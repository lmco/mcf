--- conflicted
+++ resolved
@@ -98,13 +98,8 @@
     clean: clean,
     docker: docker,
     install: build.install,
-<<<<<<< HEAD
-    lint,
-    start,
-=======
     lint: lint,
     start: start,
->>>>>>> b34cedc4
     test: test
   };
 
