/******************************************************************************
 * Classification: UNCLASSIFIED                                               *
 *                                                                            *
 * Copyright (C) 2018, Lockheed Martin Corporation                            *
 *                                                                            *
 * LMPI WARNING: This file is Lockheed Martin Proprietary Information.        *
 * It is not approved for public release or redistribution.                   *
 *                                                                            *
 * EXPORT CONTROL WARNING: This software may be subject to applicable export  *
 * control laws. Contact legal and export compliance prior to distribution.   *
 ******************************************************************************/
/*
 * @module plugin.routes
 *
 * @author Josh Kaplan <joshua.d.kaplan@lmco.com>
 *
 * This file defines the the plugin router.
 */

const fs = require('fs');
const path = require('path');
const { execSync } = require('child_process');
const M = require(path.join(__dirname, '..', 'mbee.js'));
const express = require('express');
const pluginRouter = express.Router();
const del = require('del');

/**
 * Clones the plugin from a Git repository and places in the appropriate
 * location in the plugins directory.
 * @param data
 */
function clonePluginFromGitRepo(data) {
  // Remove plugin if it already exists in plugins directory
  const rmDirCmd = (process.platform === 'win32') ? 'rmdir /s' : 'rm -rf';
  const stdoutRmCmd = execSync(`${rmDirCmd} ${path.join(plugins, data.name)}`);
  M.log.verbose(stdoutRmCmd.toString());

  // Set deploy key file permissions
  if (data.hasOwnProperty('deployKey') && process.platform !== 'win32') {
    execSync(`chmod 400 ${data.deployKey}`);
  }

  // Create the git clone command
  const cmd = [
    `GIT_SSH_COMMAND="ssh -i ${data.deployKey} -oStrictHostKeyChecking=no"`,
    `git clone ${data.source} ${path.join(plugins, data.name)}`
  ].join(' ');

  // Clone the repo
  M.log.info(`Cloning plugin ${data.name} from ${data.source} ...`);
  const stdout2 = execSync(cmd);
  M.log.verbose(stdout2.toString());
  M.log.info('Clone complete.');
}

/**
 * Gets the plugin from a URL and places it in a specified location in the
 * plugins directory.
 * @param data
 */
function getPluginFromURL(data) {
 // TODO
}

/**
 * Copies the plugin from a local directory to the plugins directory.
 * If the plugin location is already in the local directory, it should do
 * nothing.
 * @param data
 */
function copyPluginFromLocalDir(data) {
  // TODO
}

/**
 * Extracts a zip file into the appropriate location in the plugins directory.
 * @param data
 */
function extractZip(data) {
  // TODO
}

/**
 * Extracts a tar.gz file into the appropriate location in the plugins
 * directory.
 * @param data
 */
function extractTarGz(data) {
  // TODO
}

/**
 * Extracts a gzip file into the appropriate location in the plugins directory.
 * @param data
 */
function extractGz(data) {
  // TODO
}


let cmd = []; // TODO - Reduce scope of this variable

// Clone plugins
for (let i = 0; i < M.config.server.plugins.plugins.length; i++) {
  const metadata = M.config.server.plugins.plugins[i];

<<<<<<< HEAD
  // Remove the old directory if it exists
  if (metadata.repository.startsWith('/') || metadata.repository.startsWith('.')){
	// Do nothing  
  }
  // If not a windows system
  else if(process.platform != "win32) {
	  let stdout = execSync(`rm -rf plugins/${metadata.name}`);
  }
  else {
	  let stdout = del.sync(`plugins/${metadata.name}`);
  }
  M.log.verbose(stdout.toString());
  
  // Clone the git repository
  // TODO - Move this
  M.log.info(`Cloning plugin ${metadata.name} from ${metadata.repository} ...`);

  // TODO - Check if deploykey given
  if (metadata.deployKey && process.platform != "win32) {
	execSync(`chmod 400 ${metadata.deployKey}`);
  }

=======
>>>>>>> be5b0abe
  // Determine if plugin is local or from git
  // TODO - Git repos don't have to end in .git. How do we want to handle this?
  if (metadata.repository.endsWith('.git')) {
    clonePluginFromGitRepo(M.config.server.plugins.plugins[i]);
  }
  else if (metadata.repository.endsWith('.zip')) {
    // TODO
  }
  else if (metadata.repository.endsWith('.tar.gz')) {
    // TODO
  }
  else if (metadata.repository.endsWith('.gz')) {
    // TODO
  }
  // TODO - Add support for .zip, .tar.gz, and .gz
  // TODO - Should check that the path is a valid local path
  else if (metadata.repository.startsWith('/') || metadata.repository.startsWith('.')) {
    cmd = [
      `cp -r ${metadata.repository} plugins/${metadata.name}`
    ].join(' ');
  }
  else {
    // TODO - handle unknown case
  }


}

// Load plugin routes
const files = fs.readdirSync(__dirname);
files.forEach((f) => {
  // If package.json doesn't exist, skip it
  const pluginPath = path.join(__dirname, f);
  if (!fs.existsSync(path.join(pluginPath, 'package.json'))) {
    return;
  }

  // Load plugin metadata
  const pkg = require(path.join(pluginPath, 'package.json')); // eslint-disable-line global-require
  const entrypoint = path.join(pluginPath, pkg.main);
  const namespace = f.toLowerCase();
  M.log.info(`Loading plugin '${namespace}' ...`);

  // If not a Windows system
  if (process.platform != "win32){
    const commands = [
      `cd ${pluginPath}`,
      'yarn install --modules-folder ../../node_modules',
      'echo $?'
    ];
  }
  else {
	commands = `npm install ${pluginPath}`;
  }

  const stdout = execSync(commands.join('; '));
  M.log.verbose(stdout.toString());

  // Install the plugin
  try { // Handle error in plugin
    pluginRouter.use(`/${namespace}`, require(entrypoint)); // eslint-disable-line global-require
  }
  catch (err) {
    M.log.error(`Could not install plugin ${namespace}, error:`);
    M.log.error(err);
    return;
  }
  M.log.info(`Plugin ${namespace} installed.`);
});

module.exports = pluginRouter;<|MERGE_RESOLUTION|>--- conflicted
+++ resolved
@@ -104,32 +104,11 @@
 // Clone plugins
 for (let i = 0; i < M.config.server.plugins.plugins.length; i++) {
   const metadata = M.config.server.plugins.plugins[i];
-
-<<<<<<< HEAD
-  // Remove the old directory if it exists
-  if (metadata.repository.startsWith('/') || metadata.repository.startsWith('.')){
-	// Do nothing  
-  }
-  // If not a windows system
-  else if(process.platform != "win32) {
-	  let stdout = execSync(`rm -rf plugins/${metadata.name}`);
-  }
-  else {
-	  let stdout = del.sync(`plugins/${metadata.name}`);
-  }
-  M.log.verbose(stdout.toString());
   
   // Clone the git repository
   // TODO - Move this
   M.log.info(`Cloning plugin ${metadata.name} from ${metadata.repository} ...`);
 
-  // TODO - Check if deploykey given
-  if (metadata.deployKey && process.platform != "win32) {
-	execSync(`chmod 400 ${metadata.deployKey}`);
-  }
-
-=======
->>>>>>> be5b0abe
   // Determine if plugin is local or from git
   // TODO - Git repos don't have to end in .git. How do we want to handle this?
   if (metadata.repository.endsWith('.git')) {
