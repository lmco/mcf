--- conflicted
+++ resolved
@@ -27,6 +27,9 @@
 // Load MBEE modules
 const OrgController = M.require('controllers.organization-controller');
 const ProjController = M.require('controllers.project-controller');
+const User = M.require('models.user');
+const AuthController = M.require('lib.auth');
+const mockExpress = M.require('lib.mock-express');
 const db = M.require('lib.db');
 const testUtils = require('../../test/test-utils');
 
@@ -49,7 +52,6 @@
    * Before: Create admin, organization, and project.
    */
   before((done) => {
-    // Connect db
     db.connect();
 
     // Create test admin
@@ -103,7 +105,6 @@
    * After: Delete organization and admin user
    */
   after((done) => {
-<<<<<<< HEAD
     // Delete organization
     OrgController.removeOrg(adminUser, 'nineteenforty', { soft: false })
     .then((retOrg) => {
@@ -113,23 +114,12 @@
     })
     .then((user) => {
       chai.expect(user).to.equal(null);
-=======
-    // Delete the org
-    OrgController.removeOrg(user, 'nineteenforty', { soft: false })
-    // Remove user
-    .then(() => User.remove({ username: M.config.test.username }))
-    .then(() => {
-      // Disconnect from database
->>>>>>> b96e77ef
       db.disconnect();
       done();
     })
     .catch((error) => {
-      // Disconnect from database
+      chai.expect(error.message).to.equal(null);
       db.disconnect();
-
-      // Expect no error
-      chai.expect(error).to.equal(null);
       done();
     });
   });
@@ -138,6 +128,7 @@
   it('should POST an element', postElement01);
   it('should POST a second element', postElement02);
   it('should GET the previously posted element', getElement);
+  // TODO: MBX-396 add a second post
   it('should GET all elements for a project', getElements);
   it('should PATCH an elements name', patchElement);
   it('should reject a POST with an invalid name field', rejectPostElement);
@@ -457,7 +448,7 @@
  * @description Produces and returns an object containing common request headers.
  */
 function getHeaders() {
-  const c = `${M.config.test.adminUsername}:${M.config.test.adminPassword}`;
+  const c = `${M.config.test.username}:${M.config.test.password}`;
   const s = `Basic ${Buffer.from(`${c}`).toString('base64')}`;
   return {
     'Content-Type': 'application/json',
