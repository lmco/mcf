/**
 * Classification: UNCLASSIFIED
 *
 * @module  test.604-element-tests
 *
 * @copyright Copyright (C) 2018, Lockheed Martin Corporation
 *
 * @license LMPI
 * <br/>
 * LMPI WARNING: This file is Lockheed Martin Proprietary Information.
 * It is not approved for public release or redistribution.<br/>
 *
 * EXPORT CONTROL WARNING: This software may be subject to applicable export
 * control laws. Contact legal and export compliance prior to distribution.
 *
 * @author  Austin Bieber <austin.j.bieber@lmco.com>
 *
 * @description This tests the project API controller functionality:
 * GET, POST, PATCH, and DELETE of an element.
 */

// Load node modules
const fs = require('fs');
const chai = require('chai');
const path = require('path');
const request = require('request');
const path = require('path');

// Load MBEE modules
const OrgController = M.require('controllers.organization-controller');
const ProjController = M.require('controllers.project-controller');
const db = M.require('lib.db');

/* --------------------( Test Data )-------------------- */
// Variables used across test functions
<<<<<<< HEAD
const testData = require(path.join(M.root, 'test', 'data.json'));
=======
const testUtils = require(path.join(M.root, 'test', 'test-utils.js'));
>>>>>>> 346ed386
let org = null;
let proj = null;
let adminUser = null;
const test = M.config.test;

/* --------------------( Main )-------------------- */
/**
 * The "describe" function is provided by Mocha and provides a way of wrapping
 * or grouping several "it" tests into a single group. In this case, the name of
 * that group (the first parameter passed into describe) is derived from the
 * name of the current file.
 */
describe(M.getModuleName(module.filename), () => {
  /**
   * Before: Create admin, organization, and project.
   */
  before((done) => {
    db.connect();

    // Create test admin
    testUtils.createAdminUser()
    .then((user) => {
      // Set admin global user
      adminUser = user;

<<<<<<< HEAD
    const reqObj = mockExpress.getReq(params, body);
    const resObj = mockExpress.getRes();
    AuthController.authenticate(reqObj, resObj, (err) => {
      const ldapuser = reqObj.user;
      chai.expect(err).to.equal(null);
      chai.expect(ldapuser.username).to.equal(M.config.test.username);
      User.findOneAndUpdate({ username: M.config.test.username }, { admin: true }, { new: true },
        (updateErr, userUpdate) => {
          // Setting it equal to global variable
          user = userUpdate;
          chai.expect(updateErr).to.equal(null);
          chai.expect(userUpdate).to.not.equal(null);
          // Creating an organization used in the tests
          const orgData = testData.orgs[12];

          OrgController.createOrg(user, orgData)
          .then((retOrg) => {
            org = retOrg;
            chai.expect(retOrg.id).to.equal(testData.orgs[12].id);
            chai.expect(retOrg.name).to.equal(testData.orgs[12].name);
            chai.expect(retOrg.permissions.read).to.include(user._id.toString());
            chai.expect(retOrg.permissions.write).to.include(user._id.toString());
            chai.expect(retOrg.permissions.admin).to.include(user._id.toString());

            // Creating a project used in the tests
            const projData = testData.projects[16];

            return ProjController.createProject(user, projData);
          })
          .then((retProj) => {
            proj = retProj;
            chai.expect(retProj.id).to.equal(testData.projects[16].id);
            chai.expect(retProj.name).to.equal(testData.projects[16].name);
            done();
          })
          .catch((error) => {
            chai.expect(error.message).to.equal(null);
            done();
          });
        });
=======
      // Define org data
      const orgData = {
        id: 'nineteenforty',
        name: 'World War Two'
      };

      // Create org
      return testUtils.createOrganization(adminUser, orgData);
    })
    .then((retOrg) => {
      org = retOrg;
      chai.expect(retOrg.id).to.equal('nineteenforty');
      chai.expect(retOrg.name).to.equal('World War Two');
      chai.expect(retOrg.permissions.read).to.include(adminUser._id.toString());
      chai.expect(retOrg.permissions.write).to.include(adminUser._id.toString());
      chai.expect(retOrg.permissions.admin).to.include(adminUser._id.toString());

      // Define project data
      const projData = {
        id: 'rebirth',
        name: 'Super Soldier Serum',
        org: {
          id: 'nineteenforty'
        }
      };

      // Create project
      return ProjController.createProject(adminUser, projData);
    })
    .then((retProj) => {
      proj = retProj;
      chai.expect(retProj.id).to.equal('rebirth');
      chai.expect(retProj.name).to.equal('Super Soldier Serum');
      done();
    })
    .catch((error) => {
      chai.expect(error.message).to.equal(null);
      done();
>>>>>>> 346ed386
    });
  });

  /**
   * After: Delete organization and admin user
   */
  after((done) => {
<<<<<<< HEAD
    // Delete the org
    OrgController.removeOrg(user, org.id, { soft: false })
    // Remove user
    .then(() => User.remove({ username: M.config.test.username }))
    .then(() => {
      // Disconnect from database
=======
    // Delete organization
    OrgController.removeOrg(adminUser, 'nineteenforty', { soft: false })
    .then((retOrg) => {
      chai.expect(retOrg).to.not.equal(null);
      // Delete admin user
      return testUtils.removeAdminUser();
    })
    .then((user) => {
      chai.expect(user).to.equal(null);
>>>>>>> 346ed386
      db.disconnect();
      done();
    })
    .catch((error) => {
      chai.expect(error.message).to.equal(null);
      db.disconnect();
      done();
    });
  });

  /* Execute the tests */
  it('should POST an element', postElement01);
  it('should POST a second element', postElement02);
  it('should GET the previously posted element', getElement);
  // TODO: MBX-396 add a second post
  it('should GET all elements for a project', getElements);
  it('should PATCH an elements name', patchElement);
  it('should reject a POST with an invalid name field', rejectPostElement);
  it('should reject a GET to a non-existing element', rejectGetElement);
  it('should reject a PATCH with an invalid name', rejectPatchElement);
  it('should reject a DELETE with a non-existing element', rejectDeleteNonexistingElement);
  it('should DELETE the previously created element', deleteElement01);
  it('should DELETE the second previously created element', deleteElement02);
});

/* --------------------( Tests )-------------------- */
/**
 * @description Verifies POST /api/orgs/:orgid/projects/:projectid/elements/:elementid
 * creates an element.
 */
function postElement01(done) {
  request({
    url: `${M.config.test.url}/api/orgs/${org.id}/projects/${proj.id}/elements/${testData.elements[13].id}`,
    headers: getHeaders(),
    ca: readCaFile(),
    method: 'POST',
    body: JSON.stringify(testData.elements[13])
  },
  (err, response, body) => {
    // Expect no error
    chai.expect(err).to.equal(null);
    // Expect response status: 200 OK
    chai.expect(response.statusCode).to.equal(200);
    // Verify response body
    const json = JSON.parse(body);
    chai.expect(json.id).to.equal(testData.elements[13].id);
    done();
  });
}

/**
 * @description Verifies POST /api/orgs/:orgid/projects/:projectid/elements/:elementid
 * creates a second element.
 */
function postElement02(done) {
  request({
    url: `${M.config.test.url}/api/orgs/${org.id}/projects/${proj.id}/elements/${testData.elements[14].id}`,
    headers: getHeaders(),
    ca: readCaFile(),
    method: 'POST',
    body: JSON.stringify(testData.elements[14])
  },
  (err, response, body) => {
    // Expect no error
    chai.expect(err).to.equal(null);
    // Expect response status: 200 OK
    chai.expect(response.statusCode).to.equal(200);
    // Verify response body
    const json = JSON.parse(body);
    chai.expect(json.id).to.equal(testData.elements[14].id);
    done();
  });
}

/**
 * @description Verifies GET /api/orgs/:orgid/projects/:projectid/elements/:elementid
 * finds and returns the previously created element.
 */
function getElement(done) {
  request({
    url: `${M.config.test.url}/api/orgs/${org.id}/projects/${proj.id}/elements/${testData.elements[13].id}`,
    headers: getHeaders(),
    ca: readCaFile(),
    method: 'GET'
  },
  (err, response, body) => {
    // Expect no error
    chai.expect(err).to.equal(null);
    // Expect response status: 200 OK
    chai.expect(response.statusCode).to.equal(200);
    // Verify response body
    const json = JSON.parse(body);
    chai.expect(json.id).to.equal(testData.elements[13].id);
    done();
  });
}

/**
 * @description Verifies GET /api/orgs/:orgid/projects/:projectid/elements finds
 * and returns all elements in the previously created project.
 */
function getElements(done) {
  request({
    url: `${M.config.test.url}/api/orgs/${org.id}/projects/${proj.id}/elements`,
    headers: getHeaders(),
    ca: readCaFile(),
    method: 'GET'
  },
  (err, response, body) => {
    // Expect no error
    chai.expect(err).to.equal(null);
    // Expect response status: 200 OK
    chai.expect(response.statusCode).to.equal(200);
    // Verify response body
    const json = JSON.parse(body);
    chai.expect(json.length).to.equal(2);
    done();
  });
}

/**
 * @description Verifies PATCH /api/orgs/:orgid/projects/:projectid/elements/:elementid
 * updates name of previously created element.
 */
function patchElement(done) {
  request({
    url: `${M.config.test.url}/api/orgs/${org.id}/projects/${proj.id}/elements/${testData.elements[13].id}`,
    headers: getHeaders(),
    ca: readCaFile(),
    method: 'PATCH',
    body: JSON.stringify({
      name: testData.elements[15].name
    })
  },
  (err, response, body) => {
    // Expect no error
    chai.expect(err).to.equal(null);
    // Expect response status: 200 OK
    chai.expect(response.statusCode).to.equal(200);
    // Verify response body
    const json = JSON.parse(body);
    chai.expect(json.name).to.equal(testData.elements[15].name);
    done();
  });
}

/**
 * @description Verifies POST /api/orgs/:orgid/projects/:projectid/elements/:elementid
 * fails to creates an element with an empty/invalid name field.
 */
function rejectPostElement(done) {
  request({
    url: `${M.config.test.url}/api/orgs/${org.id}/projects/${proj.id}/elements/${testData.elements[16].id}`,
    headers: getHeaders(),
    ca: readCaFile(),
    method: 'POST',
    body: JSON.stringify(testData.elements[16])
  },
  (err, response, body) => {
    // Expect no error (request succeeds)
    chai.expect(err).to.equal(null);
    // Expect response status: 400 Bad Request
    chai.expect(response.statusCode).to.equal(400);
    // Verify error message in response body
    const json = JSON.parse(body);
    chai.expect(json.message).to.equal('Bad Request');
    done();
  });
}

/**
 * @description Verifies GET /api/orgs/:orgid/projects/:projectid/elements/:elementid
 * fails to find a non-existing element.
 */
function rejectGetElement(done) {
  request({
    url: `${M.config.test.url}/api/orgs/${org.id}/projects/${proj.id}/elements/${testData.ids[8].id}`,
    headers: getHeaders(),
    ca: readCaFile(),
    method: 'GET'
  },
  (err, response, body) => {
    // Expect no error (request succeeds)
    chai.expect(err).to.equal(null);
    // Expect response status: 404 Not Found
    chai.expect(response.statusCode).to.equal(404);
    // Verify error message in response body
    const json = JSON.parse(body);
    chai.expect(json.message).to.equal('Not Found');
    done();
  });
}

/**
 * @description Verifies PATCH /api/orgs/:orgid/projects/:projectid/elements/:elementid
 * fails to update an element with an empty/invalid name field.
 */
function rejectPatchElement(done) {
  request({
    url: `${M.config.test.url}/api/orgs/${org.id}/projects/${proj.id}/elements/${testData.elements[13].id}`,
    headers: getHeaders(),
    ca: readCaFile(),
    method: 'PATCH',
    body: JSON.stringify(testData.names[9])
  },
  (err, response, body) => {
    // Expect no error (request succeeds)
    chai.expect(err).to.equal(null);
    // Expect response status: 500 Internal Server Error
    chai.expect(response.statusCode).to.equal(403);
    // Verify error message in response body
    const json = JSON.parse(body);
    chai.expect(json.message).to.equal('Forbidden');
    done();
  });
}

/**
 * @description Verifies DELETE /api/orgs/:orgid/projects/:projectid/elements/:elementid
 * deletes the previously created element.
 */
function rejectDeleteNonexistingElement(done) {
  request({
    url: `${M.config.test.url}/api/orgs/${org.id}/projects/${proj.id}/elements/${testData.ids[8].id}`,
    headers: getHeaders(),
    ca: readCaFile(),
    method: 'DELETE',
    body: JSON.stringify({
      soft: false
    })
  },
  (err, response, body) => {
    // Expect no error (request succeeds)
    chai.expect(err).to.equal(null);
    // Expect response status: 404 Not Found
    chai.expect(response.statusCode).to.equal(404);
    // Verify error message in response body
    const json = JSON.parse(body);
    chai.expect(json.message).to.equal('Not Found');
    done();
  });
}

/**
 * @description Verifies DELETE /api/orgs/:orgid/projects/:projectid/elements/:elementid
 * deletes the previously created element.
 */
function deleteElement01(done) {
  request({
    url: `${M.config.test.url}/api/orgs/${org.id}/projects/${proj.id}/elements/${testData.elements[13].id}`,
    headers: getHeaders(),
    ca: readCaFile(),
    method: 'DELETE',
    body: JSON.stringify({
      soft: false
    })
  },
  (err, response, body) => {
    // Expect no error
    chai.expect(err).to.equal(null);
    // Expect response status: 200 OK
    chai.expect(response.statusCode).to.equal(200);
    // Verify response body
    const json = JSON.parse(body);
    chai.expect(json.id).to.equal(testData.elements[13].id);

    done();
  });
}

/**
 * @description Verifies DELETE /api/orgs/:orgid/projects/:projectid/elements/:elementid
 * deletes the second previously created element.
 */
function deleteElement02(done) {
  request({
    url: `${M.config.test.url}/api/orgs/${org.id}/projects/${proj.id}/elements/${testData.elements[14].id}`,
    headers: getHeaders(),
    ca: readCaFile(),
    method: 'DELETE',
    body: JSON.stringify({
      soft: false
    })
  },
  (err, response, body) => {
    // Expect no error
    chai.expect(err).to.equal(null);
    // Expect response status: 200 OK
    chai.expect(response.statusCode).to.equal(200);
    // Verify response body
    const json = JSON.parse(body);
    chai.expect(json.id).to.equal(testData.elements[14].id);

    done();
  });
}

/* ----------( Helper Functions )----------*/
/**
 * @description Produces and returns an object containing common request headers.
 */
function getHeaders() {
  const c = `${M.config.test.adminUsername}:${M.config.test.adminPassword}`;
  const s = `Basic ${Buffer.from(`${c}`).toString('base64')}`;
  return {
    'Content-Type': 'application/json',
    authorization: s
  };
}

/**
 * @description Helper function for setting the certificate authorities for each request.
 */
function readCaFile() {
  if (test.hasOwnProperty('ca')) {
    return fs.readFileSync(`${M.root}/${test.ca}`);
  }
}<|MERGE_RESOLUTION|>--- conflicted
+++ resolved
@@ -33,11 +33,8 @@
 
 /* --------------------( Test Data )-------------------- */
 // Variables used across test functions
-<<<<<<< HEAD
 const testData = require(path.join(M.root, 'test', 'data.json'));
-=======
 const testUtils = require(path.join(M.root, 'test', 'test-utils.js'));
->>>>>>> 346ed386
 let org = null;
 let proj = null;
 let adminUser = null;
@@ -63,48 +60,6 @@
       // Set admin global user
       adminUser = user;
 
-<<<<<<< HEAD
-    const reqObj = mockExpress.getReq(params, body);
-    const resObj = mockExpress.getRes();
-    AuthController.authenticate(reqObj, resObj, (err) => {
-      const ldapuser = reqObj.user;
-      chai.expect(err).to.equal(null);
-      chai.expect(ldapuser.username).to.equal(M.config.test.username);
-      User.findOneAndUpdate({ username: M.config.test.username }, { admin: true }, { new: true },
-        (updateErr, userUpdate) => {
-          // Setting it equal to global variable
-          user = userUpdate;
-          chai.expect(updateErr).to.equal(null);
-          chai.expect(userUpdate).to.not.equal(null);
-          // Creating an organization used in the tests
-          const orgData = testData.orgs[12];
-
-          OrgController.createOrg(user, orgData)
-          .then((retOrg) => {
-            org = retOrg;
-            chai.expect(retOrg.id).to.equal(testData.orgs[12].id);
-            chai.expect(retOrg.name).to.equal(testData.orgs[12].name);
-            chai.expect(retOrg.permissions.read).to.include(user._id.toString());
-            chai.expect(retOrg.permissions.write).to.include(user._id.toString());
-            chai.expect(retOrg.permissions.admin).to.include(user._id.toString());
-
-            // Creating a project used in the tests
-            const projData = testData.projects[16];
-
-            return ProjController.createProject(user, projData);
-          })
-          .then((retProj) => {
-            proj = retProj;
-            chai.expect(retProj.id).to.equal(testData.projects[16].id);
-            chai.expect(retProj.name).to.equal(testData.projects[16].name);
-            done();
-          })
-          .catch((error) => {
-            chai.expect(error.message).to.equal(null);
-            done();
-          });
-        });
-=======
       // Define org data
       const orgData = {
         id: 'nineteenforty',
@@ -143,7 +98,6 @@
     .catch((error) => {
       chai.expect(error.message).to.equal(null);
       done();
->>>>>>> 346ed386
     });
   });
 
@@ -151,14 +105,6 @@
    * After: Delete organization and admin user
    */
   after((done) => {
-<<<<<<< HEAD
-    // Delete the org
-    OrgController.removeOrg(user, org.id, { soft: false })
-    // Remove user
-    .then(() => User.remove({ username: M.config.test.username }))
-    .then(() => {
-      // Disconnect from database
-=======
     // Delete organization
     OrgController.removeOrg(adminUser, 'nineteenforty', { soft: false })
     .then((retOrg) => {
@@ -168,7 +114,6 @@
     })
     .then((user) => {
       chai.expect(user).to.equal(null);
->>>>>>> 346ed386
       db.disconnect();
       done();
     })
