--- conflicted
+++ resolved
@@ -110,10 +110,7 @@
   it('should DELETE an element', deleteElement);
   it('should POST a webhook', postWebhook);
   it('should GET a webhook', getWebhook);
-<<<<<<< HEAD
-=======
   it('should PATCH a webhook', patchWebhook);
->>>>>>> d870d63b
   it('should DELETE a webhook', deleteWebhook);
   it('should DELETE a project', deleteProject);
   it('should DELETE a user', deleteUser);
@@ -913,8 +910,6 @@
 }
 
 /**
-<<<<<<< HEAD
-=======
  * @description Verifies mock PATCH request to update a webhook.
  */
 function patchWebhook(done) {
@@ -946,7 +941,6 @@
 }
 
 /**
->>>>>>> d870d63b
  * @description Verifies mock DELETE request to delete a webhook.
  */
 function deleteWebhook(done) {
