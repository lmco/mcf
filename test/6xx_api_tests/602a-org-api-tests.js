/**
 * Classification: UNCLASSIFIED
 *
 * @module test.602a-org-api-tests
 *
 * @copyright Copyright (C) 2018, Lockheed Martin Corporation
 *
 * @license LMPI - Lockheed Martin Proprietary Information
 *
 * @owner Leah De Laurell <leah.p.delaurell@lmco.com>
 *
 * @author Phillip Lee <phillip.lee@lmco.com>
 *
 * @description This tests the organization API controller functionality:
 * GET, POST, PATCH, and DELETE of an organization.
 *
 */

// Node modules
const chai = require('chai');
const request = require('request');
const path = require('path');

// MBEE modules
const db = M.require('lib.db');
const jmi = M.require('lib.jmi-conversions');

/* --------------------( Test Data )-------------------- */
// Variables used across test functions
const testUtils = require(path.join(M.root, 'test', 'test-utils'));
const testData = testUtils.importTestData('test_data.json');
const test = M.config.test;
let adminUser = null;

/* --------------------( Main )-------------------- */
/**
 * The "describe" function is provided by Mocha and provides a way of wrapping
 * or grouping several "it" tests into a single group. In this case, the name of
 * that group (the first parameter passed into describe) is derived from the
 * name of the current file.
 */
describe(M.getModuleName(module.filename), () => {
  /**
   * Before: Create admin user.
   */
  before((done) => {
    // Open the database connection
    db.connect()
    // Create test admin
    .then(() => testUtils.createTestAdmin())
    .then((_adminUser) => {
      // Set global admin user
      adminUser = _adminUser;
      done();
    })
    .catch((error) => {
      M.log.error(error);
      // Expect no error
      chai.expect(error).to.equal(null);
      done();
    });
  });

  /**
   * After: Delete admin user.
   */
  after((done) => {
    // Delete test admin
    testUtils.removeTestAdmin()
    .then(() => db.disconnect())
    .then(() => done())
    .catch((error) => {
      M.log.error(error);
      // Expect no error
      chai.expect(error).to.equal(null);
      done();
    });
  });

  /* Execute the tests */
  it('should POST an org', postOrg);
  it('should POST multiple orgs', postOrgs);
  it('should PUT an org', putOrg);
  it('should PUT multiple orgs', putOrgs);
  it('should GET an org', getOrg);
  it('should GET multiple orgs', getOrgs);
  it('should GET all orgs', getAllOrgs);
  it('should PATCH an org', patchOrg);
  it('should PATCH multiple orgs', patchOrgs);
  it('should DELETE an org', deleteOrg);
  it('should DELETE multiple orgs', deleteOrgs);
});

/* --------------------( Tests )-------------------- */
/**
 * @description Verifies POST /api/orgs/:orgid creates an organization.
 */
function postOrg(done) {
  const orgData = testData.orgs[0];
  request({
    url: `${test.url}/api/orgs/${orgData.id}`,
    headers: testUtils.getHeaders(),
    ca: testUtils.readCaFile(),
    method: 'POST',
    body: JSON.stringify(orgData)
  },
  (err, response, body) => {
    // Expect no error
    chai.expect(err).to.equal(null);
    // Expect response status: 200 OK
    chai.expect(response.statusCode).to.equal(200);
    // Verify response body
    const postedOrg = JSON.parse(body);
    chai.expect(postedOrg.id).to.equal(orgData.id);
    chai.expect(postedOrg.name).to.equal(orgData.name);
    chai.expect(postedOrg.custom).to.deep.equal(orgData.custom || {});
    chai.expect(postedOrg.permissions[adminUser.username]).to.equal('admin');

    // Verify additional properties
    chai.expect(postedOrg.createdBy).to.equal(adminUser.username);
    chai.expect(postedOrg.lastModifiedBy).to.equal(adminUser.username);
    chai.expect(postedOrg.createdOn).to.not.equal(null);
    chai.expect(postedOrg.updatedOn).to.not.equal(null);

    // Verify specific fields not returned
    chai.expect(postedOrg).to.not.have.keys(['archived', 'archivedOn',
      'archivedBy', '__v', '_id']);
    done();
  });
}

/**
 * @description Verifies POST /api/orgs creates multiple organizations.
 */
function postOrgs(done) {
  const orgData = [
    testData.orgs[1],
    testData.orgs[2]
  ];
  request({
    url: `${test.url}/api/orgs`,
    headers: testUtils.getHeaders(),
    ca: testUtils.readCaFile(),
    method: 'POST',
    body: JSON.stringify(orgData)
  },
  (err, response, body) => {
    // Expect no error
    chai.expect(err).to.equal(null);
    // Expect response status: 200 OK
    chai.expect(response.statusCode).to.equal(200);
    // Verify response body
    const postedOrgs = JSON.parse(body);
    chai.expect(postedOrgs.length).to.equal(orgData.length);

<<<<<<< HEAD
    // Convert postedOrgs to JMI type 2 for easier lookup
    const jmi2Orgs = utils.convertJMI(1, 2, postedOrgs, 'id');
    // Loop through each org data object
=======
    // Convert foundProjects to JMI type 2 for easier lookup
    const jmi2Orgs = jmi.convertJMI(1, 2, postedOrgs, 'id');
    // Loop through each project data object
>>>>>>> 85cbfa1f
    orgData.forEach((orgDataObject) => {
      const postedOrg = jmi2Orgs[orgDataObject.id];

      // Verify org created properly
      chai.expect(postedOrg.id).to.equal(orgDataObject.id);
      chai.expect(postedOrg.name).to.equal(orgDataObject.name);
      chai.expect(postedOrg.custom).to.deep.equal(orgDataObject.custom || {});
      chai.expect(postedOrg.permissions[adminUser.username]).to.equal('admin');

      // Verify additional properties
      chai.expect(postedOrg.createdBy).to.equal(adminUser.username);
      chai.expect(postedOrg.lastModifiedBy).to.equal(adminUser.username);
      chai.expect(postedOrg.createdOn).to.not.equal(null);
      chai.expect(postedOrg.updatedOn).to.not.equal(null);

      // Verify specific fields not returned
      chai.expect(postedOrg).to.not.have.keys(['archived', 'archivedOn',
        'archivedBy', '__v', '_id']);
    });
    done();
  });
}

/**
 * @description Verifies PUT /api/org/:orgid creates/replaces an organization.
 */
function putOrg(done) {
  const orgData = testData.orgs[0];
  request({
    url: `${test.url}/api/orgs/${orgData.id}`,
    headers: testUtils.getHeaders(),
    ca: testUtils.readCaFile(),
    method: 'PUT',
    body: JSON.stringify(orgData)
  },
  (err, response, body) => {
    // Expect no error
    chai.expect(err).to.equal(null);
    // Expect response status: 200 OK
    chai.expect(response.statusCode).to.equal(200);
    // Verify response body
    const replacedOrg = JSON.parse(body);
    chai.expect(replacedOrg.id).to.equal(orgData.id);
    chai.expect(replacedOrg.name).to.equal(orgData.name);
    chai.expect(replacedOrg.custom).to.deep.equal(orgData.custom || {});
    chai.expect(replacedOrg.permissions[adminUser.username]).to.equal('admin');

    // Verify additional properties
    chai.expect(replacedOrg.createdBy).to.equal(adminUser.username);
    chai.expect(replacedOrg.lastModifiedBy).to.equal(adminUser.username);
    chai.expect(replacedOrg.createdOn).to.not.equal(null);
    chai.expect(replacedOrg.updatedOn).to.not.equal(null);

    // Verify specific fields not returned
    chai.expect(replacedOrg).to.not.have.keys(['archived', 'archivedOn',
      'archivedBy', '__v', '_id']);
    done();
  });
}

/**
 * @description Verifies PUT /api/orgs creates/replaces multiple organizations.
 */
function putOrgs(done) {
  const orgData = [
    testData.orgs[1],
    testData.orgs[2],
    testData.orgs[3]
  ];
  request({
    url: `${test.url}/api/orgs`,
    headers: testUtils.getHeaders(),
    ca: testUtils.readCaFile(),
    method: 'PUT',
    body: JSON.stringify(orgData)
  },
  (err, response, body) => {
    // Expect no error
    chai.expect(err).to.equal(null);
    // Expect response status: 200 OK
    chai.expect(response.statusCode).to.equal(200);
    // Verify response body
    const replacedOrgs = JSON.parse(body);
    chai.expect(replacedOrgs.length).to.equal(orgData.length);

    // Convert replacedOrgs to JMI type 2 for easier lookup
    const jmi2Orgs = utils.convertJMI(1, 2, replacedOrgs, 'id');
    // Loop through each org data object
    orgData.forEach((orgDataObject) => {
      const replacedOrg = jmi2Orgs[orgDataObject.id];

      // Verify org created/replaced properly
      chai.expect(replacedOrg.id).to.equal(orgDataObject.id);
      chai.expect(replacedOrg.name).to.equal(orgDataObject.name);
      chai.expect(replacedOrg.custom).to.deep.equal(orgDataObject.custom || {});
      chai.expect(replacedOrg.permissions[adminUser.username]).to.equal('admin');

      // Verify additional properties
      chai.expect(replacedOrg.createdBy).to.equal(adminUser.username);
      chai.expect(replacedOrg.lastModifiedBy).to.equal(adminUser.username);
      chai.expect(replacedOrg.createdOn).to.not.equal(null);
      chai.expect(replacedOrg.updatedOn).to.not.equal(null);

      // Verify specific fields not returned
      chai.expect(replacedOrg).to.not.have.keys(['archived', 'archivedOn',
        'archivedBy', '__v', '_id']);
    });
    done();
  });
}

/**
 * @description Verifies GET /api/orgs/:orgid finds and returns the previously
 * created organization.
 */
function getOrg(done) {
  request({
    url: `${test.url}/api/orgs/${testData.orgs[0].id}`,
    ca: testUtils.readCaFile(),
    headers: testUtils.getHeaders()
  },
  (err, response, body) => {
    // Expect no error
    chai.expect(err).to.equal(null);
    // Expect response status: 200 OK
    chai.expect(response.statusCode).to.equal(200);
    // Verify response body
    const foundOrg = JSON.parse(body);
    chai.expect(foundOrg.id).to.equal(testData.orgs[0].id);
    chai.expect(foundOrg.name).to.equal(testData.orgs[0].name);
    chai.expect(foundOrg.custom).to.deep.equal(testData.orgs[0].custom || {});
    chai.expect(foundOrg.permissions[adminUser.username]).to.equal('admin');

    // Verify additional properties
    chai.expect(foundOrg.createdBy).to.equal(adminUser.username);
    chai.expect(foundOrg.lastModifiedBy).to.equal(adminUser.username);
    chai.expect(foundOrg.createdOn).to.not.equal(null);
    chai.expect(foundOrg.updatedOn).to.not.equal(null);

    // Verify specific fields not returned
    chai.expect(foundOrg).to.not.have.keys(['archived', 'archivedOn',
      'archivedBy', '__v', '_id']);
    done();
  });
}

/**
 * @description Verifies GET /api/orgs returns the two organizations to which
 * the user belongs.
 */
function getOrgs(done) {
  const orgData = [
    testData.orgs[1],
    testData.orgs[2],
    testData.orgs[3]
  ];
  const orgIDs = orgData.map(p => p.id).join(',');
  request({
    url: `${test.url}/api/orgs?ids=${orgIDs}`,
    ca: testUtils.readCaFile(),
    headers: testUtils.getHeaders()
  },
  (err, response, body) => {
    // Expect no error (request succeeds)
    chai.expect(err).to.equal(null);
    // Expect response status: 200 OK
    chai.expect(response.statusCode).to.equal(200);
    // Verifies length of response body
    const foundOrgs = JSON.parse(body);
    chai.expect(foundOrgs.length).to.equal(orgData.length);

    // Convert foundOrgs to JMI type 2 for easier lookup
    const jmi2Orgs = jmi.convertJMI(1, 2, foundOrgs, 'id');

    // Loop through each org data object
    orgData.forEach((orgDataObject) => {
      const foundOrg = jmi2Orgs[orgDataObject.id];

      // Verify org created properly
      chai.expect(foundOrg.id).to.equal(orgDataObject.id);
      chai.expect(foundOrg.name).to.equal(orgDataObject.name);
      chai.expect(foundOrg.custom).to.deep.equal(orgDataObject.custom || {});
      chai.expect(foundOrg.permissions[adminUser.username]).to.equal('admin');

      // Verify additional properties
      chai.expect(foundOrg.createdBy).to.equal(adminUser.username);
      chai.expect(foundOrg.lastModifiedBy).to.equal(adminUser.username);
      chai.expect(foundOrg.createdOn).to.not.equal(null);
      chai.expect(foundOrg.updatedOn).to.not.equal(null);

      // Verify specific fields not returned
      chai.expect(foundOrg).to.not.have.keys(['archived', 'archivedOn',
        'archivedBy', '__v', '_id']);
    });

    done();
  });
}

/**
 * @description Verifies GET /api/orgs returns all organizations
 * the user belongs to.
 */
function getAllOrgs(done) {
  const orgData = [
    {
      id: M.config.server.defaultOrganizationId,
      name: M.config.server.defaultOrganizationName
    },
    testData.orgs[1],
    testData.orgs[2],
    testData.orgs[3]
  ];
  request({
    url: `${test.url}/api/orgs`,
    ca: testUtils.readCaFile(),
    headers: testUtils.getHeaders()
  },
  (err, response, body) => {
    // Expect no error (request succeeds)
    chai.expect(err).to.equal(null);
    // Expect response status: 200 OK
    chai.expect(response.statusCode).to.equal(200);
    // Verifies length of response body
    const foundOrgs = JSON.parse(body);

    // Convert foundOrgs to JMI type 2 for easier lookup
    const jmi2Orgs = jmi.convertJMI(1, 2, foundOrgs, 'id');

    // Loop through each org data object
    orgData.forEach((orgDataObject) => {
      const foundOrg = jmi2Orgs[orgDataObject.id];

      // If the org was created in tests
      if (foundOrg.id !== M.config.server.defaultOrganizationId) {
        // Verify org created properly
        chai.expect(foundOrg.id).to.equal(orgDataObject.id);
        chai.expect(foundOrg.name).to.equal(orgDataObject.name);
        chai.expect(foundOrg.custom).to.deep.equal(orgDataObject.custom || {});
        chai.expect(foundOrg.permissions[adminUser.username]).to.equal('admin');

        // Verify additional properties
        chai.expect(foundOrg.createdBy).to.equal(adminUser.username);
        chai.expect(foundOrg.lastModifiedBy).to.equal(adminUser.username);
        chai.expect(foundOrg.createdOn).to.not.equal(null);
        chai.expect(foundOrg.updatedOn).to.not.equal(null);
      }
      // Special case for default org since it has no custom data
      else {
        chai.expect(foundOrg.id).to.equal(orgDataObject.id);
        chai.expect(foundOrg.name).to.equal(orgDataObject.name);
      }

      // Verify specific fields not returned
      chai.expect(foundOrg).to.not.have.keys(['archived', 'archivedOn',
        'archivedBy', '__v', '_id']);
    });
    done();
  });
}

/**
 * @description Verifies PATCH /api/orgs/:orgid updates the provided org fields
 * on an existing organization.
 */
function patchOrg(done) {
  request({
    url: `${test.url}/api/orgs/${testData.orgs[0].id}`,
    headers: testUtils.getHeaders(),
    ca: testUtils.readCaFile(),
    method: 'PATCH',
    body: JSON.stringify({ name: 'Edited Name' })
  },
  (err, response, body) => {
    // Expect no error
    chai.expect(err).to.equal(null);
    // Expect response status: 200 OK
    chai.expect(response.statusCode).to.equal(200);

    // Verify response body
    const patchedOrg = JSON.parse(body);
    chai.expect(patchedOrg.id).to.equal(testData.orgs[0].id);
    chai.expect(patchedOrg.name).to.equal('Edited Name');
    chai.expect(patchedOrg.custom).to.deep.equal(testData.orgs[0].custom || {});
    chai.expect(patchedOrg.permissions[adminUser.username]).to.equal('admin');

    // Verify additional properties
    chai.expect(patchedOrg.createdBy).to.equal(adminUser.username);
    chai.expect(patchedOrg.lastModifiedBy).to.equal(adminUser.username);
    chai.expect(patchedOrg.createdOn).to.not.equal(null);
    chai.expect(patchedOrg.updatedOn).to.not.equal(null);

    // Verify specific fields not returned
    chai.expect(patchedOrg).to.not.have.keys(['archived', 'archivedOn',
      'archivedBy', '__v', '_id']);
    done();
  });
}

/**
 * @description Verifies PATCH /api/orgs updates multiple orgs at the same time.
 */
function patchOrgs(done) {
  const orgData = [
    testData.orgs[1],
    testData.orgs[2],
    testData.orgs[3]
  ];
  const arrUpdateOrg = orgData.map((p) => ({
    id: p.id,
    name: 'Edited Name'
  }));
  request({
    url: `${test.url}/api/orgs`,
    headers: testUtils.getHeaders(),
    ca: testUtils.readCaFile(),
    method: 'PATCH',
    body: JSON.stringify(arrUpdateOrg)
  },
  (err, response, body) => {
    // Expect no error (request succeeds)
    chai.expect(err).to.equal(null);
    // Expect response status: 200 OK
    chai.expect(response.statusCode).to.equal(200);

    // Verify response body
    const postedOrgs = JSON.parse(body);
    chai.expect(postedOrgs.length).to.equal(orgData.length);

    // Convert foundProjects to JMI type 2 for easier lookup
    const jmi2Orgs = jmi.convertJMI(1, 2, postedOrgs, 'id');
    // Loop through each project data object
    orgData.forEach((orgDataObject) => {
      const patchedOrg = jmi2Orgs[orgDataObject.id];
      // Verify project created properly
      chai.expect(patchedOrg.id).to.equal(orgDataObject.id);
      chai.expect(patchedOrg.name).to.equal('Edited Name');
      chai.expect(patchedOrg.custom).to.deep.equal(orgDataObject.custom);
      chai.expect(patchedOrg.permissions[adminUser.username]).to.equal('admin');

      // Verify additional properties
      chai.expect(patchedOrg.createdBy).to.equal(adminUser.username);
      chai.expect(patchedOrg.lastModifiedBy).to.equal(adminUser.username);
      chai.expect(patchedOrg.createdOn).to.not.equal(null);
      chai.expect(patchedOrg.updatedOn).to.not.equal(null);

      // Verify specific fields not returned
      chai.expect(patchedOrg).to.not.have.keys(['archived', 'archivedOn',
        'archivedBy', '__v', '_id']);
    });
    done();
  });
}

/**
 * @description Verifies DELETE /api/orgs/:orgid deletes an organization.
 */
function deleteOrg(done) {
  const orgData = testData.orgs[0];
  request({
    url: `${test.url}/api/orgs/${orgData.id}`,
    headers: testUtils.getHeaders(),
    ca: testUtils.readCaFile(),
    method: 'DELETE'
  },
  function(err, response, body) {
    // Expect no error
    chai.expect(err).to.equal(null);
    // Expect response status: 200 OK
    chai.expect(response.statusCode).to.equal(200);
    // Verify response body
    const deletedID = JSON.parse(body);

    // Verify correct orgs deleted
    chai.expect(deletedID).to.equal(orgData.id);
    done();
  });
}

/**
 * @description Verifies DELETE /api/orgs deletes multiple organizations.
 */
function deleteOrgs(done) {
  const orgData = [
    testData.orgs[1],
    testData.orgs[2],
    testData.orgs[3]
  ];
  request({
    url: `${test.url}/api/orgs`,
    headers: testUtils.getHeaders(),
    ca: testUtils.readCaFile(),
    method: 'DELETE',
    body: JSON.stringify(orgData)
  },
  function(err, response, body) {
    // Expect no error
    chai.expect(err).to.equal(null);
    // Expect response status: 200 OK
    chai.expect(response.statusCode).to.equal(200);
    // Verify response body
    const deletedIDs = JSON.parse(body);

    // Verify correct orgs deleted
    chai.expect(deletedIDs).to.have.members(orgData.map(p => p.id));
    done();
  });
}<|MERGE_RESOLUTION|>--- conflicted
+++ resolved
@@ -153,15 +153,9 @@
     const postedOrgs = JSON.parse(body);
     chai.expect(postedOrgs.length).to.equal(orgData.length);
 
-<<<<<<< HEAD
     // Convert postedOrgs to JMI type 2 for easier lookup
-    const jmi2Orgs = utils.convertJMI(1, 2, postedOrgs, 'id');
+    const jmi2Orgs = jmi.convertJMI(1, 2, postedOrgs, 'id');
     // Loop through each org data object
-=======
-    // Convert foundProjects to JMI type 2 for easier lookup
-    const jmi2Orgs = jmi.convertJMI(1, 2, postedOrgs, 'id');
-    // Loop through each project data object
->>>>>>> 85cbfa1f
     orgData.forEach((orgDataObject) => {
       const postedOrg = jmi2Orgs[orgDataObject.id];
 
