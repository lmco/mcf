--- conflicted
+++ resolved
@@ -28,6 +28,9 @@
 const request = require('request');
 
 // Load MBEE modules
+const User = M.require('models.user');
+const AuthController = M.require('lib.auth');
+const mockExpress = M.require('lib.mock-express');
 const db = M.require('lib.db');
 const testUtils = require('../../test/test-utils');
 
@@ -66,39 +69,21 @@
    * After: Delete admin user.
    */
   after((done) => {
-<<<<<<< HEAD
     // Delete test admin
     testUtils.removeAdminUser()
     .then(() => {
       // Disconnect db
-=======
-    // Find user
-    User.findOne({ username: M.config.test.username })
-    // Remove user
-    .then((foundUser) => foundUser.remove())
-    .then(() => {
-      // Disconnect from database
->>>>>>> b96e77ef
       db.disconnect();
       done();
     })
     .catch((error) => {
-<<<<<<< HEAD
       chai.expect(error).to.equal(null);
       db.disconnect();
-=======
-      // Disconnect from database
-      db.disconnect();
-
-      // Expect no error
-      chai.expect(error).to.equal(null);
->>>>>>> b96e77ef
       done();
     });
   });
 
   /* Execute tests */
-  it('should get a username', getUser);
   it('should get a username', getUser);
   it('should create a user', postUser);
   it('should find out the user with the /whoami api tag', whoAmI);
@@ -120,7 +105,7 @@
 function getUser(done) {
   // Make a user API GET request
   request({
-    url: `${test.url}/api/users/${M.config.test.adminUsername}`,
+    url: `${test.url}/api/users/${M.config.test.username}`,
     headers: getHeaders(),
     ca: readCaFile()
   },
@@ -132,7 +117,7 @@
     // Parse body to JSON object
     const json = JSON.parse(body);
     // Verifies correct username
-    chai.expect(json.username).to.equal(M.config.test.adminUsername);
+    chai.expect(json.username).to.equal(M.config.test.username);
     done();
   });
 }
@@ -189,7 +174,7 @@
     // Parse body to JSON object
     const json = JSON.parse(body);
     // Verifies correct response body
-    chai.expect(json.username).to.equal(M.config.test.adminUsername);
+    chai.expect(json.username).to.equal(M.config.test.username);
     done();
   });
 }
@@ -277,7 +262,7 @@
     // Verifies status 200 OK
     chai.expect(response.statusCode).to.equal(200);
     // Verifies users exist
-    chai.expect(body).to.include(M.config.test.adminUsername);
+    chai.expect(body).to.include(M.config.test.username);
     chai.expect(body).to.include('deadpool');
     done();
   });
@@ -432,7 +417,7 @@
  * @description Helper function for setting the request header.
  */
 function getHeaders() {
-  const formattedCreds = `${M.config.test.adminUsername}:${M.config.test.adminPassword}`;
+  const formattedCreds = `${M.config.test.username}:${M.config.test.password}`;
   const basicAuthHeader = `Basic ${Buffer.from(`${formattedCreds}`).toString('base64')}`;
   return {
     'Content-Type': 'application/json',
