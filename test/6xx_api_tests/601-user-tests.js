/**
 * Classification: UNCLASSIFIED
 *
 * @module  test/601-user-tests
 *
 * @copyright Copyright (C) 2018, Lockheed Martin Corporation
 *
 * @license LMPI
 * <br/>
 * LMPI WARNING: This file is Lockheed Martin Proprietary Information.
 * It is not approved for public release or redistribution.<br/>
 *
 * EXPORT CONTROL WARNING: This software may be subject to applicable export
 * control laws. Contact legal and export compliance prior to distribution.
 *
 * @author  Leah De Laurell <leah.p.delaurell@lmco.com>
 * @author  Austin Bieber <austin.j.bieber@lmco.com>
 *
 * @description This tests the API controller functionality. These tests
 * are to make sure the code is working as it should or should not be. Especially,
 * when making changes/ updates to the code we want to make sure everything still
 * works as it should. These API controller tests are specifically for the User
 * API tests: posting, patching, getting, and deleting a user.
 * TODO - description
 */

const path = require('path');
const chai = require('chai');
const request = require('request');
const mongoose = require('mongoose'); // TODO - remove the need for mongoose
const M = require(path.join(__dirname, '..', '..', 'mbee.js'));
const AuthController = M.require('lib/auth');
const User = M.require('models/User');

/* --------------------( Test Data )-------------------- */

const test = M.config.test;
const user = M.config.test.username;


/* --------------------( Main )-------------------- */


describe(M.getModuleName(module.filename), () => {
  /**
   * TODO - Add desc
   */
  before((done) => {
    const db = M.require('lib/db');
    db.connect();

    // Creating a Requesting Admin
    const u = M.config.test.username; // FIXME - This is defined as user above
    const p = M.config.test.password;
    const params = {};
    const body = {
      username: u,
      password: p
    };

    const reqObj = M.lib.mock_express.getReq(params, body);
    const resObj = M.lib.mock_express.getRes();
    AuthController.authenticate(reqObj, resObj, (err) => {
      const ldapuser = reqObj.user;
      chai.expect(err).to.equal(null);
      chai.expect(ldapuser.username).to.equal(M.config.test.username);
      User.findOneAndUpdate({ username: u }, { admin: true }, { new: true },
        (updateErr, userUpdate) => {
          // Setting it equal to global variable
          chai.expect(updateErr).to.equal(null);
          chai.expect(userUpdate).to.not.equal(null);
          done();
        });
    });
  });

  /**
   * TODO - Add detailed description
   */
  after((done) => {
    User.findOneAndRemove({
      username: M.config.test.username
    }, (err) => {
      chai.expect(err).to.equal(null);
      mongoose.connection.close();
      done();
    });
  });

  /* Execute tests */
  it('should get a username', getUser);
  it('should create a user', postUser);
  it('should create an admin user', postAUser);
  it('should find out the user with the /whoami api tag', whoamIapi);
  it('should reject creating a user with invalid username', rejectUPost);
  it('should reject creating a user with two different usernames', rejectUsernames);
  // JIRA-BUG: MBX-283 UNCOMMENT WHEN FIXED
<<<<<<< HEAD
  // it('should reject creating a user with invalid first name', rejectNamePut);
  it('should reject a username that already exists', rejectExistingUname);
  it('should get all users', getUsers);
  it('should reject getting a user that does not exist', rejectGetNoU);
  it('should update a user', putUser);
  it('should reject an update a user that does not exist', rejectPut);
  it('should reject updating the username', rejectUPut);
=======
  // it('should reject creating a user with invalid first name', rejectNamePatch);
  it('should reject a username that already exists', rejectExistingUname);
  it('should get all users', getUsers);
  it('should reject getting a user that does not exist', rejectGetNoU);
  it('should update a user', patchUser);
  it('should reject an update a user that does not exist', rejectPatch);
  it('should reject updating the username', rejectUPatch);
>>>>>>> b4841591
  it('should reject updating with an invalid name', rejectName);
  it('should reject deleting a user that doesnt exist', rejectDelete);
  it('should delete a user', deleteUser);
  it('should delete the admin user', deleteAUser);
});


/* --------------------( Tests )-------------------- */
// TODO - add descriptions to all functions and fix spacing between functions


/**
 * Makes a GET request to /api/users/:username. This is to
 * get a user. So the response should succeed with a username.
 */
function getUser(done) {
  request({
    url: `${test.url}/api/users/${user}`,
    headers: getHeaders()
  },
  (err, response, body) => {
    const json = JSON.parse(body);
    chai.expect(json.username).to.equal(user);
    chai.expect(response.statusCode).to.equal(200);
    chai.expect(err).to.equal(null);
    done();
  });
}

/**
 * Makes a POST request to /api/users/:username. This is to
 * create a user. Response should succeed with a user object returned.
 */
function postUser(done) {
  request({
    url: `${test.url}/api/users/deadpool`,
    headers: getHeaders(),
    method: 'POST',
    body: JSON.stringify({
      username: 'deadpool',
      password: 'babyhands',
      fname: 'Wade',
      lname: 'Wilson'
    })
  },
  (err, response, body) => {
    const json = JSON.parse(body);
    chai.expect(json.username).to.equal('deadpool');
    chai.expect(json.fname).to.equal('Wade');
    chai.expect(response.statusCode).to.equal(200);
    chai.expect(err).to.equal(null);
    done();
  });
}

/**
 * Makes a POST request to /api/users/:username. This is to create an admin
 * user. Response should succeed with a user object returned.
 * **ERROR does not create the user as an admin user**
 */
function postAUser(done) {
  request({
    url: `${test.url}/api/users/vanessacarlysle`,
    headers: getHeaders(),
    method: 'POST',
    body: JSON.stringify({
      username: 'vanessacarlysle',
      password: 'deadpoolswife',
      fname: 'Vanessa',
      lname: 'Carlysle',
      admin: true
    })
  },
  (err, response, body) => {
    const json = JSON.parse(body);
    chai.expect(json.username).to.equal('vanessacarlysle');
    chai.expect(json.fname).to.equal('Vanessa');
    chai.expect(response.statusCode).to.equal(200);
    chai.expect(err).to.equal(null);
    done();
  });
}

/**
 * Makes a POST request to /api/users/:username. This is to create an admin
 * user. Response should succeed with a user object returned.
 * **ERROR does not create the user as an admin user**
 */
function whoamIapi(done) {
  request({
    url: `${test.url}/api/users/whoami`,
    headers: getHeaders()
  },
  (err, response, body) => {
    // TODO
    // chai.expect(body).to.include(u);
    chai.expect(response.statusCode).to.equal(200);
    chai.expect(err).to.equal(null);
    done();
  });
}

/**
 * Makes an invalid POST request to /api/users/:username. This an attempt to
 * create a user with an invalid username. Response is an error thrown.
 */
function rejectUPost(done) {
  request({
    url: `${test.url}/api/users/!babyLegs`,
    headers: getHeaders(),
    method: 'POST',
    body: JSON.stringify({
      username: '!babyLegs',
      password: 'deadpool',
      fname: 'Baby',
      lname: 'Legs'
    })
  },
  (err, response, body) => {
    const json = JSON.parse(body);
    chai.expect(response.statusCode).to.equal(400);
    chai.expect(json.description).to.equal('Username is not valid.');
    done();
  });
}

/**
 * Makes an invalid POST request to /api/users/:username. This an attempt to
 * create a user with two different usernames. Response is an error thrown with
 * bad request.
 */
function rejectUsernames(done) {
  request({
    url: `${test.url}/api/users/weasel`,
    headers: getHeaders(),
    method: 'POST',
    body: JSON.stringify({
      username: 'deadpoolsbff',
      password: 'bartender',
      fname: 'Weasel',
      lname: 'Bff'
    })
  },
  (err, response, body) => {
    const json = JSON.parse(body);
    chai.expect(response.statusCode).to.equal(400);
    chai.expect(json.message).to.equal('Bad Request');
    done();
  });
}

// /**
//  * Makes an invalid POST request to /api/users/:username. This an attempt to
//  * create a user with an invalid first name. Response should be an error
//  * thrown with status code 400 or something.
//  * JIRA-BUG: MBX-283 Uncomment test when implemented
//  */
// function rejectNamePatch(done) {
//   request({
//     url: `${test.url}/api/users/blindal`,
//     headers: getHeaders(),
//     method: 'POST',
//     body: JSON.stringify({
//       username: 'blindal',
//       password: 'icantsee',
//       fname: '',
//       lname: 'Al'
//     })
//   },
//   (err, response, body) => {
//     const json = JSON.parse(body);
//     chai.expect(response.statusCode).to.equal(500);
//     chai.expect(json.message).to.equal('Internal Server Error');
//     done();
//   });
// }

/**
 * Makes an invalid POST request to /api/users/:username. This an attempt to
 * create a user with the same username as the first one created. Response is an
 * error thrown about a bad request.
 */
function rejectExistingUname(done) {
  request({
    url: `${test.url}/api/users/deadpool`,
    headers: getHeaders(),
    method: 'POST',
    body: JSON.stringify({
      username: 'deadpool',
      password: 'babylegs',
      fname: 'Fake',
      lname: 'Deadpool'
    })
  },
  (err, response, body) => {
    const json = JSON.parse(body);
    chai.expect(response.statusCode).to.equal(400);
    chai.expect(json.message).to.equal('Bad Request');
    done();
  });
}


/**
 * Makes a GET request to /api/users/. This is to
 * get all users. So the response should succeed with a username.
 */
function getUsers(done) {
  request({
    url: `${test.url}/api/users`,
    headers: getHeaders()
  },
  (err, response, body) => {
    chai.expect(body).to.include(user);
    chai.expect(body).to.include('deadpool');
    chai.expect(body).to.include('vanessacarlysle');
    chai.expect(response.statusCode).to.equal(200);
    chai.expect(err).to.equal(null);
    done();
  });
}

/**
 * Makes a GET request to /api/users/. This is to
 * get all users. So the response should succeed with a username.
 */
function rejectGetNoU(done) {
  request({
    url: `${test.url}/api/users/pool`,
    headers: getHeaders()
  },
  (err, response, body) => {
    const json = JSON.parse(body);
    chai.expect(response.statusCode).to.equal(404);
    chai.expect(json.message).to.equal('Not Found');
    done();
  });
}

/**
 * Makes a PATCH request to /api/users/:username. This is to
 * update a user. Response should succeed with a user object returned.
 */
function patchUser(done) {
  request({
    url: `${test.url}/api/users/deadpool`,
    headers: getHeaders(),
    method: 'PATCH',
    body: JSON.stringify({
      fname: 'Mr Wade'
    })
  },
  (err, response, body) => {
    const json = JSON.parse(body);
    chai.expect(json.username).to.equal('deadpool');
    chai.expect(json.fname).to.equal('Mr Wade');
    chai.expect(response.statusCode).to.equal(200);
    chai.expect(err).to.equal(null);
    done();
  });
}

/**
 * Makes an invalid PATCH request to /api/users/:username. This is to update a
 * user that does not exist. Response should throw an error saying user does not
 * exist.
 */
function rejectPatch(done) {
  request({
    url: `${test.url}/api/users/francis`,
    headers: getHeaders(),
    method: 'PATCH',
    body: JSON.stringify({
      fname: 'Weapon X'
    })
  },
  (err, response, body) => {
    const json = JSON.parse(body);
    chai.expect(response.statusCode).to.equal(404);
    chai.expect(json.message).to.equal('Not Found');
    chai.expect(json.description).to.equal('User does not exist.');
    done();
  });
}

/**
 * Makes an invalid PATCH request to /api/users/:username. This is to update a
 * user that does not exist. Response should throw an error saying user does not
 * exist.
 */
function rejectUPatch(done) {
  request({
    url: `${test.url}/api/users/vanessacarlysle`,
    headers: getHeaders(),
    method: 'PATCH',
    body: JSON.stringify({
      username: 'deadpoolgf'
    })
  },
  (err, response, body) => {
    const json = JSON.parse(body);
    chai.expect(response.statusCode).to.equal(401);
    chai.expect(json.message).to.equal('Unauthorized');
    chai.expect(json.description).to.equal('Update not allowed');
    done();
  });
}

/**
 * Makes an invalid PATCH request to /api/users/:username. This is to update a
 * user that does not exist. Response should throw an error saying user does not
 * exist.
 */
function rejectName(done) {
  request({
    url: `${test.url}/api/users/vanessacarlysle`,
    headers: getHeaders(),
    method: 'PATCH',
    body: JSON.stringify({
      name: ''
    })
  },
  (err, response, body) => {
    const json = JSON.parse(body);
    chai.expect(response.statusCode).to.equal(401);
    chai.expect(json.message).to.equal('Unauthorized');
    chai.expect(json.description).to.equal('Update not allowed');
    done();
  });
}

/**
 * Makes a invalid DELETE request to /api/users/:username. This is to delete non
 * existing user. Response should throw an error saying user does not exist.
 *
 */
function rejectDelete(done) {
  request({
    url: `${test.url}/api/users/francis`,
    headers: getHeaders(),
    method: 'DELETE',
    body: JSON.stringify({
      soft: false
    })
  },
  (err, response, body) => {
    const json = JSON.parse(body);
    chai.expect(response.statusCode).to.equal(404);
    chai.expect(json.message).to.equal('Not Found');
    chai.expect(json.description).to.equal('Cannot find user.');
    done();
  });
}

/**
 * Makes a DELETE request to /api/users/:username. This is to
 * delete a user. Response should succeed with a user object returned.
 */
function deleteUser(done) {
  request({
    url: `${test.url}/api/users/deadpool`,
    headers: getHeaders(),
    method: 'DELETE',
    body: JSON.stringify({
      soft: false
    })
  },
  (err, response, body) => {
    const json = JSON.parse(body);
    chai.expect(err).to.equal(null);
    chai.expect(json).to.equal('deadpool');
    chai.expect(response.statusCode).to.equal(200);
    chai.expect(err).to.equal(null);
    done();
  });
}

/**
 * Makes a DELETE request to /api/users/:username. This is to delete the admin
 * user. Response should succeed with a user object returned.
 */
function deleteAUser(done) {
  request({
    url: `${test.url}/api/users/vanessacarlysle`,
    headers: getHeaders(),
    method: 'DELETE',
    body: JSON.stringify({
      soft: false
    })
  },
  (err, response, body) => {
    const json = JSON.parse(body);
    chai.expect(err).to.equal(null);
    chai.expect(json).to.equal('vanessacarlysle');
    chai.expect(response.statusCode).to.equal(200);
    chai.expect(err).to.equal(null);
    done();
  });
}


/* ----------( Helper Functions )----------*/

/**
 * Produces and returns an object containing common request headers.
 */
function getHeaders() {
  const c = `${M.config.test.username}:${M.config.test.password}`;
  const s = `Basic ${Buffer.from(`${c}`).toString('base64')}`;
  return {
    'Content-Type': 'application/json',
    authorization: s
  };
}<|MERGE_RESOLUTION|>--- conflicted
+++ resolved
@@ -95,15 +95,6 @@
   it('should reject creating a user with invalid username', rejectUPost);
   it('should reject creating a user with two different usernames', rejectUsernames);
   // JIRA-BUG: MBX-283 UNCOMMENT WHEN FIXED
-<<<<<<< HEAD
-  // it('should reject creating a user with invalid first name', rejectNamePut);
-  it('should reject a username that already exists', rejectExistingUname);
-  it('should get all users', getUsers);
-  it('should reject getting a user that does not exist', rejectGetNoU);
-  it('should update a user', putUser);
-  it('should reject an update a user that does not exist', rejectPut);
-  it('should reject updating the username', rejectUPut);
-=======
   // it('should reject creating a user with invalid first name', rejectNamePatch);
   it('should reject a username that already exists', rejectExistingUname);
   it('should get all users', getUsers);
@@ -111,7 +102,6 @@
   it('should update a user', patchUser);
   it('should reject an update a user that does not exist', rejectPatch);
   it('should reject updating the username', rejectUPatch);
->>>>>>> b4841591
   it('should reject updating with an invalid name', rejectName);
   it('should reject deleting a user that doesnt exist', rejectDelete);
   it('should delete a user', deleteUser);
