/**
 * @classification UNCLASSIFIED
 *
 * @module test.606a-artifact-api-core-tests
 *
 * @copyright Copyright (C) 2018, Lockheed Martin Corporation
 *
 * @license LMPI - Lockheed Martin Proprietary Information
 *
 * @owner Phillip Lee <phillip.lee@lmco.com>
 *
 * @author Phillip Lee <phillip.lee@lmco.com>
 *
 * @description This tests requests of the API controller functionality:
 * GET, POST, PATCH, and DELETE artifacts.
 */

// NPM modules
const chai = require('chai'); // Test framework
const request = require('request');

// Node modules
const fs = require('fs');     // Access the filesystem
const path = require('path'); // Find directory paths

// MBEE modules
const db = M.require('lib.db');
const utils = M.require('lib.utils');

/* --------------------( Test Data )-------------------- */
const testUtils = M.require('lib.test-utils');
const testData = testUtils.importTestData('test_data.json');
const test = M.config.test;
let adminUser = null;
let org = null;
let orgID = null;
let proj = null;
let projID = null;
let branchID = null;

/* --------------------( Main )-------------------- */
/**
 * The "describe" function is provided by Mocha and provides a way of wrapping
 * or grouping several "it" tests into a single group. In this case, the name of
 * that group (the first parameter passed into describe) is derived from the
 * name of the current file.
 */
describe(M.getModuleName(module.filename), () => {
  /**
   * After: Connect to database. Create an admin user, organization, and project.
   */
  before(async () => {
    try {
      // Connect to the database
      await db.connect();

      // Create test admin
      adminUser = await testUtils.createTestAdmin();

      // Set global organization
      org = await testUtils.createTestOrg(adminUser);
      orgID = org.id;

      // Create project
      proj = await testUtils.createTestProject(adminUser, orgID);
      projID = utils.parseID(proj._id).pop();
      branchID = testData.branches[0].id;
    }
    catch (error) {
      M.log.error(error);
      // Expect no error
      chai.expect(error).to.equal(null);
    }
  });

  /**
   * After: Remove Organization and project.
   * Close database connection.
   */
  after(async () => {
    try {
      // Remove organization
      // Note: Projects under organization will also be removed
      await testUtils.removeTestOrg();
      await testUtils.removeTestAdmin();
      await db.disconnect();
    }
    catch (error) {
      M.log.error(error);
      // Expect no error
      chai.expect(error).to.equal(null);
    }
  });

  /* Execute tests */
  it('should POST an artifact', postArtifact);
  it('should GET an artifact', getArtifact);
  it('should POST an artifact blob', postBlob);
  it('should GET an artifact blob', getBlob);
  it('should GET an artifact blob by ID', getBlobById);
  it('should DELETE an artifact', deleteBlob);
  it('should PATCH an artifact', patchArtifact);
  it('should DELETE an artifact', deleteArtifact);
});

/* --------------------( Tests )-------------------- */
/**
 * @description Verifies POST request to create an artifact.
 *
 * @param {Function} done - The mocha callback.
 */
function postArtifact(done) {
  const artData = testData.artifacts[0];
  artData.project = projID;
  artData.branch = branchID;

  const options = {
    method: 'POST',
    url: `${test.url}/api/orgs/${orgID}/projects/${projID}/branches/${branchID}/artifacts/${artData.id}`,
    headers: testUtils.getHeaders(),
    body: JSON.stringify(artData)
  };

  request(options, (err, response, body) => {
    // Expect no error
    chai.expect(err).to.equal(null);
    // Expect response status: 200 OK
    chai.expect(response.statusCode).to.equal(200);
    // Verify response body
    const createdArtifact = JSON.parse(body);

    // Verify artifact created properly
    chai.expect(createdArtifact.id).to.equal(artData.id);
    chai.expect(createdArtifact.branch).to.equal(branchID);
    chai.expect(createdArtifact.project).to.equal(projID);
    chai.expect(createdArtifact.org).to.equal(orgID);
    chai.expect(createdArtifact.location).to.equal(artData.location);
    chai.expect(createdArtifact.filename).to.equal(artData.filename);
    chai.expect(createdArtifact.contentType).to.equal(artData.contentType);
    chai.expect(createdArtifact.strategy).to.equal(artData.strategy);

    // Verify additional properties
    chai.expect(createdArtifact.createdBy).to.equal(adminUser._id);
    chai.expect(createdArtifact.lastModifiedBy).to.equal(adminUser._id);
    chai.expect(createdArtifact.createdOn).to.not.equal(null);
    chai.expect(createdArtifact.updatedOn).to.not.equal(null);
    chai.expect(createdArtifact.archived).to.equal(false);

    // Verify specific fields not returned
    chai.expect(createdArtifact).to.not.have.any.keys('archivedOn', 'archivedBy',
      '__v', '_id');
    done();
  });
}

/**
 * @description Verifies GET request to get an artifact.
 *
 * @param {Function} done - The mocha callback.
 */
function getArtifact(done) {
  const artData = testData.artifacts[0];
  artData.project = projID;
  artData.branch = branchID;

  const options = {
    method: 'GET',
    url: `${test.url}/api/orgs/${orgID}/projects/${projID}/branches/${branchID}/artifacts/${artData.id}`,
    headers: testUtils.getHeaders()
  };

  request(options, (err, response, body) => {
    // Expect no error
    chai.expect(err).to.equal(null);
    // Expect response status: 200 OK
    chai.expect(response.statusCode).to.equal(200);
    // Verify response body
    const createdArtifact = JSON.parse(body);

    // Verify artifact created properly
    chai.expect(createdArtifact.id).to.equal(artData.id);
    chai.expect(createdArtifact.branch).to.equal(branchID);
    chai.expect(createdArtifact.project).to.equal(projID);
    chai.expect(createdArtifact.org).to.equal(orgID);
    chai.expect(createdArtifact.name).to.equal(artData.name);
    chai.expect(createdArtifact.contentType).to.equal(artData.contentType);
    chai.expect(createdArtifact.location).to.equal(artData.location);
    chai.expect(createdArtifact.filename).to.equal(artData.filename);
    chai.expect(createdArtifact.strategy).to.equal(artData.strategy);
    chai.expect(createdArtifact.custom).to.deep.equal(artData.custom);

    // Verify additional properties
    chai.expect(createdArtifact.createdBy).to.equal(adminUser._id);
    chai.expect(createdArtifact.lastModifiedBy).to.equal(adminUser._id);
    chai.expect(createdArtifact.createdOn).to.not.equal(null);
    chai.expect(createdArtifact.updatedOn).to.not.equal(null);
    chai.expect(createdArtifact.archived).to.equal(false);

    // Verify specific fields not returned
    chai.expect(createdArtifact).to.not.have.any.keys('archivedOn', 'archivedBy',
      '__v', '_id');
    done();
  });
}

/**
 * @description Verifies POST request to post an artifact blob.
 *
 * @param {Function} done - The mocha callback.
 */
function postBlob(done) {
  const artData = testData.artifacts[0];
  artData.project = projID;

  const artifactPath = path.join(
    M.root, artData.location, artData.filename
  );

  const options = {
    method: 'POST',
    url: `${test.url}/api/orgs/${orgID}/projects/${projID}/artifacts/blob`,
    headers: testUtils.getHeaders('multipart/form-data'),
    formData: {
      location: artData.location,
      file: {
        value: fs.createReadStream(artifactPath),
        options: {
          filename: artifactPath,
          contentType: null
        }
      }
    }
  };

  request(options, (err, response, body) => {
    // Expect no error
    chai.expect(err).to.equal(null);
    // Expect response status: 200 OK
    chai.expect(response.statusCode).to.equal(200);
    // Verify response body
    const postedBlob = JSON.parse(body);
    // Verify artifact created properly
    chai.expect(postedBlob.project).to.equal(projID);
    chai.expect(postedBlob.location).to.equal(artData.location);
    chai.expect(postedBlob.filename).to.equal(artData.filename);
    done();
  });
}

/**
 * @description Verifies GET request to get an artifact blob.
 *
 * @param {Function} done - The mocha callback.
 */
function getBlob(done) {
  const artData = testData.artifacts[0];
  artData.project = projID;
  artData.branch = branchID;

  const queryParams = {
    location: artData.location,
    filename: artData.filename
  };
  const options = {
    method: 'GET',
    url: `${test.url}/api/orgs/${orgID}/projects/${projID}/artifacts/blob`,
    qs: queryParams,
    headers: testUtils.getHeaders(),
    encoding: null
  };

  request(options, (err, response, body) => {
    // Expect no error
    chai.expect(err).to.equal(null);
    // Expect response status: 200 OK
    chai.expect(response.statusCode).to.equal(200);

    // Check return artifact is of buffer type
    chai.expect(Buffer.isBuffer(body)).to.equal(true);

    // Get the file
    const artifactPath = path.join(M.root, artData.location, artData.filename);
    const fileData = fs.readFileSync(artifactPath);

    // Deep compare both binaries
    chai.expect(body).to.deep.equal(fileData);
    done();
  });
}

/**
 * @description Verifies GET request to get an artifact blob by id.
 *
 * @param {Function} done - The mocha callback.
 */
function getBlobById(done) {
  const artData = testData.artifacts[0];
  artData.project = projID;
  artData.branch = branchID;

  const options = {
    method: 'GET',
    url: `${test.url}/api/orgs/${orgID}/projects/${projID}/branches/${branchID}/artifacts/${artData.id}/blob`,
    headers: testUtils.getHeaders(),
    encoding: null
  };

  request(options, (err, response, body) => {
    // Expect no error
    chai.expect(err).to.equal(null);
    // Expect response status: 200 OK
    chai.expect(response.statusCode).to.equal(200);

    // Check return artifact is of buffer type
    chai.expect(Buffer.isBuffer(body)).to.equal(true);

    // Get the file
    const artifactPath = path.join(M.root, artData.location, artData.filename);
    const fileData = fs.readFileSync(artifactPath);

    // Deep compare both binaries
    chai.expect(body).to.deep.equal(fileData);
    done();
  });
}

/**
 * @description Verifies DELETE request to delete an artifact blob.
 *
 * @param {Function} done - The mocha callback.
 */
function deleteBlob(done) {
  const artData = testData.artifacts[0];
  artData.project = projID;

  const query = {
    location: artData.location,
    filename: artData.filename
  };
  const options = {
    method: 'DELETE',
    url: `${test.url}/api/orgs/${orgID}/projects/${projID}/artifacts/blob`,
    headers: testUtils.getHeaders(),
    qs: query
  };

  request(options, (err, response, body) => {
    // Expect no error
    chai.expect(err).to.equal(null);
    // Expect response status: 200 OK
    chai.expect(response.statusCode).to.equal(200);
    // Verify response body
<<<<<<< HEAD
    const deletedBlob = JSON.parse(body);
    // Verify artifact created properly
    chai.expect(deletedBlob.project).to.equal(projID);
    chai.expect(deletedBlob.location).to.equal(artData.location);
    chai.expect(deletedBlob.filename).to.equal(artData.filename);
=======
    const postedBlob = JSON.parse(body);
    // Verify artifact deleted properly
    chai.expect(postedBlob.project).to.equal(projID);
    chai.expect(postedBlob.location).to.equal(artData.location);
    chai.expect(postedBlob.filename).to.equal(artData.filename);
>>>>>>> 67665817

    done();
  });
}

/**
 * @description Verifies PATCH request to update an artifact.
 *
 * @param {Function} done - The mocha callback.
 */
function patchArtifact(done) {
  // Get update artifact data
  const artData = testData.artifacts[0];

  const reqBody = {
    id: artData.id,
    contentType: 'edited_type'
  };

  const options = {
    method: 'PATCH',
    url: `${test.url}/api/orgs/${orgID}/projects/${projID}/branches/${branchID}/artifacts/${artData.id}`,
    headers: testUtils.getHeaders(),
    body: JSON.stringify(reqBody)
  };

  request(options, (err, response, body) => {
    // Expect no error
    chai.expect(err).to.equal(null);
    // Expect response status: 200 OK
    chai.expect(response.statusCode).to.equal(200);
    // Verify response body
    const patchedArtifact = JSON.parse(body);

<<<<<<< HEAD
    // Verify artifact created properly
    chai.expect(patchedArtifact.id).to.equal(artData.id);
    chai.expect(patchedArtifact.branch).to.equal(branchID);
    chai.expect(patchedArtifact.project).to.equal(projID);
    chai.expect(patchedArtifact.org).to.equal(orgID);
    chai.expect(patchedArtifact.name).to.equal(artData.name);
    chai.expect(patchedArtifact.location).to.equal(artData.location);
    chai.expect(patchedArtifact.filename).to.equal(artData.filename);
    chai.expect(patchedArtifact.contentType).to.equal('edited_type');
    chai.expect(patchedArtifact.strategy).to.equal(artData.strategy);
    chai.expect(patchedArtifact.custom).to.deep.equal(artData.custom);
=======
    // Verify artifact updated properly
    chai.expect(createdArtifact.id).to.equal(artData.id);
    chai.expect(createdArtifact.branch).to.equal(branchID);
    chai.expect(createdArtifact.project).to.equal(projID);
    chai.expect(createdArtifact.org).to.equal(orgID);
    chai.expect(createdArtifact.location).to.equal(artData.location);
    chai.expect(createdArtifact.filename).to.equal(artData.filename);
    chai.expect(createdArtifact.contentType).to.equal('edited_type');
    chai.expect(createdArtifact.strategy).to.equal(artData.strategy);
>>>>>>> 67665817

    // Verify additional properties
    chai.expect(patchedArtifact.createdBy).to.equal(adminUser._id);
    chai.expect(patchedArtifact.lastModifiedBy).to.equal(adminUser._id);
    chai.expect(patchedArtifact.createdOn).to.not.equal(null);
    chai.expect(patchedArtifact.updatedOn).to.not.equal(null);
    chai.expect(patchedArtifact.archived).to.equal(false);

    // Verify specific fields not returned
    chai.expect(patchedArtifact).to.not.have.any.keys('archivedOn', 'archivedBy',
      '__v', '_id');
    done();
  });
}

/**
 * @description Verifies DELETE request to delete an artifact.
 *
 * @param {Function} done - The mocha callback.
 */
function deleteArtifact(done) {
  const artData = testData.artifacts[0];
  artData.project = projID;
  artData.branch = branchID;

  const options = {
    method: 'DELETE',
    url: `${test.url}/api/orgs/${orgID}/projects/${projID}/branches/${branchID}/artifacts/${artData.id}`,
    headers: testUtils.getHeaders()
  };

  request(options, (err, response, body) => {
    // Expect no error
    chai.expect(err).to.equal(null);
    // Expect response status: 200 OK
    chai.expect(response.statusCode).to.equal(200);
    // Verify response body
    const deletedArtifact = JSON.parse(body);
    // Verify artifact created properly
    chai.expect(deletedArtifact).to.equal(artData.id);
    done();
  });
}<|MERGE_RESOLUTION|>--- conflicted
+++ resolved
@@ -350,20 +350,12 @@
     // Expect response status: 200 OK
     chai.expect(response.statusCode).to.equal(200);
     // Verify response body
-<<<<<<< HEAD
+
     const deletedBlob = JSON.parse(body);
     // Verify artifact created properly
     chai.expect(deletedBlob.project).to.equal(projID);
     chai.expect(deletedBlob.location).to.equal(artData.location);
     chai.expect(deletedBlob.filename).to.equal(artData.filename);
-=======
-    const postedBlob = JSON.parse(body);
-    // Verify artifact deleted properly
-    chai.expect(postedBlob.project).to.equal(projID);
-    chai.expect(postedBlob.location).to.equal(artData.location);
-    chai.expect(postedBlob.filename).to.equal(artData.filename);
->>>>>>> 67665817
-
     done();
   });
 }
@@ -397,7 +389,6 @@
     // Verify response body
     const patchedArtifact = JSON.parse(body);
 
-<<<<<<< HEAD
     // Verify artifact created properly
     chai.expect(patchedArtifact.id).to.equal(artData.id);
     chai.expect(patchedArtifact.branch).to.equal(branchID);
@@ -409,17 +400,6 @@
     chai.expect(patchedArtifact.contentType).to.equal('edited_type');
     chai.expect(patchedArtifact.strategy).to.equal(artData.strategy);
     chai.expect(patchedArtifact.custom).to.deep.equal(artData.custom);
-=======
-    // Verify artifact updated properly
-    chai.expect(createdArtifact.id).to.equal(artData.id);
-    chai.expect(createdArtifact.branch).to.equal(branchID);
-    chai.expect(createdArtifact.project).to.equal(projID);
-    chai.expect(createdArtifact.org).to.equal(orgID);
-    chai.expect(createdArtifact.location).to.equal(artData.location);
-    chai.expect(createdArtifact.filename).to.equal(artData.filename);
-    chai.expect(createdArtifact.contentType).to.equal('edited_type');
-    chai.expect(createdArtifact.strategy).to.equal(artData.strategy);
->>>>>>> 67665817
 
     // Verify additional properties
     chai.expect(patchedArtifact.createdBy).to.equal(adminUser._id);
