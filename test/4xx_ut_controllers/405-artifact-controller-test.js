/**
 * Classification: UNCLASSIFIED
 *
 * @module  test.405-artifact-controller-tests
 *
 * @copyright Copyright (C) 2018, Lockheed Martin Corporation
 *
 * @license LMPI - Lockheed Martin Proprietary Information
 *
 * @author Phillip Lee <phillip.lee@lmco.com>
 *
 * @description Tests the artifact model plugin by performing various actions.
 */

// Node modules
const chai = require('chai'); // Test framework
const fs = require('fs');     // Access the filesystem
const path = require('path'); // Find directory paths

// MBEE modules
const ArtifactController = M.require('controllers.artifact-controller');
const ProjController = M.require('controllers.project-controller');
const db = M.require('lib.db');
const utils = M.require('lib.utils');

/* --------------------( Test Data )-------------------- */
const testUtils = require(path.join(M.root, 'test', 'test-utils'));
const testData = testUtils.importTestData();
let adminUser = null;
let org = null;
let proj = null;

/* --------------------( Main )-------------------- */
/**
 * The "describe" function is provided by Mocha and provides a way of wrapping
 * or grouping several "it" tests into a single group. In this case, the name of
 * that group (the first parameter passed into describe) is derived from the
 * name of the current file.
 */
describe(M.getModuleName(module.filename), () => {
  /**
   * After: Connect to database. Create an admin user, organization, and project
   */
  before((done) => {
    // Open the database connection
    db.connect()
    // Create test admin
    .then(() => testUtils.createAdminUser())
    .then((_adminUser) => {
      // Set global admin user
      adminUser = _adminUser;

      // Create organization
      return testUtils.createOrganization(adminUser);
    })
    .then((retOrg) => {
      // Set global organization
      org = retOrg;

      // Define project data
      const projData = testData.projects[0];

      // Create project
      return ProjController.createProject(adminUser, org.id, projData);
    })
    .then((retProj) => {
      // Set global project
      proj = retProj;
      done();
    })
    .catch((error) => {
      M.log.error(error);
      // Expect no error
      chai.expect(error).to.equal(null);
      done();
    });
  });

  /**
   * After: Remove Organization and project.
   * Close database connection.
   */
  after((done) => {
    // Remove organization
    // Note: Projects under organization will also be removed
    testUtils.removeOrganization(adminUser)
    .then(() => testUtils.removeAdminUser())
    .then(() => db.disconnect())
    .then(() => done())
    .catch((error) => {
      M.log.error(error);
      // Expect no error
      chai.expect(error).to.equal(null);
      done();
    });
  });

  /* Execute the tests */
  it('should upload artifact00', uploadArtifact);
  it('should upload second artifact01 with same file', uploadSecondArtifact);
  it('should update artifact01 with new file', updateArtifact);
  it('should find updated artifact01 new filename', findArtifact);
  it('should all artifacts in project', findArtifacts);
  it('should delete an artifact00', deleteArtifactFile);
  it('should delete second artifact01', deleteSecondArtifactFile);
});

/* --------------------( Tests )-------------------- */
/**
 * @description Update an artifact with a new file.
 * Note: This result in a different hash. Both files should be archived
 * and artifact history is updated
 */
function uploadArtifact(done) {
  // Find and read image
  const imgPath = path.join(M.root, testData.artifacts[0].location, testData.artifacts[0].filename);
  const artifactBlob = fs.readFileSync(imgPath);

  // Define and initialize the meta data
  const artifactMetaData = {
    id: testData.artifacts[0].id,
    filename: testData.artifacts[0].filename
  };

  // Create artifact
  const projID = utils.parseID(proj.id).pop();
  ArtifactController.createArtifact(adminUser, org.id, projID, artifactMetaData, artifactBlob)
  .then((artifact) => {
    // Verify artifact created properly
    chai.expect(artifact.filename).to.equal(testData.artifacts[0].filename);
    done();
  })
  .catch((error) => {
    M.log.error(error.message);
    // Expect no error
    chai.expect(error.message).to.equal(null);
    done();
  });
}

/**
 * @description Creates a second artifact via model and save it to the database.
 * Note: This artifact contains the same hash (the same file). Only id differs from
 * the previously created in uploadArtifact().
 */
function uploadSecondArtifact(done) {
  // Find and read image
  const imgPath = path.join(M.root, testData.artifacts[1].location, testData.artifacts[1].filename);
  const artifactBlob = fs.readFileSync(imgPath);

  // Define and initialize the meta data
  const artifactMetaData = {
    id: testData.artifacts[1].id,
    filename: testData.artifacts[1].filename
  };

  // Create artifact
  const projID = utils.parseID(proj.id).pop();
  ArtifactController.createArtifact(adminUser, org.id, projID, artifactMetaData, artifactBlob)
  .then((artifact) => {
    // Verify artifact created properly
    chai.expect(artifact.filename).to.equal(testData.artifacts[1].filename);
    done();
  })
  .catch((error) => {
    M.log.error(error);
    // Expect no error
    chai.expect(error.message).to.equal(null);
    done();
  });
}

/**
 * @description Updates an existing artifact.
 */
function updateArtifact(done) {
  // Find and read image
  const imgPath = path.join(M.root, testData.artifacts[2].location, testData.artifacts[2].filename);
  const artifactBlob = fs.readFileSync(imgPath);

  // Extract the artifact id
  const artifactID = testData.artifacts[2].id;

  // Define artifact fields to update
  const artMetaData = {
    filename: testData.artifacts[2].filename,
    contentType: path.extname(testData.artifacts[2].filename)
  };

<<<<<<< HEAD
=======
  // Create artifact to update object
  const artObjData = {
    metaData: artMetaData,
    artifactBlob: artifactPNG
  };
>>>>>>> 6ec4d296
  // Create artifact
  const projID = utils.parseID(proj.id).pop();
  ArtifactController.updateArtifact(adminUser, org.id, projID, artifactID,
    artMetaData, artifactBlob)
  .then((updatedArtifact) => {
    // Verify artifact created properly
    chai.expect(updatedArtifact.filename).to.equal(testData.artifacts[2].filename);
    chai.expect(updatedArtifact.history[1].hash)
    .to.equal('5d41098059578b5be7addfaef2bb5266fb40323128eac24e280e1779cc73748d');
    done();
  })
  .catch((error) => {
    M.log.error(error);
    // Expect no error
    chai.expect(error.message).to.equal(null);
    done();
  });
}

/**
 * @description Find an existing artifact.
 */
function findArtifact(done) {
  // Find artifact
  const projID = utils.parseID(proj.id).pop();
  ArtifactController.findArtifact(adminUser, org.id, projID, testData.artifacts[2].id)
  .then((artifact) => {
    // Verify artifact found properly
    chai.expect(artifact.id).to.equal(utils.createID(org.id, projID, testData.artifacts[2].id));
    done();
  })
  .catch((error) => {
    M.log.error(error);
    // Expect no error
    chai.expect(error.message).to.equal(null);
    done();
  });
}

/**
 * @description Find multiple artifacts.
 */
function findArtifacts(done) {
  // Find artifact
  const projID = utils.parseID(proj.id).pop();
  ArtifactController.findArtifacts(adminUser, org.id, projID)
  .then((artifact) => {
    // Verify number of artifacts found properly
    chai.expect(artifact.length).to.equal(2);
    done();
  })
  .catch((error) => {
    M.log.error(error);
    // Expect no error
    chai.expect(error.message).to.equal(null);
    done();
  });
}

/**
 * @description Deletes the first artifact.
 */
function deleteArtifactFile(done) {
  // Create artifact
  const projID = utils.parseID(proj.id).pop();
  ArtifactController.removeArtifact(adminUser, org.id, projID, testData.artifacts[0].id)
  .then(() => done())
  .catch((error) => {
    M.log.error(error);
    // Expect no error
    chai.expect(error.message).to.equal(null);
    done();
  });
}

/**
 * @description Deletes the second artifact.
 */
function deleteSecondArtifactFile(done) {
  // Create artifact
  const projID = utils.parseID(proj.id).pop();
  ArtifactController.removeArtifact(adminUser, org.id, projID, testData.artifacts[1].id)
  .then(() => done())
  .catch((error) => {
    M.log.error(error);
    // Expect no error
    chai.expect(error.message).to.equal(null);
    done();
  });
}<|MERGE_RESOLUTION|>--- conflicted
+++ resolved
@@ -100,7 +100,7 @@
   it('should upload second artifact01 with same file', uploadSecondArtifact);
   it('should update artifact01 with new file', updateArtifact);
   it('should find updated artifact01 new filename', findArtifact);
-  it('should all artifacts in project', findArtifacts);
+  it('should find all artifacts in project', findArtifacts);
   it('should delete an artifact00', deleteArtifactFile);
   it('should delete second artifact01', deleteSecondArtifactFile);
 });
@@ -187,14 +187,6 @@
     contentType: path.extname(testData.artifacts[2].filename)
   };
 
-<<<<<<< HEAD
-=======
-  // Create artifact to update object
-  const artObjData = {
-    metaData: artMetaData,
-    artifactBlob: artifactPNG
-  };
->>>>>>> 6ec4d296
   // Create artifact
   const projID = utils.parseID(proj.id).pop();
   ArtifactController.updateArtifact(adminUser, org.id, projID, artifactID,
