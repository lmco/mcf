--- conflicted
+++ resolved
@@ -55,11 +55,7 @@
    * Before: run before all tests
    * TODO - describe what the before function is doing.
    */
-<<<<<<< HEAD
-  before(function(done) {
-=======
   before((done) => {
->>>>>>> 82ad25b4
     const db = M.require('lib/db');
     db.connect();
     const u = M.config.test.username;
@@ -110,7 +106,7 @@
    * After: run after all tests.
    * TODO - describe what this function is doing.
    */
-  after(function(done) {
+  after((done) => {
     // Removing the organization created
     OrgController.removeOrg(user, 'gaurdians', { soft: false })
     .then(() => UserController.removeUser(user, newUser.username))
@@ -148,11 +144,8 @@
   it('should delete an existing org', deleteExistingOrg);
   it('should soft-delete an existing org and its project', softDeleteProjectAndOrg);
   it('should hard-delete an existing org and its project', hardDeleteProjectAndOrg);
-<<<<<<< HEAD
   it('should fail trying to update the default org', updateDefaultOrg);
   it('should fail trying to delete the default org', deleteDefaultOrg);
-=======
->>>>>>> 82ad25b4
   it('should add a user to an org', addUserRole);
   it('should let the non-admin user write a project', projWritePerm);
   it('should reject user changing their permissions', rejectUserRole);
