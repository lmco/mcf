/**
 * Classification: UNCLASSIFIED
 *
 * @module  test/402-org-controller-tests
 *
 * @copyright Copyright (C) 2018, Lockheed Martin Corporation
 *
 * @license LMPI
 * <br/>
 * LMPI WARNING: This file is Lockheed Martin Proprietary Information.
 * It is not approved for public release or redistribution.<br/>
 *
 * EXPORT CONTROL WARNING: This software may be subject to applicable export
 * control laws. Contact legal and export compliance prior to distribution.
 *
 * @author  Austin Bieber <austin.j.bieber@lmco.com>
 * @author Leah De Laurell <leah.p.delaurell@lmco.com>
 *
 * @description Tests the organization controller functionality: create,
 * delete, update, and find organizations. As well as setting and updating
 * permissions of organizations.
 * // TODO : MBX-325 change description to summarize "it" functions
 */

// Load NPM modules
const chai = require('chai');
const path = require('path');

// Load MBEE modules
const UserController = M.require('controllers.user-controller');
const OrgController = M.require('controllers.organization-controller');
const Project = M.require('models.project');
const User = M.require('models.user');
const AuthController = M.require('lib.auth');
const mockExpress = M.require('lib.mock-express');
const db = M.require('lib.db');
const utils = M.require('lib.utils');

/* --------------------( Test Data )-------------------- */
// Variables used across test functions
const testData = require(path.join(M.root, 'test', 'data.json'));
let adminUser = null;
let newUser = null;
let org = null;

/* --------------------( Main )-------------------- */
/**
 * The "describe" function is provided by Mocha and provides a way of wrapping
 * or grouping several "it" tests into a single group. In this case, the name of
 * that group (the first parameter passed into describe) is derived from the
 * name of the current file.
 */
describe(M.getModuleName(module.filename), () => {
  /**
   * Before: Run before all tests. Create admin and
   * non-admin user. Set admin user globally.
   */
  before((done) => {
    // Connect to the database
    db.connect();

    const params = {};
    const body = {
      username: M.config.test.username,
      password: M.config.test.password
    };

    const reqObj = mockExpress.getReq(params, body);
    const resObj = mockExpress.getRes();

    AuthController.authenticate(reqObj, resObj, (error) => {
      const ldapuser = reqObj.user;
      // Expect no error
      chai.expect(error).to.equal(null);
      chai.expect(ldapuser.username).to.equal(M.config.test.username);

      // Find the user and update admin status
      User.findOneAndUpdate({ username: ldapuser.username }, { admin: true }, { new: true },
        (updateErr, userUpdate) => {
          // Setting it equal to global variable
          adminUser = userUpdate;
          // Expect no error
          chai.expect(updateErr).to.equal(null);
          chai.expect(userUpdate).to.not.equal(null);

          // Creating a new non-admin user
          const nonAuserData = testData.users[5];
          UserController.createUser(adminUser, nonAuserData)
          .then((nonAu) => {
            newUser = nonAu;
            chai.expect(nonAu.username).to.equal(testData.users[5].username);
            chai.expect(nonAu.fname).to.equal(testData.users[5].fname);
            chai.expect(nonAu.lname).to.equal(testData.users[5].lname);
            done();
          })
          .catch((error2) => {
            chai.expect(error2.message).to.equal(null);
            done();
          });
        });
    });
  });

  /**
   * After: Run after all tests. Delete admin user,
   * non-admin user, and organization.
   */
  after((done) => {
    // Removing organization
    OrgController.removeOrg(adminUser, testData.orgs[3].id, { soft: false })
    // Removing non-admin user
    .then(() => UserController.removeUser(adminUser, newUser.username))
    .then((delUser2) => {
      chai.expect(delUser2).to.equal(testData.users[5].username);
      // Find admin user
      return User.findOne({username: M.config.test.username})
    })
      // Remove admin user
    .then((foundUser) => foundUser.remove())
    .then(() => {
      // Disconnect from the database
      db.disconnect();
      done();
    })
    .catch((error) => {
      // Disconnect from the database
      db.disconnect();

      // Expect no error
      chai.expect(error.message).to.equal(null);
      done();
    });
  });

  // TODO: use 'reject' instead of 'fail' or 'throw an error'
  /* Execute the tests */
  it('should create a new org', createNewOrg);
  it('should create a second org', createSecondOrg);
  it('should find an existing org', findExistingOrg);
  it('should throw an error saying the field cannot be updated', updateOrgFieldErr);
  it('should throw an error saying the name field is not a string', updateOrgTypeErr);
  it('should reject update from non admin user', rejectNonAdminUpdate);
  it('should update an orgs name', updateOrg);
  it('should update an orgs name using model object', updateOrgObject);
  it('should find all orgs a user has access to', findAllExistingOrgs);
  it('should soft delete an existing org', softDeleteExistingOrg);
  it('should delete an existing org', deleteExistingOrg);
  it('should soft-delete an existing org and its project', softDeleteProjectAndOrg);
  it('should fail finding a soft-deleted org', rejectFindSoftDelOrg);
  it('should hard-delete an existing org and its project', hardDeleteProjectAndOrg);
  it('should fail trying to update the default org', updateDefaultOrg);
  it('should fail trying to delete the default org', rejectDefaultOrgDelete);
  it('should add a user to an org', setUserOrgRole);
  it('should reject user changing their permissions', rejectUserRole);
  it('should get a users roles within an org', getUserRoles);
  it('should get all members with permissions in an org', getMembers);
  it('should throw an error saying the user is not an admin', rejectNonAdminSetPermissions);
  it('should remove a users role within an org', removeUserRole);
  it('should throw an error saying the user is not in the org', rejectGetUserRoles);
  it('should throw an error the permission is not valid', rejectInvalidPermission);
  it('should throw an error saying the user is not an admin', rejectNonAdminGetPermissions);
});

/* --------------------( Tests )-------------------- */
/**
 * @description Creates an organization using the org controller.
 */
function createNewOrg(done) {
  // Create org data
  const orgData = testData.orgs[2];

  // Create org via controller
  OrgController.createOrg(adminUser, orgData)
  // Find newly created org
  .then(() => OrgController.findOrg(adminUser, testData.orgs[2].id))
  .then((retOrg) => {
    // Verify org created properly
    chai.expect(retOrg.id).to.equal(testData.orgs[2].id);
    chai.expect(retOrg.name).to.equal(testData.orgs[2].name);
    chai.expect(retOrg.permissions.read[0].id).to.equal(adminUser._id.toString());
    chai.expect(retOrg.permissions.write[0].id).to.equal(adminUser._id.toString());
    chai.expect(retOrg.permissions.admin[0].id).to.equal(adminUser._id.toString());
    chai.expect(retOrg.custom.leader).to.equal('Star Lord');
    done();
  })
  .catch((error) => {
    // Expect no error
    chai.expect(error.message).to.equal(null);
  });
}

/**
 * @description Creates a second organization using the org controller.
 */
function createSecondOrg(done) {
  // Creates org data
  const orgData = testData.orgs[3];

  // Creates org via the controller
  OrgController.createOrg(adminUser, orgData)
  .then((retOrg) => {
    // Set org equal to global org for later use
    org = retOrg;

    // Verify org created properly
    chai.expect(retOrg.id).to.equal(testData.orgs[3].id);
    chai.expect(retOrg.name).to.equal(testData.orgs[3].name);
    chai.expect(retOrg.permissions.read).to.include(adminUser._id.toString());
    chai.expect(retOrg.permissions.write).to.include(adminUser._id.toString());
    chai.expect(retOrg.permissions.admin).to.include(adminUser._id.toString());
    done();
  })
  .catch((error) => {
    // Expect no error
    chai.expect(error.message).to.equal(null);
    done();
  });
}

/**
 * @description Find organization previously created in createOrg test.
 */
function findExistingOrg(done) {
  // Find org previously created
  OrgController.findOrg(adminUser, testData.orgs[2].id)
  .then((retOrg) => {
    // Verify org was found
    chai.expect(retOrg.name).to.equal(testData.orgs[2].name);
    done();
  })
  .catch((error) => {
    // Expect no error
    chai.expect(error.message).to.equal(null);
    done();
  });
}

/**
 * @description Verifies a user CANNOT update permissions.
 * Expected error thrown: 'Bad Request'
 */
function updateOrgFieldErr(done) {
  // Update organization
  OrgController.updateOrg(adminUser, testData.orgs[2].id, testData.invalidPermissions[0])
  .then(() => {
    // Expected updateOrg() to fail
    // Should not execute, force test to fail
    chai.assert(true === false);
    done();
  })
  .catch((error) => {
    // Expected error thrown: 'Bad Request'
    chai.expect(error.message).to.equal('Forbidden');
    done();
  });
}

/**
 * @description Verifies updateOrg fails given invalid data.
 * Expected error thrown: 'Bad Request'
 */
function updateOrgTypeErr(done) {
  // Update organization
  OrgController.updateOrg(adminUser, testData.orgs[2].id, testData.invalidNames[2])
  .then(() => {
    // Expected updateOrg() to fail
    // Should not execute, force test to fail
    chai.assert(true === false);
    done();
  })
  .catch((error) => {
    // Expected error thrown: 'Bad Request'
    chai.expect(error.message).to.equal('Bad Request');
    done();
  });
}

/**
 * @description Verifies non-admin user CANNOT update org.
 * Expected error thrown: 'Unauthorized'
 */
function rejectNonAdminUpdate(done) {
  // Update org
  OrgController.updateOrg(newUser, testData.orgs[2].id, testData.invalidNames[3])
  .then(() => {
    // Expected updateOrg() to fail
    // Should not execute, force test to fail
    chai.AssertionError(true === false);
    done();
  })
  .catch((error) => {
    // Expected error thrown: 'Unauthorized'
    chai.expect(error.message).to.equal('Unauthorized');
    done();
  });
}

/**
 * @description Updates an organization's name.
 */
function updateOrg(done) {
  // Create org data
  const orgData = testData.orgs[4];

  // Update organization via org controller
  OrgController.updateOrg(adminUser, testData.orgs[4].id, orgData)
  // Find updated org
  .then(() => OrgController.findOrg(adminUser, testData.orgs[4].id))
  .then((retOrg) => {
    // Verify org was updated
    chai.expect(retOrg.name).to.equal(testData.orgs[4].name);
    chai.expect(retOrg.custom.leader).to.equal(testData.orgs[4].custom.leader);
    chai.expect(retOrg.custom.musicType).to.equal(testData.orgs[4].custom.musicType);
    done();
  })
  .catch((error) => {
    // Expect no error
    chai.expect(error.message).to.equal(null);
    done();
  });
}

/**
 * @description Updating an organization model object.
 */
function updateOrgObject(done) {
  // Find existing organization
  OrgController.findOrg(adminUser, testData.orgs[4].id)
  .then((retOrg) => {
    // Update model object: org name
    retOrg.name = testData.orgs[5].name;
    // Update org via org controller
    return OrgController.updateOrg(adminUser, testData.orgs[4].id, retOrg);
  })
  .then((retOrgUpdate) => {
    // Verify model object was updated
    chai.expect(retOrgUpdate.name).to.equal(testData.orgs[5].name);
    done();
  })
  .catch((error) => {
    // Expect no error
    chai.expect(error.message).to.equal(null);
    done();
  });
}

/**
 * @description Find all existing orgs a user has access to.
 */
function findAllExistingOrgs(done) {
  // Find orgs via controller
  OrgController.findOrgs(adminUser)
  .then((orgs) => {
    // Verify correct number of orgs was returned
    chai.expect(orgs.length).to.equal(3);
    done();
  })
  .catch((error) => {
    // Expect no error
    chai.expect(error.message).to.equal(null);
    done();
  });
}

/**
 * @description Soft-delete an existing org.
 */
function softDeleteExistingOrg(done) {
  // Soft delete an org via controller
  OrgController.removeOrg(adminUser, testData.orgs[5].id, { soft: true })
  .then((retOrg) => {
    // Expect the deleted flag on the returned org to be set to true
    chai.expect(retOrg.deleted).to.equal(true);
    done();
  })
  .catch((error) => {
    // Expect no error
    chai.expect(error.message).to.equal(null);
    done();
  });
}

/**
 * @description Verify soft-deleted org cannot be found.
 * Expected error thrown: 'Not Found'
 */
function rejectFindSoftDelOrg(done) {
  OrgController.findOrg(adminUser, testData.orgs[5].id)
  .then(() => {
    // Expected findOrg() to fail
    // No org should be found, force test to fail
    chai.assert(true === false);
    done();
  })
  .catch((error) => {
    // Expected error thrown: 'Not Found'
    chai.expect(error.message).to.equal('Not Found');
    done();
  });
}

/**
 * @description Deletes an existing org.
 * Expected error thrown: 'Not Found'
 */
function deleteExistingOrg(done) {
  // Deletes org via controller
  OrgController.removeOrg(adminUser, testData.orgs[5].id, { soft: false })
  // Find deleted org
  .then(() => OrgController.findOrg(adminUser, testData.orgs[5].id))
  .then(() => {
    // Expected findOrg() to fail
    // Should not execute, force test to fail
    chai.assert(true === false);
    done();
  })
  .catch((error) => {
    // Expected error thrown: 'Not Found'
    chai.expect(error.message).to.equal('Not Found');
    done();
  });
}

/**
 * @description Verify projects and elements soft deleted when org soft deleted.
 * // TODO : MBX-380 Discuss changing project controller to model
 * // TODO : MBX-380 Discuss taking out element
 */
function softDeleteProjectAndOrg(done) {
  // Create an org via controller
  OrgController.createOrg(adminUser, testData.orgs[6])
  .then((retOrg) => {
    // Create the project via the model
    const proj = new Project({
      id: testData.projects[4].id,
      name: testData.projects[4].name,
      org: retOrg._id,
      uid: utils.createUID(testData.orgs[6].id, testData.projects[4].id)
    });

    // Save the project to the database
    return proj.save();
  })
  // Soft delete org via controller
  .then(() => OrgController.removeOrg(adminUser, testData.orgs[6].id, { soft: true }))
  // Find org via controller
  .then(() => OrgController.findOrg(adminUser, testData.orgs[6].id, true))
  .then((retOrg) => {
    // Expect organization deleted field to be true
    chai.expect(retOrg.deleted).to.equal(true);

    // Find project
<<<<<<< HEAD
    return Project.findOne({id: 'godslayer'});
=======
    return Project.findOne({ id: testData.projects[4].id });
>>>>>>> 0e41072c
  })
  .then((foundProj) => {
    // Expect found project's deleted parameter to be true
    chai.expect(foundProj.deleted).to.equal(true);
    done();
  })
  .catch((error) => {
    // Expect no error
    chai.expect(error).to.equal(null);
    done();
  });
}

/**
 * @description Verify projects deleted when org deleted.
 * Expected error thrown: 'Not Found'
 */
function hardDeleteProjectAndOrg(done) {
  // Delete an org via controller
  OrgController.removeOrg(adminUser, testData.orgs[6].id, { soft: false })
  // Find deleted org
  .then(() => OrgController.findOrg(adminUser, testData.orgs[6].id))
  .then(() => {
    // Expected findOrg() to fail
    // Should not execute, force test to fail
    chai.assert(true === false);
    done();
  })
  .catch((error) => {
    // Expected error thrown: 'Not Found'
    chai.expect(error.message).to.equal('Not Found');
    // Find deleted project
<<<<<<< HEAD
    return Project.findOne({id: 'godslayer'});
=======
    return Project.findOne({ id: testData.projects[4].id });
>>>>>>> 0e41072c
  })
  .then((proj) => {
    // Expect there to be no projects found
    chai.expect(proj).to.equal(null);
    done();
  })
  .catch((error) => {
    // Expect no error
    chai.expect(error).to.equal(null);
    done();
  });
}

/**
 * @description Verifies default organization CANNOT be updated.
 * Expected error thrown: 'Forbidden'
 */
function updateDefaultOrg(done) {
  // Update default org
  OrgController.updateOrg(adminUser, 'default', testData.invalidNames[4])
  .then(() => {
    // Expected updateOrg() to fail
    // Should not execute, force test to fail
    chai.assert(true === false);
    done();
  })
  .catch((error) => {
    // Expected error thrown: 'Forbidden'
    chai.expect(error.message).to.equal('Forbidden');
    done();
  });
}

/**
 * @description Verifies default organization CANNOT be deleted.
 * Expected error thrown: 'Forbidden'
 */
function rejectDefaultOrgDelete(done) {
  // Delete default org
  OrgController.removeOrg(adminUser, 'default', { soft: false })
  .then(() => {
    // Expected removeOrg() to fail
    // Should not execute, force test to fail
    chai.assert(true === false);
    done();
  })
  .catch((error) => {
    // Expected error thrown: 'Forbidden'
    chai.expect(error.message).to.equal('Forbidden');
    done();
  });
}

/**
 * @description Verifies setting user permissions on an org.
 */
function setUserOrgRole(done) {
  // Set user permissions via controller
  OrgController.setPermissions(adminUser, org.id.toString(), newUser, 'write')
  // Find org
  .then(() => OrgController.findOrg(adminUser, org.id.toString()))
  .then((retOrg2) => {
    // Verify user permissions on org
    chai.expect(retOrg2.permissions.write[1]._id.toString()).to.equal(newUser._id.toString());
    chai.expect(retOrg2.permissions.read[1]._id.toString()).to.equal(newUser._id.toString());
    chai.expect(retOrg2.permissions.admin.length).to.equal(1);
    done();
  })
  .catch((error) => {
    // Expect no error
    chai.expect(error.message).to.equal(null);
    done();
  });
}

/**
 * @description Verifies user CANNOT change own permissions.
 * Expected error thrown: 'Unauthorized'
 */
function rejectUserRole(done) {
  // Set permissions via controller
  OrgController.setPermissions(adminUser, testData.orgs[6].id, adminUser, 'REMOVE_ALL')
  .then(() => {
    // Expected setPermissions() to fail
    // Should not execute, force test to fail
    chai.AssertionError(true === false);
    done();
  })
  .catch((error) => {
    // Expected error thrown: 'Unauthorized'
    chai.expect(error.message).to.equal('Forbidden');
    done();
  });
}

/**
 * @description Finds permissions of user on an existing org.
 */
function getUserRoles(done) {
  // Find permissions via controller
  OrgController.findPermissions(adminUser, newUser, org.id.toString())
  .then((roles) => {
    // Verifies user permissions
    chai.expect(roles.read).to.equal(true);
    chai.expect(roles.write).to.equal(true);
    chai.expect(roles.admin).to.equal(false);
    done();
  })
  .catch((error) => {
    // Expect no error
    chai.expect(error.message).to.equal(null);
    done();
  });
}

/**
 * @description Find all user permissions on an existing organization.
 */
function getMembers(done) {
  // Find all user permissions via controller
  OrgController.findAllPermissions(adminUser, org.id.toString())
  .then((members) => {
    // Verify user permissions are correct
    chai.expect(members.groot.read).to.equal(true);
    chai.expect(members.groot.write).to.equal(true);
    chai.expect(members.groot.admin).to.equal(false);
    chai.expect(members[adminUser.username].read).to.equal(true);
    chai.expect(members[adminUser.username].write).to.equal(true);
    chai.expect(members[adminUser.username].admin).to.equal(true);
    done();
  })
  .catch((error) => {
    // Expect no error
    chai.expect(error.message).to.equal(null);
    done();
  });
}

/**
 * @description Verifies non-admin user CANNOT set permissions.
 * Expected error thrown: 'Unauthorized'
 */
function rejectNonAdminSetPermissions(done) {
  // Set permissions via controller
  OrgController.setPermissions(newUser, org.id.toString(), adminUser, 'REMOVE_ALL')
  .then(() => {
    // Expected setPermissions() to fail
    // Should not execute, force test to fail
    chai.assert(true === false);
    done();
  })
  .catch((error) => {
    // Expected error thrown: 'Unauthorized'
    chai.expect(error.message).to.equal('Unauthorized');
    done();
  });
}

/**
 * @description Verifies removing user permissions on an existing org.
 */
function removeUserRole(done) {
  // Set permissions via controller
  OrgController.setPermissions(adminUser, org.id.toString(), newUser, 'REMOVE_ALL')
  .then(() => {
    // Verify user permissions are correct
    chai.expect(org.permissions.write).to.not.include(newUser._id.toString());
    chai.expect(org.permissions.read).to.not.include(newUser._id.toString());
    chai.expect(org.permissions.admin).to.not.include(newUser._id.toString());
    done();
  })
  .catch((error) => {
    // Expect no error
    chai.expect(error.message).to.equal(null);
    done();
  });
}

/**
 * @description Verifies users not within org does not have permission.
 */
function rejectGetUserRoles(done) {
  // Find permissions via controller
  OrgController.findPermissions(adminUser, newUser, org.id.toString())
  .then((roles) => {
    // Expected findPermissions() to succeed with user having no permissions
    // expect the object to be empty
    chai.expect(typeof roles).to.equal('object');
    chai.expect(Object.keys(roles).length).to.equal(0);
    done();
  })
  .catch((error) => {
    // Expect no error
    chai.expect(error).to.equal(null);
    done();
  });
}

/**
 * @description Verifies user CANNOT change permissions to an unsupported role.
 * Expected error thrown: 'Bad Request'
 */
function rejectInvalidPermission(done) {
  // Set permissions via controller
  OrgController.setPermissions(adminUser, testData.orgs[3].id, newUser,
    testData.invalidPermissions[1].permissions)
  .then(() => {
    // Expected setPermissions() to fail
    // Should not execute, force test to fail
    chai.assert(true === false);
    done();
  })
  .catch((error) => {
    // Expected error thrown: 'Bad Request'
    chai.expect(error.message).to.equal('Bad Request');
    done();
  });
}

/**
 * @description Verifies non-admin CANNOT retrieve permissions.
 * Expected error thrown: 'Unauthorized'
 */
function rejectNonAdminGetPermissions(done) {
  // Find permissions via controller
  OrgController.findAllPermissions(newUser, testData.orgs[3].id)
  .then(() => {
    // Expected findAllPermissions() to fail
    // Should not execute, force test to fail
    chai.assert(true === false);
    done();
  })
  .catch((error) => {
    // Expected error thrown: 'Unauthorized'
    chai.expect(error.message).to.equal('Unauthorized');
    done();
  });
}<|MERGE_RESOLUTION|>--- conflicted
+++ resolved
@@ -450,11 +450,7 @@
     chai.expect(retOrg.deleted).to.equal(true);
 
     // Find project
-<<<<<<< HEAD
-    return Project.findOne({id: 'godslayer'});
-=======
     return Project.findOne({ id: testData.projects[4].id });
->>>>>>> 0e41072c
   })
   .then((foundProj) => {
     // Expect found project's deleted parameter to be true
@@ -487,11 +483,7 @@
     // Expected error thrown: 'Not Found'
     chai.expect(error.message).to.equal('Not Found');
     // Find deleted project
-<<<<<<< HEAD
-    return Project.findOne({id: 'godslayer'});
-=======
     return Project.findOne({ id: testData.projects[4].id });
->>>>>>> 0e41072c
   })
   .then((proj) => {
     // Expect there to be no projects found
