/**
 * Classification: UNCLASSIFIED
 *
 * @module  test/402-org-controller-tests
 *
 * @copyright Copyright (C) 2018, Lockheed Martin Corporation
 *
 * @license LMPI
 * <br/>
 * LMPI WARNING: This file is Lockheed Martin Proprietary Information.
 * It is not approved for public release or redistribution.<br/>
 *
 * EXPORT CONTROL WARNING: This software may be subject to applicable export
 * control laws. Contact legal and export compliance prior to distribution.
 *
 * @author  Austin Bieber <austin.j.bieber@lmco.com>
 * @author Leah De Laurell <leah.p.delaurell@lmco.com>
 *
 * @description Tests the organization controller functionality: create,
 * delete, update, find organizations, and setting and updating
 * permissions of organizations.
 */

// Load NPM modules
const chai = require('chai');
const path = require('path');

// Load MBEE modules
const UserController = M.require('controllers.user-controller');
const OrgController = M.require('controllers.organization-controller');
const Project = M.require('models.project');
const User = M.require('models.user');
const db = M.require('lib.db');
const utils = M.require('lib.utils');

/* --------------------( Test Data )-------------------- */
// Variables used across test functions
const testData = require(path.join(M.root, 'test', 'data.json'));
const testUtils = require(path.join(M.root, 'test', 'test-utils.js'));
let adminUser = null;
let newUser = null;
let org = null;

/* --------------------( Main )-------------------- */
/**
 * The "describe" function is provided by Mocha and provides a way of wrapping
 * or grouping several "it" tests into a single group. In this case, the name of
 * that group (the first parameter passed into describe) is derived from the
 * name of the current file.
 */
describe(M.getModuleName(module.filename), () => {
  /**
   * Before: Create admin and non-admin user.
   */
  before((done) => {
    // Connect to the database
    db.connect();

    // Create test admin
    testUtils.createAdminUser()
    .then((user) => {
      // Set global admin user
      adminUser = user;

      // Define non-admin user data
      const nonAdminUserData = {
        username: 'groot',
        password: 'Iamgroot123',
        fname: 'Groot',
        lname: 'Tree',
        admin: false
      };

      // Create non-admin user
      return testUtils.createNonadminUser(nonAdminUserData);
    })
    .then((nonadminUser) => {
      newUser = nonadminUser;
      chai.expect(newUser.username).to.equal('groot');
      chai.expect(newUser.fname).to.equal('Groot');
      chai.expect(newUser.lname).to.equal('Tree');
      done();
    })
    .catch((error) => {
      chai.expect(error).to.equal(null);
<<<<<<< HEAD
      chai.expect(ldapuser.username).to.equal(M.config.test.username);

      // Find the user and update admin status
      User.findOneAndUpdate({ username: ldapuser.username }, { admin: true }, { new: true },
        (updateErr, userUpdate) => {
          // Setting it equal to global variable
          adminUser = userUpdate;
          // Expect no error
          chai.expect(updateErr).to.equal(null);
          chai.expect(userUpdate).to.not.equal(null);

          // Creating a new non-admin user
          const nonAuserData = testData.users[7];
          UserController.createUser(adminUser, nonAuserData)
          .then((nonAu) => {
            newUser = nonAu;
            chai.expect(nonAu.username).to.equal(testData.users[7].username);
            chai.expect(nonAu.fname).to.equal(testData.users[7].fname);
            chai.expect(nonAu.lname).to.equal(testData.users[7].lname);
            done();
          })
          .catch((error2) => {
            chai.expect(error2.message).to.equal(null);
            done();
          });
        });
=======
      done();
>>>>>>> 346ed386
    });
  });

  /**
   * After: Delete admin user, non-admin user, and organization.
   */
  after((done) => {
    // Removing organization
    OrgController.removeOrg(adminUser, testData.orgs[3].id, { soft: false })
    // Removing non-admin user
    .then(() => UserController.removeUser(adminUser, newUser.username))
    .then((delUser2) => {
      chai.expect(delUser2).to.equal(testData.users[7].username);
      // Find admin user
      User.findOne({
        username: M.config.test.adminUsername
      }, (error, foundUser) => {
        // Expect no error
        chai.expect(error).to.equal(null);

        // Remove admin user
        foundUser.remove((error2) => {
          // Expect no error
          chai.expect(error2).to.equal(null);

          // Disconnect from the database
          db.disconnect();
          done();
        });
      });
    })
    .catch((error) => {
      // Expect no error
      chai.expect(error.message).to.equal(null);

      // Disconnect from the database
      db.disconnect();
      done();
    });
  });

  // TODO: use 'reject' instead of 'fail' or 'throw an error'
  /* Execute the tests */
  it('should create a new org', createNewOrg);
  it('should create a second org', createSecondOrg);
  it('should find an existing org', findExistingOrg);
  it('should throw an error saying the field cannot be updated', updateOrgFieldErr);
  it('should throw an error saying the name field is not a string', updateOrgTypeErr);
  it('should reject update from non admin user', rejectNonAdminUpdate);
  it('should update an orgs name', updateOrg);
  it('should update an orgs name using model object', updateOrgObject);
  it('should find all orgs a user has access to', findAllExistingOrgs);
  it('should soft delete an existing org', softDeleteExistingOrg);
  it('should delete an existing org', deleteExistingOrg);
  it('should soft-delete an existing org and its project', softDeleteProjectAndOrg);
  it('should fail finding a soft-deleted org', rejectFindSoftDelOrg);
  it('should hard-delete an existing org and its project', hardDeleteProjectAndOrg);
  it('should fail trying to update the default org', updateDefaultOrg);
  it('should fail trying to delete the default org', rejectDefaultOrgDelete);
  it('should add a user to an org', setUserOrgRole);
  it('should reject user changing their permissions', rejectUserRole);
  it('should get a users roles within an org', getUserRoles);
  it('should get all members with permissions in an org', getMembers);
  it('should throw an error saying the user is not an admin', rejectNonAdminSetPermissions);
  it('should remove a users role within an org', removeUserRole);
  it('should throw an error saying the user is not in the org', rejectGetUserRoles);
  it('should throw an error the permission is not valid', rejectInvalidPermission);
  it('should throw an error saying the user is not an admin', rejectNonAdminGetPermissions);
});

/* --------------------( Tests )-------------------- */
/**
 * @description Creates an organization using the org controller.
 */
function createNewOrg(done) {
  // Create org data
  const orgData = testData.orgs[2];

  // Create org via controller
  OrgController.createOrg(adminUser, orgData)
  // Find newly created org
  .then(() => OrgController.findOrg(adminUser, testData.orgs[2].id))
  .then((retOrg) => {
    // Verify org created properly
    chai.expect(retOrg.id).to.equal(testData.orgs[2].id);
    chai.expect(retOrg.name).to.equal(testData.orgs[2].name);
    chai.expect(retOrg.permissions.read[0].id).to.equal(adminUser._id.toString());
    chai.expect(retOrg.permissions.write[0].id).to.equal(adminUser._id.toString());
    chai.expect(retOrg.permissions.admin[0].id).to.equal(adminUser._id.toString());
    chai.expect(retOrg.custom.leader).to.equal('Star Lord');
    done();
  })
  .catch((error) => {
    // Expect no error
    chai.expect(error.message).to.equal(null);
  });
}

/**
 * @description Creates a second organization using the org controller.
 */
function createSecondOrg(done) {
  // Creates org data
  const orgData = testData.orgs[3];

  // Creates org via the controller
  OrgController.createOrg(adminUser, orgData)
  .then((retOrg) => {
    // Set org equal to global org for later use
    org = retOrg;

    // Verify org created properly
    chai.expect(retOrg.id).to.equal(testData.orgs[3].id);
    chai.expect(retOrg.name).to.equal(testData.orgs[3].name);
    chai.expect(retOrg.permissions.read).to.include(adminUser._id.toString());
    chai.expect(retOrg.permissions.write).to.include(adminUser._id.toString());
    chai.expect(retOrg.permissions.admin).to.include(adminUser._id.toString());
    done();
  })
  .catch((error) => {
    // Expect no error
    chai.expect(error.message).to.equal(null);
    done();
  });
}

/**
 * @description Find organization previously created in createOrg test.
 */
function findExistingOrg(done) {
  // Find org previously created
  OrgController.findOrg(adminUser, testData.orgs[2].id)
  .then((retOrg) => {
    // Verify org was found
    chai.expect(retOrg.name).to.equal(testData.orgs[2].name);
    done();
  })
  .catch((error) => {
    // Expect no error
    chai.expect(error.message).to.equal(null);
    done();
  });
}

/**
 * @description Verifies a user CANNOT update permissions.
 * Expected error thrown: 'Bad Request'
 */
function updateOrgFieldErr(done) {
  // Update organization
  OrgController.updateOrg(adminUser, testData.orgs[2].id, testData.invalidPermissions[0])
  .then(() => {
    // Expected updateOrg() to fail
    // Should not execute, force test to fail
    chai.assert(true === false);
    done();
  })
  .catch((error) => {
    // Expected error thrown: 'Bad Request'
    chai.expect(error.message).to.equal('Forbidden');
    done();
  });
}

/**
 * @description Verifies updateOrg fails given invalid data.
 * Expected error thrown: 'Bad Request'
 */
function updateOrgTypeErr(done) {
  // Update organization
  OrgController.updateOrg(adminUser, testData.orgs[2].id, testData.names[2])
  .then(() => {
    // Expected updateOrg() to fail
    // Should not execute, force test to fail
    chai.assert(true === false);
    done();
  })
  .catch((error) => {
    // Expected error thrown: 'Bad Request'
    chai.expect(error.message).to.equal('Bad Request');
    done();
  });
}

/**
 * @description Verifies non-admin user CANNOT update org.
 * Expected error thrown: 'Unauthorized'
 */
function rejectNonAdminUpdate(done) {
  // Update org
<<<<<<< HEAD
  OrgController.updateOrg(newUser, testData.orgs[2].id, testData.names[3])
=======
  OrgController.updateOrg(newUser, 'boombox', { name: 'betterreject' })
>>>>>>> 346ed386
  .then(() => {
    // Expected updateOrg() to fail
    // Should not execute, force test to fail
    chai.AssertionError(true === false);
    done();
  })
  .catch((error) => {
    // Expected error thrown: 'Unauthorized'
    chai.expect(error.message).to.equal('Unauthorized');
    done();
  });
}

/**
 * @description Updates an organization's name.
 */
function updateOrg(done) {
  // Create org data
  const orgData = testData.orgs[4];

  // Update organization via org controller
  OrgController.updateOrg(adminUser, testData.orgs[4].id, orgData)
  // Find updated org
  .then(() => OrgController.findOrg(adminUser, testData.orgs[4].id))
  .then((retOrg) => {
    // Verify org was updated
    chai.expect(retOrg.name).to.equal(testData.orgs[4].name);
    chai.expect(retOrg.custom.leader).to.equal(testData.orgs[4].custom.leader);
    chai.expect(retOrg.custom.musicType).to.equal(testData.orgs[4].custom.musicType);
    done();
  })
  .catch((error) => {
    // Expect no error
    chai.expect(error.message).to.equal(null);
    done();
  });
}

/**
 * @description Updating an organization model object.
 */
function updateOrgObject(done) {
  // Find existing organization
  OrgController.findOrg(adminUser, testData.orgs[4].id)
  .then((retOrg) => {
    // Update model object: org name
    retOrg.name = testData.orgs[5].name;
    // Update org via org controller
    return OrgController.updateOrg(adminUser, testData.orgs[4].id, retOrg);
  })
  .then((retOrgUpdate) => {
    // Verify model object was updated
    chai.expect(retOrgUpdate.name).to.equal(testData.orgs[5].name);
    done();
  })
  .catch((error) => {
    // Expect no error
    chai.expect(error.message).to.equal(null);
    done();
  });
}

/**
 * @description Find all existing orgs a user has access to.
 */
function findAllExistingOrgs(done) {
  // Find orgs via controller
  OrgController.findOrgs(adminUser)
  .then((orgs) => {
    // Verify correct number of orgs was returned
    chai.expect(orgs.length).to.equal(3);
    done();
  })
  .catch((error) => {
    // Expect no error
    chai.expect(error.message).to.equal(null);
    done();
  });
}

/**
 * @description Soft-delete an existing org.
 */
function softDeleteExistingOrg(done) {
  // Soft delete an org via controller
  OrgController.removeOrg(adminUser, testData.orgs[5].id, { soft: true })
  .then((retOrg) => {
    // Expect the deleted flag on the returned org to be set to true
    chai.expect(retOrg.deleted).to.equal(true);
    done();
  })
  .catch((error) => {
    // Expect no error
    chai.expect(error.message).to.equal(null);
    done();
  });
}

/**
 * @description Verify soft-deleted org cannot be found.
 * Expected error thrown: 'Not Found'
 */
function rejectFindSoftDelOrg(done) {
  OrgController.findOrg(adminUser, testData.orgs[5].id)
  .then(() => {
    // Expected findOrg() to fail
    // No org should be found, force test to fail
    chai.assert(true === false);
    done();
  })
  .catch((error) => {
    // Expected error thrown: 'Not Found'
    chai.expect(error.message).to.equal('Not Found');
    done();
  });
}

/**
 * @description Deletes an existing org.
 * Expected error thrown: 'Not Found'
 */
function deleteExistingOrg(done) {
  // Deletes org via controller
  OrgController.removeOrg(adminUser, testData.orgs[5].id, { soft: false })
  // Find deleted org
  .then(() => OrgController.findOrg(adminUser, testData.orgs[5].id))
  .then(() => {
    // Expected findOrg() to fail
    // Should not execute, force test to fail
    chai.assert(true === false);
    done();
  })
  .catch((error) => {
    // Expected error thrown: 'Not Found'
    chai.expect(error.message).to.equal('Not Found');
    done();
  });
}

/**
 * @description Verify projects and elements soft deleted when org soft deleted.
 * // TODO : MBX-380 Discuss changing project controller to model
 * // TODO : MBX-380 Discuss taking out element
 */
function softDeleteProjectAndOrg(done) {
  // Create an org via controller
  OrgController.createOrg(adminUser, testData.orgs[6])
  .then((retOrg) => {
    // Create the project via the model
    const proj = new Project({
      id: testData.projects[4].id,
      name: testData.projects[4].name,
      org: retOrg._id,
      uid: utils.createUID(testData.orgs[6].id, testData.projects[4].id)
    });

    // Save the project to the database
    return proj.save();
  })
  // Soft delete org via controller
  .then(() => OrgController.removeOrg(adminUser, testData.orgs[6].id, { soft: true }))
  // Find org via controller
  .then(() => OrgController.findOrg(adminUser, testData.orgs[6].id, true))
  .then((retOrg) => {
    // Expect organization deleted field to be true
    chai.expect(retOrg.deleted).to.equal(true);

    // Find project
    return Project.findOne({ id: testData.projects[4].id });
  })
  .then((foundProj) => {
    // Expect found project's deleted parameter to be true
    chai.expect(foundProj.deleted).to.equal(true);
    done();
  })
  .catch((error) => {
    // Expect no error
    chai.expect(error).to.equal(null);
    done();
  });
}

/**
 * @description Verify projects deleted when org deleted.
 * Expected error thrown: 'Not Found'
 */
function hardDeleteProjectAndOrg(done) {
  // Delete an org via controller
  OrgController.removeOrg(adminUser, testData.orgs[6].id, { soft: false })
  // Find deleted org
  .then(() => OrgController.findOrg(adminUser, testData.orgs[6].id))
  .then(() => {
    // Expected findOrg() to fail
    // Should not execute, force test to fail
    chai.assert(true === false);
    done();
  })
  .catch((error) => {
    // Expected error thrown: 'Not Found'
    chai.expect(error.message).to.equal('Not Found');

    // Find deleted project
    return Project.findOne({ id: testData.projects[4].id });
  })
  .then((proj) => {
    // Expect there to be no projects found
    chai.expect(proj).to.equal(null);
    done();
  })
  .catch((error) => {
    // Expect no error
    chai.expect(error).to.equal(null);
    done();
  });
}

/**
 * @description Verifies default organization CANNOT be updated.
 * Expected error thrown: 'Forbidden'
 */
function updateDefaultOrg(done) {
  // Update default org
  OrgController.updateOrg(adminUser, 'default', testData.names[4])
  .then(() => {
    // Expected updateOrg() to fail
    // Should not execute, force test to fail
    chai.assert(true === false);
    done();
  })
  .catch((error) => {
    // Expected error thrown: 'Forbidden'
    chai.expect(error.message).to.equal('Forbidden');
    done();
  });
}

/**
 * @description Verifies default organization CANNOT be deleted.
 * Expected error thrown: 'Forbidden'
 */
function rejectDefaultOrgDelete(done) {
  // Delete default org
  OrgController.removeOrg(adminUser, 'default', { soft: false })
  .then(() => {
    // Expected removeOrg() to fail
    // Should not execute, force test to fail
    chai.assert(true === false);
    done();
  })
  .catch((error) => {
    // Expected error thrown: 'Forbidden'
    chai.expect(error.message).to.equal('Forbidden');
    done();
  });
}

/**
 * @description Verifies setting user permissions on an org.
 */
function setUserOrgRole(done) {
  // Set user permissions via controller
  OrgController.setPermissions(adminUser, org.id.toString(), newUser, 'write')
  // Find org
  .then(() => OrgController.findOrg(adminUser, org.id.toString()))
  .then((retOrg2) => {
    // Verify user permissions on org
    chai.expect(retOrg2.permissions.write[1]._id.toString()).to.equal(newUser._id.toString());
    chai.expect(retOrg2.permissions.read[1]._id.toString()).to.equal(newUser._id.toString());
    chai.expect(retOrg2.permissions.admin.length).to.equal(1);
    done();
  })
  .catch((error) => {
    // Expect no error
    chai.expect(error.message).to.equal(null);
    done();
  });
}

/**
 * @description Verifies user CANNOT change own permissions.
 * Expected error thrown: 'Unauthorized'
 */
function rejectUserRole(done) {
  // Set permissions via controller
  OrgController.setPermissions(adminUser, testData.orgs[6].id, adminUser, 'REMOVE_ALL')
  .then(() => {
    // Expected setPermissions() to fail
    // Should not execute, force test to fail
    chai.AssertionError(true === false);
    done();
  })
  .catch((error) => {
    // Expected error thrown: 'Unauthorized'
    chai.expect(error.message).to.equal('Forbidden');
    done();
  });
}

/**
 * @description Finds permissions of user on an existing org.
 */
function getUserRoles(done) {
  // Find permissions via controller
  OrgController.findPermissions(adminUser, newUser.username, org.id.toString())
  .then((roles) => {
    // Verifies user permissions
    chai.expect(roles.read).to.equal(true);
    chai.expect(roles.write).to.equal(true);
    chai.expect(roles.admin).to.equal(false);
    done();
  })
  .catch((error) => {
    // Expect no error
    chai.expect(error.message).to.equal(null);
    done();
  });
}

/**
 * @description Find all user permissions on an existing organization.
 */
function getMembers(done) {
  // Find all user permissions via controller
  OrgController.findAllPermissions(adminUser, org.id.toString())
  .then((members) => {
    // Verify user permissions are correct
    chai.expect(members.groot.read).to.equal(true);
    chai.expect(members.groot.write).to.equal(true);
    chai.expect(members.groot.admin).to.equal(false);
    chai.expect(members[adminUser.username].read).to.equal(true);
    chai.expect(members[adminUser.username].write).to.equal(true);
    chai.expect(members[adminUser.username].admin).to.equal(true);
    done();
  })
  .catch((error) => {
    // Expect no error
    chai.expect(error.message).to.equal(null);
    done();
  });
}

/**
 * @description Verifies non-admin user CANNOT set permissions.
 * Expected error thrown: 'Unauthorized'
 */
function rejectNonAdminSetPermissions(done) {
  // Set permissions via controller
  OrgController.setPermissions(newUser, org.id.toString(), adminUser, 'REMOVE_ALL')
  .then(() => {
    // Expected setPermissions() to fail
    // Should not execute, force test to fail
    chai.assert(true === false);
    done();
  })
  .catch((error) => {
    // Expected error thrown: 'Unauthorized'
    chai.expect(error.message).to.equal('Unauthorized');
    done();
  });
}

/**
 * @description Verifies removing user permissions on an existing org.
 */
function removeUserRole(done) {
  // Set permissions via controller
  OrgController.setPermissions(adminUser, org.id.toString(), newUser, 'REMOVE_ALL')
  .then(() => {
    // Verify user permissions are correct
    chai.expect(org.permissions.write).to.not.include(newUser._id.toString());
    chai.expect(org.permissions.read).to.not.include(newUser._id.toString());
    chai.expect(org.permissions.admin).to.not.include(newUser._id.toString());
    done();
  })
  .catch((error) => {
    // Expect no error
    chai.expect(error.message).to.equal(null);
    done();
  });
}

/**
 * @description Verifies users not within org does not have permission.
 */
function rejectGetUserRoles(done) {
  // Find permissions via controller
  OrgController.findPermissions(adminUser, newUser.username, org.id.toString())
  .then((roles) => {
    // Expected findPermissions() to succeed with user having no permissions
    // expect the object to be empty
    chai.expect(typeof roles).to.equal('object');
    chai.expect(Object.keys(roles).length).to.equal(0);
    done();
  })
  .catch((error) => {
    // Expect no error
    chai.expect(error).to.equal(null);
    done();
  });
}

/**
 * @description Verifies user CANNOT change permissions to an unsupported role.
 * Expected error thrown: 'Bad Request'
 */
function rejectInvalidPermission(done) {
  // Set permissions via controller
  OrgController.setPermissions(adminUser, testData.orgs[3].id, newUser,
    testData.invalidPermissions[1].permissions)
  .then(() => {
    // Expected setPermissions() to fail
    // Should not execute, force test to fail
    chai.assert(true === false);
    done();
  })
  .catch((error) => {
    // Expected error thrown: 'Bad Request'
    chai.expect(error.message).to.equal('Bad Request');
    done();
  });
}

/**
 * @description Verifies non-admin CANNOT retrieve permissions.
 * Expected error thrown: 'Unauthorized'
 */
function rejectNonAdminGetPermissions(done) {
  // Find permissions via controller
  OrgController.findAllPermissions(newUser, testData.orgs[3].id)
  .then(() => {
    // Expected findAllPermissions() to fail
    // Should not execute, force test to fail
    chai.assert(true === false);
    done();
  })
  .catch((error) => {
    // Expected error thrown: 'Unauthorized'
    chai.expect(error.message).to.equal('Unauthorized');
    done();
  });
}<|MERGE_RESOLUTION|>--- conflicted
+++ resolved
@@ -83,36 +83,7 @@
     })
     .catch((error) => {
       chai.expect(error).to.equal(null);
-<<<<<<< HEAD
-      chai.expect(ldapuser.username).to.equal(M.config.test.username);
-
-      // Find the user and update admin status
-      User.findOneAndUpdate({ username: ldapuser.username }, { admin: true }, { new: true },
-        (updateErr, userUpdate) => {
-          // Setting it equal to global variable
-          adminUser = userUpdate;
-          // Expect no error
-          chai.expect(updateErr).to.equal(null);
-          chai.expect(userUpdate).to.not.equal(null);
-
-          // Creating a new non-admin user
-          const nonAuserData = testData.users[7];
-          UserController.createUser(adminUser, nonAuserData)
-          .then((nonAu) => {
-            newUser = nonAu;
-            chai.expect(nonAu.username).to.equal(testData.users[7].username);
-            chai.expect(nonAu.fname).to.equal(testData.users[7].fname);
-            chai.expect(nonAu.lname).to.equal(testData.users[7].lname);
-            done();
-          })
-          .catch((error2) => {
-            chai.expect(error2.message).to.equal(null);
-            done();
-          });
-        });
-=======
       done();
->>>>>>> 346ed386
     });
   });
 
@@ -303,11 +274,7 @@
  */
 function rejectNonAdminUpdate(done) {
   // Update org
-<<<<<<< HEAD
   OrgController.updateOrg(newUser, testData.orgs[2].id, testData.names[3])
-=======
-  OrgController.updateOrg(newUser, 'boombox', { name: 'betterreject' })
->>>>>>> 346ed386
   .then(() => {
     // Expected updateOrg() to fail
     // Should not execute, force test to fail
