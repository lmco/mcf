/**
 * Classification: UNCLASSIFIED
 *
 * @module  test/402-org-controller-tests
 *
 * @copyright Copyright (C) 2018, Lockheed Martin Corporation
 *
 * @license LMPI
 * <br/>
 * LMPI WARNING: This file is Lockheed Martin Proprietary Information.
 * It is not approved for public release or redistribution.<br/>
 *
 * EXPORT CONTROL WARNING: This software may be subject to applicable export
 * control laws. Contact legal and export compliance prior to distribution.
 *
 * @author  Austin Bieber <austin.j.bieber@lmco.com>
 * @author Leah De Laurell <leah.p.delaurell@lmco.com>
 *
 * @description  This tests the Organization Controller functionality. These tests
 * are to make sure the code is working as it should or should not be. Especially,
 * when making changes/ updates to the code. The organization controller tests create,
 * update, find, soft delete, hard delte, and permissions of organzations. As well as
 * test the controlls with invalid inputs.
 *
 * TODO - Fix module description
 */

// Load node modules
const chai = require('chai');
const mongoose = require('mongoose'); // TODO - remove the need for Mongo

// Load mbee modules
const UserController = M.require('controllers.UserController');
const OrgController = M.require('controllers.OrganizationController');
const ProjController = M.require('controllers.ProjectController');
const ElemController = M.require('controllers.ElementController');
const User = M.require('models.User');
const AuthController = M.require('lib.auth');
const mockExpress = M.require('lib.mock-express');

/* --------------------( Test Data )-------------------- */

let user = null;
let newUser = null;
let org = null;


/* --------------------( Main )-------------------- */


describe(M.getModuleName(module.filename), () => {
  // NOTE: Changed from arrow function to allow for use of
  // this so that a larger timeout could be set
  // TODO -  use "TODO" not "NOTE"

  /**
   * Before: run before all tests
   * TODO - describe what the before function is doing.
   */
<<<<<<< HEAD
  before(function(done) {
    this.timeout(6000);
    const db = M.require('lib.db');
=======
  before((done) => {
    const db = M.require('lib/db');
>>>>>>> b4841591
    db.connect();
    const u = M.config.test.username;
    const p = M.config.test.password;
    const params = {};
    const body = {
      username: u,
      password: p
    };

    const reqObj = mockExpress.getReq(params, body);
    const resObj = mockExpress.getRes();
    AuthController.authenticate(reqObj, resObj, (err) => {
      const ldapuser = reqObj.user;
      chai.expect(err).to.equal(null);
      chai.expect(ldapuser.username).to.equal(M.config.test.username);
      User.findOneAndUpdate({ username: u }, { admin: true }, { new: true },
        (updateErr, userUpdate) => {
          // Setting it equal to global variable
          user = userUpdate;
          chai.expect(updateErr).to.equal(null);
          chai.expect(userUpdate).to.not.equal(null);
          // Creating a new non-admin user
          const nonAuserData = {
            username: 'groot',
            password: 'iamgroot',
            fname: 'Groot',
            lname: 'Tree',
            admin: false
          };
          UserController.createUser(user, nonAuserData)
          .then((nonAu) => {
            newUser = nonAu;
            chai.expect(nonAu.username).to.equal('groot');
            chai.expect(nonAu.fname).to.equal('Groot');
            chai.expect(nonAu.lname).to.equal('Tree');
            done();
          })
          .catch((error) => {
            chai.expect(error.description).to.equal(null);
            done();
          });
        });
    });
  });

  /**
   * After: run after all tests.
   * TODO - describe what this function is doing.
   */
  after(function(done) {
    this.timeout(5000);
    // Removing the organization created
    OrgController.removeOrg(user, 'gaurdians', { soft: false })
    .then(() => UserController.removeUser(user, newUser.username))
    .then((delUser2) => {
      chai.expect(delUser2).to.equal('groot');
      User.findOneAndRemove({
        username: M.config.test.username
      }, (err) => {
        chai.expect(err).to.equal(null);
        mongoose.connection.close();
        done();
      });
    })
    .catch((error) => {
      chai.expect(error.description).to.equal(null);
      mongoose.connection.close();
      done();
    });
  });

  /* Execute the tests */
  it('should create a new org', addNewOrg);
  it('should create a second org', addSecondOrg);
  it('should find an existing org', findExistingOrg);
  it('should throw an error saying the field cannot be updated', updateOrgFieldErr);
  it('should throw an error saying the name field is not a string', updateOrgTypeErr);
  it('should reject update from non admin user', nonAUpdate);
  it('should update an orgs name', updateOrg);
  it('should update an orgs name using model object', updateOrgObject);
  it('should find all orgs a user has access to', findAllExistingOrgs);
  it('should soft delete an existing org', softDeleteExistingOrg);
  it('should delete an existing org', deleteExistingOrg);
  it('should soft-delete an existing org and its project', softDeleteProjectAndOrg);
  it('should hard-delete an existing org and its project', hardDeleteProjectAndOrg);
  it('should add a user to an org', addUserRole);
  it('should let the non-admin user write a project', projWritePerm);
  it('should reject user changing their permissions', rejectUserRole);
  it('should get a users roles within an org', getUserRoles);
  it('should get all members with permissions in an org', getMembers);
  it('should throw an error saying the user is not an admin', nonAdminChangeRole);
  it('should remove a users role within an org', removeUserRole);
  it('should throw an error saying the user is not in the org', getOldUserRoles);
  it('should throw an error saying the user cannot change their own role', changeOwnRole);
  it('should throw an error the permission is not valid', invalidPermission);
  it('should throw an error saying the user is not an admin', nonAdminGetPermissions);
});


/* --------------------( Tests )-------------------- */


/**
 * Tests creating an org
 */
function addNewOrg(done) {
  const orgData = {
    id: 'boombox',
    name: 'Star Lords Boombox',
    custom: {
      leader: 'Star Lord'
    }
  };
  OrgController.createOrg(user, orgData)
  .then(() => OrgController.findOrg(user, 'boombox'))
  .then((retOrg) => {
    chai.expect(retOrg.id).to.equal('boombox');
    chai.expect(retOrg.name).to.equal('Star Lords Boombox');
    chai.expect(retOrg.permissions.read[0].id).to.equal(user._id.toString());
    chai.expect(retOrg.permissions.write[0].id).to.equal(user._id.toString());
    chai.expect(retOrg.permissions.admin[0].id).to.equal(user._id.toString());
    chai.expect(retOrg.custom.leader).to.equal('Star Lord');
    done();
  })
  .catch((error) => {
    chai.expect(error.description).to.equal(null);
  });
}

/**
 * Test creating a second org
 */

function addSecondOrg(done) {
  const orgData = {
    id: 'gaurdians',
    name: 'Gaurdians of Galaxy',
    permissions: {
      admin: [user._id],
      write: [user._id],
      read: [user._id]
    }
  };
  OrgController.createOrg(user, orgData)
  .then((retOrg) => {
    // Set org equal to global varaible to be use later
    org = retOrg;
    chai.expect(retOrg.id).to.equal('gaurdians');
    chai.expect(retOrg.name).to.equal('Gaurdians of Galaxy');
    chai.expect(retOrg.permissions.read).to.include(user._id.toString());
    chai.expect(retOrg.permissions.write).to.include(user._id.toString());
    chai.expect(retOrg.permissions.admin).to.include(user._id.toString());
    done();
  })
  .catch((error) => {
    chai.expect(error.description).to.equal(null);
    done();
  });
}

/**
 * Tests finding a single org which should exist
 */
function findExistingOrg(done) {
  OrgController.findOrg(user, 'boombox')
  .then((retOrg) => {
    chai.expect(retOrg.name).to.equal('Star Lords Boombox');
    done();
  })
  .catch((error) => {
    chai.expect(error.description).to.equal(null);
    done();
  });
}

/**
 * Attempting update to an org field with invalid permissions.
 * Test should throw an error
 */
function updateOrgFieldErr(done) {
  OrgController.updateOrg(user, 'boombox', { permissions: 'shouldNotChange' })
  .then((retOrg) => {
    chai.expect(typeof retOrg).to.equal('undefined');
    done();
  })
  .catch((error) => {
    chai.expect(error.description).to.equal('Users cannot update [permissions] of organizations.');
    done();
  });
}

/**
 * Attempting update to an org with invalid name field name.
 * Test should throw an error
 */
function updateOrgTypeErr(done) {
  OrgController.updateOrg(user, 'boombox', { name: [] })
  .then((retOrg) => {
    chai.expect(typeof retOrg).to.equal('undefined');
    done();
  })
  .catch((error) => {
    chai.expect(error.description).to.equal('The Organization [name] is not of type String');
    done();
  });
}

/**
 * Testing to see if the code will reject the update
 * from a user that does not have admin rights.
 * This test should throw an error.
 */

function nonAUpdate(done) {
  OrgController.updateOrg(newUser, 'boombox', { name: 'betterreject' })
  .then(() => {
    // should not come into then function
    // fail test if does
    chai.AssertionError(true === false);
    done();
  })
  .catch((error) => {
    chai.expect(error.description).to.equal('User does not have permissions.');
    done();
  });
}


/**
 * Tests updating an org
 */
function updateOrg(done) {
  const orgData = {
    id: 'boombox',
    name: 'Stolen boombox',
    custom: {
      leader: 'Groot',
      musicType: 'I am Groot'
    }
  };
  OrgController.updateOrg(user, 'boombox', orgData)
  .then(() => OrgController.findOrg(user, 'boombox'))
  .then((retOrg) => {
    chai.expect(retOrg.name).to.equal('Stolen boombox');
    chai.expect(retOrg.custom.leader).to.equal('Groot');
    chai.expect(retOrg.custom.musicType).to.equal('I am Groot');
    done();
  })
  .catch((error) => {
    chai.expect(error.description).to.equal(null);
    done();
  });
}

/**
 * Tests updating an org
 */
function updateOrgObject(done) {
  OrgController.findOrg(user, 'boombox')
  .then((retOrg) => {
    retOrg.name = 'Back to Star Lord';
    return OrgController.updateOrg(user, 'boombox', retOrg);
  })
  .then((retOrgUpdate) => {
    chai.expect(retOrgUpdate.name).to.equal('Back to Star Lord');
    done();
  })
  .catch((error) => {
    chai.expect(error.description).to.equal(null);
    done();
  });
}

/**
 * Find all existing orgs a user has access to
 */
function findAllExistingOrgs(done) {
  OrgController.findOrgs(user)
  .then((orgs) => {
    chai.expect(orgs.length).to.equal(2);
    done();
  })
  .catch((error) => {
    chai.expect(error.description).to.equal(null);
    done();
  });
}

/**
 * Soft-delete an existing org
 */
function softDeleteExistingOrg(done) {
  OrgController.removeOrg(user, 'boombox', { soft: true })
  .then(() => OrgController.findOrg(user, 'boombox'))
  .then((orgTwo) => {
    chai.expect(orgTwo).to.equal(null);
    done();
  })
  .catch((error) => {
    chai.expect(error.description).to.equal('Org not found.');
    done();
  });
}

/**
 * Tests deleting an existing org
 */
function deleteExistingOrg(done) {
  OrgController.removeOrg(user, 'boombox', { soft: false })
  .then(() => OrgController.findOrg(user, 'boombox'))
  .then((orgTwo) => {
    chai.expect(orgTwo).to.equal(null);
    done();
  })
  .catch((error) => {
    chai.expect(error.description).to.equal('Org not found.');
    done();
  });
}

/**
 * Tests that projects are soft deleted with orgs
 */
function softDeleteProjectAndOrg(done) {
  OrgController.createOrg(user, { id: 'boombox', name: 'Star Lord Walkman' })
  .then(() => ProjController.createProject(user, { id: 'godslayer', name: 'God Slayer', org: { id: 'boombox' } }))
  .then(() => ElemController.createElement(user, { id: '0000', project: { id: 'godslayer', org: { id: 'boombox' } }, type: 'Element' }))
  .then(() => OrgController.removeOrg(user, 'boombox', { soft: true }))
  .then(() => OrgController.findOrg(user, 'boombox'))
  .then((retOrg3) => {
    chai.expect(retOrg3).to.equal(null);
    done();
  })
  .catch((error) => {
    chai.expect(error.description).to.equal('Org not found.');
    ProjController.findProject(user, 'boombox', 'godslayer')
    .then((retProj2) => {
      chai.expect(retProj2).to.equal(null);
      done();
    })
    .catch((error2) => {
      chai.expect(error2.description).to.equal('Project not found.');
      done();
    });
  });
}

/**
 * Tests that projects are hard deleted with orgs
 */
function hardDeleteProjectAndOrg(done) {
  OrgController.removeOrg(user, 'boombox', { soft: false })
  .then(() => OrgController.findOrg(user, 'boombox'))
  .then((retOrg3) => {
    chai.expect(retOrg3).to.equal(null);
    done();
  })
  .catch((error) => {
    chai.expect(error.description).to.equal('Org not found.');
    ProjController.findProject(user, 'boombox', 'godslayer', true)
    .then((retProj2) => {
      chai.expect(retProj2).to.equal(null);
      done();
    })
    .catch((error2) => {
      chai.expect(error2.description).to.equal('Project not found.');
      done();
    });
  });
}

/**
 * Tests adding a user to an org
 */
function addUserRole(done) {
  // Increase a users role
  OrgController.setPermissions(user, org.id.toString(), newUser, 'write')
  .then(() => OrgController.findOrg(user, org.id.toString()))
  .then((retOrg2) => {
    chai.expect(retOrg2.permissions.write[1]._id.toString()).to.equal(newUser._id.toString());
    chai.expect(retOrg2.permissions.read[1]._id.toString()).to.equal(newUser._id.toString());
    chai.expect(retOrg2.permissions.admin.length).to.equal(1);
    done();
  })
  .catch((error) => {
    chai.expect(error.description).to.equal(null);
    done();
  });
}

/**
 * Test to see if the newUser can actually write to the
 * organization now that new permissions have been set.
 * This means they can create a project.
 */

function projWritePerm(done) {
  const projData = {
    id: 'godslayer',
    name: 'God Slayer',
    org: {
      id: 'gaurdians'
    }
  };
  ProjController.createProject(newUser, projData)
  .then((proj) => {
    chai.expect(proj.id).to.equal('godslayer');
    chai.expect(proj.name).to.equal('God Slayer');
    return ElemController.createElement(newUser, { id: '0000', project: { id: 'godslayer', org: { id: 'gaurdians' } }, type: 'Element' });
  })
  .then(() => {
    ElemController.createElement(newUser, { id: '0001', project: { id: 'godslayer', org: { id: 'gaurdians' } }, type: 'Element' });
    done();
  })
  .catch((error) => {
    chai.expect(error.description).to.equal(null);
    done();
  });
}

/**
 * Test is to set the permissions of the owner
 * of the org, which should get denied.
 */

function rejectUserRole(done) {
  OrgController.setPermissions(user, 'boombox', user, 'REMOVE_ALL')
  .then(() => {
    chai.AssertionError(true === false);
    done();
  })
  .catch((error) => {
    chai.expect(error.description).to.equal('User cannot change their own permissions.');
    done();
  });
}

/**
 * Tests retrieving the roles a specific user has
 */
function getUserRoles(done) {
  OrgController.findPermissions(user, newUser, org.id.toString())
  .then((roles) => {
    chai.expect(roles.read).to.equal(true);
    chai.expect(roles.write).to.equal(true);
    chai.expect(roles.admin).to.equal(false);
    done();
  })
  .catch((error) => {
    chai.expect(error.description).to.equal(null);
    done();
  });
}

/**
 * Tests retrieving all members roles for a specified project
 */
function getMembers(done) {
  const mber = M.config.test.username;
  OrgController.findAllPermissions(user, org.id.toString())
  .then((members) => {
    chai.expect(members.groot.read).to.equal(true);
    chai.expect(members.groot.write).to.equal(true);
    chai.expect(members.groot.admin).to.equal(false);
    chai.expect(members[mber].read).to.equal(true);
    chai.expect(members[mber].write).to.equal(true);
    chai.expect(members[mber].admin).to.equal(true);
    done();
  })
  .catch((error) => {
    chai.expect(error.description).to.equal(null);
  });
}

/**
 * Non-admin try to change a users role
 */
function nonAdminChangeRole(done) {
  OrgController.setPermissions(newUser, org.id.toString(), user, 'REMOVE_ALL')
  .then(() => {
    chai.fail('A non-admin should not be able to change permissions');
    done();
  })
  .catch((error) => {
    chai.expect(error.description).to.equal('User cannot change organization permissions.');
    done();
  });
}

/**
 * Tests removing a users role within an org
 */
function removeUserRole(done) {
  OrgController.setPermissions(user, org.id.toString(), newUser, 'REMOVE_ALL')
  .then(() => {
    chai.expect(org.permissions.write).to.not.include(newUser._id.toString());
    chai.expect(org.permissions.read).to.not.include(newUser._id.toString());
    chai.expect(org.permissions.admin).to.not.include(newUser._id.toString());
    done();
  })
  .catch((error) => {
    chai.expect(error.description).to.equal(null);
    done();
  });
}

/**
 * Tests retrieving the roles a specific user has
 */
function getOldUserRoles(done) {
  OrgController.findPermissions(user, newUser, org.id.toString())
  .then(() => {
    chai.fail('The user doesnt exist in the org, this should have given an error.');
    done();
  })
  .catch((error) => {
    chai.expect(error.description).to.equal('User is not part of this organization.');
    done();
  });
}

/**
 * Try to change the same users role
 */
function changeOwnRole(done) {
  OrgController.setPermissions(user, org.id.toString(), user, 'REMOVE_ALL')
  .then(() => {
    chai.fail('The same user should NOT have been able to change their own permissions.');
    done();
  })
  .catch((error) => {
    chai.expect(error.description).to.equal('User cannot change their own permissions.');
    done();
  });
}

/*
 * Try to change to an unsupported role
 */
function invalidPermission(done) {
  OrgController.setPermissions(user, 'gaurdians', newUser, 'overlord')
  .then(() => {
    chai.fail('This type of role should not be allowed...');
    done();
  })
  .catch((error) => {
    chai.expect(error.description).to.equal('The permission entered is not a valid permission.');
    done();
  });
}

/*
 * Non-admin attempt to retrieve permissions
 */
function nonAdminGetPermissions(done) {
  OrgController.findAllPermissions(newUser, 'gaurdians')
  .then(() => {
    chai.fail('User doesnt have the right permissions, they shouldnt be able to retrieve any.');
    done();
  })
  .catch((error) => {
    chai.expect(error.description).to.equal('User does not have permissions.');
    done();
  });
}<|MERGE_RESOLUTION|>--- conflicted
+++ resolved
@@ -57,14 +57,8 @@
    * Before: run before all tests
    * TODO - describe what the before function is doing.
    */
-<<<<<<< HEAD
-  before(function(done) {
-    this.timeout(6000);
-    const db = M.require('lib.db');
-=======
   before((done) => {
     const db = M.require('lib/db');
->>>>>>> b4841591
     db.connect();
     const u = M.config.test.username;
     const p = M.config.test.password;
