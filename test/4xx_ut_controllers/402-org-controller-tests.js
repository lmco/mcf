--- conflicted
+++ resolved
@@ -262,11 +262,7 @@
 
 /**
  * @description Verifies a user CANNOT update permissions.
-<<<<<<< HEAD
- * Expected error thrown: 'Organization property [permissions] cannot be changed.'
-=======
  * Expected error thrown: 'Bad Request'
->>>>>>> 7196890e
  */
 function updateOrgFieldErr(done) {
   // Update organization
@@ -278,13 +274,8 @@
     done();
   })
   .catch((error) => {
-<<<<<<< HEAD
-    // Expected error thrown: 'Organization property [permissions] cannot be changed.'
-    chai.expect(error.description).to.equal('Organization property [permissions] cannot be changed.');
-=======
     // Expected error thrown: 'Bad Request'
     chai.expect(error.message).to.equal('Bad Request');
->>>>>>> 7196890e
     done();
   });
 }
@@ -562,11 +553,7 @@
 
 /**
  * @description Verifies default organization CANNOT be deleted.
-<<<<<<< HEAD
- * Expected error thrown: 'The default organization cannot be deleted.'
-=======
  * Expected error thrown: 'Forbidden'
->>>>>>> 7196890e
  */
 function rejectDefaultOrgDelete(done) {
   // Delete default org
@@ -578,13 +565,8 @@
     done();
   })
   .catch((error) => {
-<<<<<<< HEAD
-    // Expected error thrown: 'The default organization cannot be deleted.'
-    chai.expect(error.description).to.equal('The default organization cannot be deleted.');
-=======
     // Expected error thrown: 'Forbidden'
     chai.expect(error.message).to.equal('Forbidden');
->>>>>>> 7196890e
     done();
   });
 }
@@ -716,11 +698,7 @@
 
 /**
  * @description Verifies users not within org does not have permission.
-<<<<<<< HEAD
- * Expected error thrown: 'User does not have permissions.'
-=======
  * Expected error thrown: 'Bad Request'
->>>>>>> 7196890e
  */
 function rejectGetUserRoles(done) {
   // Find permissions via controller
@@ -732,13 +710,8 @@
     done();
   })
   .catch((error) => {
-<<<<<<< HEAD
-    // Expected error thrown: 'User does not have permissions.'
-    chai.expect(error.description).to.equal('User does not have permissions.');
-=======
     // Expected error thrown: 'Bad Request'
     chai.expect(error.message).to.equal('Bad Request');
->>>>>>> 7196890e
     done();
   });
 }
