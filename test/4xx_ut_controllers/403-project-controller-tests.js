/**
 * @module test/403-project-controller
 *
 * @author  Austin Bieber <austin.j.bieber@lmco.com>
 * @author Leah De Laurell <leah.p.delaurell@lmco.com>
 *
 * @description  This tests the Project Controller functionality. These tests
 * are to make sure the code is working as it should or should not be. Especially,
 * when making changes/ updates to the code. The project controller tests create,
 * update, find, soft delete, hard delte, and permissions of projects. As well
 * as test the controlls with invalid inputs.
 */

// Load NPM modules
const chai = require('chai');

// Load MBEE modules
const UserController = M.require('controllers.user-controller');
const OrgController = M.require('controllers.organization-controller');
const ProjController = M.require('controllers.project-controller');
const Element = M.require('models.element');
const User = M.require('models.user');
const AuthController = M.require('lib.auth');
const mockExpress = M.require('lib.mock-express');
const db = M.require('lib.db');
const utils = M.require('lib.utils');

/* --------------------( Test Data )-------------------- */
// Variables used across test functions
let nonAdminUser = null;
let adminUser = null;
let org = null;
let project = null;


/* --------------------( Main )-------------------- */
/**
 * The "describe" function is provided by Mocha and provides a way of wrapping
 * or grouping several "it" tests into a single group. In this case, the name of
 * that group (the first parameter passed into describe) is derived from the
 * name of the current file.
 */
describe(M.getModuleName(module.filename), () => {
  /**
   * Before: Run before all tests. Create admin and
   * non-admin user. Set admin user globally. Create organization.
   */
  before((done) => {
    db.connect();

    // Creating a Requesting Admin
    const params = {};
    const body = {
      username: M.config.test.username,
      password: M.config.test.password
    };

    const reqObj = mockExpress.getReq(params, body);
    const resObj = mockExpress.getRes();

    AuthController.authenticate(reqObj, resObj, (error) => {
      const ldapuser = reqObj.user;
      chai.expect(error).to.equal(null);
      chai.expect(ldapuser.username).to.equal(M.config.test.username);

      // Find the user and update admin status
      User.findOneAndUpdate({ username: ldapuser.username }, { admin: true }, { new: true },
        (updateErr, userUpdate) => {
          // Setting it equal to global variable
          adminUser = userUpdate;
          chai.expect(updateErr).to.equal(null);
          chai.expect(userUpdate).to.not.equal(null);

          // Define non-admin user data
          const nonAdminUserData = {
            username: 'pepperpotts',
            password: 'gfoftonystark',
            fname: 'Pepper',
            lname: 'Potts',
            admin: false
          };
          // Admin creates a non admin user
          UserController.createUser(adminUser, nonAdminUserData)
          .then((nonAu) => {
            nonAdminUser = nonAu;
            chai.expect(nonAu.username).to.equal('pepperpotts');
            chai.expect(nonAu.fname).to.equal('Pepper');
            chai.expect(nonAu.lname).to.equal('Potts');

            // Creating organization used in tests
            const orgData = {
              id: 'starkhq',
              name: 'Stark Headquarts',
              permissions: {
                admin: [adminUser._id],
                write: [adminUser._id],
                read: [adminUser._id]
              }
            };
            return OrgController.createOrg(adminUser, orgData);
          })
          .then((retOrg) => {
            org = retOrg;
            chai.expect(retOrg.id).to.equal('starkhq');
            chai.expect(retOrg.name).to.equal('Stark Headquarts');
            chai.expect(retOrg.permissions.read).to.include(adminUser._id.toString());
            chai.expect(retOrg.permissions.write).to.include(adminUser._id.toString());
            chai.expect(retOrg.permissions.admin).to.include(adminUser._id.toString());
            done();
          })
          .catch((error2) => {
            chai.expect(error2.message).to.equal(null);
            done();
          });
        });
    });
  });

  /**
   * After: Run after all tests. Remove non-admin user and organization.
   */
  after((done) => {
    // Removing the organization created
    OrgController.removeOrg(adminUser, 'starkhq', { soft: false })
    .then(() => {
      // Removing the non-admin user
      const userTwo = 'pepperpotts';
      return UserController.removeUser(adminUser, userTwo);
    })
    .then((delUser2) => {
      chai.expect(delUser2).to.equal('pepperpotts');
      User.findOne({
        username: M.config.test.username
      }, (error, user) => {
        chai.expect(error).to.equal(null);
        user.remove((error2) => {
          chai.expect(error2).to.equal(null);
          db.disconnect();
          done();
        });
      });
    })
    .catch((error) => {
      chai.expect(error.message).to.equal(null);
      db.disconnect();
      done();
    });
  });

  /* Execute the tests */
  it('should create a new project', createProject);
  it('should throw an error saying the field cannot be updated', rejectImmutableField);
  it('should throw an error saying the field is not of type string', updateTypeError);
  it('should update a project', updateProjectName);
  it('should update a project using the Project object', updateProjectObject);
  it('should create a second project', createProject02);
  it('should reject attempt to create a project with a period in name', createPeriodName);
  it('should reject creation of a project already made', rejectDuplicateProjectId);
  it('should reject creation of project with invalid ID', rejectInvalidProjectId);
  it('should reject creation of project with invalid Name', rejectInvalidProjectName);
  it('should reject creation of project with invalid Org', rejectInvalidOrgId);
  it('should reject creation of project with non-A user', rejectNonAdminCreateProject);
  it('should find a project', findProj);
  it('should not find a project', rejectFindNonexistentProject);
  it('should update the original project', updateProj);
  it('should reject update to the id name', rejectProjectId);
  it('should reject non-A user from finding a project', nonAUser);
  it('should reject updating due to non-A user', rejectNonAdminProjectUpdate);
  it('should find the permissions on the project', findPerm);
  // it('should set the permissions on the project', setPerm);
  // TODO: MBX-330: User need to be part of org before project permission set.
  it('should soft-delete a project', softDeleteProject);
  it('should delete a project', deleteProject);
  it('should delete second project', deleteProject02);
});

/* --------------------( Tests )-------------------- */
/**
 * @description Verifies project is created.
 */
function createProject(done) {
  const projData = {
    id: 'ironman',
    name: 'Iron man Suite',
    org: {
      id: 'starkhq'
    },
    custom: {
      builtFor: 'Tony'
    }
  };

  // Create the project via project controller
  ProjController.createProject(adminUser, projData)
  .then((retProj) => ProjController.findProject(adminUser, 'starkhq', retProj.id))
  .then((proj) => {
    // Set the file-global project
    project = proj;

    // Verify project was created successfully
    chai.expect(proj.id).to.equal('ironman');
    chai.expect(proj.name).to.equal('Iron man Suite');
    chai.expect(proj.custom.builtFor).to.equal('Tony');
    done();
  })
  .catch((error) => {
    // Expect no error
    chai.expect(error.message).to.equal(null);
    done();
  });
}

/**
 * @description Verifies project object cannot update immutable field.
<<<<<<< HEAD
 * Expected error thrown: 'Project property [id] cannot be changed.'
=======
 * Expected error thrown: 'Bad Request'
>>>>>>> 7196890e
 */
function rejectImmutableField(done) {
  // Update project
  ProjController.updateProject(adminUser, org.id, 'ironman', { id: 'shouldnotchange' })
  .then((proj) => {
    // Expected updateProject() to fail
    // Should not execute, force test to fail
    chai.assert(true === false);
    done();
  })
  .catch((error) => {
<<<<<<< HEAD
    // Expected error thrown: 'Project property [id] cannot be changed.'
    chai.expect(error.description).to.equal('Project property [id] cannot be changed.');
=======
    // Expected error thrown: 'Bad Request'
    chai.expect(error.message).to.equal('Bad Request');
>>>>>>> 7196890e
    done();
  });
}

/**
 * @description Verifies user CANNOT update project with invalid project name.
 * Expected error thrown: 'Bad Request'
 */
function updateTypeError(done) {
  // Update project
  ProjController.updateProject(adminUser, org.id, 'ironman', { name: [] })
  .then((proj) => {
    // Expected updateProject() to fail
    // Should not execute, force test to fail
    chai.assert(true === false);
    done();
  })
  .catch((error) => {
    // Expected error thrown: 'Bad Request'
    chai.expect(error.message).to.equal('Bad Request');
    done();
  });
}

/**
 * @description Verifies project updates with new name.
 */
function updateProjectName(done) {
  // Update project
  ProjController.updateProject(adminUser, org.id, 'ironman', { id: 'ironman', name: 'Iron Man' })
  .then((proj) => {
    // Verify project name
    chai.expect(proj.name).to.equal('Iron Man');
    done();
  })
  .catch((error) => {
    // Expect no error
    chai.expect(error.message).to.equal(null);
    done();
  });
}

/**
 * @description Verifies project updates with project model object.
 */
function updateProjectObject(done) {
  // Find project
  ProjController.findProject(adminUser, org.id, 'ironman')
  .then((projectFound) => {
    projectFound.name = 'Iron Man Two';
    return ProjController.updateProject(adminUser, org.id, 'ironman', projectFound);
  })
  .then((projectUpdated) => {
    // Verify project updated
    chai.expect(projectUpdated.name).to.equal('Iron Man Two');
    done();
  })
  .catch((error) => {
    // Expect no error
    chai.expect(error.message).to.equal(null);
    done();
  });
}

/**
 * @description Verifies second project is create.
 */
function createProject02(done) {
  const projData = {
    id: 'arcreactor',
    name: 'Arc Reactor',
    org: {
      id: 'starkhq'
    }
  };
  // Create project
  ProjController.createProject(adminUser, projData)
  .then((proj) => {
    // Verfy project fields
    chai.expect(proj.id).to.equal('arcreactor');
    chai.expect(proj.name).to.equal('Arc Reactor');
    done();
  })
  .catch((error) => {
    // Expect no error
    chai.expect(error.message).to.equal(null);
    done();
  });
}

/**
 * @description Verifies project name does not contain periods.
 * Expected error thrown: 'Bad Request'
 */
function createPeriodName(done) {
  const projData = {
    id: 'period',
    name: 'This is just to see if a period works....',
    org: {
      id: 'starkhq'
    }
  };
  // Create project
  ProjController.createProject(adminUser, projData)
  .then(() => {
    // Expected createProject() to fail
    // Should fail, throw error
    chai.assert(true === false);
    done();
  })
  .catch((error) => {
    // Expected error thrown: 'Bad Request'
    chai.expect(error.message).to.equal('Bad Request');
    done();
  });
}

/**
 * @description Verifies existing projects CANNOT be recreated.
 * Expected error thrown: 'Bad Request'
 */
function rejectDuplicateProjectId(done) {
  const projData = {
    id: 'arcreactor',
    name: 'Small Arc Reactor',
    org: {
      id: 'starkhq'
    }
  };

  // Create project
  ProjController.createProject(adminUser, projData)
  .then(() => {
    // Expected createProject() to fail
    // Should not execute, force test to fail
    chai.assert(true === false);
    done();
  })
  .catch((error) => {
<<<<<<< HEAD
    // Expected error thrown: 'Project already exists.'
    chai.expect(error.description).to.equal('A project with a matching ID already exists.');
=======
    // Expected error thrown: 'Bad Request'
    chai.expect(error.message).to.equal('Bad Request');
>>>>>>> 7196890e
    done();
  });
}

/**
 * @description Verfies user CANNOT create project with invalid ID.
 * Expected error thrown: 'Bad Request'
 */
function rejectInvalidProjectId(done) {
  const projData = {
    id: '',
    name: 'denyme',
    org: {
      id: 'starkhq'
    }
  };

  // Create project
  ProjController.createProject(adminUser, projData)
  .then(() => {
    // Expected createProject() to fail
    // Should not execute, force test to fail
    chai.assert(true === false);
    done();
  })
  .catch((error) => {
    // Expected error thrown: 'Project ID is not valid.'
    chai.expect(error.message).to.equal('Bad Request');
    done();
  });
}

/**
 * @description Verifies user CANNOT create a project without name input.
 * Expected error thrown: 'Bad Request'
 */
function rejectInvalidProjectName(done) {
  const projData = {
    id: 'imfake',
    name: '',
    org: {
      id: 'starkhq'
    }
  };

  // Create project
  ProjController.createProject(adminUser, projData)
  .then(() => {
    // Expected createProject() to fail
    // Should not execute, force test to fail
    chai.assert(true === false);
    done();
  })
  .catch((error) => {
    // Expected error thrown: 'Bad Request'
    chai.expect(error.message).to.equal('Bad Request');
    done();
  });
}

/**
 * @description Verifies user CANNOT create project without organization id.
 * Expected error thrown: 'Not Found'
 */
function rejectInvalidOrgId(done) {
  const projData = {
    id: 'imfake',
    name: 'starkhq',
    org: {
      id: ''
    }
  };

  // Create project
  ProjController.createProject(adminUser, projData)
  .then(() => {
    // Expected createProject() to fail
    // Should not execute, force test to fail
    chai.assert(true === false);
    done();
  })
  .catch((error) => {
    // Expected error thrown: 'Not Found'
    chai.expect(error.message).to.equal('Not Found');
    done();
  });
}

/**
 * @description Verifies non-admin CANNOT create a project.
 * Note: non-admin is NOT a site wide admin
 *       non-admin does NOT have write permissions with Org
 * Expected error thrown: 'Unauthorized'
 */
function rejectNonAdminCreateProject(done) {
  const projData = {
    id: 'iamnoadmin',
    name: 'dontmakeme',
    org: {
      id: 'starkhq'
    }
  };

  // Create project
  ProjController.createProject(nonAdminUser, projData)
  .then(() => {
    // Expected createProject() to fail
    // Should not execute, force test to fail
    chai.assert(true === false);
    done();
  })
  .catch((error) => {
    // Expected error thrown: 'Unauthorized'
    chai.expect(error.message).to.equal('Unauthorized');
    done();
  });
}

/**
 * @description Verify project created in createProject() is found.
 */
function findProj(done) {
  const orgId = 'starkhq';
  const projId = 'ironman';

  // Find project
  ProjController.findProject(adminUser, orgId, projId)
  .then((proj) => {
    // Verify project fields
    chai.expect(proj.id).to.equal('ironman');
    chai.expect(proj.name).to.equal('Iron Man Two');
    done();
  })
  .catch((error) => {
    // Expect no error
    chai.expect(error.message).to.equal(null);
    done();
  });
}

/**
 * @description Verifies NONEXISTENT project does not exist.
 * Expected error thrown: 'Not Found'
 */
function rejectFindNonexistentProject(done) {
  const orgId = 'starkhq';
  const projId = 'fakeproj';

  // Find project
  ProjController.findProject(adminUser, orgId, projId)
  .then(() => {
    // Expected findProject() to fail
    // Should not execute, force test to fail
    chai.expect(true).to.equal(false);
    done();
  })
  .catch((error) => {
    // Expected error thrown: 'Not Found'
    chai.expect(error.message).to.equal('Not Found');
    done();
  });
}

/**
 * @description Verifies non-admin user CANNOT find project
 * Note: non-admin is NOT a site wide admin
 *       non-admin does NOT have read permissions with Org
 * Expected error thrown: 'Unauthorized'
 */
function nonAUser(done) {
  const orgId = 'starkhq';
  const projId = 'ironman';

  // Find project
  ProjController.findProject(nonAdminUser, orgId, projId)
  .then(() => {
    // Expected findProject() to fail
    // Should not execute, force test to fail
    chai.assert(true === false);
    done();
  })
  .catch((error) => {
    // Expected error thrown: 'Unauthorized'
    chai.expect(error.message).to.equal('Unauthorized');
    done();
  });
}

/**
 * @description Verifies project updates.
 */
function updateProj(done) {
  const orgId = 'starkhq';
  const projId = 'ironman';
  const updateData = {
    name: 'Tony Stark',
    custom: {
      builtFor: 'Rhodey',
      version: 2.0
    }
  };

  // Update project
  ProjController.updateProject(adminUser, orgId, projId, updateData)
  .then(() => ProjController.findProject(adminUser, orgId, projId))
  .then((proj) => {
    // Verify project fields
    chai.expect(proj.id).to.equal('ironman');
    chai.expect(proj.name).to.equal('Tony Stark');
    chai.expect(proj.custom.builtFor).to.equal('Rhodey');
    chai.expect(proj.custom.version).to.equal(2.0);
    done();
  })
  .catch((error) => {
    // Expect no error
    chai.expect(error.message).to.equal(null);
    done();
  });
}

/**
 * @description Verifies immutable project Id CANNOT be updated.
<<<<<<< HEAD
 * Expected error thrown: 'Project property [id] cannot be changed.'
=======
 * Expected error thrown: 'Bad Request'
>>>>>>> 7196890e
 */
function rejectProjectId(done) {
  const orgId = 'starkhq';
  const projId = 'ironman';
  const updateData = {
    id: 'newironman'
  };

  // Update project
  ProjController.updateProject(adminUser, orgId, projId, updateData)
  .then(() => {
    // Expected updateProject() to fail
    // Should not execute, force test to fail
    chai.assert(true === false);
    done();
  })
  .catch((error) => {
<<<<<<< HEAD
    // Expected error thrown: 'Project property [id] cannot be changed.'
    chai.expect(error.description).to.equal('Project property [id] cannot be changed.');
=======
    // Expected error thrown: 'Bad Request'
    chai.expect(error.message).to.equal('Bad Request');
>>>>>>> 7196890e
    done();
  });
}

/**
 * @description Verifies non-admin CANNOT update project.
 * Note: non-admin is NOT a site wide admin
 *       non-admin does NOT have admin permissions with project
 * Expected error thrown: 'Unauthorized'
 */
function rejectNonAdminProjectUpdate(done) {
  const orgId = 'starkhq';
  const projId = 'arcreactor';
  const updateData = {
    name: 'Baby Arc Reactor'
  };

  // Update project
  ProjController.updateProject(nonAdminUser, orgId, projId, updateData)
  .then(() => {
    // Expected updateProject() to fail
    // Should not execute, force test to fail
    chai.assert(true === false);
    done();
  })
  .catch((error) => {
    // Expected error thrown: 'Unauthorized'
    chai.expect(error.message).to.equal('Unauthorized');
    done();
  });
}

/**
 * @decription Verifies correct permissions found on project.
 */
function findPerm(done) {
  // Find permissions
  ProjController.findPermissions(adminUser, org.id, 'ironman', adminUser)
  .then((perm) => {
    // Verfy permissions
    chai.expect(perm.read).to.equal(true);
    chai.expect(perm.write).to.equal(true);
    chai.expect(perm.admin).to.equal(true);
    done();
  })
  .catch((error) => {
    // Expect no error
    chai.expect(error.message).to.equal(null);
    done();
  });
}

/**
 * @description Admin user sets then verifies non-admin has write/read permissions on project.
 */
// TODO: If keeping function, remove the eslint-disable-line below
function setPerm(done) { // eslint-disable-line no-unused-vars
  // Admin sets permissions for non-admin
  ProjController.setPermissions(adminUser, 'starkhq', project.id.toString(), nonAdminUser, 'write')
  .then(() => ProjController.findProject(adminUser, 'starkhq', project.id.toString()))
  .then((retProj) => {
    // Verify permissions for non-admin
    chai.expect(retProj.permissions.write[1]._id.toString()).to.equal(nonAdminUser._id.toString());
    chai.expect(retProj.permissions.read[1]._id.toString()).to.equal(nonAdminUser._id.toString());
    chai.expect(retProj.permissions.admin.length).to.equal(1);
    done();
  })
  .catch((error) => {
    // Expect no error
    chai.expect(error.message).to.equal(null);
    done();
  });
}

/**
 * @description Verifies project NOT found after soft-deletion.
 * Expected error thrown: 'Not Found'
 */
function softDeleteProject(done) {
  // Create an element via the Element model
  const elem = new Element.Block({
    id: '0000',
    uid: utils.createUID(org.id, project.id, '0000'),
    project: project._id
  });

  // Save the element
  elem.save()
  // Soft-delete the project
  .then(() => ProjController.removeProject(adminUser, org.id, 'ironman', { soft: true }))
  // Find project
  .then(() => ProjController.findProject(adminUser, org.id, 'ironman'))
  .then(() => {
    // Expected findProject() to fail
    // Should not execute, force test to fail
    chai.assert(true === false);
    done();
  })
  .catch((error) => {
    // Expected error thrown: 'Not Found'
    chai.expect(error.message).to.equal('Not Found');
    done();
  });
}

/**
 * @description Verifies project NOT found after deletion.
 * Expected error thrown: 'Not Found'
 */
function deleteProject(done) {
  // Hard-delete the project
  ProjController.removeProject(adminUser, org.id, 'ironman', { soft: false })
  .then(() => ProjController.findProject(adminUser, org.id, 'ironman'))
  .then(() => {
    // Expected findProject() to fail
    // Should not execute, force test to fail
    chai.assert(true === false);
    done();
  })
  .catch((error) => {
    // Expected error thrown: 'Not Found'
    chai.expect(error.message).to.equal('Not Found');

    // Check if elements still exist
    // Note: Elements are deleted with projects
    Element.Element.findOne({ id: '0000' })
    .exec((findElementError, element) => {
      // Expect no element
      chai.expect(element).to.equal(null);
      done();
    });
  });
}

/**
 * @description Verifies project NOT found after deletion.
 * Expected error thrown: 'Not Found'
 */
function deleteProject02(done) {
  // Remove project
  ProjController.removeProject(adminUser, org.id, 'arcreactor', { soft: false })
  .then(() => ProjController.findProject(adminUser, org.id, 'arcreactor'))
  .then(() => {
    // Expected findProject() to fail
    // Should not execute, force test to fail
    chai.assert(true === false);
    done();
  })
  .catch((error) => {
    // Expected error thrown: 'Not Found'
    chai.expect(error.message).to.equal('Not Found');
    done();
  });
}<|MERGE_RESOLUTION|>--- conflicted
+++ resolved
@@ -212,11 +212,7 @@
 
 /**
  * @description Verifies project object cannot update immutable field.
-<<<<<<< HEAD
- * Expected error thrown: 'Project property [id] cannot be changed.'
-=======
  * Expected error thrown: 'Bad Request'
->>>>>>> 7196890e
  */
 function rejectImmutableField(done) {
   // Update project
@@ -228,13 +224,8 @@
     done();
   })
   .catch((error) => {
-<<<<<<< HEAD
-    // Expected error thrown: 'Project property [id] cannot be changed.'
-    chai.expect(error.description).to.equal('Project property [id] cannot be changed.');
-=======
     // Expected error thrown: 'Bad Request'
     chai.expect(error.message).to.equal('Bad Request');
->>>>>>> 7196890e
     done();
   });
 }
@@ -374,13 +365,8 @@
     done();
   })
   .catch((error) => {
-<<<<<<< HEAD
-    // Expected error thrown: 'Project already exists.'
-    chai.expect(error.description).to.equal('A project with a matching ID already exists.');
-=======
     // Expected error thrown: 'Bad Request'
     chai.expect(error.message).to.equal('Bad Request');
->>>>>>> 7196890e
     done();
   });
 }
@@ -603,11 +589,7 @@
 
 /**
  * @description Verifies immutable project Id CANNOT be updated.
-<<<<<<< HEAD
- * Expected error thrown: 'Project property [id] cannot be changed.'
-=======
  * Expected error thrown: 'Bad Request'
->>>>>>> 7196890e
  */
 function rejectProjectId(done) {
   const orgId = 'starkhq';
@@ -625,13 +607,8 @@
     done();
   })
   .catch((error) => {
-<<<<<<< HEAD
-    // Expected error thrown: 'Project property [id] cannot be changed.'
-    chai.expect(error.description).to.equal('Project property [id] cannot be changed.');
-=======
     // Expected error thrown: 'Bad Request'
     chai.expect(error.message).to.equal('Bad Request');
->>>>>>> 7196890e
     done();
   });
 }
