/**
 * @module test/403-project-controller
 *
 * @author  Austin Bieber <austin.j.bieber@lmco.com>
 * @author Leah De Laurell <leah.p.delaurell@lmco.com>
 *
 * @description  This tests the Project Controller functionality. These tests
 * are to make sure the code is working as it should or should not be. Especially,
 * when making changes/ updates to the code. The project controller tests create,
 * update, find, soft delete, hard delte, and permissions of projects. As well
 * as test the controlls with invalid inputs.
 */

// Load NPM modules
const chai = require('chai');
const path = require('path');

// Load MBEE modules
const UserController = M.require('controllers.user-controller');
const OrgController = M.require('controllers.organization-controller');
const ProjController = M.require('controllers.project-controller');
const Element = M.require('models.element');
const db = M.require('lib.db');

/* --------------------( Test Data )-------------------- */
// Variables used across test functions
const testData = require(path.join(M.root, 'test', 'data.json'));
const testUtils = require(path.join(M.root, 'test', 'test-utils.js'));
let nonAdminUser = null;
let adminUser = null;
let org = null;
let project = null;


/* --------------------( Main )-------------------- */
/**
 * The "describe" function is provided by Mocha and provides a way of wrapping
 * or grouping several "it" tests into a single group. In this case, the name of
 * that group (the first parameter passed into describe) is derived from the
 * name of the current file.
 */
describe(M.getModuleName(module.filename), () => {
  /**
   * Before: Create admin and non-admin user. Create organization.
   */
  before((done) => {
    // Connect db
    db.connect();

    // Create test admin
    testUtils.createAdminUser()
    .then((_adminUser) => {
      // Set global admin user
      adminUser = _adminUser;

      // Define non-admin user data
      const nonAdminUserData = testData.users[8];

      // Create non-admin user
      return testUtils.createNonadminUser(nonAdminUserData);
    })
    .then((_nonadminUser) => {
      nonAdminUser = _nonadminUser;
      chai.expect(nonAdminUser.username).to.equal(testData.users[8].username);
      chai.expect(nonAdminUser.fname).to.equal(testData.users[8].fname);
      chai.expect(nonAdminUser.lname).to.equal(testData.users[8].lname);
    })
    .then(() => {
      // Define organization data
      const orgData = testData.orgs[7];
      // Create organization
      return testUtils.createOrganization(adminUser, orgData);
    })
    .then((retOrg) => {
      org = retOrg;
      chai.expect(retOrg.id).to.equal(testData.orgs[7].id);
      chai.expect(retOrg.name).to.equal(testData.orgs[7].name);
      chai.expect(retOrg.permissions.read).to.include(adminUser._id.toString());
      chai.expect(retOrg.permissions.write).to.include(adminUser._id.toString());
      chai.expect(retOrg.permissions.admin).to.include(adminUser._id.toString());
      done();
    })
    .catch((error) => {
      chai.expect(error).to.equal(null);
      done();
    });
  });

  /**
   * After: Remove non-admin user and organization.
   */
  after((done) => {
    // Removing the organization created
    OrgController.removeOrg(adminUser, testData.orgs[7].id, { soft: false })
    .then(() => {
      // Removing the non-admin user
      const userTwo = testData.users[8].username;
      return UserController.removeUser(adminUser, userTwo);
    })
    .then((delUser2) => {
<<<<<<< HEAD
      chai.expect(delUser2).to.equal(testData.users[8].username);
=======
      chai.expect(delUser2.username).to.equal('pepperpotts');
>>>>>>> 7c61269f
      return testUtils.removeAdminUser();
    })
    .then((delAdminUser) => {
      chai.expect(delAdminUser).to.equal(null);
      done();
    })
    .catch((error) => {
      chai.expect(error.message).to.equal(null);
      db.disconnect();
      done();
    });
  });

  /* Execute the tests */
  it('should create a new project', createProject);
  it('should throw an error saying the field cannot be updated', rejectImmutableField);
  it('should throw an error saying the field is not of type string', updateTypeError);
  it('should update a project', updateProjectName);
  it('should update a project using the Project object', updateProjectObject);
  it('should create a second project', createProject02);
  it('should reject attempt to create a project with a period in name', createPeriodName);
  it('should reject creation of a project already made', rejectDuplicateProjectId);
  it('should reject creation of project with invalid ID', rejectInvalidProjectId);
  it('should reject creation of project with invalid Name', rejectInvalidProjectName);
  it('should reject creation of project with invalid Org', rejectInvalidOrgId);
  it('should reject creation of project with non-A user', rejectNonAdminCreateProject);
  it('should find a project', findProj);
  it('should not find a project', rejectFindNonexistentProject);
  it('should update the original project', updateProj);
  it('should reject update to the id name', rejectProjectId);
  it('should reject non-A user from finding a project', nonAUser);
  it('should reject updating due to non-A user', rejectNonAdminProjectUpdate);
  it('should find the permissions on the project', findPerm);
  it('should set the permissions on the project', setPerm);
  // TODO: MBX-330: User need to be part of org before project permission set.
  it('should soft-delete a project', softDeleteProject);
  it('should delete a project', deleteProject);
  it('should delete second project', deleteProject02);
});

/* --------------------( Tests )-------------------- */
/**
 * @description Verifies project is created.
 */
function createProject(done) {
  const projData = testData.projects[5];

  // Create the project via project controller
  ProjController.createProject(adminUser, projData)
  .then((retProj) => ProjController.findProject(adminUser, org.id, retProj.id))
  .then((proj) => {
    // Set the file-global project
    project = proj;

    // Verify project was created successfully
    chai.expect(proj.id).to.equal(testData.projects[5].id);
    chai.expect(proj.name).to.equal(testData.projects[5].name);
    chai.expect(proj.custom.builtFor).to.equal(testData.projects[5].custom.builtFor);
    done();
  })
  .catch((error) => {
    // Expect no error
    chai.expect(error.message).to.equal(null);
    done();
  });
}

/**
 * @description Verifies project object cannot update immutable field.
 * Expected error thrown: 'Bad Request'
 */
function rejectImmutableField(done) {
  // Update project
  ProjController.updateProject(adminUser, org.id, testData.projects[5].id, testData.ids[0])
  .then(() => {
    // Expected updateProject() to fail
    // Should not execute, force test to fail
    chai.assert(true === false);
    done();
  })
  .catch((error) => {
    // Expected error thrown: 'Bad Request'
    chai.expect(error.message).to.equal('Forbidden');
    done();
  });
}

/**
 * @description Verifies user CANNOT update project with invalid project name.
 * Expected error thrown: 'Bad Request'
 */
function updateTypeError(done) {
  // Update project
  ProjController.updateProject(adminUser, org.id, testData.projects[5].id, testData.names[2])
  .then(() => {
    // Expected updateProject() to fail
    // Should not execute, force test to fail
    chai.assert(true === false);
    done();
  })
  .catch((error) => {
    // Expected error thrown: 'Bad Request'
    chai.expect(error.message).to.equal('Bad Request');
    done();
  });
}

/**
 * @description Verifies project updates with new name.
 */
function updateProjectName(done) {
  // Update project
  ProjController.updateProject(adminUser, org.id, testData.projects[5].id, testData.projects[6])
  .then((proj) => {
    // Verify project name
    chai.expect(proj.name).to.equal(testData.projects[6].name);
    done();
  })
  .catch((error) => {
    // Expect no error
    chai.expect(error.message).to.equal(null);
    done();
  });
}

/**
 * @description Verifies project updates with project model object.
 */
function updateProjectObject(done) {
  // Find project
  ProjController.findProject(adminUser, org.id, testData.projects[6].id)
  .then((projectFound) => {
    projectFound.name = testData.projects[7].name;
    return ProjController.updateProject(adminUser, org.id, testData.projects[7].id, projectFound);
  })
  .then((projectUpdated) => {
    // Verify project updated
    chai.expect(projectUpdated.name).to.equal(testData.projects[7].name);
    done();
  })
  .catch((error) => {
    // Expect no error
    chai.expect(error.message).to.equal(null);
    done();
  });
}

/**
 * @description Verifies second project is create.
 */
function createProject02(done) {
  const projData = testData.projects[8];
  // Create project
  ProjController.createProject(adminUser, projData)
  .then((proj) => {
    // Verfy project fields
    chai.expect(proj.id).to.equal(testData.projects[8].id);
    chai.expect(proj.name).to.equal(testData.projects[8].name);
    done();
  })
  .catch((error) => {
    // Expect no error
    chai.expect(error.message).to.equal(null);
    done();
  });
}

/**
 * @description Verifies project name does not contain periods.
 * Expected error thrown: 'Bad Request'
 */
function createPeriodName(done) {
  const projData = testData.invalidProjects[0];
  // Create project
  ProjController.createProject(adminUser, projData)
  .then(() => {
    // Expected createProject() to fail
    // Should fail, throw error
    chai.assert(true === false);
    done();
  })
  .catch((error) => {
    // Expected error thrown: 'Bad Request'
    chai.expect(error.message).to.equal('Bad Request');
    done();
  });
}

/**
 * @description Verifies existing projects CANNOT be recreated.
 * Expected error thrown: 'Bad Request'
 */
function rejectDuplicateProjectId(done) {
  const projData = testData.projects[8];

  // Create project
  ProjController.createProject(adminUser, projData)
  .then(() => {
    // Expected createProject() to fail
    // Should not execute, force test to fail
    chai.assert(true === false);
    done();
  })
  .catch((error) => {
    // Expected error thrown: 'Bad Request'
    chai.expect(error.message).to.equal('Forbidden');
    done();
  });
}

/**
 * @description Verfies user CANNOT create project with invalid ID.
 * Expected error thrown: 'Bad Request'
 */
function rejectInvalidProjectId(done) {
  const projData = testData.invalidProjects[1];

  // Create project
  ProjController.createProject(adminUser, projData)
  .then(() => {
    // Expected createProject() to fail
    // Should not execute, force test to fail
    chai.assert(true === false);
    done();
  })
  .catch((error) => {
    // Expected error thrown: 'Project ID is not valid.'
    chai.expect(error.message).to.equal('Bad Request');
    done();
  });
}

/**
 * @description Verifies user CANNOT create a project without name input.
 * Expected error thrown: 'Bad Request'
 */
function rejectInvalidProjectName(done) {
  const projData = testData.invalidProjects[2];

  // Create project
  ProjController.createProject(adminUser, projData)
  .then(() => {
    // Expected createProject() to fail
    // Should not execute, force test to fail
    chai.assert(true === false);
    done();
  })
  .catch((error) => {
    // Expected error thrown: 'Bad Request'
    chai.expect(error.message).to.equal('Bad Request');
    done();
  });
}

/**
 * @description Verifies user CANNOT create project without organization id.
 * Expected error thrown: 'Not Found'
 */
function rejectInvalidOrgId(done) {
  const projData = testData.invalidProjects[3];

  // Create project
  ProjController.createProject(adminUser, projData)
  .then(() => {
    // Expected createProject() to fail
    // Should not execute, force test to fail
    chai.assert(true === false);
    done();
  })
  .catch((error) => {
    // Expected error thrown: 'Not Found'
    chai.expect(error.message).to.equal('Not Found');
    done();
  });
}

/**
 * @description Verifies non-admin CANNOT create a project.
 * Note: non-admin is NOT a site wide admin
 *       non-admin does NOT have write permissions with Org
 * Expected error thrown: 'Unauthorized'
 */
function rejectNonAdminCreateProject(done) {
  const projData = testData.projects[9];

  // Create project
  ProjController.createProject(nonAdminUser, projData)
  .then(() => {
    // Expected createProject() to fail
    // Should not execute, force test to fail
    chai.assert(true === false);
    done();
  })
  .catch((error) => {
    // Expected error thrown: 'Unauthorized'
    chai.expect(error.message).to.equal('Unauthorized');
    done();
  });
}

/**
 * @description Verify project created in createProject() is found.
 */
function findProj(done) {
  const orgId = org.id;
  const projId = testData.projects[7].id;

  // Find project
  ProjController.findProject(adminUser, orgId, projId)
  .then((proj) => {
    // Verify project fields
    chai.expect(proj.id).to.equal(testData.projects[7].id);
    chai.expect(proj.name).to.equal(testData.projects[7].name);
    done();
  })
  .catch((error) => {
    // Expect no error
    chai.expect(error.message).to.equal(null);
    done();
  });
}

/**
 * @description Verifies NONEXISTENT project does not exist.
 * Expected error thrown: 'Not Found'
 */
function rejectFindNonexistentProject(done) {
  const orgId = org.id;
  const projId = testData.ids[1].id;

  // Find project
  ProjController.findProject(adminUser, orgId, projId)
  .then(() => {
    // Expected findProject() to fail
    // Should not execute, force test to fail
    chai.expect(true).to.equal(false);
    done();
  })
  .catch((error) => {
    // Expected error thrown: 'Not Found'
    chai.expect(error.message).to.equal('Not Found');
    done();
  });
}

/**
 * @description Verifies non-admin user CANNOT find project
 * Note: non-admin is NOT a site wide admin
 *       non-admin does NOT have read permissions with Org
 * Expected error thrown: 'Unauthorized'
 */
function nonAUser(done) {
  const orgId = org.id;
  const projId = testData.projects[7].id;

  // Find project
  ProjController.findProject(nonAdminUser, orgId, projId)
  .then(() => {
    // Expected findProject() to fail
    // Should not execute, force test to fail
    chai.assert(true === false);
    done();
  })
  .catch((error) => {
    // Expected error thrown: 'Unauthorized'
    chai.expect(error.message).to.equal('Unauthorized');
    done();
  });
}

/**
 * @description Verifies project updates.
 */
function updateProj(done) {
  const orgId = org.id;
  const projId = testData.projects[7].id;
  const updateData = testData.projects[10];

  // Update project
  ProjController.updateProject(adminUser, orgId, projId, updateData)
  .then(() => ProjController.findProject(adminUser, orgId, projId))
  .then((proj) => {
    // Verify project fields
    chai.expect(proj.id).to.equal(testData.projects[10].id);
    chai.expect(proj.name).to.equal(testData.projects[10].name);
    chai.expect(proj.custom.builtFor).to.equal(testData.projects[10].custom.builtFor);
    chai.expect(proj.custom.version).to.equal(testData.projects[10].custom.version);
    done();
  })
  .catch((error) => {
    // Expect no error
    chai.expect(error.message).to.equal(null);
    done();
  });
}

/**
 * @description Verifies immutable project Id CANNOT be updated.
 * Expected error thrown: 'Bad Request'
 */
function rejectProjectId(done) {
  const orgId = org.id;
  const projId = testData.projects[10].id;
  const updateData = testData.ids[2];

  // Update project
  ProjController.updateProject(adminUser, orgId, projId, updateData)
  .then(() => {
    // Expected updateProject() to fail
    // Should not execute, force test to fail
    chai.assert(true === false);
    done();
  })
  .catch((error) => {
    // Expected error thrown: 'Bad Request'
    chai.expect(error.message).to.equal('Forbidden');
    done();
  });
}

/**
 * @description Verifies non-admin CANNOT update project.
 * Note: non-admin is NOT a site wide admin
 *       non-admin does NOT have admin permissions with project
 * Expected error thrown: 'Unauthorized'
 */
function rejectNonAdminProjectUpdate(done) {
  const orgId = org.id;
  const projId = testData.projects[10].id;
  const updateData = testData.names[5];

  // Update project
  ProjController.updateProject(nonAdminUser, orgId, projId, updateData)
  .then(() => {
    // Expected updateProject() to fail
    // Should not execute, force test to fail
    chai.assert(true === false);
    done();
  })
  .catch((error) => {
    // Expected error thrown: 'Unauthorized'
    chai.expect(error.message).to.equal('Unauthorized');
    done();
  });
}

/**
 * @description Verifies correct permissions found on project.
 */
function findPerm(done) {
  // Find permissions
  ProjController.findPermissions(adminUser, adminUser.username, org.id, testData.projects[10].id)
  .then((perm) => {
    // Verfy permissions
    chai.expect(perm.read).to.equal(true);
    chai.expect(perm.write).to.equal(true);
    chai.expect(perm.admin).to.equal(true);
    done();
  })
  .catch((error) => {
    // Expect no error
    chai.expect(error.message).to.equal(null);
    done();
  });
}

/**
 * @description Admin user sets then verifies non-admin has write/read
 * permissions on project.
 */
function setPerm(done) {
  // Admin sets permissions for non-admin
  ProjController.setPermissions(adminUser, org.id, project.id.toString(), nonAdminUser, 'write')
  .then(() => ProjController.findProject(adminUser, org.id, project.id.toString()))
  .then((retProj) => {
    // Verify permissions for non-admin
    chai.expect(retProj.permissions.write[1]._id.toString()).to.equal(nonAdminUser._id.toString());
    chai.expect(retProj.permissions.read[1]._id.toString()).to.equal(nonAdminUser._id.toString());
    chai.expect(retProj.permissions.admin.length).to.equal(1);
    done();
  })
  .catch((error) => {
    // Expect no error
    chai.expect(error.message).to.equal(null);
    done();
  });
}

/**
 * @description Verifies project NOT found after soft-deletion.
 * Expected error thrown: 'Not Found'
 */
function softDeleteProject(done) {
  // Create an element via the Element model
  const elem = new Element.Block({
    id: testData.elements[7].id,
    uid: `${org.id}:${testData.projects[10].id}:${testData.elements[5].id}`,
    project: project._id
  });

  // Save the element
  elem.save()
  // Soft-delete the project
  .then(() => ProjController.removeProject(adminUser, org.id, project.id, { soft: true }))
  // Find project
  .then(() => ProjController.findProject(adminUser, org.id, project.id))
  .then(() => {
    // Expected findProject() to fail
    // Should not execute, force test to fail
    chai.assert(true === false);
    done();
  })
  .catch((error) => {
    // Expected error thrown: 'Not Found'
    chai.expect(error.message).to.equal('Not Found');
    done();
  });
}

/**
 * @description Verifies project NOT found after deletion.
 * Expected error thrown: 'Not Found'
 */
function deleteProject(done) {
  // Hard-delete the project
  ProjController.removeProject(adminUser, org.id, project.id, { soft: false })
  .then(() => ProjController.findProject(adminUser, org.id, project.id))
  .then(() => {
    // Expected findProject() to fail
    // Should not execute, force test to fail
    chai.assert(true === false);
    done();
  })
  .catch((error) => {
    // Expected error thrown: 'Not Found'
    chai.expect(error.message).to.equal('Not Found');

    // Check if elements still exist
    // Note: Elements are deleted with projects
    return Element.Element.findOne({ id: testData.elements[7].id });
  })
  .then((element) => {
    // Expect no element
    chai.expect(element).to.equal(null);
    done();
  })
  .catch((error) => {
    // Expect no error
    chai.expect(error).to.equal(null);
    done();
  });
}

/**
 * @description Verifies project NOT found after deletion.
 * Expected error thrown: 'Not Found'
 */
function deleteProject02(done) {
  // Remove project
  ProjController.removeProject(adminUser, org.id, testData.projects[8].id, { soft: false })
  .then(() => ProjController.findProject(adminUser, org.id, testData.projects[8].id))
  .then(() => {
    // Expected findProject() to fail
    // Should not execute, force test to fail
    chai.assert(true === false);
    done();
  })
  .catch((error) => {
    // Expected error thrown: 'Not Found'
    chai.expect(error.message).to.equal('Not Found');
    done();
  });
}<|MERGE_RESOLUTION|>--- conflicted
+++ resolved
@@ -98,11 +98,7 @@
       return UserController.removeUser(adminUser, userTwo);
     })
     .then((delUser2) => {
-<<<<<<< HEAD
-      chai.expect(delUser2).to.equal(testData.users[8].username);
-=======
-      chai.expect(delUser2.username).to.equal('pepperpotts');
->>>>>>> 7c61269f
+      chai.expect(delUser2.username).to.equal(testData.users[8].username);
       return testUtils.removeAdminUser();
     })
     .then((delAdminUser) => {
