--- conflicted
+++ resolved
@@ -95,8 +95,7 @@
   });
 
   /* Execute the tests */
-<<<<<<< HEAD
-  // --------------- Find ---------------
+  // -------------- Find --------------
   // populate
   // includearchived
   // fields
@@ -111,23 +110,16 @@
   // lastModifiedBy
   // archived
   // custom
-  // --------------- Create ---------------
+  // ------------- Create -------------
   // populate
   // fields
   // minified
-  // --------------- Update ---------------
+  // ------------- Update -------------
   // populate
   // fields
   // minified
-  // --------------- Remove ---------------
+  // ------------- Remove -------------
   // minified
-=======
-  // -------------- Find --------------
-  it('should sort find results', optionSortFind);
-  // ------------- Create -------------
-  // ------------- Update -------------
-  // ------------- Remove -------------
->>>>>>> 8cd79a1e
 });
 
 /* --------------------( Tests )-------------------- */
