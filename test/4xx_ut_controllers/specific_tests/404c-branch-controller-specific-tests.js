--- conflicted
+++ resolved
@@ -360,18 +360,10 @@
     const sortOption = { sort: 'name' };
     const sortOptionReverse = { sort: '-name' };
 
-<<<<<<< HEAD
     // Update the branches
     const updatedBranches = await BranchController.update(adminUser, org.id, projID, testBranches);
     // Expect updatedBranches array to contain 3 projects
     chai.expect(updatedBranches.length).to.equal(3);
-=======
-    // Create the branches
-    const createdBranches = await BranchController.create(adminUser, org._id, projID, testBranches);
-
-    // Expect createdBranches array to contain 3 projects
-    chai.expect(createdBranches.length).to.equal(3);
->>>>>>> b8c0cf08
 
     const foundBranches = await BranchController.find(adminUser, org._id, projID,
       testBranches.map((p) => p.id), sortOption);
@@ -381,19 +373,11 @@
 
     // Validate that the sort option is working
     chai.expect(foundBranches[0].name).to.equal('a');
-<<<<<<< HEAD
     chai.expect(foundBranches[0].id).to.equal(branches[2].id);
     chai.expect(foundBranches[1].name).to.equal('b');
     chai.expect(foundBranches[1].id).to.equal(branches[0].id);
     chai.expect(foundBranches[2].name).to.equal('c');
     chai.expect(foundBranches[2].id).to.equal(branches[1].id);
-=======
-    chai.expect(foundBranches[0]._id).to.equal(utils.createID(org._id, projID, 'testbranch02'));
-    chai.expect(foundBranches[1].name).to.equal('b');
-    chai.expect(foundBranches[1]._id).to.equal(utils.createID(org._id, projID, 'testbranch00'));
-    chai.expect(foundBranches[2].name).to.equal('c');
-    chai.expect(foundBranches[2]._id).to.equal(utils.createID(org._id, projID, 'testbranch01'));
->>>>>>> b8c0cf08
 
     // Find the branches and return them sorted in reverse
     const reverseBranches = await BranchController.find(adminUser, org._id, projID,
@@ -404,21 +388,11 @@
 
     // Validate that the sort option is working
     chai.expect(reverseBranches[0].name).to.equal('c');
-<<<<<<< HEAD
     chai.expect(reverseBranches[0].id).to.equal(branches[1].id);
     chai.expect(reverseBranches[1].name).to.equal('b');
     chai.expect(reverseBranches[1].id).to.equal(branches[0].id);
     chai.expect(reverseBranches[2].name).to.equal('a');
     chai.expect(reverseBranches[2].id).to.equal(branches[2].id);
-=======
-    chai.expect(reverseBranches[0]._id).to.equal(utils.createID(org._id, projID, 'testbranch01'));
-    chai.expect(reverseBranches[1].name).to.equal('b');
-    chai.expect(reverseBranches[1]._id).to.equal(utils.createID(org._id, projID, 'testbranch00'));
-    chai.expect(reverseBranches[2].name).to.equal('a');
-    chai.expect(reverseBranches[2]._id).to.equal(utils.createID(org._id, projID, 'testbranch02'));
-
-    await BranchController.remove(adminUser, org._id, projID, testBranches.map((b) => b.id));
->>>>>>> b8c0cf08
   }
   catch (error) {
     M.log.error(error.message);
