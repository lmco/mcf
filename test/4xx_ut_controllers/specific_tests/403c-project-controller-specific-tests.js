--- conflicted
+++ resolved
@@ -861,11 +861,7 @@
     const options = { lean: true };
 
     // Update the project
-<<<<<<< HEAD
-    const createdProjects = await ProjectController.update(adminUser, org._id,
-=======
-    const updatedProjects = await ProjectController.update(adminUser, org.id,
->>>>>>> f2f943eb
+    const updatedProjects = await ProjectController.update(adminUser, org._id,
       projectObj, options);
     // There should be one project
     chai.expect(updatedProjects.length).to.equal(1);
