/**
 * Classification: UNCLASSIFIED
 *
 * @module test.403c-project-controller-specific-tests
 *
 * @copyright Copyright (C) 2019, Lockheed Martin Corporation
 *
 * @license LMPI - Lockheed Martin Proprietary Information
 *
 * @owner Connor Doyle <connor.p.doyle@lmco.com>
 *
 * @author Connor Doyle <connor.p.doyle@lmco.com>
 *
 * @description These tests test for specific use cases within the project
 * controller. The tests verify that operations can be done that are more
 * specific than the core tests.
 */

// NPM modules
const chai = require('chai');

// MBEE modules
const OrgController = M.require('controllers.organization-controller');
const ProjectController = M.require('controllers.project-controller');
const Project = M.require('models.project');
const db = M.require('lib.db');
const utils = M.require('lib.utils');

/* --------------------( Test Data )-------------------- */
// Variables used across test functions
const testUtils = M.require('lib.test-utils');
const testData = testUtils.importTestData('test_data.json');
let adminUser = null;
let org = null;
let projects = null;


/* --------------------( Main )-------------------- */
/**
 * The "describe" function is provided by Mocha and provides a way of wrapping
 * or grouping several "it" tests into a single group. In this case, the name of
 * that group (the first parameter passed into describe) is derived from the
 * name of the current file.
 */
describe(M.getModuleName(module.filename), () => {
  /**
   * Before: Create admin and create organization.
   */
  before(async () => {
    try {
      // Connect db
      await db.connect();
      // Create test admin
      adminUser = await testUtils.createTestAdmin();
      // Create a global organization
      org = await testUtils.createTestOrg(adminUser);

      // Create projects for the tests to utilize
      projects = await ProjectController.create(adminUser, org._id, testData.projects);
    }
    catch (error) {
      M.log.error(error);
      // Expect no error
      chai.expect(error).to.equal(null);
    }
  });

  /**
   * After: Remove admin and organization.
   */
  after(async () => {
    try {
      // Removing the organization created
      await testUtils.removeTestOrg(adminUser);
      // Remove the admin user
      await testUtils.removeTestAdmin();
      await db.disconnect();
    }
    catch (error) {
      M.log.error(error);
      // Expect no error
      chai.expect(error).to.equal(null);
    }
  });

  /* Execute the tests */
  // -------------- Find --------------
  it('should find an \'internal\' project if a user is not part of the project,'
    + ' but is a member of the org', findInternalProject);
  it('should populate find results', optionPopulateFind);
  it('should include archived projects in the find results', optionIncludeArchivedFind);
  it('should only return the specified fields', optionFieldsFind);
  it('should limit the number of search results', optionLimitFind);
  it('should skip over find results', optionSkipFind);
  it('should return a raw JSON version of a project instead of a document with'
    + ' instance methods from find()', optionLeanFind);
  it('should sort find results', optionSortFind);
  it('should find a project with a specific name', optionNameFind);
  it('should find projects with a certain level of visibility', optionVisibilityFind);
  it('should find a project created by a specific user', optionCreatedByFind);
  it('should find a project last modified by a specific user', optionLastModifiedByFind);
  it('should only find archived projects', optionArchivedFind);
  it('should find a project archived by a specific user', optionArchivedByFind);
  it('should find a project based on its custom data', optionCustomFind);
  // ------------- Create -------------
  it('should populate the return object from create', optionPopulateCreate);
  it('should only return specified fields from create', optionFieldsCreate);
  it('should return a raw JSON version of a project instead of a document with'
    + ' instance methods from create()', optionLeanCreate);
  // ------------- Update -------------
  it('should populate the return object from update', optionPopulateUpdate);
  it('should only return specified fields from update', optionFieldsUpdate);
  it('should return a raw JSON version of a project instead of a document with'
    + ' instance methods from update()', optionLeanUpdate);
  // ------------- Replace ------------
  it('should populate the return object from createOrReplace', optionPopulateReplace);
  it('should only return specified fields from createOrReplace', optionFieldsReplace);
  it('should return a raw JSON version of a project instead of a document with'
    + ' instance methods from createOrReplace()', optionLeanReplace);
  // ------------- Remove -------------
});

/* --------------------( Tests )-------------------- */

/**
<<<<<<< HEAD
 * @description Verifies that a user with no permissions on a project can still
 * retrieve it if the project visibility is internal and the user has at least
 * read permissions on the organization.
 */
async function findInternalProject() {
  try {
    // Create the non-admin user
    const user = await testUtils.createNonAdminUser();
    const updateObj = { id: org._id, permissions: {} };
    updateObj.permissions[user._id] = 'read';
    // Add user to organization
    await OrgController.update(adminUser, updateObj);
    // Update project visibility to internal
    const projUpdate = { id: utils.parseID(projects[1]._id).pop(), visibility: 'internal' };
    await ProjectController.update(adminUser, org._id, projUpdate);

    // Verify the user can find the internal project
    await ProjectController.find(user, org._id, utils.parseID(projects[1]._id).pop());

    // Cleanup test: delete non-admin user and reset project visibility
    await testUtils.removeNonAdminUser();
    projUpdate.visibility = 'private';
    await ProjectController.update(adminUser, org._id, projUpdate);
  }
  catch (error) {
    chai.expect(error.message).to.equal(null);
  }
}

/**
 * @description Validates that the find results can be populated
=======
 * @description Validates that the find results can be populated.
>>>>>>> da0b198f
 */
async function optionPopulateFind() {
  try {
    // Select a project to test
    const project = projects[1];

    // Get populate options, without archivedBy because this project isn't archived
    let fields = Project.getValidPopulateFields();
    fields = fields.filter((f) => f !== 'archivedBy');
    const options = { populate: fields };

    // Perform a find on the project
    const foundProjects = await ProjectController.find(adminUser, org.id,
      utils.parseID(project.id).pop(), options);
    // There should be one project
    chai.expect(foundProjects.length).to.equal(1);
    const foundProject = foundProjects[0];

    // Check that each populated field was returned as an object
    fields.forEach((field) => {
      chai.expect(typeof foundProject[field] === 'object').to.equal(true);
      chai.expect(foundProject[field]).to.not.equal(null);
    });
  }
  catch (error) {
    M.log.error(error.message);
    // Expect no error
    chai.expect(error.message).to.equal(null);
  }
}

/**
 * @description Validates that the find results can be include archived results.
 */
async function optionIncludeArchivedFind() {
  try {
    // Select projects to test
    const project = projects[1];
    const projectID = utils.parseID(project.id).pop();
    const archivedProject = projects[2];
    const archivedID = utils.parseID(archivedProject.id).pop();

    // Create find option
    const options = { includeArchived: true };

    // Archive the second project
    const archiveUpdate = {
      id: archivedID,
      archived: true
    };
    await ProjectController.update(adminUser, org.id, archiveUpdate);

    // Perform a find on the projects
    const foundProject = await ProjectController.find(adminUser, org.id,
      [projectID, archivedID]);
    // There should be one project
    chai.expect(foundProject.length).to.equal(1);
    chai.expect(foundProject[0]._id).to.equal(project._id);

    // Perform a find on the projects
    const foundProjects = await ProjectController.find(adminUser, org.id,
      [projectID, archivedID], options);
    // There should be two projects
    chai.expect(foundProjects.length).to.equal(2);
    chai.expect(foundProjects[0]._id).to.equal(project._id);
    chai.expect(foundProjects[1]._id).to.equal(archivedProject._id);

    // Clean up for the following tests
    archiveUpdate.archived = false;
    await ProjectController.update(adminUser, org.id, archiveUpdate);
  }
  catch (error) {
    M.log.error(error.message);
    // Expect no error
    chai.expect(error.message).to.equal(null);
  }
}

/**
 * @description Validates that the find results only return specified fields.
 */
async function optionFieldsFind() {
  try {
    // Select a project to test
    const project = projects[1];
    const projectID = utils.parseID(project.id).pop();

    // Create fields option
    const fields = ['name', 'permissions'];
    const options = { fields: fields, lean: true };

    // Perform a find on the project
    const foundProjects = await ProjectController.find(adminUser, org.id,
      projectID, options);
    // There should be one project
    chai.expect(foundProjects.length).to.equal(1);
    const foundProject = foundProjects[0];

    const keys = Object.keys(foundProject);
    // +1 because the _id field is always returned no matter what
    chai.expect(keys.length).to.equal(fields.length + 1);
    // Check that only the specified fields have been returned
    fields.forEach((field) => {
      chai.expect(keys.includes(field)).to.equal(true);
    });
  }
  catch (error) {
    M.log.error(error.message);
    // Expect no error
    chai.expect(error.message).to.equal(null);
  }
}

/**
 * @description Validates that the number of find results can be limited.
 */
async function optionLimitFind() {
  try {
    // Create limit option
    const options = { limit: 3 };
    const numProjects = projects.length;

    // Find all the projects just to check
    const allProjects = await ProjectController.find(adminUser, org.id);
    chai.expect(allProjects.length).to.equal(numProjects);

    // Find all the projects with the limit option
    const limitProjects = await ProjectController.find(adminUser, org.id, options);
    // There should only be as many projects as specified in the limit option
    chai.expect(limitProjects.length).to.equal(options.limit);
  }
  catch (error) {
    M.log.error(error.message);
    // Expect no error
    chai.expect(error.message).to.equal(null);
  }
}

/**
 * @description Validates that find results can be skipped over.
 */
async function optionSkipFind() {
  try {
    // Create skip option
    const options = { skip: 3 };
    const numProjects = projects.length;

    // Find all the projects just to check
    const allProjects = await ProjectController.find(adminUser, org.id);
    chai.expect(allProjects.length).to.equal(numProjects);

    // Find all the projects with the skip option
    const skipProjects = await ProjectController.find(adminUser, org.id, options);
    chai.expect(skipProjects.length).to.equal(numProjects - options.skip);
    // Check that the first 3 projects were skipped
    chai.expect(skipProjects[0]._id).to.equal(allProjects[3]._id);
  }
  catch (error) {
    M.log.error(error.message);
    // Expect no error
    chai.expect(error.message).to.equal(null);
  }
}

/**
 * @description Validates that find results can return raw JSON rather than models.
 */
async function optionLeanFind() {
  try {
    // Create lean option
    const options = { lean: true };

    // Find the projects without lean to check that they are models
    const foundProjects = await ProjectController.find(adminUser, org.id);
    // Expect the instance method getValidUpdateFields to be undefined
    chai.expect(typeof foundProjects[0].getValidUpdateFields).to.equal('function');

    // Find the projects with the lean option
    const leanProjects = await ProjectController.find(adminUser, org.id, options);

    // Expect the instance method getValidUpdateFields to be undefined
    chai.expect(typeof leanProjects[0].getValidUpdateFields).to.equal('undefined');
  }
  catch (error) {
    M.log.error(error.message);
    // Expect no error
    chai.expect(error.message).to.equal(null);
  }
}

/**
 * @description Validates that the find results can be sorted.
 */
async function optionSortFind() {
  try {
    // Create the test project objects
    const testProjects = [
      {
        id: 'testproject000',
        name: 'b'
      },
      {
        id: 'testproject001',
        name: 'c'
      },
      {
        id: 'testproject002',
        name: 'a'
      }];
    // Create sort options
    const sortOption = { sort: 'name' };
    const sortOptionReverse = { sort: '-name' };

    // Create the projects
    const createdProjects = await ProjectController.create(adminUser, org.id, testProjects);
    // Expect createdProjects array to contain 3 projects
    chai.expect(createdProjects.length).to.equal(3);

    const foundProjects = await ProjectController.find(adminUser, org.id,
      testProjects.map((p) => p.id), sortOption);
    // Expect to find 3 projects
    chai.expect(foundProjects.length).to.equal(3);

    // Validate that the sort option is working
    chai.expect(foundProjects[0].name).to.equal('a');
    chai.expect(foundProjects[0].id).to.equal(utils.createID(org.id, 'testproject002'));
    chai.expect(foundProjects[1].name).to.equal('b');
    chai.expect(foundProjects[1].id).to.equal(utils.createID(org.id, 'testproject000'));
    chai.expect(foundProjects[2].name).to.equal('c');
    chai.expect(foundProjects[2].id).to.equal(utils.createID(org.id, 'testproject001'));

    // Find the projects and return them sorted in reverse
    const reverseProjects = await ProjectController.find(adminUser, org.id,
      testProjects.map((p) => p.id), sortOptionReverse);

    // Expect to find 3 projects
    chai.expect(reverseProjects.length).to.equal(3);

    // Validate that the sort option is working
    chai.expect(reverseProjects[0].name).to.equal('c');
    chai.expect(reverseProjects[0].id).to.equal(utils.createID(org.id, 'testproject001'));
    chai.expect(reverseProjects[1].name).to.equal('b');
    chai.expect(reverseProjects[1].id).to.equal(utils.createID(org.id, 'testproject000'));
    chai.expect(reverseProjects[2].name).to.equal('a');
    chai.expect(reverseProjects[2].id).to.equal(utils.createID(org.id, 'testproject002'));

    await ProjectController.remove(adminUser, org.id, testProjects.map((p) => p.id));
  }
  catch (error) {
    M.log.error(error.message);
    // Expect no error
    chai.expect(error.message).to.equal(null);
  }
}

/**
 * @description Validates that projects with a specific name can be found.
 */
async function optionNameFind() {
  try {
    // Create name option
    const options = { name: 'Project 04' };

    // Find the project
    const foundProjects = await ProjectController.find(adminUser, org.id, options);

    // There should be one project found
    chai.expect(foundProjects.length).to.equal(1);
    const foundProject = foundProjects[0];

    // Validate that the correct project has been found
    chai.expect(foundProject.name).to.equal('Project 04');
  }
  catch (error) {
    M.log.error(error.message);
    // Expect no error
    chai.expect(error.message).to.equal(null);
  }
}

/**
 * @description Validates that projects with a specific visibility can be found.
 */
async function optionVisibilityFind() {
  try {
    // Update the visibility of a project
    const update = {
      id: utils.parseID(projects[0]._id).pop(),
      visibility: 'internal'
    };
    await ProjectController.update(adminUser, org.id, update);

    // Create visibility option
    const options = { visibility: 'internal' };

    // Find the project
    const foundProjects = await ProjectController.find(adminUser, org.id, options);

    // There should be one project found
    chai.expect(foundProjects.length).to.equal(1);
    const foundProject = foundProjects[0];

    // Validate that the correct project has been found
    chai.expect(foundProject.visibility).to.equal('internal');
  }
  catch (error) {
    M.log.error(error.message);
    // Expect no error
    chai.expect(error.message).to.equal(null);
  }
}

/**
 * @description Validates that projects created by a specific user can be found.
 */
async function optionCreatedByFind() {
  try {
    // Create createdBy option
    const options = { createdBy: 'test_admin' };

    // Find the project
    const foundProjects = await ProjectController.find(adminUser, org.id, options);

    // Validate that each project was created by the test admin
    foundProjects.forEach((project) => {
      chai.expect(project.createdBy).to.equal('test_admin');
    });
  }
  catch (error) {
    M.log.error(error.message);
    // Expect no error
    chai.expect(error.message).to.equal(null);
  }
}

/**
 * @description Validates that projects last modified by a specific user can be found.
 */
async function optionLastModifiedByFind() {
  try {
    // Create lastModifiedBy option
    const options = { lastModifiedBy: 'test_admin' };

    // Find the project
    const foundProjects = await ProjectController.find(adminUser, org.id, options);

    // Validate that each project was created by the test admin
    foundProjects.forEach((project) => {
      chai.expect(project.lastModifiedBy).to.equal('test_admin');
    });
  }
  catch (error) {
    M.log.error(error.message);
    // Expect no error
    chai.expect(error.message).to.equal(null);
  }
}

/**
 * @description Validates that only archived projects will be returned with the archived option.
 */
async function optionArchivedFind() {
  try {
    // Select projects to test
    const project = projects[1];
    const projectID = utils.parseID(project.id).pop();
    const archivedProject = projects[2];
    const archivedID = utils.parseID(archivedProject.id).pop();

    // Create find option
    const options = { archived: true };

    // Archive the second project
    const archiveUpdate = {
      id: archivedID,
      archived: true
    };
    await ProjectController.update(adminUser, org.id, archiveUpdate);

    // Perform a find on the projects
    const foundProjects = await ProjectController.find(adminUser, org.id,
      [projectID, archivedID]);
    // There should be one unarchived project
    chai.expect(foundProjects.length).to.equal(1);
    chai.expect(foundProjects[0]._id).to.equal(project._id);
    chai.expect(foundProjects[0].archived).to.equal(false);

    // Perform a find on the projects
    const archivedProjects = await ProjectController.find(adminUser, org.id,
      [projectID, archivedID], options);
    // There should be one archived project
    chai.expect(archivedProjects.length).to.equal(1);
    chai.expect(archivedProjects[0]._id).to.equal(archivedProject._id);
    chai.expect(archivedProjects[0].archived).to.equal(true);

    // Clean up for the following tests
    archiveUpdate.archived = false;
    await ProjectController.update(adminUser, org.id, archiveUpdate);
  }
  catch (error) {
    M.log.error(error.message);
    // Expect no error
    chai.expect(error.message).to.equal(null);
  }
}

/**
 * @description Validates that projects archived by a specific user can be found.
 */
async function optionArchivedByFind() {
  try {
    // Archive a project
    const update = {
      id: utils.parseID(projects[0]._id).pop(),
      archived: true
    };
    await ProjectController.update(adminUser, org.id, update);

    // Create archivedBy option
    const options = { archivedBy: 'test_admin' };

    // Find the project
    const foundProjects = await ProjectController.find(adminUser, org.id, options);

    // Validate that each project was archived by the test admin
    foundProjects.forEach((project) => {
      chai.expect(project.archivedBy).to.equal('test_admin');
    });
  }
  catch (error) {
    M.log.error(error.message);
    // Expect no error
    chai.expect(error.message).to.equal(null);
  }
}

/**
 * @description Validates that projects with specific custom data can be found.
 */
async function optionCustomFind() {
  try {
    // Create custom option
    const options = { 'custom.location': 'Location 02' };

    // Find the project
    const foundProjects = await ProjectController.find(adminUser, org.id, options);
    // There should be one project found
    chai.expect(foundProjects.length).to.equal(1);
    const foundProject = foundProjects[0];

    // Validate the found project has the custom data
    chai.expect(foundProject.custom).to.deep.equal({ location: 'Location 02' });
  }
  catch (error) {
    M.log.error(error.message);
    // Expect no error
    chai.expect(error.message).to.equal(null);
  }
}

/**
 * @description Validates that the return object from create() can be populated.
 */
async function optionPopulateCreate() {
  try {
    // Select a project to test
    const projectID = utils.parseID(projects[1]._id).pop();
    const projectObj = {
      id: projectID,
      name: 'Project01'
    };

    // Delete the project
    await ProjectController.remove(adminUser, org.id, projectID);

    // Get populate options, without archivedBy because this project isn't archived
    let fields = Project.getValidPopulateFields();
    fields = fields.filter((f) => f !== 'archivedBy');
    const options = { populate: fields };

    // Create the project
    const createdProjects = await ProjectController.create(adminUser, org.id, projectObj, options);
    // There should be one project
    chai.expect(createdProjects.length).to.equal(1);
    const createdProject = createdProjects[0];

    // Check that each populated field was returned as an object
    fields.forEach((field) => {
      chai.expect(typeof createdProject[field] === 'object').to.equal(true);
      chai.expect(createdProject[field]).to.not.equal(null);
    });
  }
  catch (error) {
    M.log.error(error.message);
    // Expect no error
    chai.expect(error.message).to.equal(null);
  }
}

/**
 * @description Validates that the create results only return specified fields.
 */
async function optionFieldsCreate() {
  try {
    // Select a project to test
    const projectID = utils.parseID(projects[1]._id).pop();
    const projectObj = {
      id: projectID,
      name: 'Project01'
    };

    // Delete the project
    await ProjectController.remove(adminUser, org.id, projectID);

    // Create fields option
    const fields = ['name', 'visibility'];
    const options = { fields: fields, lean: true };

    // Create the project
    const createdProjects = await ProjectController.create(adminUser, org.id,
      projectObj, options);
    // There should be one project
    chai.expect(createdProjects.length).to.equal(1);
    const foundProject = createdProjects[0];

    const keys = Object.keys(foundProject);
    // +1 because the _id field is always returned no matter what
    chai.expect(keys.length).to.equal(fields.length + 1);
    // Check that only the specified fields have been returned
    fields.forEach((field) => {
      chai.expect(keys.includes(field)).to.equal(true);
    });
  }
  catch (error) {
    M.log.error(error.message);
    // Expect no error
    chai.expect(error.message).to.equal(null);
  }
}

/**
 * @description Validates that the create results return JSON data rather than model instances.
 */
async function optionLeanCreate() {
  try {
    // Select a project to test
    const projectID = utils.parseID(projects[1]._id).pop();
    const projectObj = {
      id: projectID,
      name: 'Project01'
    };

    // Delete the project
    await ProjectController.remove(adminUser, org.id, projectID);

    // Create lean option
    const options = { lean: true };

    // Create the project
    const createdProjects = await ProjectController.create(adminUser, org.id,
      projectObj, options);
    // There should be one project
    chai.expect(createdProjects.length).to.equal(1);
    const foundProject = createdProjects[0];

    // Expect the instance method getValidUpdateFields to be undefined
    chai.expect(typeof foundProject.getValidUpdateFields).to.equal('undefined');
  }
  catch (error) {
    M.log.error(error.message);
    // Expect no error
    chai.expect(error.message).to.equal(null);
  }
}

/**
 * @description Validates that the return object from update() can be populated.
 */
async function optionPopulateUpdate() {
  try {
    // Select a project to test
    const projectID = utils.parseID(projects[1]._id).pop();
    const projectObj = {
      id: projectID,
      name: 'Project01 populate update'
    };

    // Get populate options, without archivedBy because this project isn't archived
    let fields = Project.getValidPopulateFields();
    fields = fields.filter((f) => f !== 'archivedBy');
    const options = { populate: fields };

    // Update the project
    const updatedProjects = await ProjectController.update(adminUser, org.id,
      projectObj, options);
    // There should be one project
    chai.expect(updatedProjects.length).to.equal(1);
    const createdProject = updatedProjects[0];

    // Check that each populated field was returned as an object
    fields.forEach((field) => {
      chai.expect(typeof createdProject[field] === 'object').to.equal(true);
      chai.expect(createdProject[field]).to.not.equal(null);
    });
  }
  catch (error) {
    M.log.error(error.message);
    // Expect no error
    chai.expect(error.message).to.equal(null);
  }
}

/**
 * @description Validates that the update results only return specified fields.
 */
async function optionFieldsUpdate() {
  try {
    // Select a project to test
    const projectID = utils.parseID(projects[1]._id).pop();
    const projectObj = {
      id: projectID,
      name: 'Project01 fields update'
    };

    // Create fields option
    const fields = ['name', 'visibility'];
    const options = { fields: fields, lean: true };

    // Update the project
    const updatedProjects = await ProjectController.update(adminUser, org.id,
      projectObj, options);
    // There should be one project
    chai.expect(updatedProjects.length).to.equal(1);
    const foundProject = updatedProjects[0];

    const keys = Object.keys(foundProject);
    // +1 because the _id field is always returned no matter what
    chai.expect(keys.length).to.equal(fields.length + 1);
    // Check that only the specified fields have been returned
    fields.forEach((field) => {
      chai.expect(keys.includes(field)).to.equal(true);
    });
  }
  catch (error) {
    M.log.error(error.message);
    // Expect no error
    chai.expect(error.message).to.equal(null);
  }
}

/**
 * @description Validates that the update results return JSON data rather than model instances.
 */
async function optionLeanUpdate() {
  try {
    // Select a project to test
    const projectID = utils.parseID(projects[1]._id).pop();
    const projectObj = {
      id: projectID,
      name: 'Project01 lean update'
    };

    // Create lean option
    const options = { lean: true };

    // Update the project
    const createdProjects = await ProjectController.update(adminUser, org.id,
      projectObj, options);
    // There should be one project
    chai.expect(createdProjects.length).to.equal(1);
    const foundProject = createdProjects[0];

    // Expect the instance method getValidUpdateFields to be undefined
    chai.expect(typeof foundProject.getValidUpdateFields).to.equal('undefined');
  }
  catch (error) {
    M.log.error(error.message);
    // Expect no error
    chai.expect(error.message).to.equal(null);
  }
}

/**
 * @description Validates that the return object from create() can be populated.
 */
async function optionPopulateReplace() {
  try {
    // Select a project to test
    const projectID = utils.parseID(projects[1]._id).pop();
    const projectObj = {
      id: projectID,
      name: 'Project01'
    };

    // Get populate options, without archivedBy because this project isn't archived
    let fields = Project.getValidPopulateFields();
    fields = fields.filter((f) => f !== 'archivedBy');
    const options = { populate: fields };

    // Replace the project
    const createdProjects = await ProjectController.createOrReplace(adminUser, org.id, projectObj,
      options);
    // There should be one project
    chai.expect(createdProjects.length).to.equal(1);
    const createdProject = createdProjects[0];

    // Check that each populated field was returned as an object
    fields.forEach((field) => {
      chai.expect(typeof createdProject[field] === 'object').to.equal(true);
      chai.expect(createdProject[field]).to.not.equal(null);
    });
  }
  catch (error) {
    M.log.error(error.message);
    // Expect no error
    chai.expect(error.message).to.equal(null);
  }
}

/**
 * @description Validates that the create results only return specified fields.
 */
async function optionFieldsReplace() {
  try {
    // Select a project to test
    const projectID = utils.parseID(projects[1]._id).pop();
    const projectObj = {
      id: projectID,
      name: 'Project01'
    };

    // Create fields option
    const fields = ['name', 'visibility'];
    const options = { fields: fields, lean: true };

    // Replace the project
    const createdProjects = await ProjectController.createOrReplace(adminUser, org.id,
      projectObj, options);
    // There should be one project
    chai.expect(createdProjects.length).to.equal(1);
    const foundProject = createdProjects[0];

    const keys = Object.keys(foundProject);
    // +1 because the _id field is always returned no matter what
    chai.expect(keys.length).to.equal(fields.length + 1);
    // Check that only the specified fields have been returned
    fields.forEach((field) => {
      chai.expect(keys.includes(field)).to.equal(true);
    });
  }
  catch (error) {
    M.log.error(error.message);
    // Expect no error
    chai.expect(error.message).to.equal(null);
  }
}

/**
 * @description Validates that the create results return JSON data rather than model instances.
 */
async function optionLeanReplace() {
  try {
    // Select a project to test
    const projectID = utils.parseID(projects[1]._id).pop();
    const projectObj = {
      id: projectID,
      name: 'Project01'
    };

    // Create lean option
    const options = { lean: true };

    // Replace the project
    const createdProjects = await ProjectController.createOrReplace(adminUser, org.id,
      projectObj, options);
    // There should be one project
    chai.expect(createdProjects.length).to.equal(1);
    const foundProject = createdProjects[0];

    // Expect the instance method getValidUpdateFields to be undefined
    chai.expect(typeof foundProject.getValidUpdateFields).to.equal('undefined');
  }
  catch (error) {
    M.log.error(error.message);
    // Expect no error
    chai.expect(error.message).to.equal(null);
  }
}<|MERGE_RESOLUTION|>--- conflicted
+++ resolved
@@ -123,7 +123,6 @@
 /* --------------------( Tests )-------------------- */
 
 /**
-<<<<<<< HEAD
  * @description Verifies that a user with no permissions on a project can still
  * retrieve it if the project visibility is internal and the user has at least
  * read permissions on the organization.
@@ -154,10 +153,7 @@
 }
 
 /**
- * @description Validates that the find results can be populated
-=======
  * @description Validates that the find results can be populated.
->>>>>>> da0b198f
  */
 async function optionPopulateFind() {
   try {
