/**
 * Classification: UNCLASSIFIED
 *
 * @module test.405c-element-controller-specific-tests
 *
 * @copyright Copyright (C) 2019, Lockheed Martin Corporation
 *
 * @license LMPI - Lockheed Martin Proprietary Information
 *
 * @owner Leah De Laurell <leah.p.delaurell@lmco.com>
 *
 * @author Austin Bieber <austin.j.bieber@lmco.com>
 *
 * @description These tests test for specific use cases within the element
 * controller. The tests verify that operations can be done that are more
 * specific than the core tests.
 */

// NPM modules
const chai = require('chai');

// MBEE modules
const ElementController = M.require('controllers.element-controller');
const ProjectController = M.require('controllers.project-controller');
const Element = M.require('models.element');
const db = M.require('lib.db');
const jmi = M.require('lib.jmi-conversions');
const utils = M.require('lib.utils');

/* --------------------( Test Data )-------------------- */
const testUtils = M.require('lib.test-utils');
const testData = testUtils.importTestData('test_data.json');
let adminUser = null;
let org = null;
const projIDs = [];
let branchID = null;
let elements = [];

/* --------------------( Main )-------------------- */
/**
 * The "describe" function is provided by Mocha and provides a way of wrapping
 * or grouping several "it" tests into a single group. In this case, the name of
 * that group (the first parameter passed into describe) is derived from the
 * name of the current file.
 */
describe(M.getModuleName(module.filename), () => {
  /**
   * After: Connect to database. Create an admin user, organization, project,
   * and elements.
   */
  before((done) => {
    // Open the database connection
    db.connect()
    // Create test admin
    .then(() => testUtils.createTestAdmin())
    .then((_adminUser) => {
      // Set global admin user
      adminUser = _adminUser;

      // Create organization
      return testUtils.createTestOrg(adminUser);
    })
    .then((retOrg) => {
      // Set global organization
      org = retOrg;

      // Create project
      return testUtils.createTestProject(adminUser, org.id);
    })
    .then((retProj) => {
      branchID = testData.branches[0].id;

      // Add project to array of created projects
      projIDs.push(utils.parseID(retProj.id).pop());

      // Create an additional project with visibility of internal to be used
      // for testing the ability to reference elements on another project
      const internalProject = testData.projects[1];
      internalProject.visibility = 'internal';

      return ProjectController.create(adminUser, org.id, internalProject);
    })
    .then((retProj) => {
      // Add project to array of created projects
      projIDs.push(utils.parseID(retProj[0].id).pop());

      // Create test elements for the main project
      const elems = testData.elements;
      return ElementController.create(adminUser, org.id, projIDs[0], branchID, elems);
    })
    .then((createdElements) => {
      elements = createdElements;
      done();
    })
    .catch((error) => {
      M.log.error(error);
      // Expect no error
      chai.expect(error).to.equal(null);
      done();
    });
  });

  /**
   * After: Remove organization, project and elements.
   * Close database connection.
   */
  after((done) => {
    // Remove organization
    // Note: Projects and elements under organization will also be removed
    testUtils.removeTestOrg(adminUser)
    .then(() => testUtils.removeTestAdmin())
    .then(() => db.disconnect())
    .then(() => done())
    .catch((error) => {
      M.log.error(error);
      // Expect no error
      chai.expect(error).to.equal(null);
      done();
    });
  });

  /* Execute the tests */
  it('should create an archived element', createArchivedElement);
  it('should archive an element', archiveElement);
  it('should create an element whose source is on a different project', createExternalSource);
  it('should create an element whose target is on a different project', createExternalTarget);
  it('should update an element source to be on a different project', updateExternalSource);
  it('should update an element target to be on a different project', updateExternalTarget);
  it('should delete an element which is part of a relationship', deleteRelElement);
  it('should populate allowed fields when finding an element', optionPopulateFind);
  it('should find an archived element when the option archived is provided', optionArchivedFind);
  it('should find an element and its subtree when the option subtree '
    + 'is provided', optionSubtreeFind);
  it('should return an element with only the specific fields specified from'
    + ' find()', optionFieldsFind);
  it('should return a limited number of elements from find()', optionLimitFind);
  it('should return a second batch of elements with the limit and skip option'
    + ' from find()', optionSkipFind);
  it('should return a raw JSON version of an element instead of a mongoose '
    + 'object from find()', optionLeanFind);
  it('should populate allowed fields when creating an element', optionPopulateCreate);
  it('should return an element with only the specific fields specified from'
    + ' create()', optionFieldsCreate);
  it('should return a raw JSON version of an element instead of a mongoose '
    + 'object from create()', optionLeanCreate);
  it('should populate allowed fields when updating an element', optionPopulateUpdate);
  it('should return an element with only the specific fields specified from'
    + ' update()', optionFieldsUpdate);
  it('should return a raw JSON version of an element instead of a mongoose '
    + 'object from update()', optionLeanUpdate);
  it('should populate allowed fields when replacing an element', optionPopulateReplace);
  it('should return an element with only the specific fields specified from'
    + ' createOrReplace()', optionFieldsReplace);
  it('should return a raw JSON version of an element instead of a mongoose '
    + 'object from createOrReplace()', optionLeanReplace);
  it('should populate allowed fields when searching an element', optionPopulateSearch);
  it('should search an archived element when the option archived is provided',
    optionArchivedSearch);
  it('should return a limited number of elements from search()', optionLimitSearch);
  it('should return a second batch of elements with the limit and skip option '
    + 'from search()', optionSkipSearch);
  it('should return a raw JSON version of an element instead of a mongoose '
    + 'object from search()', optionLeanSearch);
  it('should sort find results', optionSortFind);
  it('should sort search results', optionSortSearch);
<<<<<<< HEAD
=======
  it('should return every parent up to root with the rootpath option', optionRootpath);
>>>>>>> 290c13cb
});

/* --------------------( Tests )-------------------- */
/**
 * @description Verifies that an element can be archived upon creation
 */
function createArchivedElement(done) {
  // Create the element object
  const elemObj = {
    id: 'archived-element',
    name: 'Archived Element',
    archived: true
  };

  // Create the element
  ElementController.create(adminUser, org.id, projIDs[0], branchID, elemObj)
  .then((createdElements) => {
    // Verify that only one element was created
    chai.expect(createdElements.length).to.equal(1);
    const elem = createdElements[0];

    // Expect archived to be true, and archivedOn and archivedBy to not be null
    chai.expect(elem.archived).to.equal(true);
    chai.expect(elem.archivedBy).to.equal(adminUser.username);
    chai.expect(elem.archivedOn).to.not.equal(null);
    done();
  })
  .catch((error) => {
    M.log.error(error);
    // Expect no error
    chai.expect(error.message).to.equal(null);
    done();
  });
}

/**
 * @description Verifies that an element can be archived.
 */
function archiveElement(done) {
  // Get the ID of the element to archive
  const elemID = utils.parseID(elements[6]._id).pop();
  // Create the update object
  const updateObj = {
    id: elemID,
    archived: true
  };

  // Update the element with archived: true
  ElementController.update(adminUser, org.id, projIDs[0], branchID, updateObj)
  .then((updatedElements) => {
    // Verify the array length is exactly 1
    chai.expect(updatedElements.length).to.equal(1);
    const elem = updatedElements[0];

    // Expect archived to be true, and archivedOn and archivedBy to not be null
    chai.expect(elem.archived).to.equal(true);
    chai.expect(elem.archivedBy).to.equal(adminUser.username);
    chai.expect(elem.archivedOn).to.not.equal(null);
    done();
  })
  .catch((error) => {
    M.log.error(error);
    // Expect no error
    chai.expect(error.message).to.equal(null);
    done();
  });
}

/**
 * @description Verifies that an element can be created with a source that is
 * in a referenced project.
 */
function createExternalSource(done) {
  // Create element with sourceNamespace that points to referenced project
  const newElement = {
    id: 'external-source',
    source: 'model',
    sourceNamespace: {
      org: org.id,
      project: projIDs[1],
      branch: branchID
    },
    target: 'model'
  };

  // Create the element using the element controller
  ElementController.create(adminUser, org.id, projIDs[0], branchID, newElement)
  .then((createdElements) => {
    const elem = createdElements[0];
    // Create the concatenated ID of the referenced element
    const referencedID = utils.createID(org.id, projIDs[1], branchID, 'model');
    // Verify the source is equal to the referencedID
    chai.expect(elem.source).to.equal(referencedID);
    done();
  })
  .catch((error) => {
    M.log.error(error);
    // Expect no error
    chai.expect(error.message).to.equal(null);
    done();
  });
}

/**
 * @description Verifies that an element can be created with a target that is
 * in a referenced project.
 */
function createExternalTarget(done) {
  // Create element with targetNamespace that points to referenced project
  const newElement = {
    id: 'external-target',
    source: 'model',
    target: 'model',
    targetNamespace: {
      org: org.id,
      project: projIDs[1],
      branch: branchID
    }
  };

  // Create the element using the element controller
  ElementController.create(adminUser, org.id, projIDs[0], branchID, newElement)
  .then((createdElements) => {
    const elem = createdElements[0];
    // Create the concatenated ID of the referenced element
    const referencedID = utils.createID(org.id, projIDs[1], branchID, 'model');
    // Verify the target is equal to the referencedID
    chai.expect(elem.target).to.equal(referencedID);
    done();
  })
  .catch((error) => {
    M.log.error(error);
    // Expect no error
    chai.expect(error.message).to.equal(null);
    done();
  });
}

/**
 * @description Verifies that an element can be updated with a source that is in
 * a referenced project.
 */
function updateExternalSource(done) {
  // Create the update object which contains a sourceNamespace
  const updateObj = {
    id: 'external-source',
    source: 'undefined',
    sourceNamespace: {
      org: org.id,
      project: projIDs[1],
      branch: branchID
    }
  };

  // Update the element using the element controller
  ElementController.update(adminUser, org.id, projIDs[0], branchID, updateObj)
  .then((updatedElements) => {
    const elem = updatedElements[0];
    // Create the concatenated ID of the referenced element
    const referencedID = utils.createID(org.id, projIDs[1], branchID, 'undefined');
    // Verify the source is equal to the referencedID
    chai.expect(elem.source).to.equal(referencedID);
    done();
  })
  .catch((error) => {
    M.log.error(error);
    // Expect no error
    chai.expect(error.message).to.equal(null);
    done();
  });
}

/**
 * @description Verifies that an element can be updated with a target that is in
 * a referenced project.
 */
function updateExternalTarget(done) {
  // Create the update object which contains a targetNamespace
  const updateObj = {
    id: 'external-target',
    target: 'undefined',
    targetNamespace: {
      org: org.id,
      project: projIDs[1],
      branch: branchID
    }
  };

  // Update the element using the element controller
  ElementController.update(adminUser, org.id, projIDs[0], branchID, updateObj)
  .then((updatedElements) => {
    const elem = updatedElements[0];
    // Create the concatenated ID of the referenced element
    const referencedID = utils.createID(org.id, projIDs[1], branchID, 'undefined');
    // Verify the target is equal to the referencedID
    chai.expect(elem.target).to.equal(referencedID);
    done();
  })
  .catch((error) => {
    M.log.error(error);
    // Expect no error
    chai.expect(error.message).to.equal(null);
    done();
  });
}

/**
 * @description Verifies that when an element is part of a relationship and gets
 * deleted, the relationship gets updated and is pointed to the 'undefined'
 * element.
 */
function deleteRelElement(done) {
  // Grab element ids from relationship
  const rel = utils.parseID(elements[7]._id).pop();
  // Grab deleted element id
  const delElem = utils.parseID(elements[8]._id).pop();

  // Remove element
  ElementController.remove(adminUser, org.id, projIDs[0], branchID, delElem)
  .then(() => ElementController.find(adminUser, org.id, projIDs[0], branchID, rel))
  .then((foundElements) => {
    // Verify relationship updated
    const relationship = foundElements[0];
    chai.expect(relationship.source).to.equal(utils.createID(relationship.branch, 'undefined'));
    chai.expect(relationship.target).to.equal(utils.createID(relationship.branch, 'undefined'));
    done();
  })
  .catch((error) => {
    M.log.error(error);
    // Expect no error
    chai.expect(error.message).to.equal(null);
    done();
  });
}

/**
 * @description Verifies that the fields specified in the element model function
 * getValidPopulateFields() can all be populated in the find() function using
 * the option 'populate'.
 */
function optionPopulateFind(done) {
  // Get the valid populate fields
  const pop = Element.getValidPopulateFields();
  // Create the options object
  const options = { populate: pop };
  // Get the element ID of a relationship element
  const elemID = utils.parseID(elements[5]._id).pop();

  // Find a relationship element so source and target can be populated
  ElementController.find(adminUser, org.id, projIDs[0], branchID, elemID, options)
  .then((foundElements) => {
    // Verify the array length is exactly 1
    chai.expect(foundElements.length).to.equal(1);
    const elem = foundElements[0];

    // For each field in pop
    pop.forEach((field) => {
      // If the field is defined in the returned element
      if (elem.hasOwnProperty(field)) {
        // Expect each populated field to be an object
        chai.expect(typeof elem.field).to.equal('object');
        // Expect each populated field to at least have an _id
        chai.expect(elem.field.hasOwnProperty('_id')).to.equal(true);
      }
    });
    done();
  })
  .catch((error) => {
    M.log.error(error);
    // Expect no error
    chai.expect(error.message).to.equal(null);
    done();
  });
}

/**
 * @description Verifies that archived elements can be found in the find()
 * function using the option 'archived'.
 */
function optionArchivedFind(done) {
  // Create the options object
  const options = { archived: true };
  // Get the element ID of the archived element
  const elemID = utils.parseID(elements[6]._id).pop();

  // Attempt to find the element without providing options
  ElementController.find(adminUser, org.id, projIDs[0], branchID, elemID)
  .then((foundElements) => {
    // Expect the array to be empty since the option archived: true was not provided
    chai.expect(foundElements.length).to.equal(0);

    // Attempt the find the element WITH providing the archived option
    return ElementController.find(adminUser, org.id, projIDs[0], branchID, elemID, options);
  })
  .then((foundElements) => {
    // Expect the array to be of length 1
    chai.expect(foundElements.length).to.equal(1);
    const elem = foundElements[0];

    // Verify all of the archived fields are properly set
    chai.expect(elem.archived).to.equal(true);
    chai.expect(elem.archivedOn).to.not.equal(null);
    chai.expect(elem.archivedBy).to.equal(adminUser.username);
    done();
  })
  .catch((error) => {
    M.log.error(error);
    // Expect no error
    chai.expect(error.message).to.equal(null);
    done();
  });
}

/**
 * @description Verifies that an element and its subtree are returned when
 * using the option 'subtree' in find().
 */
function optionSubtreeFind(done) {
  // Get the ID of the element to find
  const elemID = utils.parseID(elements[2]._id).pop();
  // Create the options object. Search for includeArchived:true since one child element
  // was archived in a previous test
  const options = { subtree: true, includeArchived: true };

  // Find the element and its subtree
  ElementController.find(adminUser, org.id, projIDs[0], branchID, elemID, options)
  .then((foundElements) => {
    // Expect there to be 5 elements found, the searched element and 4 in subtree
    chai.expect(foundElements.length).to.equal(5);
    // Attempt to convert elements to JMI3, if successful then it's a valid tree
    const jmi3Elements = jmi.convertJMI(1, 3, foundElements);
    // Verify that there is only one top level key in jmi3, which should be the
    // searched element
    chai.expect(Object.keys(jmi3Elements).length).to.equal(1);
    chai.expect(Object.keys(jmi3Elements)[0]).to.equal(elements[2]._id);
    done();
  })
  .catch((error) => {
    M.log.error(error);
    // Expect no error
    chai.expect(error.message).to.equal(null);
    done();
  });
}

/**
 * @description Verifies that option 'fields' returns an element with only
 * specific fields in find().
 */
function optionFieldsFind(done) {
  // TODO: In the future, add a corner-case test to test for the fields option being supplied
  // TODO: but not value being supplied.
  // Get the ID of the element to find
  const elemID = utils.parseID(elements[0]._id);
  // Create the options object with the list of fields specifically find
  const findOptions = { fields: ['name', 'createdBy'] };
  // Create the options object with the list of fields to specifically NOT find
  const notFindOptions = { fields: ['-createdOn', '-updatedOn'] };
  // Create the list of fields which are always provided no matter what
  const fieldsAlwaysProvided = ['_id'];

  // Find the element only with specific fields.
  ElementController.find(adminUser, org.id, projIDs[0], branchID, elemID, findOptions)
  .then((foundElements) => {
    // Expect there to be exactly 1 element found
    chai.expect(foundElements.length).to.equal(1);
    const elem = foundElements[0];

    // Create the list of fields that should be returned
    const expectedFields = findOptions.fields.concat(fieldsAlwaysProvided);

    // Create a list of visible element fields. Object.keys(elem) returns hidden fields as well
    const visibleFields = Object.keys(elem._doc);

    // Check that the only keys in the element are the expected ones
    chai.expect(visibleFields).to.have.members(expectedFields);

    // Find the element without the notFind fields
    return ElementController.find(adminUser, org.id, projIDs[0], branchID, elemID, notFindOptions);
  })
  .then((foundElements) => {
    // Expect there to be exactly 1 element found
    chai.expect(foundElements.length).to.equal(1);
    const elem = foundElements[0];

    // Create a list of visible element fields. Object.keys(elem) returns hidden fields as well
    const visibleFields = Object.keys(elem._doc);

    // Check that the keys in the notFindOptions are not in elem
    chai.expect(Object.keys(visibleFields)).to.not.have.members(['createdOn', 'updatedOn']);
    done();
  })
  .catch((error) => {
    M.log.error(error);
    // Expect no error
    chai.expect(error.message).to.equal(null);
    done();
  });
}

/**
 * @description Verifies a limited number of elements are returned when the
 * option 'limit' is supplied to the find() function.
 */
function optionLimitFind(done) {
  // Create the options object with a limit of 2
  const options = { limit: 2 };

  // Find all elements on a given project
  ElementController.find(adminUser, org.id, projIDs[0], branchID, options)
  .then((foundElements) => {
    // Verify that no more than 2 elements were found
    chai.expect(foundElements).to.have.lengthOf.at.most(2);
    done();
  })
  .catch((error) => {
    M.log.error(error);
    // Expect no error
    chai.expect(error.message).to.equal(null);
    done();
  });
}

/**
 * @description Verifies that a second batch of elements are returned when using
 * the 'skip' and 'limit' option together in the find() function
 */
function optionSkipFind(done) {
  // Create an array to store first batch of element ids
  let firstBatchIDs = [];
  // Create the first options object with just a limit
  const firstOptions = { limit: 2 };
  // Create the second options object with a limit and skip
  const secondOptions = { limit: 2, skip: 2 };

  // Find all elements on a given project
  ElementController.find(adminUser, org.id, projIDs[0], branchID, firstOptions)
  .then((foundElements) => {
    // Verify that no more than 2 elements were found
    chai.expect(foundElements).to.have.lengthOf.at.most(2);
    // Add element ids to the firstBatchIDs array
    firstBatchIDs = foundElements.map(e => e._id);

    // Find the next batch of elements
    return ElementController.find(adminUser, org.id, projIDs[0], branchID,
      secondOptions);
  })
  .then((foundElements) => {
    // Verify that no more than 2 elements were found
    chai.expect(foundElements).to.have.lengthOf.at.most(2);
    // Verify the second batch of elements are not the same as the first
    const secondBatchIDs = foundElements.map(e => e._id);
    chai.expect(secondBatchIDs).to.not.have.members(firstBatchIDs);
    done();
  })
  .catch((error) => {
    M.log.error(error);
    // Expect no error
    chai.expect(error.message).to.equal(null);
    done();
  });
}

/**
 * @description Verifies that providing the option 'lean' returns raw JSON of an
 * element rather than a mongoose object in the find() function.
 */
function optionLeanFind(done) {
  // Get the ID of the element to find
  const elemID = utils.parseID(elements[0]._id).pop();
  // Create the options object with lean: true
  const options = { lean: true };

  // Find the element without the lean option
  ElementController.find(adminUser, org.id, projIDs[0], branchID, elemID)
  .then((foundElements) => {
    // Expect there to be exactly 1 element found
    chai.expect(foundElements.length).to.equal(1);
    const elem = foundElements[0];

    // Verify that the element is a mongoose object ('Element')
    chai.expect(elem instanceof Element).to.equal(true);

    // Find the element WITH the lean option
    return ElementController.find(adminUser, org.id, projIDs[0], branchID, elemID, options);
  })
  .then((foundElements) => {
    // Expect there to be exactly 1 element found
    chai.expect(foundElements.length).to.equal(1);
    const elem = foundElements[0];

    // Verify that the element is NOT a mongoose object ('Element')
    chai.expect(elem instanceof Element).to.equal(false);
    done();
  })
  .catch((error) => {
    M.log.error(error);
    // Expect no error
    chai.expect(error.message).to.equal(null);
    done();
  });
}

/**
 * @description Verifies that the fields specified in the element model function
 * getValidPopulateFields() can all be populated in the create() function using
 * the option 'populate'.
 */
function optionPopulateCreate(done) {
  // Get the valid populate fields
  const pop = Element.getValidPopulateFields();
  // Create the options object
  const options = { populate: pop };
  // Create the element object
  const elemObj = {
    id: 'populate-element',
    source: utils.parseID(elements[0]._id).pop(),
    target: utils.parseID(elements[1]._id).pop()
  };

  // Create the element
  ElementController.create(adminUser, org.id, projIDs[0], branchID, elemObj, options)
  .then((createdElements) => {
    // Verify the array length is exactly 1
    chai.expect(createdElements.length).to.equal(1);
    const elem = createdElements[0];

    // For each field in pop
    pop.forEach((field) => {
      // If the field is defined in the returned element
      if (elem.hasOwnProperty(field)) {
        // Expect each populated field to be an object
        chai.expect(typeof elem.field).to.equal('object');
        // Expect each populated field to at least have an _id
        chai.expect(elem.field.hasOwnProperty('_id')).to.equal(true);
      }
    });
    done();
  })
  .catch((error) => {
    M.log.error(error);
    // Expect no error
    chai.expect(error.message).to.equal(null);
    done();
  });
}

/**
 * @description Verifies that option 'fields' returns an element with only
 * specific fields in create().
 */
function optionFieldsCreate(done) {
  // Create the element objects
  const elemObjFind = {
    id: 'fields-element',
    name: 'Fields Element'
  };
  const elemObjNotFind = {
    id: 'not-fields-element',
    name: 'Not Fields Element'
  };
  // Create the options object with the list of fields specifically find
  const findOptions = { fields: ['name', 'createdBy'] };
  // Create the options object with the list of fields to specifically NOT find
  const notFindOptions = { fields: ['-createdOn', '-updatedOn'] };
  // Create the list of fields which are always provided no matter what
  const fieldsAlwaysProvided = ['_id'];

  // Create the element only with specific fields returned
  ElementController.create(adminUser, org.id, projIDs[0], branchID, elemObjFind, findOptions)
  .then((createdElements) => {
    // Expect there to be exactly 1 element created
    chai.expect(createdElements.length).to.equal(1);
    const elem = createdElements[0];

    // Create the list of fields that should be returned
    const expectedFields = findOptions.fields.concat(fieldsAlwaysProvided);

    // Create a list of visible element fields. Object.keys(elem) returns hidden fields as well
    const visibleFields = Object.keys(elem._doc);

    // Check that the only keys in the element are the expected ones
    chai.expect(visibleFields).to.have.members(expectedFields);

    // Create the element without the notFind fields
    return ElementController.create(adminUser, org.id, projIDs[0], branchID,
      elemObjNotFind, notFindOptions);
  })
  .then((createdElements) => {
    // Expect there to be exactly 1 element created
    chai.expect(createdElements.length).to.equal(1);
    const elem = createdElements[0];

    // Create a list of visible element fields. Object.keys(elem) returns hidden fields as well
    const visibleFields = Object.keys(elem._doc);

    // Check that the keys in the notFindOptions are not in elem
    chai.expect(Object.keys(visibleFields)).to.not.have.members(['createdOn', 'updatedOn']);
    done();
  })
  .catch((error) => {
    M.log.error(error);
    // Expect no error
    chai.expect(error.message).to.equal(null);
    done();
  });
}

/**
 * @description Verifies that providing the option 'lean' returns raw JSON of an
 * element rather than a mongoose object in the create() function.
 */
function optionLeanCreate(done) {
  // Create the element object
  const leanElemObj = {
    id: 'lean-element',
    name: 'Lean Element'
  };
  const notLeanElemObj = {
    id: 'not-lean-element',
    name: 'Not Lean Element'
  };
  // Create the options object with lean: true
  const options = { lean: true };

  // Create the element without the lean option
  ElementController.create(adminUser, org.id, projIDs[0], branchID, notLeanElemObj)
  .then((createdElements) => {
    // Expect there to be exactly 1 element created
    chai.expect(createdElements.length).to.equal(1);
    const elem = createdElements[0];

    // Verify that the element is a mongoose object ('Element')
    chai.expect(elem instanceof Element).to.equal(true);

    // Create the element WITH the lean option
    return ElementController.create(adminUser, org.id, projIDs[0], branchID, leanElemObj, options);
  })
  .then((createdElements) => {
    // Expect there to be exactly 1 element created
    chai.expect(createdElements.length).to.equal(1);
    const elem = createdElements[0];

    // Verify that the element is NOT a mongoose object ('Element')
    chai.expect(elem instanceof Element).to.equal(false);
    done();
  })
  .catch((error) => {
    M.log.error(error);
    // Expect no error
    chai.expect(error.message).to.equal(null);
    done();
  });
}

/**
 * @description Verifies that the fields specified in the element model function
 * getValidPopulateFields() can all be populated in the update() function using
 * the option 'populate'.
 */
function optionPopulateUpdate(done) {
  // Get the valid populate fields
  const pop = Element.getValidPopulateFields();
  // Create the options object
  const options = { populate: pop };
  // Create the update object
  const updateObj = {
    id: 'populate-element',
    name: 'Update Element'
  };

  // Update the element
  ElementController.update(adminUser, org.id, projIDs[0], branchID, updateObj, options)
  .then((updatedElements) => {
    // Verify the array length is exactly 1
    chai.expect(updatedElements.length).to.equal(1);
    const elem = updatedElements[0];

    // For each field in pop
    pop.forEach((field) => {
      // If the field is defined in the returned element
      if (elem.hasOwnProperty(field)) {
        // Expect each populated field to be an object
        chai.expect(typeof elem.field).to.equal('object');
        // Expect each populated field to at least have an _id
        chai.expect(elem.field.hasOwnProperty('_id')).to.equal(true);
      }
    });
    done();
  })
  .catch((error) => {
    M.log.error(error);
    // Expect no error
    chai.expect(error.message).to.equal(null);
    done();
  });
}

/**
 * @description Verifies that option 'fields' returns an element with only
 * specific fields in update().
 */
function optionFieldsUpdate(done) {
  // Create the update objects
  const updateObjFind = {
    id: 'fields-element',
    name: 'Fields Element Updated'
  };
  const updateObjNotFind = {
    id: 'not-fields-element',
    name: 'Not Fields Element Updated'
  };
  // Create the options object with the list of fields specifically find
  const findOptions = { fields: ['name', 'createdBy'] };
  // Create the options object with the list of fields to specifically NOT find
  const notFindOptions = { fields: ['-createdOn', '-updatedOn'] };
  // Create the list of fields which are always provided no matter what
  const fieldsAlwaysProvided = ['_id'];

  // Update the element only with specific fields returned
  ElementController.update(adminUser, org.id, projIDs[0], branchID, updateObjFind, findOptions)
  .then((updatedElements) => {
    // Expect there to be exactly 1 element updated
    chai.expect(updatedElements.length).to.equal(1);
    const elem = updatedElements[0];

    // Create the list of fields that should be returned
    const expectedFields = findOptions.fields.concat(fieldsAlwaysProvided);

    // Create a list of visible element fields. Object.keys(elem) returns hidden fields as well
    const visibleFields = Object.keys(elem._doc);

    // Check that the only keys in the element are the expected ones
    chai.expect(visibleFields).to.have.members(expectedFields);

    // Update the element without the notFind fields
    return ElementController.update(adminUser, org.id, projIDs[0], branchID,
      updateObjNotFind, notFindOptions);
  })
  .then((updatedElements) => {
    // Expect there to be exactly 1 element updated
    chai.expect(updatedElements.length).to.equal(1);
    const elem = updatedElements[0];

    // Create a list of visible element fields. Object.keys(elem) returns hidden fields as well
    const visibleFields = Object.keys(elem._doc);

    // Check that the keys in the notFindOptions are not in elem
    chai.expect(Object.keys(visibleFields)).to.not.have.members(['createdOn', 'updatedOn']);
    done();
  })
  .catch((error) => {
    M.log.error(error);
    // Expect no error
    chai.expect(error.message).to.equal(null);
    done();
  });
}

/**
 * @description Verifies that providing the option 'lean' returns raw JSON of an
 * element rather than a mongoose object in the update() function.
 */
function optionLeanUpdate(done) {
  // Create the update object
  const leanUpdateObj = {
    id: 'lean-element',
    name: 'Lean Element Updated'
  };
  const notLeanUpdateObj = {
    id: 'not-lean-element',
    name: 'Not Lean Element Updated'
  };
  // Create the options object with lean: true
  const options = { lean: true };

  // Update the element without the lean option
  ElementController.update(adminUser, org.id, projIDs[0], branchID, notLeanUpdateObj)
  .then((updatedElements) => {
    // Expect there to be exactly 1 element updated
    chai.expect(updatedElements.length).to.equal(1);
    const elem = updatedElements[0];

    // Verify that the element is a mongoose object ('Element')
    chai.expect(elem instanceof Element).to.equal(true);

    // Update the element WITH the lean option
    return ElementController.update(adminUser, org.id, projIDs[0], branchID,
      leanUpdateObj, options);
  })
  .then((updatedElements) => {
    // Expect there to be exactly 1 element updated
    chai.expect(updatedElements.length).to.equal(1);
    const elem = updatedElements[0];

    // Verify that the element is NOT a mongoose object ('Element')
    chai.expect(elem instanceof Element).to.equal(false);
    done();
  })
  .catch((error) => {
    M.log.error(error);
    // Expect no error
    chai.expect(error.message).to.equal(null);
    done();
  });
}

/**
 * @description Verifies that the fields specified in the element model function
 * getValidPopulateFields() can all be populated in the createOrReplace()
 * function using the option 'populate'.
 */
function optionPopulateReplace(done) {
  // Get the valid populate fields
  const pop = Element.getValidPopulateFields();
  // Create the options object
  const options = { populate: pop };
  // Create the element object
  const elemObj = {
    id: 'populate-element',
    source: utils.parseID(elements[0]._id).pop(),
    target: utils.parseID(elements[1]._id).pop()
  };

  // Replace the element
  ElementController.createOrReplace(adminUser, org.id, projIDs[0], branchID, elemObj, options)
  .then((replacedElements) => {
    // Verify the array length is exactly 1
    chai.expect(replacedElements.length).to.equal(1);
    const elem = replacedElements[0];

    // For each field in pop
    pop.forEach((field) => {
      // If the field is defined in the returned element
      if (elem.hasOwnProperty(field)) {
        // Expect each populated field to be an object
        chai.expect(typeof elem.field).to.equal('object');
        // Expect each populated field to at least have an _id
        chai.expect(elem.field.hasOwnProperty('_id')).to.equal(true);
      }
    });
    done();
  })
  .catch((error) => {
    M.log.error(error);
    // Expect no error
    chai.expect(error.message).to.equal(null);
    done();
  });
}

/**
 * @description Verifies that option 'fields' returns an element with only
 * specific fields in createOrReplace().
 */
function optionFieldsReplace(done) {
  // Create the element objects
  const elemObjFind = {
    id: 'fields-element',
    name: 'Fields Element'
  };
  const elemObjNotFind = {
    id: 'not-fields-element',
    name: 'Not Fields Element'
  };
  // Create the options object with the list of fields specifically find
  const findOptions = { fields: ['name', 'createdBy'] };
  // Create the options object with the list of fields to specifically NOT find
  const notFindOptions = { fields: ['-createdOn', '-updatedOn'] };
  // Create the list of fields which are always provided no matter what
  const fieldsAlwaysProvided = ['_id'];

  // Replace the element only with specific fields returned
  ElementController.createOrReplace(adminUser, org.id, projIDs[0], branchID,
    elemObjFind, findOptions)
  .then((replacedElements) => {
    // Expect there to be exactly 1 element replaced
    chai.expect(replacedElements.length).to.equal(1);
    const elem = replacedElements[0];

    // Create the list of fields that should be returned
    const expectedFields = findOptions.fields.concat(fieldsAlwaysProvided);

    // Create a list of visible element fields. Object.keys(elem) returns hidden fields as well
    const visibleFields = Object.keys(elem._doc);

    // Check that the only keys in the element are the expected ones
    chai.expect(visibleFields).to.have.members(expectedFields);

    // Replace the element without the notFind fields
    return ElementController.createOrReplace(adminUser, org.id, projIDs[0],
      branchID, elemObjNotFind, notFindOptions);
  })
  .then((replacedElements) => {
    // Expect there to be exactly 1 element replaced
    chai.expect(replacedElements.length).to.equal(1);
    const elem = replacedElements[0];

    // Create a list of visible element fields. Object.keys(elem) returns hidden fields as well
    const visibleFields = Object.keys(elem._doc);

    // Check that the keys in the notFindOptions are not in elem
    chai.expect(Object.keys(visibleFields)).to.not.have.members(['createdOn', 'updatedOn']);
    done();
  })
  .catch((error) => {
    M.log.error(error);
    // Expect no error
    chai.expect(error.message).to.equal(null);
    done();
  });
}

/**
 * @description Verifies that providing the option 'lean' returns raw JSON of an
 * element rather than a mongoose object in the createOrReplace() function.
 */
function optionLeanReplace(done) {
  // Create the element object
  const leanElemObj = {
    id: 'lean-element',
    name: 'Lean Element'
  };
  const notLeanElemObj = {
    id: 'not-lean-element',
    name: 'Not Lean Element'
  };
  // Create the options object with lean: true
  const options = { lean: true };

  // Replace the element without the lean option
  ElementController.createOrReplace(adminUser, org.id, projIDs[0], branchID, notLeanElemObj)
  .then((replacedElements) => {
    // Expect there to be exactly 1 element replaced
    chai.expect(replacedElements.length).to.equal(1);
    const elem = replacedElements[0];

    // Verify that the element is a mongoose object ('Element')
    chai.expect(elem instanceof Element).to.equal(true);

    // Replace the element WITH the lean option
    return ElementController.createOrReplace(adminUser, org.id, projIDs[0],
      branchID, leanElemObj, options);
  })
  .then((replacedElements) => {
    // Expect there to be exactly 1 element replaced
    chai.expect(replacedElements.length).to.equal(1);
    const elem = replacedElements[0];

    // Verify that the element is NOT a mongoose object ('Element')
    chai.expect(elem instanceof Element).to.equal(false);
    done();
  })
  .catch((error) => {
    M.log.error(error);
    // Expect no error
    chai.expect(error.message).to.equal(null);
    done();
  });
}

/**
 * @description Verifies that the fields specified in the element model function
 * getValidPopulateFields() can all be populated in the search() function using
 * the option 'populate'.
 */
function optionPopulateSearch(done) {
  // Get the valid populate fields
  const pop = Element.getValidPopulateFields();
  // Create the options object
  const options = { populate: pop };
  // Create the text string to search for
  const query = '"Element #1"';

  // Search for elements
  ElementController.search(adminUser, org.id, projIDs[0], branchID, query, options)
  .then((foundElements) => {
    // Verify the array length is exactly 1
    chai.expect(foundElements.length).to.equal(1);
    const elem = foundElements[0];

    // For each field in pop
    pop.forEach((field) => {
      // If the field is defined in the returned element
      if (elem.hasOwnProperty(field)) {
        // Expect each populated field to be an object
        chai.expect(typeof elem.field).to.equal('object');
        // Expect each populated field to at least have an _id
        chai.expect(elem.field.hasOwnProperty('_id')).to.equal(true);
      }
    });
    done();
  })
  .catch((error) => {
    M.log.error(error);
    // Expect no error
    chai.expect(error.message).to.equal(null);
    done();
  });
}

/**
 * @description Verifies that archived elements can be found in the search()
 * function using the option 'archived'.
 */
function optionArchivedSearch(done) {
  // Create the options object
  const options = { archived: true };
  // Create the text string to search for
  const query = `"${elements[6].name}"`;

  // Search for the element, expecting no results back
  ElementController.search(adminUser, org.id, projIDs[0], branchID, query)
  .then((foundElements) => {
    // Expect the array to be empty since the option archived: true was not provided
    chai.expect(foundElements.length).to.equal(0);

    // Attempt the find the element WITH providing the archived option
    return ElementController.search(adminUser, org.id, projIDs[0], branchID, query, options);
  })
  .then((foundElements) => {
    // Expect the array to be of length 1
    chai.expect(foundElements.length).to.equal(1);
    const elem = foundElements[0];

    // Verify all of the archived fields are properly set
    chai.expect(elem.archived).to.equal(true);
    chai.expect(elem.archivedOn).to.not.equal(null);
    chai.expect(elem.archivedBy).to.equal(adminUser.username);
    done();
  })
  .catch((error) => {
    M.log.error(error);
    // Expect no error
    chai.expect(error.message).to.equal(null);
    done();
  });
}

/**
 * @description Verifies a limited number of elements are returned when the
 * option 'limit' is supplied to the search() function.
 */
function optionLimitSearch(done) {
  // Create the options object with a limit of 2
  const options = { limit: 2 };
  // Create the text string to search for, should find more than 2 elements
  const query = 'model';

  // Search for elements
  ElementController.search(adminUser, org.id, projIDs[0], branchID, query, options)
  .then((foundElements) => {
    // Verify that no more than 2 elements were found
    chai.expect(foundElements).to.have.lengthOf.at.most(2);
    done();
  })
  .catch((error) => {
    M.log.error(error);
    // Expect no error
    chai.expect(error.message).to.equal(null);
    done();
  });
}

/**
 * @description Verifies that a second batch of elements are returned when using
 * the 'skip' and 'limit' option together in the search() function
 */
function optionSkipSearch(done) {
  // Create an array to store first batch of element ids
  let firstBatchIDs = [];
  // Create the first options object with just a limit
  const firstOptions = { limit: 2 };
  // Create the second options object with a limit and skip
  const secondOptions = { limit: 2, skip: 2 };
  // Create the query
  const query = 'model';

  // Search for elements
  ElementController.search(adminUser, org.id, projIDs[0], branchID, query, firstOptions)
  .then((foundElements) => {
    // Verify that no more than 2 elements were found
    chai.expect(foundElements).to.have.lengthOf.at.most(2);
    // Add element ids to the firstBatchIDs array
    firstBatchIDs = foundElements.map(e => e._id);

    // Search for next batch of elements
    return ElementController.search(adminUser, org.id, projIDs[0], branchID,
      query, secondOptions);
  })
  .then((foundElements) => {
    // Verify that no more than 2 elements were found
    chai.expect(foundElements).to.have.lengthOf.at.most(2);
    // Verify the second batch of elements are not the same as the first
    const secondBatchIDs = foundElements.map(e => e._id);
    chai.expect(secondBatchIDs).to.not.have.members(firstBatchIDs);
    done();
  })
  .catch((error) => {
    M.log.error(error);
    // Expect no error
    chai.expect(error.message).to.equal(null);
    done();
  });
}

/**
 * @description Verifies that providing the option 'lean' returns raw JSON of an
 * element rather than a mongoose object in the search() function.
 */
function optionLeanSearch(done) {
  // Create the query to search with
  const query = `"${elements[0].name}"`;
  // Create the options object with lean: true
  const options = { lean: true };

  // Search for elements
  ElementController.search(adminUser, org.id, projIDs[0], branchID, query)
  .then((foundElements) => {
    // Expect there to be exactly 1 element found
    chai.expect(foundElements.length).to.equal(1);
    const elem = foundElements[0];

    // Verify that the element is a mongoose object ('Element')
    chai.expect(elem instanceof Element).to.equal(true);

    // Search for elements WITH the lean option
    return ElementController.search(adminUser, org.id, projIDs[0], branchID, query, options);
  })
  .then((foundElements) => {
    // Expect there to be exactly 1 element found
    chai.expect(foundElements.length).to.equal(1);
    const elem = foundElements[0];

    // Verify that the element is NOT a mongoose object ('Element')
    chai.expect(elem instanceof Element).to.equal(false);
    done();
  })
  .catch((error) => {
    M.log.error(error);
    // Expect no error
    chai.expect(error.message).to.equal(null);
    done();
  });
}

/**
 * @description Validates that the find results can be sorted
 */
function optionSortFind(done) {
  // Create element objects
  const testElems = [{
    id: 'testelem00',
    name: 'b'
  },
  {
    id: 'testelem01',
    name: 'c'
  },
  {
    id: 'testelem02',
    name: 'a'
  }];
  // Create sort options
  const sortOption = { sort: 'name' };
  const sortOptionReverse = { sort: '-name' };

  // Create the test elements
  ElementController.create(adminUser, org.id, projIDs[0], branchID, testElems)
  .then((createdElems) => {
    // Validate that 3 elements were created
    chai.expect(createdElems.length).to.equal(3);

    // Find the elements and return them sorted
    return ElementController.find(adminUser, org.id, projIDs[0], branchID,
      testElems.map((e) => e.id),
      sortOption);
  })
  .then((foundElems) => {
    // Expect to find all three elements
    chai.expect(foundElems.length).to.equal(3);

    // Validate that the sort option is working
    chai.expect(foundElems[0].name).to.equal('a');
    chai.expect(foundElems[0].id).to.equal(utils.createID(org.id, projIDs[0], branchID, 'testelem02'));
    chai.expect(foundElems[1].name).to.equal('b');
    chai.expect(foundElems[1].id).to.equal(utils.createID(org.id, projIDs[0], branchID, 'testelem00'));
    chai.expect(foundElems[2].name).to.equal('c');
    chai.expect(foundElems[2].id).to.equal(utils.createID(org.id, projIDs[0], branchID, 'testelem01'));

    // Find the elements and return them sorted in reverse
    return ElementController.find(adminUser, org.id, projIDs[0], branchID,
      testElems.map((e) => e.id),
      sortOptionReverse);
  })
  .then((foundElems) => {
    // Expect to find all three elements
    chai.expect(foundElems.length).to.equal(3);

    // Validate that the sort option is working
    chai.expect(foundElems[0].name).to.equal('c');
    chai.expect(foundElems[0].id).to.equal(utils.createID(org.id, projIDs[0], branchID, 'testelem01'));
    chai.expect(foundElems[1].name).to.equal('b');
    chai.expect(foundElems[1].id).to.equal(utils.createID(org.id, projIDs[0], branchID, 'testelem00'));
    chai.expect(foundElems[2].name).to.equal('a');
    chai.expect(foundElems[2].id).to.equal(utils.createID(org.id, projIDs[0], branchID, 'testelem02'));
  })
  .then(() => ElementController.remove(adminUser, org.id, projIDs[0], branchID,
    testElems.map((e) => e.id)))
  .then(() => done())
  .catch((error) => {
    M.log.error(error.message);
    // Expect no error
    chai.expect(error.message).to.equal(null);
    done();
  });
}

/**
 * @description Validates that the search results can be sorted
 */
function optionSortSearch(done) {
  // Create element objects
  const testElems = [{
    id: 'testelem00',
    name: 'b',
    documentation: 'searchme'
  },
  {
    id: 'testelem01',
    name: 'c',
    documentation: 'searchme'
  },
  {
    id: 'testelem02',
    name: 'a',
    documentation: 'searchme'
  },
  {
    id: 'testelem03',
    name: 'd',
    documentation: 'no'
  }];

  // Create sort options
  const sortOption = { sort: 'name' };
  const sortOptionReverse = { sort: '-name' };
  // Search term
  const searchQuery = 'searchme';

  // Create the test elements
  ElementController.create(adminUser, org.id, projIDs[0], branchID, testElems)
  .then((createdElems) => {
    // Validate that 4 elements were created
    chai.expect(createdElems.length).to.equal(4);

    // Search the elements and return them sorted
    return ElementController.search(adminUser, org.id, projIDs[0], branchID,
      searchQuery, sortOption);
  })
  .then((foundElems) => {
    // Expect to only find three elements
    chai.expect(foundElems.length).to.equal(3);

    // Validate that the sort option is working
    chai.expect(foundElems[0].name).to.equal('a');
    chai.expect(foundElems[0].id).to.equal(utils.createID(org.id, projIDs[0], branchID, 'testelem02'));
    chai.expect(foundElems[1].name).to.equal('b');
    chai.expect(foundElems[1].id).to.equal(utils.createID(org.id, projIDs[0], branchID, 'testelem00'));
    chai.expect(foundElems[2].name).to.equal('c');
    chai.expect(foundElems[2].id).to.equal(utils.createID(org.id, projIDs[0], branchID, 'testelem01'));

    // Search the elements and return them sorted in reverse
    return ElementController.search(adminUser, org.id, projIDs[0], branchID,
      searchQuery, sortOptionReverse);
  })
  .then((foundElems) => {
    // Expect to find three elements
    chai.expect(foundElems.length).to.equal(3);

    // Validate that the sort option is working
    chai.expect(foundElems[0].name).to.equal('c');
    chai.expect(foundElems[0].id).to.equal(utils.createID(org.id, projIDs[0], branchID, 'testelem01'));
    chai.expect(foundElems[1].name).to.equal('b');
    chai.expect(foundElems[1].id).to.equal(utils.createID(org.id, projIDs[0], branchID, 'testelem00'));
    chai.expect(foundElems[2].name).to.equal('a');
    chai.expect(foundElems[2].id).to.equal(utils.createID(org.id, projIDs[0], branchID, 'testelem02'));
  })
  .then(() => ElementController.remove(adminUser, org.id, projIDs[0], branchID,
    testElems.map((e) => e.id)))
  .then(() => done())
  .catch((error) => {
    M.log.error(error.message);
    // Expect no error
    chai.expect(error.message).to.equal(null);
    done();
  });
<<<<<<< HEAD
=======
}

/**
 * @description Validates that findElement function can return every parent up to root
 */
function optionRootpath(done) {
  const testElems = [{
    id: 'testelem00',
    name: 'a',
    parent: 'model'
  },
  {
    id: 'testelem01',
    name: 'b',
    parent: 'testelem00'
  }];
  // create option
  const option = { rootpath: true };

  ElementController.create(adminUser, org.id, projIDs[0], branchID, testElems)
  .then((createdElements) => {
    // Expect the create function to work properly
    chai.expect(createdElements.length).to.equal(2);

    // Return a search on the furthest nested element with the rootpath option
    return ElementController.find(adminUser, org.id, projIDs[0], branchID, testElems[1].id, option);
  })
  .then((foundElements) => {
    // Expect to find 3 elements
    chai.expect(foundElements.length).to.equal(3);

    const foundIDs = foundElements.map(e => utils.parseID(e.id).pop());
    // Expect to find the model element and two test elements
    chai.expect(foundIDs).to.include('model');
    chai.expect(foundIDs).to.include(testElems[0].id);
    chai.expect(foundIDs).to.include(testElems[1].id);

    // Expect to find the test elements
    done();
  });
>>>>>>> 290c13cb
}<|MERGE_RESOLUTION|>--- conflicted
+++ resolved
@@ -163,10 +163,6 @@
     + 'object from search()', optionLeanSearch);
   it('should sort find results', optionSortFind);
   it('should sort search results', optionSortSearch);
-<<<<<<< HEAD
-=======
-  it('should return every parent up to root with the rootpath option', optionRootpath);
->>>>>>> 290c13cb
 });
 
 /* --------------------( Tests )-------------------- */
@@ -1464,47 +1460,4 @@
     chai.expect(error.message).to.equal(null);
     done();
   });
-<<<<<<< HEAD
-=======
-}
-
-/**
- * @description Validates that findElement function can return every parent up to root
- */
-function optionRootpath(done) {
-  const testElems = [{
-    id: 'testelem00',
-    name: 'a',
-    parent: 'model'
-  },
-  {
-    id: 'testelem01',
-    name: 'b',
-    parent: 'testelem00'
-  }];
-  // create option
-  const option = { rootpath: true };
-
-  ElementController.create(adminUser, org.id, projIDs[0], branchID, testElems)
-  .then((createdElements) => {
-    // Expect the create function to work properly
-    chai.expect(createdElements.length).to.equal(2);
-
-    // Return a search on the furthest nested element with the rootpath option
-    return ElementController.find(adminUser, org.id, projIDs[0], branchID, testElems[1].id, option);
-  })
-  .then((foundElements) => {
-    // Expect to find 3 elements
-    chai.expect(foundElements.length).to.equal(3);
-
-    const foundIDs = foundElements.map(e => utils.parseID(e.id).pop());
-    // Expect to find the model element and two test elements
-    chai.expect(foundIDs).to.include('model');
-    chai.expect(foundIDs).to.include(testElems[0].id);
-    chai.expect(foundIDs).to.include(testElems[1].id);
-
-    // Expect to find the test elements
-    done();
-  });
->>>>>>> 290c13cb
 }