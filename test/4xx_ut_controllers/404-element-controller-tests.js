--- conflicted
+++ resolved
@@ -26,6 +26,8 @@
 const ProjController = M.require('controllers.project-controller');
 const ElemController = M.require('controllers.element-controller');
 const User = M.require('models.user');
+const AuthController = M.require('lib.auth');
+const mockExpress = M.require('lib.mock-express');
 const db = M.require('lib.db');
 const testUtils = require('../../test/test-utils');
 
@@ -44,6 +46,7 @@
 describe(M.getModuleName(module.filename), () => {
   /**
    * After: Connect to database. Create an admin user, organization, and project
+   * TODO: MBX-384 What does this function do?
    */
 
   before((done) => {
@@ -87,7 +90,7 @@
       chai.expect(error).to.equal(null);
       done();
     });
-  });
+  }); // END: before()
 
   /**
    * After: Remove Organization and project.
@@ -97,12 +100,7 @@
     // Remove organization
     // Note: Projects under organization will also be removed
     OrgController.removeOrg(adminUser, org.id, { soft: false })
-    // Find admin user
-    .then(() => User.findOne({ username: M.config.test.username }))
-    // Remove admin user
-    .then((foundUser) => foundUser.remove())
     .then(() => {
-<<<<<<< HEAD
       // Once db items are removed, remove reqUser
       // close the db connection and finish
       User.findOne({
@@ -115,17 +113,8 @@
           done();
         });
       });
-=======
-      // Disconnect from database
-      db.disconnect();
-      done();
->>>>>>> b96e77ef
     })
     .catch((error) => {
-      // Disconnect from database
-      db.disconnect();
-
-      // Expect no error
       chai.expect(error.message).to.equal(null);
       done();
     });
