/**
 * Classification: UNCLASSIFIED
 *
 * @module  test.404-element-controller-tests
 *
 * @copyright Copyright (C) 2018, Lockheed Martin Corporation
 *
 * @license LMPI
 *
 * LMPI WARNING: This file is Lockheed Martin Proprietary Information.
 * It is not approved for public release or redistribution.<br/>
 *
 * EXPORT CONTROL WARNING: This software may be subject to applicable export
 * control laws. Contact legal and export compliance prior to distribution.
 *
 * @author  Austin Bieber <austin.j.bieber@lmco.com>
 *
 * @description This tests the Element Controller functionality.
 */

// Load NPM modules
const chai = require('chai');

// Load MBEE modules
const OrgController = M.require('controllers.organization-controller');
const ProjController = M.require('controllers.project-controller');
const ElemController = M.require('controllers.element-controller');
const User = M.require('models.user');
const AuthController = M.require('lib.auth');
const mockExpress = M.require('lib.mock-express');
const db = M.require('lib.db');

/* --------------------( Test Data )-------------------- */
let adminUser = null;
let org = null;
let proj = null;

/* --------------------( Main )-------------------- */
/**
 * The "describe" function is provided by Mocha and provides a way of wrapping
 * or grouping several "it" tests into a single group. In this case, the name of
 * that group (the first parameter passed into describe) is derived from the
 * name of the current file.
 */
describe(M.getModuleName(module.filename), () => {
  /**
   * After: Connect to database. Create an admin user, organization, and project
   * TODO: MBX-384 What does this function do?
   */
  // TODO: MBX-346 Create a common before function
  before((done) => {
    // Open the database connection
    db.connect();

    // Creating a Requesting Admin
    const params = {};
    const body = {
      username: M.config.test.username,
      password: M.config.test.password
    };

    // TODO: MBX-385 Change user creation approach
    const reqObj = mockExpress.getReq(params, body);
    const resObj = mockExpress.getRes();

    // Authenicate user
    // Note: non-admin user is created during authenticate if NOT exist.(ldap only)
    AuthController.authenticate(reqObj, resObj, (error) => {
      const ldapuser = reqObj.user; // TODO: MBX-385 not LDAP user
      chai.expect(error).to.equal(null);
      chai.expect(ldapuser.username).to.equal(M.config.test.username);

      // Make the test user admin
      User.findOneAndUpdate({
        username: M.config.test.username
      }, {
        admin: true
      }, {
        new: true
      },
      (updateErr, updatedUser) => {
        // Set global user to updated user
        adminUser = updatedUser;
        chai.expect(updateErr).to.equal(null);
        chai.expect(updatedUser).to.not.equal(null);
        // Create an organization
        const orgData = {
          id: 'asgard',
          name: 'Asgard'
        };
        OrgController.createOrg(adminUser, orgData)
        .then((retOrg) => {
          org = retOrg;
          return ProjController.createProject(adminUser, {
            id: 'thor',
            name: 'Thor Odinson',
            org: { id: org.id }
          });
        })
        .then((retProj) => {
          proj = retProj;
          done();
        })
        .catch((orgError) => {
          chai.expect(orgError.message).to.equal(null);
          done();
        });
      });
    });
  }); // END: before()

  /**
   * After: Remove Organization, including its projects.
   * Close database connection.
   */
  after((done) => {
    // Remove the project and org together
    OrgController.removeOrg(adminUser, org.id, { soft: false })
    .then(() => {
      // Once db items are removed, remove reqUser
      // close the db connection and finish
      User.findOne({
        username: M.config.test.username
      }, (error, foundUser) => {
        chai.expect(error).to.equal(null);
        foundUser.remove((error2) => {
          chai.expect(error2).to.equal(null);
          db.disconnect();
          done();
        });
      });
    })
    .catch((error) => {
      chai.expect(error.message).to.equal(null);
      done();
    });
  });

  /* Execute the tests */
  it('should create a package', createPackage);
  it('should find an element', findElement);
  it('should create a child element', createChildElement);
  it('should fail creating an element with a '
    + 'non-package parent', rejectElementInvalidParentType);
  it('should create a block element', createBlockWithUUID);
  it('should create a relationship', createRelationship);
  it('should fail creating an element with existing uuid', rejectCreateElementExistingUUID);
  it('should find all elements for a project', findElements);
  it('should find an element by its uuid', findElementByUUID);
  it('should update an element', updateElement);
  it('should soft delete an element', softDeleteElement);
  it('should hard delete an element', hardDeleteElement);
  it('should soft delete all elements', softDeleteAllElements);
  it('should fail finding all non-soft-deleted elements', verifyFindNonSoftDelElem);
  it('should hard delete all elements', hardDeleteAllElements);
});

/* --------------------( Tests )-------------------- */
/**
 * @description Creates a Package
 */
function createPackage(done) {
  // Package data
  const newElement = {
    id: 'elem0',
    name: 'Mjolnir',
    project: {
      id: proj.id,
      org: {
        id: org.id
      }
    },
    type: 'Package',
    custom: {
      location: 'Earth',
      real: true
    },
    documentation: 'This is some documentation.'
  };

  // Create the element
  ElemController.createElement(adminUser, newElement)
  .then((retElem) => {
    // Element was created, verify its properties
    chai.expect(retElem.id).to.equal('elem0');
    chai.expect(retElem.custom.real).to.equal(true);
    chai.expect(retElem.documentation).to.equal('This is some documentation.');
    done();
  })
  .catch((error) => {
    // Expect no error
    chai.expect(error.message).to.equal(null);
    done();
  });
}

/**
 * @description Finds a single element
 */
function findElement(done) {
  // Find the element we just created
  ElemController.findElement(adminUser, org.id, proj.id, 'elem0')
  .then((retElem) => {
    // Element was found, verify properties
    chai.expect(retElem.name).to.equal('Mjolnir');
    chai.expect(retElem.id).to.equal('elem0');
    done();
  })
  .catch((error) => {
    // Expect no error
    chai.expect(error.message).to.equal(null);
    done();
  });
}

/**
 * @description Creates a child element of type block whose parent is the
 * package created in the previous test.
 */
function createChildElement(done) {
  // Element data
  const newElement = {
    id: 'elem1',
    name: 'Heimdall the Gatekeeper',
    project: {
      id: proj.id,
      org: {
        id: org.id
      }
    },
    type: 'Block',
    parent: 'elem0'
  };

  // Create the element
  ElemController.createElement(adminUser, newElement)
  .then((retElem) => {
    // Element was created, verify its properties
    chai.expect(retElem.id).to.equal('elem1');
    chai.expect(retElem.parent).to.not.equal(null);
    // Find the parent element
    return ElemController.findElement(adminUser, org.id, proj.id, 'elem0');
  })
  .then((retElem2) => {
    // Expect the parent element to contain the new element
    chai.expect(retElem2.contains.length).to.equal(1);
    done();
  })
  .catch((error) => {
    // Expect no error
    chai.expect(error.message).to.equal(null);
    done();
  });
}


/**
 * @description Verify that element's parent MUST be a package by creating
 * an element with a parent of type Block and expecting failure.
 * Expected error thrown: 'Bad Request'
 */
function rejectElementInvalidParentType(done) {
  // New element data
  const newElement = {
    id: 'elem2',
    name: 'Frigg wife of Odin',
    project: {
      id: proj.id,
      org: {
        id: org.id
      }
    },
    type: 'Block',
    parent: 'elem1'
  };

  // Create the new element, expected to fail
  ElemController.createElement(adminUser, newElement)
  .then(() => {
    // Expected createElement() to fail
    // Element was created, force test to fail
    chai.assert(true === false);
    done();
  })
  .catch((error) => {
    // Expected error thrown: 'Bad Request'
    chai.expect(error.message).to.equal('Bad Request');
    done();
  });
}

/**
 * @description Verifies block element created with a provided UUID.
 */
function createBlockWithUUID(done) {
  // Element data
  const newElement = {
    id: 'elem2',
    name: 'Loki brother of Thor',
    project: {
      id: proj.id,
      org: {
        id: org.id
      }
    },
    type: 'Block',
    parent: 'elem0',
    uuid: 'f239c90b-8cc2-475c-985c-ef653dc183b9'
  };

  // Create the element
  ElemController.createElement(adminUser, newElement)
  .then((retElem) => {
    // Expect element create to succeed, verify element properties
    chai.expect(retElem.id).to.equal('elem2');
    chai.expect(retElem.parent).to.not.equal(null);
    chai.expect(retElem.uuid).to.equal('f239c90b-8cc2-475c-985c-ef653dc183b9');
    done();
  })
  .catch((error) => {
    // Expect no error
    chai.expect(error.message).to.equal(null);
    done();
  });
}

/**
 * @description Verifies elements of type 'Relationship' can be created.
 */
function createRelationship(done) {
  // Element data
  const newElement = {
    id: 'rel1',
    name: 'Hate Relationship',
    project: {
      id: proj.id,
      org: {
        id: org.id
      }
    },
    type: 'Relationship',
    source: 'elem1',
    target: 'elem2'
  };

  // Create the relationship
  ElemController.createElement(adminUser, newElement)
  .then((retElem) => {
    // Expect createElement() to succeed and verify element properties
    chai.expect(retElem.id).to.equal('rel1');
    chai.expect(retElem.target).to.not.equal(null);
    chai.expect(retElem.source).to.not.equal(null);
    done();
  })
  .catch((error) => {
    // Expect no error
    chai.expect(error.message).to.equal(null);
    done();
  });
}

/**
 * @description Verifies UUID is unique.
 * Expected error thrown: 'Bad Request'
 */
function rejectCreateElementExistingUUID(done) {
  // Element data
  const newElement = {
    id: 'elem5',
    name: 'Loki brother of Thor',
    project: {
      id: proj.id,
      org: {
        id: org.id
      }
    },
    type: 'Block',
    parent: 'elem0',
    uuid: 'f239c90b-8cc2-475c-985c-ef653dc183b9'
  };

  // Create the element, expected to fail
  ElemController.createElement(adminUser, newElement)
  .then(() => {
    // Expect createElement() to fail
    // Element create succeeded, force test to fail
    chai.assert(true === false);
    done();
  })
  .catch((error) => {
<<<<<<< HEAD
    // Expect error thrown: 'Element with uuid already exists.'
    chai.expect(error.description).to.equal('An element with a matching UUID already exists.');
=======
    // Expected error thrown: 'Bad Request'
    chai.expect(error.message).to.equal('Bad Request');
>>>>>>> 7196890e
    done();
  });
}

/**
 * @description Verifies that all elements for a project can be found.
 */
function findElements(done) {
  // Lookup all elements in a project
  ElemController.findElements(adminUser, org.id, proj.id)
  .then((retElems) => {
    // Expect 4 elements to be found
    chai.expect(retElems.length).to.equal(4);
    done();
  })
  .catch((error) => {
    // Expect no error
    chai.expect(error.message).to.equal(null);
    done();
  });
}

/**
 * @description Verifies an element can be found by UUID
 */
function findElementByUUID(done) {
  // Lookup the element
  ElemController.findElement(adminUser, org.id, proj.id, 'f239c90b-8cc2-475c-985c-ef653dc183b9')
  .then((element) => {
    // Expect element to be found
    chai.expect(element.uuid).to.equal('f239c90b-8cc2-475c-985c-ef653dc183b9');
    done();
  })
  .catch((error) => {
    // Expect no error
    chai.expect(error).to.equal(null);
    done();
  });
}

/**
 * @description Verifies an element can be updated.
 */
function updateElement(done) {
  // Update the element with new data
  ElemController.updateElement(adminUser, org.id, proj.id, 'elem0', {
    name: 'Thors Hammer',
    documentation: 'This is some different documentation',
    custom: {
      real: false,
      marvel: false
    }
  })
  .then(() => ElemController.findElement(adminUser, org.id, proj.id, 'elem0'))
  .then((retElem) => {
    // Expect findElement() to succeed
    // Verify the found element's properties
    chai.expect(retElem.id).to.equal('elem0');
    chai.expect(retElem.name).to.equal('Thors Hammer');
    chai.expect(retElem.documentation).to.equal('This is some different documentation');
    chai.expect(retElem.custom.location).to.equal('Earth');
    chai.expect(retElem.custom.real).to.equal(false);
    chai.expect(retElem.custom.marvel).to.equal(false);
    done();
  })
  .catch((error) => {
    // Expect no error
    chai.expect(error.message).to.equal(null);
    done();
  });
}

/**
 * @description Verifies an element can be soft-deleted.
 * Expected error thrown: 'Not Found'
 */
function softDeleteElement(done) {
  // Soft delete the element
  ElemController.removeElement(adminUser, org.id, proj.id, 'elem0', { soft: true })
  .then((retElem) => {
    // Verify that the element's deleted field is now true
    chai.expect(retElem.deleted).to.equal(true);
    // Try to find the element and expect it to fail
    return ElemController.findElement(adminUser, org.id, proj.id, 'elem0');
  })
  .then(() => {
    // Expected findElement() to fail
    // findElement() succeeded, force test to fail
    chai.assert(true === false);
    done();
  })
  .catch((error) => {
    // Expected error thrown: 'Not Found'
    chai.expect(error.message).to.equal('Not Found');

    // Find element again
    // NOTE: The 'true' parameter tells the function to include soft-deleted
    // elements in the results
    ElemController.findElement(adminUser, org.id, proj.id, 'elem0', true)
    .then((retElem2) => {
      // Find succeded, verify element properties
      chai.expect(retElem2.id).to.equal('elem0');
      done();
    })
    .catch((error2) => {
      // Expect no error
      chai.expect(error2.message).to.equal(null);
      done();
    });
  });
}

/**
 * @description Verifies an element can be hard-deleted.
 * Expected error thrown: 'Not Found'
 */
function hardDeleteElement(done) {
  // Hard delete the element
  ElemController.removeElement(adminUser, org.id, proj.id, 'elem0', { soft: false })
  // Then search for the element (including soft-deleted elements)
  .then(() => ElemController.findElement(adminUser, org.id, proj.id, 'elem0', true))
  .then(() => {
    // Expect no element found
    // Element was found, force test to fail
    chai.assert(true === false);
    done();
  })
  .catch((error) => {
    // Expected error thrown: 'Not Found'
    chai.expect(error.message).to.equal('Not Found');
    done();
  });
}

/**
 * @description Verifies soft-delete of multiple elements by deleting
 * all elements in a project.
 */
function softDeleteAllElements(done) {
  // Delete all elements in project
  ElemController.removeElements(adminUser, org.id, proj.id, { soft: true })
  // Find all existing elements in project, including soft-deleted elements
  .then(() => ElemController.findElements(adminUser, org.id, proj.id, true))
  .then((retElems) => {
    // Find succeeded, verify elements were returned
    chai.expect(retElems.length).to.equal(3);
    // Verify elements deleted field is set to true
    chai.expect(retElems[0].deleted).to.equal(true);
    done();
  })
  .catch((error) => {
    chai.expect(error.message).to.equal(null);
    done();
  });
}

/**
 * @description Verifies that findElements() does not return soft-deleted
 * elements by default.
 * Expected error thrown: 'Not Found'
 */
function verifyFindNonSoftDelElem(done) {
  // Find elements which have NOT been soft-deleted
  ElemController.findElements(adminUser, org.id, proj.id)
  .then(() => {
    // Expect no elements found
    // Elements were found, force test to fail
    chai.assert(true === false);
    done();
  })
  .catch((error) => {
    // Expected error thrown: 'Not Found'
    chai.expect(error.message).to.equal('Not Found');
    done();
  });
}

/**
 * @description Verifies hard-delete of multiple elements by deleting
 * all elements in a project.
 * Expected error thrown: 'Not Found'
 */
function hardDeleteAllElements(done) {
  // Delete all elements in project
  ElemController.removeElements(adminUser, org.id, proj.id, { soft: false })
  .then(() => ElemController.findElements(adminUser, org.id, proj.id))
  .then(() => {
    // Expect no elements found
    // Elements were found, force test to fail
    chai.assert(true === false);
    done();
  })
  .catch((error) => {
    // Expected error thrown: 'Not Found'
    chai.expect(error.message).to.equal('Not Found');
    done();
  });
}<|MERGE_RESOLUTION|>--- conflicted
+++ resolved
@@ -388,13 +388,8 @@
     done();
   })
   .catch((error) => {
-<<<<<<< HEAD
-    // Expect error thrown: 'Element with uuid already exists.'
-    chai.expect(error.description).to.equal('An element with a matching UUID already exists.');
-=======
     // Expected error thrown: 'Bad Request'
     chai.expect(error.message).to.equal('Bad Request');
->>>>>>> 7196890e
     done();
   });
 }
