--- conflicted
+++ resolved
@@ -308,12 +308,6 @@
   // Update user via controller
   UserController.updateUser(adminUser, username, userData)
   .then(() => {
-<<<<<<< HEAD
-=======
-    // TODO: MBX-324 This isn't returning the updated user, fix in controller
-    // TODO: (JU) This isnt supposed to return the updated user?
-    //       It is suppose to reject it and throw an error
->>>>>>> 173f2608
     // Expect updateUser() to fail
     // Should not execute, force test to fail
     chai.assert(true === false);
