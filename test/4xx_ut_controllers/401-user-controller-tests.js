--- conflicted
+++ resolved
@@ -27,8 +27,9 @@
 // Load MBEE modules
 const UserController = M.require('controllers.user-controller');
 const User = M.require('models.user');
+const AuthController = M.require('lib.auth');
 const db = M.require('lib.db');
-const testUtils = require('../../test/test-utils');
+const testUtils = require(`${M.root}/test/test-utils`);
 
 /* --------------------( Test Data )-------------------- */
 // Variables used across test functions
@@ -69,7 +70,6 @@
    */
   after((done) => {
     // Find the admin user
-<<<<<<< HEAD
     User.findOne({
       username: M.config.test.adminUsername
     }, (error, user) => {
@@ -85,22 +85,13 @@
         db.disconnect();
         done();
       });
-=======
-    User.findOne({ username: M.config.test.username })
-    // Delete admin user
-    .then((user) => user.remove())
-    .then(() => {
+    })
+    .catch((error) => {
+      // Expect no error
+      chai.expect(error.message).to.equal(null);
+
       // Disconnect from the database
       db.disconnect();
-      done();
->>>>>>> b96e77ef
-    })
-    .catch((error) => {
-      // Disconnect from the database
-      db.disconnect();
-
-      // Expect no error
-      chai.expect(error.message).to.equal(null);
       done();
     });
   });
@@ -388,7 +379,7 @@
  */
 function rejectDeleteSelf(done) {
   // Create user data
-  const username = M.config.test.adminUsername;
+  const username = M.config.test.username;
 
   // Remove user via controller
   UserController.removeUser(adminUser, username)
