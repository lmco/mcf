--- conflicted
+++ resolved
@@ -550,13 +550,6 @@
     testData.users[4].username
   ] } };
 
-<<<<<<< HEAD
-  // Delete the users
-  UserController.removeUsers(adminUser, deleteQuery, true)
-  .then((deletedUsers) => {
-    // Verify returned data
-    chai.expect(deletedUsers.length).to.equal(2);
-=======
   // Define users array
   let users = [];
 
@@ -575,7 +568,6 @@
     // Verify deleted users are not in default org
     chai.expect(defaultorg.permissions.read).to.not.have.members([users[0]._id, users[1]._id]);
     chai.expect(defaultorg.permissions.write).to.not.have.members([users[0]._id, users[1]._id]);
->>>>>>> 57a5a87d
     done();
   })
   .catch((error) => {
