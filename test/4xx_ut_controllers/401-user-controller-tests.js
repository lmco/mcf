/**
 * Classification: UNCLASSIFIED
 *
 * @module  test/401-user-controller-tests
 *
 * @copyright Copyright (C) 2018, Lockheed Martin Corporation
 *
 * @license LMPI
 * <br/>
 * LMPI WARNING: This file is Lockheed Martin Proprietary Information.
 * It is not approved for public release or redistribution.<br/>
 *
 * EXPORT CONTROL WARNING: This software may be subject to applicable export
 * control laws. Contact legal and export compliance prior to distribution.
 *
 * @author Leah De Laurell <leah.p.delaurell@lmco.com>
 *
 * @description Tests the user controller functionality: create,
 * delete, update, and find users.
 */

// Load node modules
const chai = require('chai');


// Load MBEE modules
const UserController = M.require('controllers.user-controller');
const User = M.require('models.user');
const AuthController = M.require('lib.auth');
const db = M.require('lib.db');
const mockExpress = M.require('lib.mock-express');

/* --------------------( Test Data )-------------------- */
// Variables used across test functions
let adminUser = null;
let nonAdminUser = null;

/* --------------------( Main )-------------------- */
/**
 * The "describe" function is provided by Mocha and provides a way of wrapping
 * or grouping several "it" tests into a single group. In this case, the name of
 * that group (the first parameter passed into describe) is derived from the
 * name of the current file.
 */
describe(M.getModuleName(module.filename), () => {
  /**
   * Before: run before all tests. Create admin user.
   * Set admin user globally.
   */
  before((done) => {
    // Connect to the database
    db.connect();

    const params = {};
    const body = {
      username: M.config.test.username,
      password: M.config.test.password
    };

    const reqObj = mockExpress.getReq(params, body);
    const resObj = mockExpress.getRes();

    // Authenticate user
    AuthController.authenticate(reqObj, resObj, (error) => {
      const ldapuser = reqObj.user;
      // Expect no error
      chai.expect(error).to.equal(null);
      chai.expect(ldapuser.username).to.equal(M.config.test.username);

      // Find the user and update admin status
      User.findOneAndUpdate({ username: ldapuser.username }, { admin: true }, { new: true },
        (updateErr, updatedUser) => {
          // Setting it equal to global variable
          adminUser = updatedUser;
          // Expect no error
          chai.expect(updateErr).to.equal(null);
          chai.expect(updatedUser).to.not.equal(null);
          done();
        });
    });
  });

  /**
   * After: run after all tests. Delete admin user,
   * non-admin user.
   */
  after((done) => {
    // Find the admin user
    User.findOne({
      username: M.config.test.username
    }, (error, user) => {
      // Expect no error
      chai.expect(error).to.equal(null);

      // Delete admin user
      user.remove((error2) => {
        // Expect no error
        chai.expect(error2).to.equal(null);

        // Disconnect from the database
        db.disconnect();
        done();
      });
    })
    .catch((error) => {
      // Expect no error
      chai.expect(error.message).to.equal(null);

      // Disconnect from the database
      db.disconnect();
      done();
    });
  });

  /* Execute the tests */
  it('should create a user', createNewUser);
  it('should reject creating a user with non-admin user', rejectUserCreateByNonAdmin);
  it('should reject creating a user with no username', rejectInvalidCreate);
  it('should reject creating an already existing user', rejectDuplicateUser);
  it('should update the users first name', updateFirstName);
  it('should reject updating the last name with an invalid name', rejectInvalidLastNameUpdate);
  it('should reject updating the users username', rejectUsernameUpdate);
  it('should reject update from a non-admin user', rejectUserUpdateByNonAdmin);
  it('should find a user', findExistingUser);
  it('should reject finding a user that does not exist', rejectFindNonExistentUser);
  it('should reject deleting a user with a non-admin user', rejectDeleteByNonAdmin);
  it('should reject deleting themselves', rejectDeleteSelf);
  it('should delete a user', deleteUser);
});

/* --------------------( Tests )-------------------- */
/**
 * @description Creates a user using the user controller.
 */
function createNewUser(done) {
  // Create user data
  const userData = {
    username: 'blackpanther',
    password: 'forwakanda',
    fname: 'Tchalla',
    lname: 'Panther',
    custom: {
      location: 'Wakanda'
    }
  };

  // Create user via controller
  UserController.createUser(adminUser, userData)
  .then((newUser) => {
    // Setting as global-file user
    nonAdminUser = newUser;

    // Verify user created properly
    chai.expect(newUser.username).to.equal('blackpanther');
    chai.expect(newUser.fname).to.equal('Tchalla');
    chai.expect(newUser.lname).to.equal('Panther');
    chai.expect(newUser.custom.location).to.equal('Wakanda');
    done();
  })
  .catch((error) => {
    // Expect no error
    chai.expect(error.message).to.equal(null);
    done();
  });
}

/**
 * @description Verifies non-admin user CANNOT create new user.
 * Expected error thrown: 'Unauthorized'
 */
function rejectUserCreateByNonAdmin(done) {
  // Create user data
  const userData = {
    username: 'njobu',
    password: 'fatheroferik',
    fname: 'NJobi',
    lname: 'Panther Dad'
  };

  // Create user via controller
  UserController.createUser(nonAdminUser, userData)
  .then(() => {
    // Expected createUser() to fail
    // Should not execute, force test to fail
    chai.assert(true === false);
    done();
  })
  .catch((error) => {
    // Expected error thrown: 'Unauthorized'
    chai.expect(error.message).to.equal('Unauthorized');
    done();
  });
}

/**
 * @description Verifies createUser fails given invalid data.
 * Expected error thrown: 'Bad Request'
 */
function rejectInvalidCreate(done) {
  // Create user data
  const userData = {
    username: '',
    password: 'iamnotblackpanther',
    fname: 'Not',
    lname: 'Black Panther'
  };

  // Create user via controller
  UserController.createUser(adminUser, userData)
  .then(() => {
    // Expected createUser() to fail
    // Should not execute, force test to fail
    chai.assert(true === false);
    done();
  })
  .catch((error) => {
    // Expected error thrown: 'Bad Request'
    chai.expect(error.message).to.equal('Bad Request');
    done();
  });
}

/**
 * @description Verifies createsUser() CANNOT recreate existing username.
 * Expected error thrown: 'Bad Request'
 */
function rejectDuplicateUser(done) {
  // Create user data
  const userData = {
    username: 'blackpanther',
    password: 'nottherealone',
    fname: 'Tchalla',
    lname: 'Panther'
  };

  // Create user via controller
  UserController.createUser(adminUser, userData)
  .then(() => {
    // Expected createUser() to fail
    // Should not execute, force test to fail
    chai.assert(true === false);
    done();
  })
  .catch((error) => {
<<<<<<< HEAD
    // Expected error thrown: 'User already exists.'
    chai.expect(error.description).to.equal('A user with a matching username already exists.');
=======
    // Expected error thrown: 'Bad Request'
    chai.expect(error.message).to.equal('Bad Request');
>>>>>>> 7196890e
    done();
  });
}

/**
 * @description Verifies user first name is updated.
 */
function updateFirstName(done) {
  // Create user data
  const username = 'blackpanther';
  const userData = { fname: 'Black' };

  // Updates user via controller
  UserController.updateUser(adminUser, username, userData)
  .then((updatedUser) => {
    // Verifies user controller updates first name
    chai.expect(updatedUser.username).to.equal('blackpanther');
    chai.expect(updatedUser.fname).to.equal('Black');
    chai.expect(updatedUser.lname).to.equal('Panther');
    done();
  })
  .catch((error) => {
    // Expect no error
    chai.expect(error.message).to.equal(null);
    done();
  });
}

/**
 * @description Verify that update fails when given invalid input.
 * Expected error thrown: 'Bad Request'
 */
function rejectInvalidLastNameUpdate(done) {
  // Create user data
  const username = 'blackpanther';
  const userData = { lname: 'KLAW@#$' }; // TODO: MBX-376 Add this style to style guide

  // Update user via controller
  UserController.updateUser(adminUser, username, userData)
  .then(() => {
    // Expect updateUser() to fail
    // Should not execute, force test to fail
    chai.assert(true === false);
    done();
  })
  .catch((error) => {
    // Expected error thrown: 'Bad Request'
    chai.expect(error.message).to.equal('Bad Request');
    done();
  });
}

/**
 * @description Verifies that a username cannot be changed.
<<<<<<< HEAD
 * Expects error thrown: 'Forbidden'
=======
 * Expected error thrown: 'Unauthorized'
>>>>>>> 7196890e
 */
function rejectUsernameUpdate(done) {
  // Create user data
  const username = 'blackpanther';
  const userData = { username: 'goldpanther' };

  // Update user via controller
  UserController.updateUser(adminUser, username, userData)
  .then(() => {
    // TODO: MBX-324 This isn't returning the updated user, fix in controller
<<<<<<< HEAD
    // TODO: (JU) This isnt supposed to return the updated user?
    //       It is suppose to reject it and throw an error
    chai.expect(updatedUser.username).to.equal('goldpanther');
    done();
  })
  .catch((error) => {
    // Expect error thrown: 'Forbidden'
    chai.expect(error.message).to.equal('Forbidden');
=======
    // Expect updateUser() to fail
    // Should not execute, force test to fail
    chai.assert(true === false);
    done();
  })
  .catch((error) => {
    // Expected error thrown: 'Unauthorized'
    chai.expect(error.message).to.equal('Unauthorized');
>>>>>>> 7196890e
    done();
  });
}

/**
 * @description Verifies that a non-admin CANNOT update a user.
 * Expected error thrown: 'Unauthorized'
 */
function rejectUserUpdateByNonAdmin(done) {
  // Create user data
  const username = 'blackpanther';
  const userData = { lname: 'Faker' };
<<<<<<< HEAD
  // Expect update to fail
  UserController.updateUser(nonAdminUser, username, userData)
  .then(() => {
    // TODO: Fix file to support new comment style on a reject test.
    // Update succeeded, force test to fail
    chai.assert(true === false);
    done();
  })
  .catch((error) => {
    // Expect error thrown: 'User does not have permissions.'
    chai.expect(error.description).to.equal('User does not have permissions.');
    done();
  });
}
=======
>>>>>>> 7196890e

  // Update user via controller
  UserController.updateUser(nonAdminUser, username, userData)
  .then(() => {
    // Expect updateUser() to fail
    // Should not execute, force test to fail
    chai.assert(true === false);
    done();
  })
  .catch((error) => {
    // Expected error thrown: 'Unauthorized'
    chai.expect(error.message).to.equal('Unauthorized');
    done();
  });
}

/**
 * @description Verifies findUser() retrieves a user.
 */
function findExistingUser(done) {
  // Create user data
  const username = 'blackpanther';

  // Find user via controller
  UserController.findUser(username)
  .then((searchUser) => {
    // Found a user, verify user data
    chai.expect(searchUser.username).to.equal('blackpanther');
    chai.expect(searchUser.fname).to.equal('Black');
    chai.expect(searchUser.lname).to.equal('Panther');
    done();
  })
  .catch((error) => {
    // Expect no error
    chai.expect(error.message).to.equal(null);
    done();
  });
}

/**
 * @description Verified findUser() fails when the user does not exist.
 * Expected error thrown: 'Not Found'
 */
function rejectFindNonExistentUser(done) {
  // Create user data
  const username = 'nopanther';

  // Find user via controller
  UserController.findUser(username)
  .then(() => {
    // Expect findUser() to fail
    // Should not execute, force test to fail
    chai.assert(true === false);
    done();
  })
  .catch((error) => {
    // Expected error thrown: 'Not Found'
    chai.expect(error.message).to.equal('Not Found');
    done();
  });
}

/**
 * @description Verifies that a non-admin user CANNOT delete other users.
 * Expected error thrown: 'Unauthorized'
 */
function rejectDeleteByNonAdmin(done) {
  // Create user data
  const username = 'blackpanther';

  // Delete user via controller
  UserController.removeUser(nonAdminUser, username)
  .then(() => {
    // Expect removeUser() to fail
    // Should not execute, force test to fail
    chai.assert(true === false);
    done();
  })
  .catch((error) => {
    // Expected error thrown: 'Unauthorized'
    chai.expect(error.message).to.equal('Unauthorized');
    done();
  });
}

/**
 * @description Verifies that a user cannot delete themselves.
 * Expected error thrown: 'Unauthorized'
 */
function rejectDeleteSelf(done) {
  // Create user data
  const username = M.config.test.username;

  // Remove user via controller
  UserController.removeUser(adminUser, username)
  .then(() => {
    // Expect removeUser() to fail
    // Should not execute, force test to fail
    chai.assert(true === false);
    done();
  })
  .catch((error) => {
    // Expected error thrown: 'Unauthorized'
    chai.expect(error.message).to.equal('Unauthorized');
    done();
  });
}

/**
 * @description Verifies a user can be deleted and cannot be found afterwards.
 * Expected error thrown: 'Not Found'
 */
function deleteUser(done) {
  // Create user data
  const username = 'blackpanther';

  // Delete user via controller
  UserController.removeUser(adminUser, username)
  // Remove user succeeded, attempt to find user
  .then(() => UserController.findUser('blackpanther'))
  .then(() => {
    // Expect findUser() to fail
    // Should not execute, force test to fail
    chai.assert(true === false);
    done();
  })
  .catch((error) => {
    // Expected error thrown: 'Not Found'
    chai.expect(error.message).to.equal('Not Found');
    done();
  });
}<|MERGE_RESOLUTION|>--- conflicted
+++ resolved
@@ -242,13 +242,8 @@
     done();
   })
   .catch((error) => {
-<<<<<<< HEAD
-    // Expected error thrown: 'User already exists.'
-    chai.expect(error.description).to.equal('A user with a matching username already exists.');
-=======
     // Expected error thrown: 'Bad Request'
     chai.expect(error.message).to.equal('Bad Request');
->>>>>>> 7196890e
     done();
   });
 }
@@ -303,11 +298,7 @@
 
 /**
  * @description Verifies that a username cannot be changed.
-<<<<<<< HEAD
  * Expects error thrown: 'Forbidden'
-=======
- * Expected error thrown: 'Unauthorized'
->>>>>>> 7196890e
  */
 function rejectUsernameUpdate(done) {
   // Create user data
@@ -318,25 +309,16 @@
   UserController.updateUser(adminUser, username, userData)
   .then(() => {
     // TODO: MBX-324 This isn't returning the updated user, fix in controller
-<<<<<<< HEAD
     // TODO: (JU) This isnt supposed to return the updated user?
     //       It is suppose to reject it and throw an error
-    chai.expect(updatedUser.username).to.equal('goldpanther');
+    // Expect updateUser() to fail
+    // Should not execute, force test to fail
+    chai.assert(true === false);
     done();
   })
   .catch((error) => {
     // Expect error thrown: 'Forbidden'
     chai.expect(error.message).to.equal('Forbidden');
-=======
-    // Expect updateUser() to fail
-    // Should not execute, force test to fail
-    chai.assert(true === false);
-    done();
-  })
-  .catch((error) => {
-    // Expected error thrown: 'Unauthorized'
-    chai.expect(error.message).to.equal('Unauthorized');
->>>>>>> 7196890e
     done();
   });
 }
@@ -349,23 +331,6 @@
   // Create user data
   const username = 'blackpanther';
   const userData = { lname: 'Faker' };
-<<<<<<< HEAD
-  // Expect update to fail
-  UserController.updateUser(nonAdminUser, username, userData)
-  .then(() => {
-    // TODO: Fix file to support new comment style on a reject test.
-    // Update succeeded, force test to fail
-    chai.assert(true === false);
-    done();
-  })
-  .catch((error) => {
-    // Expect error thrown: 'User does not have permissions.'
-    chai.expect(error.description).to.equal('User does not have permissions.');
-    done();
-  });
-}
-=======
->>>>>>> 7196890e
 
   // Update user via controller
   UserController.updateUser(nonAdminUser, username, userData)
