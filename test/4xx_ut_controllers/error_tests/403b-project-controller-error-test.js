/**
 * @classification UNCLASSIFIED
 *
 * @module test.403b-project-controller-error-tests
 *
 * @copyright Copyright (C) 2018, Lockheed Martin Corporation
 *
 * @license LMPI - Lockheed Martin Proprietary Information
 *
 * @owner Phillip Lee <phillip.lee@lmco.com>
 *
 * @author Phillip Lee <phillip.lee@lmco.com>
 *
 * @description This tests for expected errors within the project controller.
 */

// NPM modules
const chai = require('chai');
const chaiAsPromised = require('chai-as-promised');

// Use async chai
chai.use(chaiAsPromised);
// Initialize chai should function, used for expecting promise rejections
const should = chai.should(); // eslint-disable-line no-unused-vars

// MBEE modules
const ProjectController = M.require('controllers.project-controller');
const db = M.require('lib.db');

/* --------------------( Test Data )-------------------- */
// Variables used across test functions
const testUtils = M.require('lib.test-utils');
const testData = testUtils.importTestData('test_data.json');
let adminUser = null;
let org = null;

/* --------------------( Main )-------------------- */
/**
 * The "describe" function is provided by Mocha and provides a way of wrapping
 * or grouping several "it" tests into a single group. In this case, the name of
 * that group (the first parameter passed into describe) is derived from the
 * name of the current file.
 */
describe(M.getModuleName(module.filename), () => {
  /**
   * Before: Create admin user. Creates two test projects.
   */
  before((done) => {
    // Connect to the database
    db.connect()
    // Create test admin
    .then(() => testUtils.createTestAdmin())
    .then((user) => {
      // Set global admin user
      adminUser = user;
      // Create the test org
      return testUtils.createTestOrg(adminUser);
    })
    .then((retOrg) => {
      org = retOrg;

      // Create the projects
      return ProjectController.create(adminUser, org.id,
        [testData.projects[0], testData.projects[1]]);
    })
    .then((createdProj) => {
      // Expect array to contain 2 projects
      chai.expect(createdProj.length).to.equal(2);
      done();
    })
    .catch((error) => {
      M.log.error(error);
      // Expect no error
      chai.expect(error).to.equal(null);
      done();
    });
  });

  /**
   * After: Delete admin user. Deletes the two test projects.
   */
  after((done) => {
    ProjectController.remove(adminUser, org.id,
      [testData.projects[0].id, testData.projects[1].id])
    // Removing the organization created
    .then(() => testUtils.removeTestOrg(adminUser))
    // Removing admin user
    .then(() => testUtils.removeTestAdmin())
    .then(() => db.disconnect())
    .then(() => done())
    .catch((error) => {
      M.log.error(error);
      // Expect no error
      chai.expect(error).to.equal(null);
      done();
    });
  });

  /* Execute the tests */
  // -------------- Find --------------
  // ------------- Create -------------
  // ------------- Update -------------
  // ------------- Replace ------------
  it('should reject put proj with invalid id', putInvalidId);
  it('should reject put proj without id', putWithoutId);
  // ------------- Remove -------------
});

/* --------------------( Tests )-------------------- */
/**
 * @description Verifies invalid Id PUT call does not delete existing projects.
 */
async function putInvalidId() {
  // Create the test project objects
  const testProjObj0 = testData.projects[0];
  const testProjObj1 = testData.projects[1];
  const invalidProjObj = { id: 'INVALID_ID', name: 'proj name' };

  await ProjectController.createOrReplace(adminUser, org.id,
    [testProjObj0, testProjObj1, invalidProjObj])
  .should.eventually.be.rejectedWith(
<<<<<<< HEAD
    'Project validation failed: _id: Path `_id` is invalid (testorg00:INVALID_ID).'
=======
    `Project validation failed: _id: Invalid project ID [${invalidProjObj.id}].`
>>>>>>> 692187ce
  );

  let foundProjs;
  try {
    // Expected error, find valid projects
    foundProjs = await ProjectController.find(adminUser,
      org.id, [testProjObj0.id, testProjObj1.id]);
  }
  catch (error) {
    M.log.error(error);
    // There should be no error
    should.not.exist(error);
  }
  // Expect to find 2 projects
  foundProjs.length.should.equal(2);
}

/**
 * @description Verifies PUT call without Id does not delete existing projects.
 * Note: This test should fail prior to deletion of existing projects.
 */
async function putWithoutId() {
  // Create the test projects
  const testProjObj0 = testData.projects[0];
  const testProjObj1 = testData.projects[1];
  const invalidProjObj = { name: 'missing id' };

  await ProjectController.createOrReplace(adminUser, org.id,
    [testProjObj0, testProjObj1, invalidProjObj])
  .should.eventually.be.rejectedWith('Project #3 does not have an id.');

  let foundProjs;
  try {
    foundProjs = await ProjectController.find(adminUser,
      org.id, [testProjObj0.id, testProjObj1.id]);
  }
  catch (error) {
    M.log.error(error);
    // There should be no error
    should.not.exist(error);
  }
  // Expect to find 2 projects
  foundProjs.length.should.equal(2);
}<|MERGE_RESOLUTION|>--- conflicted
+++ resolved
@@ -119,11 +119,7 @@
   await ProjectController.createOrReplace(adminUser, org.id,
     [testProjObj0, testProjObj1, invalidProjObj])
   .should.eventually.be.rejectedWith(
-<<<<<<< HEAD
-    'Project validation failed: _id: Path `_id` is invalid (testorg00:INVALID_ID).'
-=======
     `Project validation failed: _id: Invalid project ID [${invalidProjObj.id}].`
->>>>>>> 692187ce
   );
 
   let foundProjs;
