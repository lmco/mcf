--- conflicted
+++ resolved
@@ -135,10 +135,6 @@
     const createdElem = createdElements[0];
 
     // Verify element created properly
-<<<<<<< HEAD
-    chai.expect(createdElem.id).to.equal(utils.createID(org._id, projID, branchID, elemData.id));
-=======
->>>>>>> 5ce55b3e
     chai.expect(createdElem._id).to.equal(utils.createID(org._id, projID, branchID, elemData.id));
     chai.expect(createdElem.name).to.equal(elemData.name);
     chai.expect(createdElem.custom || {}).to.deep.equal(elemData.custom);
@@ -275,10 +271,6 @@
     const replacedElem = replacedElements[0];
 
     // Verify element created/replaced properly
-<<<<<<< HEAD
-    chai.expect(replacedElem.id).to.equal(utils.createID(org._id, projID, branchID, elemData.id));
-=======
->>>>>>> 5ce55b3e
     chai.expect(replacedElem._id).to.equal(utils.createID(org._id, projID, branchID, elemData.id));
     chai.expect(replacedElem.name).to.equal(elemData.name);
     chai.expect(replacedElem.custom || {}).to.deep.equal(elemData.custom);
@@ -415,10 +407,6 @@
     const foundElement = foundElements[0];
 
     // Verify correct element found
-<<<<<<< HEAD
-    chai.expect(foundElement.id).to.equal(utils.createID(org._id, projID, branchID, elemData.id));
-=======
->>>>>>> 5ce55b3e
     chai.expect(foundElement._id).to.equal(utils.createID(org._id, projID, branchID, elemData.id));
     chai.expect(foundElement.name).to.equal(elemData.name);
     chai.expect(foundElement.custom || {}).to.deep.equal(elemData.custom);
@@ -628,10 +616,6 @@
     const foundElement = foundElements[0];
 
     // Verify correct element found
-<<<<<<< HEAD
-    chai.expect(foundElement.id).to.equal(utils.createID(org._id, projID, branchID, elemData.id));
-=======
->>>>>>> 5ce55b3e
     chai.expect(foundElement._id).to.equal(utils.createID(org._id, projID, branchID, elemData.id));
     chai.expect(foundElement.name).to.equal(elemData.name);
     chai.expect(foundElement.custom || {}).to.deep.equal(elemData.custom);
@@ -696,10 +680,6 @@
     const updatedElem = updatedElements[0];
 
     // Verify element updated properly
-<<<<<<< HEAD
-    chai.expect(updatedElem.id).to.equal(utils.createID(org._id, projID, branchID, elemData.id));
-=======
->>>>>>> 5ce55b3e
     chai.expect(updatedElem._id).to.equal(utils.createID(org._id, projID, branchID, elemData.id));
     chai.expect(updatedElem.name).to.equal(updateObj.name);
     chai.expect(updatedElem.custom || {}).to.deep.equal(elemData.custom);
