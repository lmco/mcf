/*****************************************************************************
 * Classification: UNCLASSIFIED                                              *
 *                                                                           *
 * Copyright (C) 2018, Lockheed Martin Corporation                           *
 *                                                                           *
 * LMPI WARNING: This file is Lockheed Martin Proprietary Information.       *
 * It is not approved for public release or redistribution.                  *
 *                                                                           *
 * EXPORT CONTROL WARNING: This software may be subject to applicable export *
 * control laws. Contact legal and export compliance prior to distribution.  *
 *****************************************************************************/
/**
 * @fileOverview UserModelTests
 *
 * @author Josh Kaplan <joshua.d.kaplan@lmco.com>
 *
 * @description This class defines basic tests of the User data model.
 */

const path = require('path');
const chai = require('chai');
const mongoose = require('mongoose');

const fname = module.filename;
const name = fname.split('/')[fname.split('/').length - 1];

const M = require(path.join(__dirname, '..', '..', 'mbee.js'));
const User = M.load('models/User');


/*------------------------------------
 *       Main
 *------------------------------------*/

describe(name, () => {
  // runs before all tests in this block
  before(() => {
    const db = M.load('lib/db');
    db.connect();
  });

  // runs after all tests in this block
  after(() => {
    mongoose.connection.close();
  });

  it('should create a user', createUser);
  it('should get a user from the database', getUser);
  it('should update a user', updateUser);
  it('should soft delete a user', softDeleteUser);
  it('should get a soft deleted user', getSoftDeletedUser);
  it('should delete a user', deleteUser);
  it('should create LDAP user', loginLDAPUser).timeout(5000);
});


/*------------------------------------
 *       Test Functions
 *------------------------------------*/


/**
 * Creates a user using the User model.
 */
function createUser(done) {
  const user = new User({
    username: 'ackbar',
    password: 'itsatrap',
    fname: 'Admiral',
    lname: 'Ackbar'
  });
  user.save((err) => {
    if (err) {
      console.log(err); // eslint-disable-line no-console
    }
    chai.expect(err).to.equal(null);
    done();
  });
}


/**
 * Gets a user by username and checks the properties. This should explicitly
 * query for a user who has not been soft deleted.
 */
function getUser(done) {
  User.findOne({
    username: 'ackbar',
    deletedOn: null
  }, (err, user) => {
    // Make sure there are no errors
    chai.expect(err).to.equal(null);

    // Check first and last name
    chai.expect(user.fname).to.equal('Admiral');
    chai.expect(user.lname).to.equal('Ackbar');

    // Check the full name
    chai.expect(user.getFullName()).to.equal('Admiral Ackbar');
    chai.expect(user.name).to.equal('Admiral Ackbar');

    done();
  });
}


/**
 * Updates a user's name.
 */
function updateUser(done) {
  User.findOneAndUpdate({
    username: 'ackbar'
  }, {
    fname: 'Mr.'
  }, (err, user) => {
    // Make sure there are no errors
    chai.expect(err).to.equal(null);

    // Re-query the user. The user defined above is not updated
    User.findOne({
      username: user.username
    }, (err2, user2) => {
      chai.expect(err2).to.equal(null);
      // Check basic user data
      chai.expect(user2.username).to.equal('ackbar');
      chai.expect(user2.fname).to.equal('Mr.');
      chai.expect(user2.lname).to.equal('Ackbar');
      chai.expect(user2.getFullName()).to.equal('Mr. Ackbar');
      chai.expect(user2.name).to.equal('Mr. Ackbar');
      done();
    });
  });
}


/**
 * Soft-deletes the user.
 */
function softDeleteUser(done) {
  User.findOneAndUpdate({
    username: 'ackbar'
  }, {
    deletedOn: Date.now()
  },
  (err, user) => {
    User.findOne({
      username: user.username
    }, (err2, user2) => {
      // Verify soft delete
      chai.expect(err2).to.equal(null);
      chai.expect(user2.deletedOn).to.not.equal(null);
      chai.expect(user2.deleted).to.equal(true);
      done();
    });
  });
}


/**
 * Gets a soft-deleted user.
 */
function getSoftDeletedUser(done) {
  User.findOne({
    username: 'ackbar'
  }, (err, user) => {
    // Make sure there are no errors
    chai.expect(err).to.equal(null);
    chai.expect(user.username).to.equal('ackbar');
    done();
  });
}

/**
 * Deletes the user.
 */
function deleteUser(done) {
  User.findOneAndRemove({
    username: 'ackbar'
  }, (err) => {
    chai.expect(err).to.equal(null);
    done();
  });
}

function loginLDAPUser(done) {
  const AuthController = M.load('lib/auth');
  const u = M.config.test.username;
  const p = M.config.test.password;
<<<<<<< HEAD
  AuthController.handleBasicAuth(null, null, u, p)
  .then(user => {
    chai.expect(user.username).to.equal('mbee');
=======
  AuthController.handleBasicAuth(null, null, u, p, (err, user) => {
    chai.expect(err).to.equal(null);
    chai.expect(user.username).to.equal(M.config.test.username);
>>>>>>> 3656cd1b

    User.findOneAndUpdate({ username: u }, { admin: true }, (updateErr, userUpdate) => {
      chai.expect(updateErr).to.equal(null);
      done();
    });
  })
  .catch(err => {
    chai.expect(err).to.equal(null);
    done();
  });
}<|MERGE_RESOLUTION|>--- conflicted
+++ resolved
@@ -186,16 +186,9 @@
   const AuthController = M.load('lib/auth');
   const u = M.config.test.username;
   const p = M.config.test.password;
-<<<<<<< HEAD
   AuthController.handleBasicAuth(null, null, u, p)
   .then(user => {
-    chai.expect(user.username).to.equal('mbee');
-=======
-  AuthController.handleBasicAuth(null, null, u, p, (err, user) => {
-    chai.expect(err).to.equal(null);
     chai.expect(user.username).to.equal(M.config.test.username);
->>>>>>> 3656cd1b
-
     User.findOneAndUpdate({ username: u }, { admin: true }, (updateErr, userUpdate) => {
       chai.expect(updateErr).to.equal(null);
       done();
