--- conflicted
+++ resolved
@@ -183,7 +183,6 @@
     chai.expect(err).to.equal(null);
     done();
   });
-<<<<<<< HEAD
 }
 
 function loginLDAPUser(done) {
@@ -202,6 +201,4 @@
     chai.expect(err).to.equal(null);
     done();
   });
-=======
->>>>>>> 972e98a5
 }