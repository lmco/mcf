--- conflicted
+++ resolved
@@ -76,22 +76,14 @@
  */
 function sanitizeHtmlObject(done) {
   const data = {
-<<<<<<< HEAD
-    name: 'Sample Name',
-=======
     name: 'First Last',
->>>>>>> 79618d39
     fname: '<script>',
     lname: '</script>',
     admin: true,
     email: null
   };
   const htmlSan = sani.html(data);
-<<<<<<< HEAD
-  chai.expect(htmlSan.name).to.equal('Sample Name');
-=======
   chai.expect(htmlSan.name).to.equal('First Last');
->>>>>>> 79618d39
   chai.expect(htmlSan.fname).to.equal('&lt;script&gt;');
   chai.expect(htmlSan.lname).to.equal('&lt;/script&gt;');
   chai.expect(htmlSan.admin).to.equal(true);
