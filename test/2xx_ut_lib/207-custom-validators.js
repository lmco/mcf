--- conflicted
+++ resolved
@@ -55,11 +55,6 @@
 async function verifyCustomValidator() {
   if (!M.config.validators) this.skip();
   const A = validators.element.id;
-<<<<<<< HEAD
-  const B = M.config.validators.id;
-  const C = `^${B}${utils.ID_DELIMITER}${B}${utils.ID_DELIMITER}${B}$`;
-  chai.expect(A).to.equal(C);
-=======
   Object.keys(M.config.validators).forEach((key) => {
     if (key.id) {
       const B = key.id;
@@ -67,6 +62,4 @@
       chai.expect(A).to.equal(C);
     }
   });
-  done();
->>>>>>> df1b6304
 }