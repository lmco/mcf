--- conflicted
+++ resolved
@@ -117,7 +117,6 @@
  * @description Attempts to create an element with an id that is too long.
  */
 async function idTooLong() {
-<<<<<<< HEAD
   if (customValidators.hasOwnProperty('element_id') || customValidators.hasOwnProperty('id')
     || customValidators.hasOwnProperty('element_id_length')
     || customValidators.hasOwnProperty('id_length')) {
@@ -125,28 +124,6 @@
       + ' validator.');
     this.skip();
   }
-  const elemData = Object.assign({}, testData.elements[0]);
-  elemData.project = 'org:proj';
-  elemData.branch = 'org:proj:branch';
-  elemData.parent = 'org:proj:branch:model';
-
-  // Change id to be too long.
-  elemData._id = '012345678901234567890123456789012345:01234567890123456789'
-    + '0123456789012345:012345678901234567890123456789012345:0123456789012345'
-    + '67890123456789012345678901234567890123456789012345678901234567890123456'
-    + '789012345678901234567890123456789012345678901234567890123456789012345678'
-    + '901234567890123456789012';
-
-
-  // Create element object
-  const elemObject = Element.createDocument(elemData);
-
-  // Expect save() to fail with specific error message
-  await elemObject.save().should.eventually.be.rejectedWith('Element validation failed: _id: '
-    + `Element ID length [${elemData._id.length - validators.branch.idLength - 1}]`
-    + ` must not be more than ${validators.element.idLength - validators.branch.idLength - 1}`
-    + ' characters.');
-=======
   try {
     const elemData = Object.assign({}, testData.elements[0]);
     elemData.project = 'org:proj';
@@ -175,7 +152,6 @@
     // There should be no error
     should.not.exist(error);
   }
->>>>>>> fcba9bd1
 }
 
 /**
@@ -206,19 +182,19 @@
  * @description Attempts to create an element with an invalid id.
  */
 async function invalidID() {
-  try {
-    if (customValidators.hasOwnProperty('element_id') || customValidators.hasOwnProperty('id')) {
-      M.log.verbose('Skipping valid element id test due to an existing custom'
-        + ' validator.');
-      this.skip();
-    }
+  if (customValidators.hasOwnProperty('element_id') || customValidators.hasOwnProperty('id')) {
+    M.log.verbose('Skipping valid element id test due to an existing custom'
+      + ' validator.');
+    this.skip();
+  }
+  try {
     const elemData = Object.assign({}, testData.elements[0]);
     elemData.project = 'org:proj';
     elemData.branch = 'org:proj:branch';
     elemData.parent = 'org:proj:branch:model';
 
     // Change id to be invalid
-    elemData._id = 'INVALID_ELEM_ID';
+    elemData._id = '!!';
 
     // Create element object
     const elemObject = Element.createDocument(elemData);
@@ -232,23 +208,6 @@
     // There should be no error
     should.not.exist(error);
   }
-<<<<<<< HEAD
-  const elemData = Object.assign({}, testData.elements[0]);
-  elemData.project = 'org:proj';
-  elemData.branch = 'org:proj:branch';
-  elemData.parent = 'org:proj:branch:model';
-
-  // Change id to be invalid
-  elemData._id = '!!';
-
-  // Create element object
-  const elemObject = Element.createDocument(elemData);
-
-  // Expect save() to fail with specific error message
-  await elemObject.save().should.eventually.be.rejectedWith('Element validation failed: '
-    + `_id: Invalid element ID [${elemData._id}].`);
-=======
->>>>>>> fcba9bd1
 }
 
 /**
@@ -284,24 +243,6 @@
       + ' validator.');
     this.skip();
   }
-<<<<<<< HEAD
-
-  const elemData = Object.assign({}, testData.elements[0]);
-  elemData._id = `org:proj:branch:${elemData.id}`;
-  elemData.branch = 'org:proj:branch';
-  elemData.parent = 'org:proj:branch:model';
-
-  // Set invalid project
-  elemData.project = '!!';
-
-  // Create element object
-  const elemObject = Element.createDocument(elemData);
-
-  // Expect save() to fail with specific error message
-  await elemObject.save().should.eventually.be.rejectedWith(
-    `Element validation failed: project: ${elemData.project} is not a valid project ID.`
-  );
-=======
   try {
     const elemData = Object.assign({}, testData.elements[0]);
     elemData._id = `org:proj:branch:${elemData.id}`;
@@ -309,7 +250,7 @@
     elemData.parent = 'org:proj:branch:model';
 
     // Set invalid project
-    elemData.project = 'invalid_project';
+    elemData.project = '!!';
 
     // Create element object
     const elemObject = Element.createDocument(elemData);
@@ -324,7 +265,6 @@
     // There should be no error
     should.not.exist(error);
   }
->>>>>>> fcba9bd1
 }
 
 /**
@@ -360,24 +300,6 @@
       + ' validator.');
     this.skip();
   }
-<<<<<<< HEAD
-
-  const elemData = Object.assign({}, testData.elements[0]);
-  elemData._id = `org:proj:branch:${elemData.id}`;
-  elemData.project = 'org:proj';
-  elemData.parent = 'org:proj:branch:model';
-
-  // Set invalid branch
-  elemData.branch = '!!';
-
-  // Create element object
-  const elemObject = Element.createDocument(elemData);
-
-  // Expect save() to fail with specific error message
-  await elemObject.save().should.eventually.be.rejectedWith(
-    `Element validation failed: branch: ${elemData.branch} is not a valid branch ID.`
-  );
-=======
   try {
     const elemData = Object.assign({}, testData.elements[0]);
     elemData._id = `org:proj:branch:${elemData.id}`;
@@ -385,7 +307,7 @@
     elemData.parent = 'org:proj:branch:model';
 
     // Set invalid branch
-    elemData.branch = 'invalid_branch';
+    elemData.branch = '!!';
 
     // Create element object
     const elemObject = Element.createDocument(elemData);
@@ -400,7 +322,6 @@
     // There should be no error
     should.not.exist(error);
   }
->>>>>>> fcba9bd1
 }
 
 /**
@@ -412,24 +333,6 @@
       + ' validator.');
     this.skip();
   }
-<<<<<<< HEAD
-
-  const elemData = Object.assign({}, testData.elements[0]);
-  elemData._id = `org:proj:branch:${elemData.id}`;
-  elemData.project = 'org:proj';
-  elemData.branch = 'org:proj:branch';
-
-  // Set invalid parent
-  elemData.parent = '!!';
-
-  // Create element object
-  const elemObject = Element.createDocument(elemData);
-
-  // Expect save() to fail with specific error message
-  await elemObject.save().should.eventually.be.rejectedWith(
-    `Element validation failed: parent: ${elemData.parent} is not a valid parent ID.`
-  );
-=======
   try {
     const elemData = Object.assign({}, testData.elements[0]);
     elemData._id = `org:proj:branch:${elemData.id}`;
@@ -437,7 +340,7 @@
     elemData.branch = 'org:proj:branch';
 
     // Set invalid parent
-    elemData.parent = 'invalid_parent';
+    elemData.parent = '!!';
 
     // Create element object
     const elemObject = Element.createDocument(elemData);
@@ -452,7 +355,6 @@
     // There should be no error
     should.not.exist(error);
   }
->>>>>>> fcba9bd1
 }
 
 /**
@@ -464,25 +366,6 @@
       + ' validator.');
     this.skip();
   }
-<<<<<<< HEAD
-
-  const elemData = Object.assign({}, testData.elements[0]);
-  elemData._id = `org:proj:branch:${elemData.id}`;
-  elemData.project = 'org:proj';
-  elemData.branch = 'org:proj:branch';
-  elemData.parent = 'org:proj:branch:model';
-
-  // Set invalid source
-  elemData.source = '!!';
-
-  // Create element object
-  const elemObject = Element.createDocument(elemData);
-
-  // Expect save() to fail with specific error message
-  await elemObject.save().should.eventually.be.rejectedWith(
-    `Element validation failed: source: ${elemData.source} is not a valid source ID.`
-  );
-=======
   try {
     const elemData = Object.assign({}, testData.elements[0]);
     elemData._id = `org:proj:branch:${elemData.id}`;
@@ -491,7 +374,7 @@
     elemData.parent = 'org:proj:branch:model';
 
     // Set invalid source
-    elemData.source = 'invalid_source';
+    elemData.source = '!!';
 
     // Create element object
     const elemObject = Element.createDocument(elemData);
@@ -506,7 +389,6 @@
     // There should be no error
     should.not.exist(error);
   }
->>>>>>> fcba9bd1
 }
 
 /**
@@ -548,25 +430,6 @@
       + ' validator.');
     this.skip();
   }
-<<<<<<< HEAD
-
-  const elemData = Object.assign({}, testData.elements[0]);
-  elemData._id = `org:proj:branch:${elemData.id}`;
-  elemData.project = 'org:proj';
-  elemData.branch = 'org:proj:branch';
-  elemData.parent = 'org:proj:branch:model';
-
-  // Set invalid target
-  elemData.target = '!!';
-
-  // Create element object
-  const elemObject = Element.createDocument(elemData);
-
-  // Expect save() to fail with specific error message
-  await elemObject.save().should.eventually.be.rejectedWith(
-    `Element validation failed: target: ${elemData.target} is not a valid target ID.`
-  );
-=======
   try {
     const elemData = Object.assign({}, testData.elements[0]);
     elemData._id = `org:proj:branch:${elemData.id}`;
@@ -575,7 +438,7 @@
     elemData.parent = 'org:proj:branch:model';
 
     // Set invalid target
-    elemData.target = 'invalid_target';
+    elemData.target = '!!';
 
     // Create element object
     const elemObject = Element.createDocument(elemData);
@@ -590,7 +453,6 @@
     // There should be no error
     should.not.exist(error);
   }
->>>>>>> fcba9bd1
 }
 
 /**
