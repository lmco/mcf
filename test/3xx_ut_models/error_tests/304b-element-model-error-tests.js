/**
 * Classification: UNCLASSIFIED
 *
 * @module test.304b-element-model-tests
 *
 * @copyright Copyright (C) 2018, Lockheed Martin Corporation
 *
 * @license LMPI - Lockheed Martin Proprietary Information
 *
 * @owner Leah De Laurell <leah.p.delaurell@lmco.com>
 *
 * @author Austin Bieber <austin.j.bieber@lmco.com>
 *
 * @description Tests for expected errors within the element model.
 */

// Node modules
const chai = require('chai');
const chaiAsPromised = require('chai-as-promised');

// Use async chai
chai.use(chaiAsPromised);
// Initialize chai should function, used for expecting promise rejections
const should = chai.should(); // eslint-disable-line no-unused-vars

// MBEE modules
const Element = M.require('models.element');
const db = M.require('lib.db');

/* --------------------( Test Data )-------------------- */
const testUtils = M.require('lib.test-utils');
const testData = testUtils.importTestData('test_data.json');
const customValidators = M.config.validators || {};

/* --------------------( Main )-------------------- */
/**
 * The "describe" function is provided by Mocha and provides a way of wrapping
 * or grouping several "it" tests into a single group. In this case, the name of
 * that group (the first parameter passed into describe) is derived from the
 * name of the current file.
 */
describe(M.getModuleName(module.filename), () => {
  /**
   * Before: runs before all tests. Open database connection and create test
   * element.
   */
  before((done) => {
    db.connect()
    .then(() => done())
    .catch((error) => {
      chai.expect(error.message).to.equal(null);
      done();
    });
  });

  /**
   * After: runs after all tests. Close database connection and delete test
   * element.
   */
  after((done) => {
    db.disconnect()
    .then(() => done())
    .catch((error) => {
      chai.expect(error.message).to.equal(null);
      done();
    });
  });

  /* Execute the tests */
  it('should reject when an element ID is too short', idTooShort);
  it('should reject when an element ID is too long', idTooLong);
  it('should reject if no id (_id) is provided', idNotProvided);
  it('should reject an invalid element ID', invalidID);
  it('should reject if no project is provided', projectNotProvided);
  it('should reject if a project is invalid', projectInvalid);
  it('should reject if no branch is provided', branchNotProvided);
  it('should reject if a branch is invalid', branchInvalid);
  it('should reject if a parent is invalid', parentInvalid);
  it('should reject if a source is invalid', sourceInvalid);
  it('should reject if a source is provided with no target', sourceWithNoTarget);
  it('should reject if a target is invalid', targetInvalid);
  it('should reject if a target is provided with no source', targetWithNoSource);
});

/* --------------------( Tests )-------------------- */
/**
 * @description Attempts to create an element with an id that is too short.
 */
async function idTooShort() {
  const elemData = Object.assign({}, testData.elements[0]);
  elemData.project = 'org:proj';
  elemData.branch = 'org:proj:branch';
  elemData.parent = 'org:proj:branch:model';

  // Change id to be too short.
  elemData._id = '01:01:01:0';

  // Create element object
  const elemObject = new Element(elemData);

  // Expect save() to fail with specific error message
  await elemObject.save().should.eventually.be.rejectedWith('Element validation failed: _id: '
    + 'Too few characters in ID');
}

/**
 * @description Attempts to create an element with an id that is too long.
 */
async function idTooLong() {
  const elemData = Object.assign({}, testData.elements[0]);
  elemData.project = 'org:proj';
  elemData.branch = 'org:proj:branch';
  elemData.parent = 'org:proj:branch:model';

  // Change id to be too long.
  elemData._id = '012345678901234567890123456789012345:01234567890123456789'
    + '0123456789012345:012345678901234567890123456789012345:0123456789012345'
    + '67890123456789012345678901234567890123456789012345678901234567890123456'
    + '789012345678901234567890123456789012345678901234567890123456789012345678'
    + '901234567890123456789012';


  // Create element object
  const elemObject = new Element(elemData);

  // Expect save() to fail with specific error message
  await elemObject.save().should.eventually.be.rejectedWith('Element validation failed: _id: '
    + 'Too many characters in ID');
}

/**
 * @description Attempts to create an element with no id.
 */
async function idNotProvided() {
  const elemData = Object.assign({}, testData.elements[0]);
  elemData.project = 'org:proj';
  elemData.branch = 'org:proj:branch';
  elemData.parent = 'org:proj:branch:model';

  // Create element object
  const elemObject = new Element(elemData);

  // Expect save() to fail with specific error message
  await elemObject.save().should.eventually.be.rejectedWith('Element validation failed: _id: '
    + 'Path `_id` is required.');
}

/**
 * @description Attempts to create an element with an invalid id.
 */
async function invalidID() {
  if (customValidators.hasOwnProperty('element_id') || customValidators.hasOwnProperty('id')) {
    M.log.verbose('Skipping valid element id test due to an existing custom'
      + ' validator.');
    this.skip();
  }
  const elemData = Object.assign({}, testData.elements[0]);
  elemData.project = 'org:proj';
  elemData.branch = 'org:proj:branch';
  elemData.parent = 'org:proj:branch:model';

  // Change id to be invalid
  elemData._id = 'INVALID_ID';

  // Create element object
  const elemObject = new Element(elemData);

  // Expect save() to fail with specific error message
  await elemObject.save().should.eventually.be.rejectedWith('Element validation failed: '
    + `_id: Path \`_id\` is invalid (${elemData._id})`);
}

/**
 * @description Attempts to create an element with no project.
 */
async function projectNotProvided() {
  const elemData = Object.assign({}, testData.elements[0]);
  elemData._id = `org:proj:branch:${elemData.id}`;
  elemData.branch = 'org:proj:branch';
  elemData.parent = 'org:proj:branch:model';

  // Create element object
  const elemObject = new Element(elemData);

  // Expect save() to fail with specific error message
  await elemObject.save().should.eventually.be.rejectedWith('Element validation failed: project: '
    + 'Path `project` is required.');
}

/**
 * @description Attempts to create an element with an invalid project.
 */
async function projectInvalid() {
  if (customValidators.hasOwnProperty('id')) {
    M.log.verbose('Skipping valid element project test due to an existing custom'
      + ' validator.');
    this.skip();
  }

  const elemData = Object.assign({}, testData.elements[0]);
  elemData._id = `org:proj:branch:${elemData.id}`;
  elemData.branch = 'org:proj:branch';
  elemData.parent = 'org:proj:branch:model';
<<<<<<< HEAD
=======

  // Set invalid project
  elemData.project = 'invalid_project';
>>>>>>> 64f1ba92

  // Create element object
  const elemObject = new Element(elemData);

  // Expect save() to fail with specific error message
  await elemObject.save().should.eventually.be.rejectedWith(
    `Element validation failed: project: ${elemData.project} is not a valid project ID.`
  );
}

/**
 * @description Attempts to create an element with an invalid project.
 */
async function projectInvalid() {
  if (customValidators.hasOwnProperty('id')) {
    M.log.verbose('Skipping valid element project test due to an existing custom'
      + ' validator.');
    this.skip();
  }

  const elemData = Object.assign({}, testData.elements[0]);
  elemData._id = `org:proj:branch:${elemData.id}`;
  elemData.branch = 'org:proj:branch';
  elemData.parent = 'org:proj:branch:model';

  // Set invalid project
  elemData.project = 'invalid_project';

  // Create element object
  const elemObject = new Element(elemData);

  // Expect save() to fail with specific error message
  await elemObject.save().should.eventually.be.rejectedWith(
    `Element validation failed: project: ${elemData.project} is not a valid project ID.`
  );
}

/**
 * @description Attempts to create an element with no project.
 */
async function branchNotProvided() {
  const elemData = Object.assign({}, testData.elements[0]);
  elemData._id = `org:proj:branch:${elemData.id}`;
  elemData.project = 'org:proj';
  elemData.parent = 'org:proj:branch:model';

  // Create element object
  const elemObject = new Element(elemData);

<<<<<<< HEAD
  // Save element
  elemObject.save()
  .then(() => {
    // Should not succeed, force to fail
    chai.assert.fail(true, false, 'Element created successfully.');
  })
  .catch((error) => {
    // If element created successfully, fail the test
    if (error.message === 'Element created successfully.') {
      done(error);
    }
    else {
      // Ensure error message is correct
      chai.expect(error.message).to.equal('Element validation failed: branch: '
        + 'Path `branch` is required.');
      done();
    }
  });
=======
  // Expect save() to fail with specific error message
  await elemObject.save().should.eventually.be.rejectedWith('Element validation failed: branch: '
    + 'Path `branch` is required.');
>>>>>>> 64f1ba92
}

/**
 * @description Attempts to create an element with an invalid branch.
 */
async function branchInvalid() {
  if (customValidators.hasOwnProperty('id')) {
    M.log.verbose('Skipping valid element branch test due to an existing custom'
      + ' validator.');
    this.skip();
  }

  const elemData = Object.assign({}, testData.elements[0]);
  elemData._id = `org:proj:branch:${elemData.id}`;
  elemData.project = 'org:proj';
  elemData.parent = 'org:proj:branch:model';

  // Set invalid branch
  elemData.branch = 'invalid_branch';

  // Create element object
  const elemObject = new Element(elemData);

  // Expect save() to fail with specific error message
  await elemObject.save().should.eventually.be.rejectedWith(
    `Element validation failed: branch: ${elemData.branch} is not a valid branch ID.`
  );
}

/**
 * @description Attempts to create an element with an invalid parent.
 */
async function parentInvalid() {
  if (customValidators.hasOwnProperty('id')) {
    M.log.verbose('Skipping valid element parent test due to an existing custom'
      + ' validator.');
    this.skip();
  }

  const elemData = Object.assign({}, testData.elements[0]);
  elemData._id = `org:proj:branch:${elemData.id}`;
  elemData.project = 'org:proj';
  elemData.branch = 'org:proj:branch';

  // Set invalid parent
  elemData.parent = 'invalid_parent';

  // Create element object
  const elemObject = new Element(elemData);

  // Expect save() to fail with specific error message
  await elemObject.save().should.eventually.be.rejectedWith(
    `Element validation failed: parent: ${elemData.parent} is not a valid parent ID.`
  );
}

/**
 * @description Attempts to create an element with an invalid source.
 */
async function sourceInvalid() {
  if (customValidators.hasOwnProperty('id')) {
    M.log.verbose('Skipping valid element source test due to an existing custom'
      + ' validator.');
    this.skip();
  }

  const elemData = Object.assign({}, testData.elements[0]);
  elemData._id = `org:proj:branch:${elemData.id}`;
  elemData.project = 'org:proj';
  elemData.branch = 'org:proj:branch';
  elemData.parent = 'org:proj:branch:model';

  // Set invalid source
  elemData.source = 'invalid_source';

  // Create element object
  const elemObject = new Element(elemData);

  // Expect save() to fail with specific error message
  await elemObject.save().should.eventually.be.rejectedWith(
    `Element validation failed: source: ${elemData.source} is not a valid source ID.`
  );
}

/**
 * @description Attempts to create an element with a valid source but no target.
 */
async function sourceWithNoTarget() {
  const elemData = Object.assign({}, testData.elements[0]);
  elemData._id = `org:proj:branch:${elemData.id}`;
  elemData.project = 'org:proj';
  elemData.branch = 'org:proj:branch';
  elemData.parent = 'org:proj:branch:model';
  elemData.source = 'org:proj:branch:model';

  // Set target to null
  elemData.target = null;

  // Create element object
  const elemObject = new Element(elemData);

  // Expect save() to fail with specific error message
  await elemObject.save().should.eventually.be.rejectedWith(
    'Element validation failed: source: Target is required if source is provided.'
  );
}

/**
 * @description Attempts to create an element with an invalid target.
 */
async function targetInvalid() {
  if (customValidators.hasOwnProperty('id')) {
    M.log.verbose('Skipping valid element target test due to an existing custom'
      + ' validator.');
    this.skip();
  }

  const elemData = Object.assign({}, testData.elements[0]);
  elemData._id = `org:proj:branch:${elemData.id}`;
  elemData.project = 'org:proj';
  elemData.branch = 'org:proj:branch';
  elemData.parent = 'org:proj:branch:model';

  // Set invalid target
  elemData.target = 'invalid_target';

  // Create element object
  const elemObject = new Element(elemData);

  // Expect save() to fail with specific error message
  await elemObject.save().should.eventually.be.rejectedWith(
    `Element validation failed: target: ${elemData.target} is not a valid target ID.`
  );
}

/**
 * @description Attempts to create an element with a valid target but no source.
 */
async function targetWithNoSource() {
  const elemData = Object.assign({}, testData.elements[0]);
  elemData._id = `org:proj:branch:${elemData.id}`;
  elemData.project = 'org:proj';
  elemData.branch = 'org:proj:branch';
  elemData.parent = 'org:proj:branch:model';
  elemData.target = 'org:proj:branch:model';

  // Set source to null
  elemData.source = null;

  // Create element object
  const elemObject = new Element(elemData);

  // Expect save() to fail with specific error message
  await elemObject.save().should.eventually.be.rejectedWith(
    'Element validation failed: target: Source is required if target is provided.'
  );
}<|MERGE_RESOLUTION|>--- conflicted
+++ resolved
@@ -201,12 +201,9 @@
   elemData._id = `org:proj:branch:${elemData.id}`;
   elemData.branch = 'org:proj:branch';
   elemData.parent = 'org:proj:branch:model';
-<<<<<<< HEAD
-=======
 
   // Set invalid project
   elemData.project = 'invalid_project';
->>>>>>> 64f1ba92
 
   // Create element object
   const elemObject = new Element(elemData);
@@ -218,33 +215,6 @@
 }
 
 /**
- * @description Attempts to create an element with an invalid project.
- */
-async function projectInvalid() {
-  if (customValidators.hasOwnProperty('id')) {
-    M.log.verbose('Skipping valid element project test due to an existing custom'
-      + ' validator.');
-    this.skip();
-  }
-
-  const elemData = Object.assign({}, testData.elements[0]);
-  elemData._id = `org:proj:branch:${elemData.id}`;
-  elemData.branch = 'org:proj:branch';
-  elemData.parent = 'org:proj:branch:model';
-
-  // Set invalid project
-  elemData.project = 'invalid_project';
-
-  // Create element object
-  const elemObject = new Element(elemData);
-
-  // Expect save() to fail with specific error message
-  await elemObject.save().should.eventually.be.rejectedWith(
-    `Element validation failed: project: ${elemData.project} is not a valid project ID.`
-  );
-}
-
-/**
  * @description Attempts to create an element with no project.
  */
 async function branchNotProvided() {
@@ -256,30 +226,9 @@
   // Create element object
   const elemObject = new Element(elemData);
 
-<<<<<<< HEAD
-  // Save element
-  elemObject.save()
-  .then(() => {
-    // Should not succeed, force to fail
-    chai.assert.fail(true, false, 'Element created successfully.');
-  })
-  .catch((error) => {
-    // If element created successfully, fail the test
-    if (error.message === 'Element created successfully.') {
-      done(error);
-    }
-    else {
-      // Ensure error message is correct
-      chai.expect(error.message).to.equal('Element validation failed: branch: '
-        + 'Path `branch` is required.');
-      done();
-    }
-  });
-=======
   // Expect save() to fail with specific error message
   await elemObject.save().should.eventually.be.rejectedWith('Element validation failed: branch: '
     + 'Path `branch` is required.');
->>>>>>> 64f1ba92
 }
 
 /**
