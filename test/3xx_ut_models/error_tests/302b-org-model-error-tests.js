/**
 * @classification UNCLASSIFIED
 *
 * @module test.302b-org-model-error-tests
 *
 * @copyright Copyright (C) 2018, Lockheed Martin Corporation
 *
 * @license MIT
 *
 * @owner Connor Doyle
 *
 * @author Austin Bieber
 *
 * @description Tests for expected errors within the org model.
 */

// NPM modules
const chai = require('chai');
const chaiAsPromised = require('chai-as-promised');

// Use async chai
chai.use(chaiAsPromised);
// Initialize chai should function, used for expecting promise rejections
const should = chai.should(); // eslint-disable-line no-unused-vars

// MBEE modules
const Org = M.require('models.organization');
const db = M.require('lib.db');
const validators = M.require('lib.validators');

/* --------------------( Test Data )-------------------- */
const testUtils = M.require('lib.test-utils');
const testData = testUtils.importTestData('test_data.json');
const customValidators = M.config.validators || {};

/* --------------------( Main )-------------------- */
/**
 * The "describe" function is provided by Mocha and provides a way of wrapping
 * or grouping several "it" tests into a single group. In this case, the name of
 * that group (the first parameter passed into describe) is derived from the
 * name of the current file.
 */
describe(M.getModuleName(module.filename), () => {
  /**
   * Before: runs before all tests. Open database connection.
   */
  before(async () => {
    try {
      db.connect();
    }
    catch (error) {
      chai.expect(error.message).to.equal(null);
    }
  });

  /**
   * After: runs after all tests. Close database connection.
   */
  after(async () => {
    try {
      db.disconnect();
    }
    catch (error) {
      chai.expect(error.message).to.equal(null);
    }
  });

  /* Execute the tests */
  it('should reject when an org ID is too short', idTooShort);
  it('should reject when an org ID is too long', idTooLong);
  it('should reject an invalid org ID', invalidID);
  it('should reject if no id (_id) is provided', idNotProvided);
  it('should reject if no name is provided', nameNotProvided);
  it('should reject if the permissions object in invalid', permissionsInvalid);
});

/* --------------------( Tests )-------------------- */
/**
 * @description Attempts to create an org with an id that is too short.
 */
async function idTooShort() {
  try {
    const orgData = Object.assign({}, testData.orgs[0]);

    // Change id to be too short.
    orgData._id = '0';

    // Create org object
    const orgObject = Org.createDocument(orgData);

    // Save org
    await orgObject.save().should.eventually.be.rejectedWith('Organization validation failed:'
      + ` _id: Org ID length [${orgData._id.length}] must not be less than 2 characters.`);
  }
  catch (error) {
    M.log.error(error);
    // There should be no error
    should.not.exist(error);
  }
}

/**
 * @description Attempts to create an org with an id that is too long.
 */
async function idTooLong() {
  try {
    const orgData = Object.assign({}, testData.orgs[0]);

    // Change id to be too long (64 characters max)
    orgData._id = '01234567890123456789012345678901234567890123456789012345678912345';

    // Create org object
    const orgObject = Org.createDocument(orgData);

    // Save org
    await orgObject.save().should.eventually.be.rejectedWith('Organization validation failed: '
      + `_id: Org ID length [${orgData._id.length}] must not be more than `
      + `${validators.org.idLength} characters.`);
  }
  catch (error) {
    M.log.error(error);
    // There should be no error
    should.not.exist(error);
  }
}

/**
 * @description Attempts to create an org with an invalid ID.
 */
async function invalidID() {
  if (customValidators.hasOwnProperty('org_id') || customValidators.hasOwnProperty('id')) {
    M.log.verbose('Skipping valid org id test due to an existing custom'
      + ' validator.');
    this.skip();
  }
  try {
    const orgData = Object.assign({}, testData.orgs[0]);

<<<<<<< HEAD
  // Change id to be invalid
  orgData._id = '!!';
=======
    // Change id to be invalid
    orgData._id = 'INVALID_ID';
>>>>>>> fcba9bd1

    // Create org object
    const orgObject = Org.createDocument(orgData);

    // Save org
    await orgObject.save().should.eventually.be.rejectedWith('Organization validation failed: '
      + `_id: Invalid org ID [${orgData._id}].`);
  }
  catch (error) {
    M.log.error(error);
    // There should be no error
    should.not.exist(error);
  }
}

/**
 * @description Attempts to create an org with no id.
 */
async function idNotProvided() {
  try {
    const orgData = Object.assign({}, testData.orgs[0]);

    // Create org object
    const orgObject = Org.createDocument(orgData);

    // Save org
    await orgObject.save().should.eventually.be.rejectedWith('Organization validation failed: '
      + '_id: Path `_id` is required.');
  }
  catch (error) {
    M.log.error(error);
    // There should be no error
    should.not.exist(error);
  }
}

/**
 * @description Attempts to create an org with no name.
 */
async function nameNotProvided() {
  try {
    const orgData = Object.assign({}, testData.orgs[0]);
    orgData._id = orgData.id;

    // Delete org name
    delete orgData.name;

    // Create org object
    const orgObject = Org.createDocument(orgData);

    // Save org
    await orgObject.save().should.eventually.be.rejectedWith('Organization validation failed: '
      + 'name: Path `name` is required.');
  }
  catch (error) {
    M.log.error(error);
    // There should be no error
    should.not.exist(error);
  }
}

/**
 * @description Attempts to create an org with an invalid permissions object.
 */
async function permissionsInvalid() {
  try {
    const orgData = Object.assign({}, testData.orgs[0]);
    orgData._id = orgData.id;

    // Set invalid permissions
    orgData.permissions = {
      invalid: 'permissions'
    };

    // Create org object
    const orgObject = Org.createDocument(orgData);

    // Expect save() to fail with specific error message
    await orgObject.save().should.eventually.be.rejectedWith(
      'Organization validation failed: permissions: The organization permissions '
      + 'object is not properly formatted.'
    );
  }
  catch (error) {
    M.log.error(error);
    // There should be no error
    should.not.exist(error);
  }
}<|MERGE_RESOLUTION|>--- conflicted
+++ resolved
@@ -136,13 +136,8 @@
   try {
     const orgData = Object.assign({}, testData.orgs[0]);
 
-<<<<<<< HEAD
-  // Change id to be invalid
-  orgData._id = '!!';
-=======
     // Change id to be invalid
-    orgData._id = 'INVALID_ID';
->>>>>>> fcba9bd1
+    orgData._id = '!!';
 
     // Create org object
     const orgObject = Org.createDocument(orgData);
