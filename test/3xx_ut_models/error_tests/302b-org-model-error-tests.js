--- conflicted
+++ resolved
@@ -158,28 +158,8 @@
   const orgObject = new Org(orgData);
 
   // Save org
-<<<<<<< HEAD
-  orgObject.save()
-  .then(() => {
-    // Should not succeed, force to fail
-    chai.assert.fail(true, false, 'Org created successfully.');
-  })
-  .catch((error) => {
-    // If org created successfully, fail the test
-    if (error.message === 'Org created successfully.') {
-      done(error);
-    }
-    else {
-      // Ensure error message is correct
-      chai.expect(error.message).to.equal('Organization validation failed: '
-        + 'name: Path `name` is required.');
-      done();
-    }
-  });
-=======
   await orgObject.save().should.eventually.be.rejectedWith('Organization validation failed: '
     + 'name: Path `name` is required.');
->>>>>>> 64f1ba92
 }
 
 /**
