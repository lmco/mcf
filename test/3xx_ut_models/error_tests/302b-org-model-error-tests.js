--- conflicted
+++ resolved
@@ -89,11 +89,7 @@
 
   // Save org
   await orgObject.save().should.eventually.be.rejectedWith('Organization validation failed:'
-<<<<<<< HEAD
-    + ' _id: Too few characters in ID');
-=======
     + ` _id: Org ID length [${orgData._id.length}] must not be less than 2 characters.`);
->>>>>>> 692187ce
 }
 
 /**
@@ -110,12 +106,8 @@
 
   // Save org
   await orgObject.save().should.eventually.be.rejectedWith('Organization validation failed: '
-<<<<<<< HEAD
-    + '_id: Too many characters in ID');
-=======
     + `_id: Org ID length [${orgData._id.length}] must not be more than `
     + `${validators.org.idLength} characters.`);
->>>>>>> 692187ce
 }
 
 /**
@@ -133,19 +125,11 @@
   orgData._id = 'INVALID_ID';
 
   // Create org object
-<<<<<<< HEAD
-  const orgObject = new Org(orgData);
-
-  // Save org
-  await orgObject.save().should.eventually.be.rejectedWith('Organization validation failed: '
-    + `_id: Path \`_id\` is invalid (${orgData._id})`);
-=======
   const orgObject = Org.createDocument(orgData);
 
   // Save org
   await orgObject.save().should.eventually.be.rejectedWith('Organization validation failed: '
     + `_id: Invalid org ID [${orgData._id}].`);
->>>>>>> 692187ce
 }
 
 /**
