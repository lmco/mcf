/**
 * @classification UNCLASSIFIED
 *
 * @module test.304b-branch-model-error-tests
 *
 * @copyright Copyright (C) 2018, Lockheed Martin Corporation
 *
 * @license MIT
 *
 * @owner Connor Doyle
 *
 * @author Austin Bieber
 *
 * @description Tests for expected errors within the branch model.
 */

// NPM modules
const chai = require('chai');
const chaiAsPromised = require('chai-as-promised');

// Use async chai
chai.use(chaiAsPromised);
// Initialize chai should function, used for expecting promise rejections
const should = chai.should(); // eslint-disable-line no-unused-vars

// MBEE modules
const Branch = M.require('models.branch');
const db = M.require('lib.db');
const utils = M.require('lib.utils');
const validators = M.require('lib.validators');

/* --------------------( Test Data )-------------------- */
const testUtils = M.require('lib.test-utils');
const testData = testUtils.importTestData('test_data.json');
const customValidators = M.config.validators || {};

/* --------------------( Main )-------------------- */
/**
 * The "describe" function is provided by Mocha and provides a way of wrapping
 * or grouping several "it" tests into a single group. In this case, the name of
 * that group (the first parameter passed into describe) is derived from the
 * name of the current file.
 */
describe(M.getModuleName(module.filename), () => {
  /**
   * Before: runs before all tests. Open database connection and create test
   * branch.
   */
  before(async () => {
    try {
      db.connect();
    }
    catch (error) {
      chai.expect(error.message).to.equal(null);
    }
  });

  /**
   * After: runs after all tests. Close database connection and delete test
   * branch.
   */
  after(async () => {
    try {
      db.disconnect();
    }
    catch (error) {
      chai.expect(error.message).to.equal(null);
    }
  });

  /* Execute the tests */
  it('should reject when a branch ID is too short', idTooShort);
  it('should reject when a branch ID is too long', idTooLong);
  it('should reject if no id (_id) is provided', idNotProvided);
  it('should reject an invalid branch ID', invalidID);
  it('should reject if no project is provided', projectNotProvided);
  it('should reject if the project is invalid', projectInvalid);
  it('should reject if the source is invalid', sourceInvalid);
});

/* --------------------( Tests )-------------------- */
/**
 * @description Attempts to create a branch with an id that is too short.
 */
async function idTooShort() {
  try {
    const branchData = Object.assign({}, testData.branches[0]);
    branchData.project = 'org:proj';
    branchData.branch = 'org:proj:branch';

    // Change id to be too short.
    branchData._id = '01:01:0';

    // Create branch object
    const branchObject = Branch.createDocument(branchData);

    // Expect save() to fail with specific error message
    await branchObject.save().should.eventually.be.rejectedWith('Branch validation failed: _id: '
      + `Branch ID length [${utils.parseID(branchData._id).pop().length}] must`
      + ' not be less than 2 characters.');
  }
  catch (error) {
    M.log.error(error);
    // There should be no error
    should.not.exist(error);
  }
}

/**
 * @description Attempts to create a branch with an id that is too long.
 */
async function idTooLong() {
<<<<<<< HEAD
  if (customValidators.hasOwnProperty('branch_id') || customValidators.hasOwnProperty('id')
    || customValidators.hasOwnProperty('branch_id_length')
    || customValidators.hasOwnProperty('id_length')) {
    M.log.verbose('Skipping valid branch id test due to an existing custom'
      + ' validator.');
    this.skip();
  }
  const branchData = Object.assign({}, testData.branches[0]);
  branchData.project = 'org:proj';

  // Change id to be too long.
  branchData._id = '012345678901234567890123456789012345:01234567890123456789'
    + '0123456789012345:0123456789012345678901234567890123456';

  // Create branch object
  const branchObject = Branch.createDocument(branchData);

  // Expect save() to fail with specific error message
  await branchObject.save().should.eventually.be.rejectedWith('Branch validation failed: _id: '
    + `Branch ID length [${branchData._id.length - validators.project.idLength - 1}]`
    + ` must not be more than ${validators.branch.idLength - validators.project.idLength - 1}`
    + ' characters.');
=======
  try {
    const branchData = Object.assign({}, testData.branches[0]);
    branchData.project = 'org:proj';

    // Change id to be too long.
    branchData._id = '012345678901234567890123456789012345:01234567890123456789'
      + '0123456789012345:0123456789012345678901234567890123456';

    // Create branch object
    const branchObject = Branch.createDocument(branchData);

    // Expect save() to fail with specific error message
    await branchObject.save().should.eventually.be.rejectedWith('Branch validation failed: _id: '
      + `Branch ID length [${branchData._id.length - validators.project.idLength - 1}]`
      + ` must not be more than ${validators.branch.idLength - validators.project.idLength - 1}`
      + ' characters.');
  }
  catch (error) {
    M.log.error(error);
    // There should be no error
    should.not.exist(error);
  }
>>>>>>> fcba9bd1
}

/**
 * @description Attempts to create a branch with no id.
 */
async function idNotProvided() {
  try {
    const branchData = Object.assign({}, testData.branches[0]);
    branchData.project = 'org:proj';

    // Create branch object
    const branchObject = Branch.createDocument(branchData);

    // Expect save() to fail with specific error message
    await branchObject.save().should.eventually.be.rejectedWith('Branch validation failed: _id: '
      + 'Path `_id` is required.');
  }
  catch (error) {
    M.log.error(error);
    // There should be no error
    should.not.exist(error);
  }
}

/**
 * @description Attempts to create a branch with an invalid id.
 */
async function invalidID() {
  if (customValidators.hasOwnProperty('branch_id') || customValidators.hasOwnProperty('id')) {
    M.log.verbose('Skipping valid branch id test due to an existing custom'
      + ' validator.');
    this.skip();
  }
  try {
    const branchData = Object.assign({}, testData.branches[0]);
    branchData.project = 'org:proj';

<<<<<<< HEAD
  // Change id to be invalid.
  branchData._id = '!!';
=======
    // Change id to be invalid.
    branchData._id = 'INVALID_ID';
>>>>>>> fcba9bd1

    // Create branch object
    const branchObject = Branch.createDocument(branchData);

    // Expect save() to fail with specific error message
    await branchObject.save().should.eventually.be.rejectedWith('Branch validation failed: '
      + `_id: Invalid branch ID [${branchData._id}].`);
  }
  catch (error) {
    M.log.error(error);
    // There should be no error
    should.not.exist(error);
  }
}

/**
 * @description Attempts to create a branch with no project.
 */
async function projectNotProvided() {
  try {
    const branchData = Object.assign({}, testData.branches[0]);
    branchData._id = `org:proj:${branchData.id}`;

    // Create branch object
    const branchObject = Branch.createDocument(branchData);

    // Expect save() to fail with specific error message
    await branchObject.save().should.eventually.be.rejectedWith('Branch validation failed: project: '
      + 'Path `project` is required.');
  }
  catch (error) {
    M.log.error(error);
    // There should be no error
    should.not.exist(error);
  }
}

/**
 * @description Attempts to create a branch with an invalid project.
 */
async function projectInvalid() {
  if (customValidators.hasOwnProperty('id') || customValidators.hasOwnProperty('project_id')) {
    M.log.verbose('Skipping valid branch project test due to an existing custom'
      + ' validator.');
    this.skip();
  }
  try {
    const branchData = Object.assign({}, testData.branches[0]);
    branchData._id = `org:proj:${branchData.id}`;

    // Set invalid project
    branchData.project = 'invalid_project';

<<<<<<< HEAD
  // Set invalid project
  branchData.project = '!!';
=======
    // Create branch object
    const branchObject = Branch.createDocument(branchData);
>>>>>>> fcba9bd1

    // Expect save() to fail with specific error message
    await branchObject.save().should.eventually.be.rejectedWith(
      `Branch validation failed: project: ${branchData.project} is not a valid project ID.`
    );
  }
  catch (error) {
    M.log.error(error);
    // There should be no error
    should.not.exist(error);
  }
}

/**
 * @description Attempts to create a branch with an invalid source.
 */
async function sourceInvalid() {
  if (customValidators.hasOwnProperty('id') || customValidators.hasOwnProperty('branch_id')) {
    M.log.verbose('Skipping valid branch source test due to an existing custom'
      + ' validator.');
    this.skip();
  }
  try {
    const branchData = Object.assign({}, testData.branches[0]);
    branchData._id = `org:proj:${branchData.id}`;
    branchData.project = 'org:proj';

<<<<<<< HEAD
  const branchData = Object.assign({}, testData.branches[0]);
  branchData._id = `org:proj:${branchData.id}`;
  branchData.project = 'org:proj';

  // Set invalid source
  branchData.source = '!!';
=======
    // Set invalid source
    branchData.source = 'invalid_source';
>>>>>>> fcba9bd1

    // Create branch object
    const branchObject = Branch.createDocument(branchData);

    // Expect save() to fail with specific error message
    await branchObject.save().should.eventually.be.rejectedWith(
      `Branch validation failed: source: ${branchData.source} is not a valid source ID.`
    );
  }
  catch (error) {
    M.log.error(error);
    // There should be no error
    should.not.exist(error);
  }
}<|MERGE_RESOLUTION|>--- conflicted
+++ resolved
@@ -110,7 +110,6 @@
  * @description Attempts to create a branch with an id that is too long.
  */
 async function idTooLong() {
-<<<<<<< HEAD
   if (customValidators.hasOwnProperty('branch_id') || customValidators.hasOwnProperty('id')
     || customValidators.hasOwnProperty('branch_id_length')
     || customValidators.hasOwnProperty('id_length')) {
@@ -118,22 +117,6 @@
       + ' validator.');
     this.skip();
   }
-  const branchData = Object.assign({}, testData.branches[0]);
-  branchData.project = 'org:proj';
-
-  // Change id to be too long.
-  branchData._id = '012345678901234567890123456789012345:01234567890123456789'
-    + '0123456789012345:0123456789012345678901234567890123456';
-
-  // Create branch object
-  const branchObject = Branch.createDocument(branchData);
-
-  // Expect save() to fail with specific error message
-  await branchObject.save().should.eventually.be.rejectedWith('Branch validation failed: _id: '
-    + `Branch ID length [${branchData._id.length - validators.project.idLength - 1}]`
-    + ` must not be more than ${validators.branch.idLength - validators.project.idLength - 1}`
-    + ' characters.');
-=======
   try {
     const branchData = Object.assign({}, testData.branches[0]);
     branchData.project = 'org:proj';
@@ -156,7 +139,6 @@
     // There should be no error
     should.not.exist(error);
   }
->>>>>>> fcba9bd1
 }
 
 /**
@@ -194,13 +176,8 @@
     const branchData = Object.assign({}, testData.branches[0]);
     branchData.project = 'org:proj';
 
-<<<<<<< HEAD
-  // Change id to be invalid.
-  branchData._id = '!!';
-=======
     // Change id to be invalid.
-    branchData._id = 'INVALID_ID';
->>>>>>> fcba9bd1
+    branchData._id = '!!';
 
     // Create branch object
     const branchObject = Branch.createDocument(branchData);
@@ -252,15 +229,10 @@
     branchData._id = `org:proj:${branchData.id}`;
 
     // Set invalid project
-    branchData.project = 'invalid_project';
-
-<<<<<<< HEAD
-  // Set invalid project
-  branchData.project = '!!';
-=======
-    // Create branch object
-    const branchObject = Branch.createDocument(branchData);
->>>>>>> fcba9bd1
+    branchData.project = '!!';
+
+    // Create branch object
+    const branchObject = Branch.createDocument(branchData);
 
     // Expect save() to fail with specific error message
     await branchObject.save().should.eventually.be.rejectedWith(
@@ -288,17 +260,8 @@
     branchData._id = `org:proj:${branchData.id}`;
     branchData.project = 'org:proj';
 
-<<<<<<< HEAD
-  const branchData = Object.assign({}, testData.branches[0]);
-  branchData._id = `org:proj:${branchData.id}`;
-  branchData.project = 'org:proj';
-
-  // Set invalid source
-  branchData.source = '!!';
-=======
     // Set invalid source
-    branchData.source = 'invalid_source';
->>>>>>> fcba9bd1
+    branchData.source = '!!';
 
     // Create branch object
     const branchObject = Branch.createDocument(branchData);
