/**
 * @classification UNCLASSIFIED
 *
 * @module test.301b-user-model-tests
 *
 * @copyright Copyright (C) 2018, Lockheed Martin Corporation
 *
 * @license LMPI - Lockheed Martin Proprietary Information
 *
 * @owner Leah De Laurell <leah.p.delaurell@lmco.com>
 *
 * @author Austin Bieber <austin.j.bieber@lmco.com>
 *
 * @description Tests for expected errors within the user model.
 */

// Node modules
const chai = require('chai');
const chaiAsPromised = require('chai-as-promised');

// Use async chai
chai.use(chaiAsPromised);
// Initialize chai should function, used for expecting promise rejections
const should = chai.should(); // eslint-disable-line no-unused-vars

// MBEE modules
const User = M.require('models.user');
const db = M.require('lib.db');
const validators = M.require('lib.validators');

/* --------------------( Test Data )-------------------- */
const testUtils = M.require('lib.test-utils');
const testData = testUtils.importTestData('test_data.json');
const customValidators = M.config.validators || {};

/* --------------------( Main )-------------------- */
/**
 * The "describe" function is provided by Mocha and provides a way of wrapping
 * or grouping several "it" tests into a single group. In this case, the name of
 * that group (the first parameter passed into describe) is derived from the
 * name of the current file.
 */
describe(M.getModuleName(module.filename), () => {
  /**
   * Before: runs before all tests. Open database connection.
   */
  before((done) => {
    db.connect()
    .then(() => done())
    .catch((error) => {
      chai.expect(error.message).to.equal(null);
      done();
    });
  });

  /**
   * After: runs after all tests. Close database connection.
   */
  after((done) => {
    db.disconnect()
    .then(() => done())
    .catch((error) => {
      chai.expect(error.message).to.equal(null);
      done();
    });
  });

  /* Execute the tests */
  it('should reject when a username is too short', usernameTooShort);
  it('should reject when a username is too long', usernameTooLong);
  it('should reject with an invalid username', usernameInvalid);
  it('should reject with an invalid first name', fnameInvalid);
  it('should reject with an invalid last name', lnameInvalid);
  it('should reject with an invalid preferred name', preferredNameInvalid);
  it('should reject if the admin field is not a boolean', adminNotBoolean);
  it('should reject if the provider field is not a string', providerNotString);
  it('should reject if no username (_id) is provided', usernameNotProvided);
  it('should reject with an invalid email', emailInvalid);
});

/* --------------------( Tests )-------------------- */
/**
 * @description Attempts to create a user with a username that is too short.
 */
async function usernameTooShort() {
  const userData = Object.assign({}, testData.users[0]);

  // Change username to be too short.
  userData._id = 'ab';

  // Create user object
  const userObject = User.createDocument(userData);

  // Save user
<<<<<<< HEAD
  await userObject.save().should.eventually.be.rejectedWith('User validation failed: _id: '
    + 'Too few characters in username');
=======
  await userObject.save().should.eventually.be.rejectedWith('User validation failed: '
    + `_id: Username length [${userData._id.length}] must not be less than 3 characters.`);
>>>>>>> 692187ce
}

/**
 * @description Attempts to create a user with a username that is too long.
 */
async function usernameTooLong() {
  const userData = Object.assign({}, testData.users[0]);

  // Change username to be too long.
  userData._id = 'usernamewiththirtysevencharacters1234';

  // Create user object
  const userObject = User.createDocument(userData);

  // Save user
<<<<<<< HEAD
  await userObject.save().should.eventually.be.rejectedWith('User validation failed: _id: '
    + 'Too many characters in username');
=======
  await userObject.save().should.eventually.be.rejectedWith('User validation failed: '
    + `_id: Username length [${userData._id.length}] must not be more than `
    + `${validators.user.usernameLength} characters.`);
>>>>>>> 692187ce
}

/**
 * @description Attempts to create a user with an invalid username.
 */
async function usernameInvalid() {
  if (customValidators.hasOwnProperty('user_username')) {
    M.log.verbose('Skipping valid username test due to an existing custom'
      + ' validator.');
    this.skip();
  }

  const userData = Object.assign({}, testData.users[0]);

  // Change username to be invalid
  userData._id = 'Inva3l!d_UserN&me';

  // Create user object
  const userObject = User.createDocument(userData);

  // Save user
<<<<<<< HEAD
  await userObject.save().should.eventually.be.rejectedWith('User validation failed: _id: Path '
    + `\`_id\` is invalid (${userData._id}).`);
}

/**
 * @description Attempts to create a user with a first name that is too long.
 */
async function fnameTooLong() {
  const userData = Object.assign({}, testData.users[0]);
  userData._id = userData.username;

  // Change fname to be too long.
  userData.fname = 'thisusersfnameisthirtysevencharacters';

  // Create user object
  const userObject = new User(userData);

  // Save user
  await userObject.save().should.eventually.be.rejectedWith('User validation failed: fname: '
    + 'Too many characters in first name');
=======
  await userObject.save().should.eventually.be.rejectedWith('User validation failed: _id: '
    + `Invalid username [${userData._id}].`);
>>>>>>> 692187ce
}

/**
 * @description Attempts to create a user with an invalid first name.
 */
async function fnameInvalid() {
  if (customValidators.hasOwnProperty('user_fname')) {
    M.log.verbose('Skipping valid first name test due to an existing custom'
      + ' validator.');
    this.skip();
  }

  const userData = Object.assign({}, testData.users[0]);
  userData._id = userData.username;

  // Change first name to be invalid
  userData.fname = 'Inva3l!d_FirstN&me';

  // Create user object
  const userObject = User.createDocument(userData);

  // Save user
<<<<<<< HEAD
  await userObject.save().should.eventually.be.rejectedWith('User validation failed: fname: Path '
    + `\`fname\` is invalid (${userData.fname}).`);
=======
  await userObject.save().should.eventually.be.rejectedWith('User validation failed: fname: '
    + `Invalid first name [${userData.fname}].`);
>>>>>>> 692187ce
}

/**
<<<<<<< HEAD
 * @description Attempts to create a user with a last name that is too long.
 */
async function lnameTooLong() {
  const userData = Object.assign({}, testData.users[0]);
  userData._id = userData.username;

  // Change lname to be too long.
  userData.lname = 'thisuserslnameisthirtysevencharacters';

  // Create user object
  const userObject = new User(userData);

  // Save user
  await userObject.save().should.eventually.be.rejectedWith('User validation failed: lname: '
    + 'Too many characters in last name');
}

/**
=======
>>>>>>> 692187ce
 * @description Attempts to create a user with an invalid last name.
 */
async function lnameInvalid() {
  if (customValidators.hasOwnProperty('user_lname')) {
    M.log.verbose('Skipping valid last name test due to an existing custom'
      + ' validator.');
    this.skip();
  }

  const userData = Object.assign({}, testData.users[0]);
  userData._id = userData.username;

  // Change last name to be invalid
  userData.lname = 'Inva3l!d_LastN&me';

  // Create user object
  const userObject = User.createDocument(userData);

  // Save user
<<<<<<< HEAD
  await userObject.save().should.eventually.be.rejectedWith('User validation failed: lname: Path '
    + `\`lname\` is invalid (${userData.lname}).`);
}


/**
 * @description Attempts to create a user with a preferred name that's too long.
 */
async function preferredNameTooLong() {
  const userData = Object.assign({}, testData.users[0]);
  userData._id = userData.username;

  // Change preferredName to be too long.
  userData.preferredName = 'apreferrednameisthirtysevencharacters';

  // Create user object
  const userObject = new User(userData);

  // Save user
  await userObject.save().should.eventually.be.rejectedWith('User validation failed: '
    + 'preferredName: Too many characters in preferred name');
}

/**
=======
  await userObject.save().should.eventually.be.rejectedWith('User validation failed: lname: '
    + `Invalid last name [${userData.lname}].`);
}


/**
>>>>>>> 692187ce
 * @description Attempts to create a user with an invalid preferred name.
 */
async function preferredNameInvalid() {
  if (customValidators.hasOwnProperty('user_fname')) {
    M.log.verbose('Skipping valid preferred name test due to an existing custom'
      + ' validator.');
    this.skip();
  }

  const userData = Object.assign({}, testData.users[0]);
  userData._id = userData.username;

  // Change preferred name to be invalid
  userData.preferredName = 'Inva3l!d_PreferredN&me';

  // Create user object
  const userObject = User.createDocument(userData);

  // Save user
  await userObject.save().should.eventually.be.rejectedWith('User validation failed: '
<<<<<<< HEAD
    + `preferredName: Path \`preferredName\` is invalid (${userData.preferredName}).`);
=======
    + `preferredName: Invalid preferred name [${userData.preferredName}].`);
>>>>>>> 692187ce
}

/**
 * @description Attempts to create a user with an admin that's not a boolean.
 */
async function adminNotBoolean() {
  const userData = Object.assign({}, testData.users[0]);
  userData._id = userData.username;

  // Change admin to not be a boolean.
  userData.admin = 123;

  // Create user object
  const userObject = User.createDocument(userData);

  // Save user
  userObject.save().should.eventually.be.rejectedWith('User validation failed: admin: '
    + 'Cast to Boolean failed for value "123" at path "admin"');
}

/**
 * @description Attempts to create a user with a provider that's not a string.
 */
async function providerNotString() {
  const userData = Object.assign({}, testData.users[0]);
  userData._id = userData.username;

  // Change provider to not be a string.
  userData.provider = {};

  // Create user object
  const userObject = User.createDocument(userData);

  // Save user
  userObject.save().should.eventually.be.rejectedWith('User validation failed: provider: '
    + 'Cast to String failed for value "{}" at path "provider"');
}

/**
 * @description Attempts to create a user with no username (_id).
 */
async function usernameNotProvided() {
  const userData = Object.assign({}, testData.users[0]);

  // Create user object
  const userObject = User.createDocument(userData);

  // Save user
  userObject.save().should.eventually.be.rejectedWith('User validation failed: _id: '
    + 'Username is required.');
}

/**
 * @description Attempts to create a user with an invalid email.
 */
async function emailInvalid() {
  if (customValidators.hasOwnProperty('user_email')) {
    M.log.verbose('Skipping valid email test due to an existing custom'
      + ' validator.');
    this.skip();
  }

  const userData = Object.assign({}, testData.users[0]);
  userData._id = userData.username;

  // Change email to be invalid
  userData.email = 'invalid_email';

  // Create user object
  const userObject = User.createDocument(userData);

  // Save user
<<<<<<< HEAD
  await userObject.save().should.eventually.be.rejectedWith('User validation failed: email: Path '
    + `\`email\` is invalid (${userData.email}).`);
=======
  await userObject.save().should.eventually.be.rejectedWith('User validation failed: email: '
    + `Invalid email [${userData.email}].`);
>>>>>>> 692187ce
}<|MERGE_RESOLUTION|>--- conflicted
+++ resolved
@@ -92,13 +92,8 @@
   const userObject = User.createDocument(userData);
 
   // Save user
-<<<<<<< HEAD
-  await userObject.save().should.eventually.be.rejectedWith('User validation failed: _id: '
-    + 'Too few characters in username');
-=======
   await userObject.save().should.eventually.be.rejectedWith('User validation failed: '
     + `_id: Username length [${userData._id.length}] must not be less than 3 characters.`);
->>>>>>> 692187ce
 }
 
 /**
@@ -114,14 +109,9 @@
   const userObject = User.createDocument(userData);
 
   // Save user
-<<<<<<< HEAD
-  await userObject.save().should.eventually.be.rejectedWith('User validation failed: _id: '
-    + 'Too many characters in username');
-=======
   await userObject.save().should.eventually.be.rejectedWith('User validation failed: '
     + `_id: Username length [${userData._id.length}] must not be more than `
     + `${validators.user.usernameLength} characters.`);
->>>>>>> 692187ce
 }
 
 /**
@@ -143,31 +133,8 @@
   const userObject = User.createDocument(userData);
 
   // Save user
-<<<<<<< HEAD
-  await userObject.save().should.eventually.be.rejectedWith('User validation failed: _id: Path '
-    + `\`_id\` is invalid (${userData._id}).`);
-}
-
-/**
- * @description Attempts to create a user with a first name that is too long.
- */
-async function fnameTooLong() {
-  const userData = Object.assign({}, testData.users[0]);
-  userData._id = userData.username;
-
-  // Change fname to be too long.
-  userData.fname = 'thisusersfnameisthirtysevencharacters';
-
-  // Create user object
-  const userObject = new User(userData);
-
-  // Save user
-  await userObject.save().should.eventually.be.rejectedWith('User validation failed: fname: '
-    + 'Too many characters in first name');
-=======
   await userObject.save().should.eventually.be.rejectedWith('User validation failed: _id: '
     + `Invalid username [${userData._id}].`);
->>>>>>> 692187ce
 }
 
 /**
@@ -190,37 +157,11 @@
   const userObject = User.createDocument(userData);
 
   // Save user
-<<<<<<< HEAD
-  await userObject.save().should.eventually.be.rejectedWith('User validation failed: fname: Path '
-    + `\`fname\` is invalid (${userData.fname}).`);
-=======
   await userObject.save().should.eventually.be.rejectedWith('User validation failed: fname: '
     + `Invalid first name [${userData.fname}].`);
->>>>>>> 692187ce
-}
-
-/**
-<<<<<<< HEAD
- * @description Attempts to create a user with a last name that is too long.
- */
-async function lnameTooLong() {
-  const userData = Object.assign({}, testData.users[0]);
-  userData._id = userData.username;
-
-  // Change lname to be too long.
-  userData.lname = 'thisuserslnameisthirtysevencharacters';
-
-  // Create user object
-  const userObject = new User(userData);
-
-  // Save user
-  await userObject.save().should.eventually.be.rejectedWith('User validation failed: lname: '
-    + 'Too many characters in last name');
-}
-
-/**
-=======
->>>>>>> 692187ce
+}
+
+/**
  * @description Attempts to create a user with an invalid last name.
  */
 async function lnameInvalid() {
@@ -240,39 +181,12 @@
   const userObject = User.createDocument(userData);
 
   // Save user
-<<<<<<< HEAD
-  await userObject.save().should.eventually.be.rejectedWith('User validation failed: lname: Path '
-    + `\`lname\` is invalid (${userData.lname}).`);
-}
-
-
-/**
- * @description Attempts to create a user with a preferred name that's too long.
- */
-async function preferredNameTooLong() {
-  const userData = Object.assign({}, testData.users[0]);
-  userData._id = userData.username;
-
-  // Change preferredName to be too long.
-  userData.preferredName = 'apreferrednameisthirtysevencharacters';
-
-  // Create user object
-  const userObject = new User(userData);
-
-  // Save user
-  await userObject.save().should.eventually.be.rejectedWith('User validation failed: '
-    + 'preferredName: Too many characters in preferred name');
-}
-
-/**
-=======
   await userObject.save().should.eventually.be.rejectedWith('User validation failed: lname: '
     + `Invalid last name [${userData.lname}].`);
 }
 
 
 /**
->>>>>>> 692187ce
  * @description Attempts to create a user with an invalid preferred name.
  */
 async function preferredNameInvalid() {
@@ -293,11 +207,7 @@
 
   // Save user
   await userObject.save().should.eventually.be.rejectedWith('User validation failed: '
-<<<<<<< HEAD
-    + `preferredName: Path \`preferredName\` is invalid (${userData.preferredName}).`);
-=======
     + `preferredName: Invalid preferred name [${userData.preferredName}].`);
->>>>>>> 692187ce
 }
 
 /**
@@ -370,11 +280,6 @@
   const userObject = User.createDocument(userData);
 
   // Save user
-<<<<<<< HEAD
-  await userObject.save().should.eventually.be.rejectedWith('User validation failed: email: Path '
-    + `\`email\` is invalid (${userData.email}).`);
-=======
   await userObject.save().should.eventually.be.rejectedWith('User validation failed: email: '
     + `Invalid email [${userData.email}].`);
->>>>>>> 692187ce
 }