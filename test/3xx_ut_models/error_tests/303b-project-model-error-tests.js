/**
 * @classification UNCLASSIFIED
 *
 * @module test.303b-project-model-tests
 *
 * @copyright Copyright (C) 2018, Lockheed Martin Corporation
 *
 * @license LMPI - Lockheed Martin Proprietary Information
 *
 * @owner Leah De Laurell <leah.p.delaurell@lmco.com>
 *
 * @author Austin Bieber <austin.j.bieber@lmco.com>
 *
 * @description Tests for expected errors within the project model.
 */

// Node modules
const chai = require('chai');
const chaiAsPromised = require('chai-as-promised');

// Use async chai
chai.use(chaiAsPromised);
// Initialize chai should function, used for expecting promise rejections
const should = chai.should(); // eslint-disable-line no-unused-vars

// MBEE modules
const Project = M.require('models.project');
const db = M.require('lib.db');
const utils = M.require('lib.utils');
const validators = M.require('lib.validators');

/* --------------------( Test Data )-------------------- */
const testUtils = M.require('lib.test-utils');
const testData = testUtils.importTestData('test_data.json');
const customValidators = M.config.validators || {};

/* --------------------( Main )-------------------- */
/**
 * The "describe" function is provided by Mocha and provides a way of wrapping
 * or grouping several "it" tests into a single group. In this case, the name of
 * that group (the first parameter passed into describe) is derived from the
 * name of the current file.
 */
describe(M.getModuleName(module.filename), () => {
  /**
   * Before: runs before all tests. Open database connection.
   */
  before((done) => {
    db.connect()
    .then(() => done())
    .catch((error) => {
      chai.expect(error.message).to.equal(null);
      done();
    });
  });

  /**
   * After: runs after all tests. Close database connection.
   */
  after((done) => {
    db.disconnect()
    .then(() => done())
    .catch((error) => {
      chai.expect(error.message).to.equal(null);
      done();
    });
  });

  /* Execute the tests */
  it('should reject when a project ID is too short', idTooShort);
  it('should reject when a project ID is too long', idTooLong);
  it('should reject if no id (_id) is provided', idNotProvided);
  it('should reject an invalid project ID', invalidID);
  it('should reject if no org is provided', orgNotProvided);
  it('should reject if the org is invalid', orgInvalid);
  it('should reject if no name is provided', nameNotProvided);
  it('should reject if the permissions object in invalid', permissionsInvalid);
  it('should reject if the visibility is invalid', visibilityInvalid);
});

/* --------------------( Tests )-------------------- */
/**
 * @description Attempts to create a project with an id that is too short.
 */
async function idTooShort() {
  const projData = Object.assign({}, testData.projects[0]);
  projData.org = 'org';

  // Change id to be too short.
  projData._id = '01:0';

  // Create project object
<<<<<<< HEAD
  const projObject = new Project(projData);

  // Expect save() to fail with specific error message
  await projObject.save().should.eventually.be.rejectedWith('Project validation failed: _id: '
    + 'Too few characters in ID');
=======
  const projObject = Project.createDocument(projData);

  // Expect save() to fail with specific error message
  await projObject.save().should.eventually.be.rejectedWith('Project validation failed: _id: '
    + `Project ID length [${utils.parseID(projData._id).pop().length}] must not`
    + ' be less than 2 characters.');
>>>>>>> 692187ce
}

/**
 * @description Attempts to create a project with an id that is too long.
 */
async function idTooLong() {
  const projData = Object.assign({}, testData.projects[0]);
  projData.org = 'org';

  // Change id to be too long.
  projData._id = '012345678901234567890123456789012345:01234567890123456789'
    + '01234567890123456';

  // Create project object
<<<<<<< HEAD
  const projObject = new Project(projData);

  // Expect save() to fail with specific error message
  await projObject.save().should.eventually.be.rejectedWith('Project validation failed: _id: '
    + 'Too many characters in ID');
=======
  const projObject = Project.createDocument(projData);

  // Expect save() to fail with specific error message
  await projObject.save().should.eventually.be.rejectedWith('Project validation failed: _id: '
    + `Project ID length [${projData._id.length - validators.org.idLength - 1}]`
    + ` must not be more than ${validators.project.idLength - validators.org.idLength - 1}`
    + ' characters.');
>>>>>>> 692187ce
}

/**
 * @description Attempts to create a project with no id.
 */
async function idNotProvided() {
  const projData = Object.assign({}, testData.projects[0]);
  projData.org = 'org';

  // Create project object
<<<<<<< HEAD
  const projObject = new Project(projData);
=======
  const projObject = Project.createDocument(projData);
>>>>>>> 692187ce

  // Expect save() to fail with specific error message
  await projObject.save().should.eventually.be.rejectedWith('Project validation failed: _id: '
    + 'Path `_id` is required.');
}

/**
 * @description Attempts to create a project with an invalid id.
 */
async function invalidID() {
  if (customValidators.hasOwnProperty('project_id') || customValidators.hasOwnProperty('id')) {
    M.log.verbose('Skipping valid project id test due to an existing custom'
      + ' validator.');
    this.skip();
  }
  const projData = Object.assign({}, testData.projects[0]);
  projData.org = 'org';

  // Change id to be invalid
  projData._id = 'INVALID_ID';

  // Create project object
<<<<<<< HEAD
  const projObject = new Project(projData);

  // Expect save() to fail with specific error message
  await projObject.save().should.eventually.be.rejectedWith('Project validation failed: '
    + `_id: Path \`_id\` is invalid (${projData._id})`);
=======
  const projObject = Project.createDocument(projData);

  // Expect save() to fail with specific error message
  await projObject.save().should.eventually.be.rejectedWith('Project validation failed: '
    + `_id: Invalid project ID [${projData._id}].`);
>>>>>>> 692187ce
}

/**
 * @description Attempts to create a project with no org.
 */
async function orgNotProvided() {
  const projData = Object.assign({}, testData.projects[0]);
  projData._id = `org:${projData.id}`;

  // Create project object
<<<<<<< HEAD
  const projObject = new Project(projData);
=======
  const projObject = Project.createDocument(projData);
>>>>>>> 692187ce

  // Expect save() to fail with specific error message
  await projObject.save().should.eventually.be.rejectedWith('Project validation failed: org: '
    + 'Path `org` is required.');
}

/**
 * @description Attempts to create a project with an invalid org.
 */
async function orgInvalid() {
  if (customValidators.hasOwnProperty('id')) {
    M.log.verbose('Skipping valid project org test due to an existing custom'
      + ' validator.');
    this.skip();
  }

  const projData = Object.assign({}, testData.projects[0]);
  projData._id = `org:${projData.id}`;
  projData.org = 'INVALID';

  // Create project object
  const projObject = Project.createDocument(projData);

  // Expect save() to fail with specific error message
  await projObject.save().should.eventually.be.rejectedWith(
    `Project validation failed: org: ${projData.org} is not a valid org ID.`
  );
}

/**
 * @description Attempts to create a project with no name.
 */
async function nameNotProvided() {
  const projData = Object.assign({}, testData.projects[0]);
  projData._id = `org:${projData.id}`;
  projData.org = 'org';

  // Delete name key
  delete projData.name;

  // Create project object
<<<<<<< HEAD
  const projObject = new Project(projData);
=======
  const projObject = Project.createDocument(projData);
>>>>>>> 692187ce

  // Expect save() to fail with specific error message
  projObject.save().should.eventually.be.rejectedWith('Project validation failed: '
    + 'name: Path `name` is required.');
}

/**
 * @description Attempts to create a project with an invalid permissions object.
 */
async function permissionsInvalid() {
  const projData = Object.assign({}, testData.projects[0]);
  projData._id = `org:${projData.id}`;
  projData.org = 'org';

  // Set invalid permissions
  projData.permissions = {
    invalid: 'permissions'
  };

  // Create project object
  const projObject = Project.createDocument(projData);

  // Expect save() to fail with specific error message
  await projObject.save().should.eventually.be.rejectedWith(
    'Project validation failed: permissions: The project permissions object is '
    + 'not properly formatted.'
  );
}

/**
 * @description Attempts to create a project with an invalid visibility.
 */
async function visibilityInvalid() {
  const projData = Object.assign({}, testData.projects[0]);
  projData._id = `org:${projData.id}`;
  projData.org = 'org';

  // Set invalid visibility
  projData.visibility = 'public';

  // Create project object
  const projObject = Project.createDocument(projData);

  // Expect save() to fail with specific error message
  await projObject.save().should.eventually.be.rejectedWith(
    `Project validation failed: visibility: \`${projData.visibility}\` is not a`
    + ' valid enum value for path `visibility`.'
  );
}<|MERGE_RESOLUTION|>--- conflicted
+++ resolved
@@ -90,20 +90,12 @@
   projData._id = '01:0';
 
   // Create project object
-<<<<<<< HEAD
-  const projObject = new Project(projData);
-
-  // Expect save() to fail with specific error message
-  await projObject.save().should.eventually.be.rejectedWith('Project validation failed: _id: '
-    + 'Too few characters in ID');
-=======
   const projObject = Project.createDocument(projData);
 
   // Expect save() to fail with specific error message
   await projObject.save().should.eventually.be.rejectedWith('Project validation failed: _id: '
     + `Project ID length [${utils.parseID(projData._id).pop().length}] must not`
     + ' be less than 2 characters.');
->>>>>>> 692187ce
 }
 
 /**
@@ -118,13 +110,6 @@
     + '01234567890123456';
 
   // Create project object
-<<<<<<< HEAD
-  const projObject = new Project(projData);
-
-  // Expect save() to fail with specific error message
-  await projObject.save().should.eventually.be.rejectedWith('Project validation failed: _id: '
-    + 'Too many characters in ID');
-=======
   const projObject = Project.createDocument(projData);
 
   // Expect save() to fail with specific error message
@@ -132,7 +117,6 @@
     + `Project ID length [${projData._id.length - validators.org.idLength - 1}]`
     + ` must not be more than ${validators.project.idLength - validators.org.idLength - 1}`
     + ' characters.');
->>>>>>> 692187ce
 }
 
 /**
@@ -143,11 +127,7 @@
   projData.org = 'org';
 
   // Create project object
-<<<<<<< HEAD
-  const projObject = new Project(projData);
-=======
-  const projObject = Project.createDocument(projData);
->>>>>>> 692187ce
+  const projObject = Project.createDocument(projData);
 
   // Expect save() to fail with specific error message
   await projObject.save().should.eventually.be.rejectedWith('Project validation failed: _id: '
@@ -170,19 +150,11 @@
   projData._id = 'INVALID_ID';
 
   // Create project object
-<<<<<<< HEAD
-  const projObject = new Project(projData);
-
-  // Expect save() to fail with specific error message
-  await projObject.save().should.eventually.be.rejectedWith('Project validation failed: '
-    + `_id: Path \`_id\` is invalid (${projData._id})`);
-=======
   const projObject = Project.createDocument(projData);
 
   // Expect save() to fail with specific error message
   await projObject.save().should.eventually.be.rejectedWith('Project validation failed: '
     + `_id: Invalid project ID [${projData._id}].`);
->>>>>>> 692187ce
 }
 
 /**
@@ -193,11 +165,7 @@
   projData._id = `org:${projData.id}`;
 
   // Create project object
-<<<<<<< HEAD
-  const projObject = new Project(projData);
-=======
-  const projObject = Project.createDocument(projData);
->>>>>>> 692187ce
+  const projObject = Project.createDocument(projData);
 
   // Expect save() to fail with specific error message
   await projObject.save().should.eventually.be.rejectedWith('Project validation failed: org: '
@@ -239,11 +207,7 @@
   delete projData.name;
 
   // Create project object
-<<<<<<< HEAD
-  const projObject = new Project(projData);
-=======
-  const projObject = Project.createDocument(projData);
->>>>>>> 692187ce
+  const projObject = Project.createDocument(projData);
 
   // Expect save() to fail with specific error message
   projObject.save().should.eventually.be.rejectedWith('Project validation failed: '
