/**
 * @classification UNCLASSIFIED
 *
 * @module test.303b-project-model-error-tests
 *
 * @copyright Copyright (C) 2018, Lockheed Martin Corporation
 *
 * @license MIT
 *
 * @owner Connor Doyle
 *
 * @author Austin Bieber
 *
 * @description Tests for expected errors within the project model.
 */

// NPM modules
const chai = require('chai');
const chaiAsPromised = require('chai-as-promised');

// Use async chai
chai.use(chaiAsPromised);
// Initialize chai should function, used for expecting promise rejections
const should = chai.should(); // eslint-disable-line no-unused-vars

// MBEE modules
const Project = M.require('models.project');
const db = M.require('lib.db');
const utils = M.require('lib.utils');
const validators = M.require('lib.validators');

/* --------------------( Test Data )-------------------- */
const testUtils = M.require('lib.test-utils');
const testData = testUtils.importTestData('test_data.json');
const customValidators = M.config.validators || {};

/* --------------------( Main )-------------------- */
/**
 * The "describe" function is provided by Mocha and provides a way of wrapping
 * or grouping several "it" tests into a single group. In this case, the name of
 * that group (the first parameter passed into describe) is derived from the
 * name of the current file.
 */
describe(M.getModuleName(module.filename), () => {
  /**
   * Before: runs before all tests. Open database connection.
   */
  before(async () => {
    try {
      db.connect();
    }
    catch (error) {
      chai.expect(error.message).to.equal(null);
    }
  });

  /**
   * After: runs after all tests. Close database connection.
   */
  after(async () => {
    try {
      db.disconnect();
    }
    catch (error) {
      chai.expect(error.message).to.equal(null);
    }
  });

  /* Execute the tests */
  it('should reject when a project ID is too short', idTooShort);
  it('should reject when a project ID is too long', idTooLong);
  it('should reject if no id (_id) is provided', idNotProvided);
  it('should reject an invalid project ID', invalidID);
  it('should reject if no org is provided', orgNotProvided);
  it('should reject if the org is invalid', orgInvalid);
  it('should reject if no name is provided', nameNotProvided);
  it('should reject if the permissions object in invalid', permissionsInvalid);
  it('should reject if the visibility is invalid', visibilityInvalid);
});

/* --------------------( Tests )-------------------- */
/**
 * @description Attempts to create a project with an id that is too short.
 */
async function idTooShort() {
  try {
    const projData = Object.assign({}, testData.projects[0]);
    projData.org = 'org';

    // Change id to be too short.
    projData._id = '01:0';

    // Create project object
    const projObject = Project.createDocument(projData);

    // Expect save() to fail with specific error message
    await projObject.save().should.eventually.be.rejectedWith('Project validation failed: _id: '
      + `Project ID length [${utils.parseID(projData._id).pop().length}] must not`
      + ' be less than 2 characters.');
  }
  catch (error) {
    M.log.error(error);
    // There should be no error
    should.not.exist(error);
  }
}

/**
 * @description Attempts to create a project with an id that is too long.
 */
async function idTooLong() {
  try {
    const projData = Object.assign({}, testData.projects[0]);
    projData.org = 'org';

    // Change id to be too long.
    projData._id = '012345678901234567890123456789012345:01234567890123456789'
      + '01234567890123456';

    // Create project object
    const projObject = Project.createDocument(projData);

    // Expect save() to fail with specific error message
    await projObject.save().should.eventually.be.rejectedWith('Project validation failed: _id: '
      + `Project ID length [${projData._id.length - validators.org.idLength - 1}]`
      + ` must not be more than ${validators.project.idLength - validators.org.idLength - 1}`
      + ' characters.');
  }
  catch (error) {
    M.log.error(error);
    // There should be no error
    should.not.exist(error);
  }
}

/**
 * @description Attempts to create a project with no id.
 */
async function idNotProvided() {
  try {
    const projData = Object.assign({}, testData.projects[0]);
    projData.org = 'org';

    // Create project object
    const projObject = Project.createDocument(projData);

    // Expect save() to fail with specific error message
    await projObject.save().should.eventually.be.rejectedWith('Project validation failed: _id: '
      + 'Path `_id` is required.');
  }
  catch (error) {
    M.log.error(error);
    // There should be no error
    should.not.exist(error);
  }
}

/**
 * @description Attempts to create a project with an invalid id.
 */
async function invalidID() {
  if (customValidators.hasOwnProperty('project_id') || customValidators.hasOwnProperty('id')) {
    M.log.verbose('Skipping valid project id test due to an existing custom'
      + ' validator.');
    this.skip();
  }
  try {
    const projData = Object.assign({}, testData.projects[0]);
    projData.org = 'org';

<<<<<<< HEAD
  // Change id to be invalid
  projData._id = '!!';
=======
    // Change id to be invalid
    projData._id = 'INVALID_ID';
>>>>>>> fcba9bd1

    // Create project object
    const projObject = Project.createDocument(projData);

    // Expect save() to fail with specific error message
    await projObject.save().should.eventually.be.rejectedWith('Project validation failed: '
      + `_id: Invalid project ID [${projData._id}].`);
  }
  catch (error) {
    M.log.error(error);
    // There should be no error
    should.not.exist(error);
  }
}

/**
 * @description Attempts to create a project with no org.
 */
async function orgNotProvided() {
  try {
    const projData = Object.assign({}, testData.projects[0]);
    projData._id = `org:${projData.id}`;

    // Create project object
    const projObject = Project.createDocument(projData);

    // Expect save() to fail with specific error message
    await projObject.save().should.eventually.be.rejectedWith('Project validation failed: org: '
      + 'Path `org` is required.');
  }
  catch (error) {
    M.log.error(error);
    // There should be no error
    should.not.exist(error);
  }
}

/**
 * @description Attempts to create a project with an invalid org.
 */
async function orgInvalid() {
  if (customValidators.hasOwnProperty('org_id') || customValidators.hasOwnProperty('id')) {
    M.log.verbose('Skipping valid project org test due to an existing custom'
      + ' validator.');
    this.skip();
  }
<<<<<<< HEAD

  const projData = Object.assign({}, testData.projects[0]);
  projData._id = `org:${projData.id}`;
  projData.org = '!!';

  // Create project object
  const projObject = Project.createDocument(projData);

  // Expect save() to fail with specific error message
  await projObject.save().should.eventually.be.rejectedWith(
    `Project validation failed: org: ${projData.org} is not a valid org ID.`
  );
=======
  try {
    const projData = Object.assign({}, testData.projects[0]);
    projData._id = `org:${projData.id}`;
    projData.org = 'INVALID';

    // Create project object
    const projObject = Project.createDocument(projData);

    // Expect save() to fail with specific error message
    await projObject.save().should.eventually.be.rejectedWith(
      `Project validation failed: org: ${projData.org} is not a valid org ID.`
    );
  }
  catch (error) {
    M.log.error(error);
    // There should be no error
    should.not.exist(error);
  }
>>>>>>> fcba9bd1
}

/**
 * @description Attempts to create a project with no name.
 */
async function nameNotProvided() {
  try {
    const projData = Object.assign({}, testData.projects[0]);
    projData._id = `org:${projData.id}`;
    projData.org = 'org';

    // Delete name key
    delete projData.name;

    // Create project object
    const projObject = Project.createDocument(projData);

    // Expect save() to fail with specific error message
    projObject.save().should.eventually.be.rejectedWith('Project validation failed: '
      + 'name: Path `name` is required.');
  }
  catch (error) {
    M.log.error(error);
    // There should be no error
    should.not.exist(error);
  }
}

/**
 * @description Attempts to create a project with an invalid permissions object.
 */
async function permissionsInvalid() {
  try {
    const projData = Object.assign({}, testData.projects[0]);
    projData._id = `org:${projData.id}`;
    projData.org = 'org';

    // Set invalid permissions
    projData.permissions = {
      invalid: 'permissions'
    };

    // Create project object
    const projObject = Project.createDocument(projData);

    // Expect save() to fail with specific error message
    await projObject.save().should.eventually.be.rejectedWith(
      'Project validation failed: permissions: The project permissions object is '
      + 'not properly formatted.'
    );
  }
  catch (error) {
    M.log.error(error);
    // There should be no error
    should.not.exist(error);
  }
}

/**
 * @description Attempts to create a project with an invalid visibility.
 */
async function visibilityInvalid() {
  try {
    const projData = Object.assign({}, testData.projects[0]);
    projData._id = `org:${projData.id}`;
    projData.org = 'org';

    // Set invalid visibility
    projData.visibility = 'public';

    // Create project object
    const projObject = Project.createDocument(projData);

    // Expect save() to fail with specific error message
    await projObject.save().should.eventually.be.rejectedWith(
      `Project validation failed: visibility: \`${projData.visibility}\` is not a`
      + ' valid enum value for path `visibility`.'
    );
  }
  catch (error) {
    M.log.error(error);
    // There should be no error
    should.not.exist(error);
  }
}<|MERGE_RESOLUTION|>--- conflicted
+++ resolved
@@ -168,13 +168,8 @@
     const projData = Object.assign({}, testData.projects[0]);
     projData.org = 'org';
 
-<<<<<<< HEAD
-  // Change id to be invalid
-  projData._id = '!!';
-=======
     // Change id to be invalid
-    projData._id = 'INVALID_ID';
->>>>>>> fcba9bd1
+    projData._id = '!!';
 
     // Create project object
     const projObject = Project.createDocument(projData);
@@ -221,24 +216,10 @@
       + ' validator.');
     this.skip();
   }
-<<<<<<< HEAD
-
-  const projData = Object.assign({}, testData.projects[0]);
-  projData._id = `org:${projData.id}`;
-  projData.org = '!!';
-
-  // Create project object
-  const projObject = Project.createDocument(projData);
-
-  // Expect save() to fail with specific error message
-  await projObject.save().should.eventually.be.rejectedWith(
-    `Project validation failed: org: ${projData.org} is not a valid org ID.`
-  );
-=======
-  try {
-    const projData = Object.assign({}, testData.projects[0]);
-    projData._id = `org:${projData.id}`;
-    projData.org = 'INVALID';
+  try {
+    const projData = Object.assign({}, testData.projects[0]);
+    projData._id = `org:${projData.id}`;
+    projData.org = '!!';
 
     // Create project object
     const projObject = Project.createDocument(projData);
@@ -253,7 +234,6 @@
     // There should be no error
     should.not.exist(error);
   }
->>>>>>> fcba9bd1
 }
 
 /**
