/**
 * @classification UNCLASSIFIED
 *
 * @module test.302a-org-model-tests
 *
 * @copyright Copyright (C) 2018, Lockheed Martin Corporation
 *
 * @license LMPI - Lockheed Martin Proprietary Information
 *
 * @owner Leah De Laurell <leah.p.delaurell@lmco.com>
 *
 * @author  Josh Kaplan <joshua.d.kaplan@lmco.com>
 * @author  Austin Bieber <austin.j.bieber@lmco.com>
 *
 * @description Tests the organization model by performing various actions
 * such as a create, archive, and delete. The test Does NOT test the
 * organization controller but instead directly manipulates data using the
 * database interface to check the organization model's methods, validators,
 * setters, and getters.
 */

// NPM modules
const chai = require('chai');
const chaiAsPromised = require('chai-as-promised');

// Use async chai
chai.use(chaiAsPromised);
const should = chai.should(); // eslint-disable-line no-unused-vars

// MBEE modules
const Org = M.require('models.organization');
const db = M.require('lib.db');

/* --------------------( Test Data )-------------------- */
const testUtils = M.require('lib.test-utils');
const testData = testUtils.importTestData('test_data.json');
const adminUser = testData.adminUser;

/* --------------------( Main )-------------------- */
/**
 * The "describe" function is provided by Mocha and provides a way of wrapping
 * or grouping several "it" tests into a single group. In this case, the name of
 * that group (the first parameter passed into describe) is derived from the
 * name of the current file.
 */
describe(M.getModuleName(module.filename), () => {
  /**
   * Before: runs before all tests. Opens database connection.
   */
  before((done) => {
    db.connect()
    .then((user) => done())
    .catch((error) => {
      M.log.error(error);
      // Expect no error
      chai.expect(error).to.equal(null);
      done();
    });
  });

  /**
   * After: runs after all tests. Closes database connection.
   */
  after((done) => {
    db.disconnect()
    .then(() => done())
    .catch((error) => {
      M.log.error(error);
      // Expect no error
      chai.expect(error).to.equal(null);
      done();
    });
  });

  /* Execute the tests */
  it('should create an organization', createOrg);
  it('should find an organization', findOrg);
  it('should update an organization', updateOrg);
  it('should delete an organization', deleteOrg);
});

/* --------------------( Tests )-------------------- */
/**
 * @description Creates an organization using the Organization model.
 */
async function createOrg() {
  // Create an organization from the Organization model object
  const org = Org.createDocument({
    _id: testData.orgs[0].id,
    name: testData.orgs[0].name,
    permissions: {}
  });
<<<<<<< HEAD
  try {
    // Save the Organization model object to the database
    await org.save();
  }
  catch (error) {
    M.log.error(error);
    // There should be no error
    should.not.exist(error);
  }
}

/**
 * @description Finds an organization using the Organization Model
 */
async function findOrg() {
  let org;
  try {
    // Find the created organization from the previous createOrg() test
    org = await Org.findOne({ _id: testData.orgs[0].id });
  }
  catch (error) {
    M.log.error(error);
    // There should be no error
    should.not.exist(error);
  }
  // Verify correct org is returned
  org.id.should.equal(testData.orgs[0].id);
  org._id.should.equal(testData.orgs[0].id);
  org.name.should.equal(testData.orgs[0].name);
}

/**
 * @description Updates an organization using the Organization Model
 */
async function updateOrg() {
  try {
    // Find and update the org created in the previous createOrg() test
    const foundOrg = await Org.findOne({ _id: testData.orgs[0].id });
    foundOrg.name = testData.orgs[0].name;
    const updatedOrg = await foundOrg.save();
    // Verify org is updated correctly
    updatedOrg.id.should.equal(testData.orgs[0].id);
    updatedOrg.name.should.equal(testData.orgs[0].name);
=======

  // Add the admin user to the permissions
  org.permissions[adminUser.username] = ['read', 'write', 'admin'];

  try {
    // Save the Organization model object to the database
    await org.save();
>>>>>>> 692187ce
  }
  catch (error) {
    M.log.error(error);
    // There should be no error
    should.not.exist(error);
  }
}

/**
 * @description Finds an organization using the Organization Model.
 */
<<<<<<< HEAD
async function findOrgPermissions() {
  let org;
  try {
    // Finds permissions on the org created in the previous createOrg() test
=======
async function findOrg() {
  let org;
  try {
    // Find the created organization from the previous createOrg() test
>>>>>>> 692187ce
    org = await Org.findOne({ _id: testData.orgs[0].id });
  }
  catch (error) {
    M.log.error(error);
    // There should be no error
    should.not.exist(error);
  }
<<<<<<< HEAD
  // Confirming user permissions are in organization
  org.permissions.write[0].toString().should.equal(userAdmin._id.toString());
=======
  // Verify correct org is returned
  org.id.should.equal(testData.orgs[0].id);
  org._id.should.equal(testData.orgs[0].id);
  org.name.should.equal(testData.orgs[0].name);
>>>>>>> 692187ce
}

/**
 * @description Updates an organization using the Organization Model.
 */
<<<<<<< HEAD
async function archiveOrg() {
  // LM: Changed from findOneAndUpdate to a find and then update
  // findOneAndUpdate does not call setters, and was causing strange
  // behavior with the archived and archivedOn fields.
  // https://stackoverflow.com/questions/18837173/mongoose-setters-only-get-called-when-create-a-new-doc

  let org;
  let foundOrg;
  try {
    // Find the previously created organization from createOrg.
    org = await Org.findOne({ _id: testData.orgs[0].id });
    // Set the archived field of the organization to true
    org.archived = true;
    org.archivedOn = Date.now();
    // Save the updated organization object to the database
    await org.save();
    // Find the previously updated organization
    foundOrg = await Org.findOne({ _id: org.id });
=======
async function updateOrg() {
  try {
    // Update the name of the org created in the createOrg() test
    await Org.updateOne({ _id: testData.orgs[0].id }, { name: 'Updated Name' });

    // Find the updated org
    const foundOrg = await Org.findOne({ _id: testData.orgs[0].id });

    // Verify org is updated correctly
    foundOrg._id.should.equal(testData.orgs[0].id);
    foundOrg.name.should.equal('Updated Name');
>>>>>>> 692187ce
  }
  catch (error) {
    M.log.error(error);
    // There should be no error
    should.not.exist(error);
  }
<<<<<<< HEAD
  // Verify the organization has been archived.
  foundOrg.archivedOn.should.not.equal(null);
  foundOrg.archived.should.equal(true);
=======
>>>>>>> 692187ce
}

/**
 * @description Deletes the previously created organization from createOrg.
 */
async function deleteOrg() {
<<<<<<< HEAD
  try {
    // find and remove the organization
    await Org.findOneAndRemove({ _id: testData.orgs[0].id });
  }
  catch (error) {
    M.log.error(error);
    // There should be no error
    should.not.exist(error);
  }
=======
  // Remove the org
  await Org.deleteMany({ _id: testData.orgs[0].id });

  // Attempt to find the org
  const foundOrg = await Org.findOne({ _id: testData.orgs[0].id });

  // foundOrg should be null
  should.not.exist(foundOrg);
>>>>>>> 692187ce
}<|MERGE_RESOLUTION|>--- conflicted
+++ resolved
@@ -90,7 +90,10 @@
     name: testData.orgs[0].name,
     permissions: {}
   });
-<<<<<<< HEAD
+
+  // Add the admin user to the permissions
+  org.permissions[adminUser.username] = ['read', 'write', 'admin'];
+
   try {
     // Save the Organization model object to the database
     await org.save();
@@ -103,7 +106,7 @@
 }
 
 /**
- * @description Finds an organization using the Organization Model
+ * @description Finds an organization using the Organization Model.
  */
 async function findOrg() {
   let org;
@@ -123,89 +126,8 @@
 }
 
 /**
- * @description Updates an organization using the Organization Model
- */
-async function updateOrg() {
-  try {
-    // Find and update the org created in the previous createOrg() test
-    const foundOrg = await Org.findOne({ _id: testData.orgs[0].id });
-    foundOrg.name = testData.orgs[0].name;
-    const updatedOrg = await foundOrg.save();
-    // Verify org is updated correctly
-    updatedOrg.id.should.equal(testData.orgs[0].id);
-    updatedOrg.name.should.equal(testData.orgs[0].name);
-=======
-
-  // Add the admin user to the permissions
-  org.permissions[adminUser.username] = ['read', 'write', 'admin'];
-
-  try {
-    // Save the Organization model object to the database
-    await org.save();
->>>>>>> 692187ce
-  }
-  catch (error) {
-    M.log.error(error);
-    // There should be no error
-    should.not.exist(error);
-  }
-}
-
-/**
- * @description Finds an organization using the Organization Model.
- */
-<<<<<<< HEAD
-async function findOrgPermissions() {
-  let org;
-  try {
-    // Finds permissions on the org created in the previous createOrg() test
-=======
-async function findOrg() {
-  let org;
-  try {
-    // Find the created organization from the previous createOrg() test
->>>>>>> 692187ce
-    org = await Org.findOne({ _id: testData.orgs[0].id });
-  }
-  catch (error) {
-    M.log.error(error);
-    // There should be no error
-    should.not.exist(error);
-  }
-<<<<<<< HEAD
-  // Confirming user permissions are in organization
-  org.permissions.write[0].toString().should.equal(userAdmin._id.toString());
-=======
-  // Verify correct org is returned
-  org.id.should.equal(testData.orgs[0].id);
-  org._id.should.equal(testData.orgs[0].id);
-  org.name.should.equal(testData.orgs[0].name);
->>>>>>> 692187ce
-}
-
-/**
  * @description Updates an organization using the Organization Model.
  */
-<<<<<<< HEAD
-async function archiveOrg() {
-  // LM: Changed from findOneAndUpdate to a find and then update
-  // findOneAndUpdate does not call setters, and was causing strange
-  // behavior with the archived and archivedOn fields.
-  // https://stackoverflow.com/questions/18837173/mongoose-setters-only-get-called-when-create-a-new-doc
-
-  let org;
-  let foundOrg;
-  try {
-    // Find the previously created organization from createOrg.
-    org = await Org.findOne({ _id: testData.orgs[0].id });
-    // Set the archived field of the organization to true
-    org.archived = true;
-    org.archivedOn = Date.now();
-    // Save the updated organization object to the database
-    await org.save();
-    // Find the previously updated organization
-    foundOrg = await Org.findOne({ _id: org.id });
-=======
 async function updateOrg() {
   try {
     // Update the name of the org created in the createOrg() test
@@ -217,36 +139,18 @@
     // Verify org is updated correctly
     foundOrg._id.should.equal(testData.orgs[0].id);
     foundOrg.name.should.equal('Updated Name');
->>>>>>> 692187ce
   }
   catch (error) {
     M.log.error(error);
     // There should be no error
     should.not.exist(error);
   }
-<<<<<<< HEAD
-  // Verify the organization has been archived.
-  foundOrg.archivedOn.should.not.equal(null);
-  foundOrg.archived.should.equal(true);
-=======
->>>>>>> 692187ce
 }
 
 /**
  * @description Deletes the previously created organization from createOrg.
  */
 async function deleteOrg() {
-<<<<<<< HEAD
-  try {
-    // find and remove the organization
-    await Org.findOneAndRemove({ _id: testData.orgs[0].id });
-  }
-  catch (error) {
-    M.log.error(error);
-    // There should be no error
-    should.not.exist(error);
-  }
-=======
   // Remove the org
   await Org.deleteMany({ _id: testData.orgs[0].id });
 
@@ -255,5 +159,4 @@
 
   // foundOrg should be null
   should.not.exist(foundOrg);
->>>>>>> 692187ce
 }