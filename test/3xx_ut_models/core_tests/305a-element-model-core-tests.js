/**
 * @classification UNCLASSIFIED
 *
 * @module test.305a-element-model-tests
 *
 * @copyright Copyright (C) 2018, Lockheed Martin Corporation
 *
 * @license LMPI - Lockheed Martin Proprietary Information
 *
 * @owner Leah De Laurell <leah.p.delaurell@lmco.com>
 *
 * @author Josh Kaplan <joshua.d.kaplan@lmco.com>
 * @author Austin Bieber <austin.j.bieber@lmco.com>
 *
 * @description This tests the Element Model functionality. The element
 * model tests create root packages, blocks, and relationships. These tests
 * find, update and delete the blocks. The relationship and package are
 * also deleted.
 */

// Node modules
const chai = require('chai');
const chaiAsPromised = require('chai-as-promised');

// Use async chai
chai.use(chaiAsPromised);
const should = chai.should(); // eslint-disable-line no-unused-vars

// MBEE modules
const Element = M.require('models.element');
const db = M.require('lib.db');
const utils = M.require('lib.utils');

/* --------------------( Test Data )-------------------- */
// Variables used across test functions
const testUtils = M.require('lib.test-utils');
const testData = testUtils.importTestData('test_data.json');
const org = testData.orgs[0];
const project = testData.projects[0];
const branch = testData.branches[0];

/* --------------------( Main )-------------------- */
/**
 * The "describe" function is provided by Mocha and provides a way of wrapping
 * or grouping several "it" tests into a single group. In this case, the name of
 * that group (the first parameter passed into describe) is derived from the
 * name of the current file.
 */
describe(M.getModuleName(module.filename), () => {
  /**
   * Before: runs before all tests. Creates database connection.
   */
  before((done) => {
    db.connect()
    .then(() => done())
    .catch((error) => {
      M.log.error(error);
      // Expect no error
      chai.expect(error).to.equal(null);
      done();
    });
  });

  /**
   * After: runs after all tests. Closes database connection.
   */
  after((done) => {
    db.disconnect()
    .then(() => done())
    .catch((error) => {
      M.log.error(error);
      // Expect no error
      chai.expect(error).to.equal(null);
      done();
    });
  });

  /* Execute the tests */
  it('should create an element', createElement);
  it('should find an element', findElement);
  it('should update an element', updateElement);
  it('should delete an element', deleteElement);
});

/* --------------------( Tests )-------------------- */
/**
 * @description Creates an element using the element model.
 */
async function createElement() {
  // Create new element object
  const newElement = Element.createDocument({
    _id: utils.createID(org.id, project.id, branch.id, testData.elements[0].id),
    name: testData.elements[0].name,
    project: utils.createID(org.id, project.id),
    parent: null,
    branch: utils.createID(org.id, project.id, branch.id)
  });

  // Save element object to database
  const createdElement = await newElement.save();
  // Check element object saved correctly
<<<<<<< HEAD
  createdElement._id.should.equal(utils.createID(branch._id, testData.elements[0].id));
  createdElement.name.should.equal(testData.elements[0].name);
  createdElement.project.should.equal(project._id);
  createdElement.branch.should.equal(branch._id);
  chai.expect(createdElement.parent).to.equal(null);
=======
  createdElement._id.should.equal(
    utils.createID(org.id, project.id, branch.id, testData.elements[0].id)
  );
  createdElement.name.should.equal(testData.elements[0].name);
  createdElement.project.should.equal(utils.createID(org.id, project.id));
  createdElement.branch.should.equal(utils.createID(org.id, project.id, branch.id));
  should.equal(createdElement.parent, null);
>>>>>>> 692187ce
}

/**
 * @description Find an element using the element model.
 */
async function findElement() {
  // Find the element
  const element = await Element.findOne(
<<<<<<< HEAD
    { _id: utils.createID(branch._id, testData.elements[0].id) }
=======
    { _id: utils.createID(org.id, project.id, branch.id, testData.elements[0].id) }
>>>>>>> 692187ce
  );
  // Verify found element is correct
  chai.expect(element.name).to.equal(testData.elements[0].name);
}

/**
 * @description Update an element using the element model.
 */
async function updateElement() {
<<<<<<< HEAD
  // Update the element
  await Element.findOneAndUpdate(
    { _id: utils.createID(branch._id, testData.elements[0].id) },
    { name: `${testData.elements[0]}_edit` }
  );
  // Find the updated element
  const element = await Element.findOne({
    _id: utils.createID(branch._id, testData.elements[0].id) });
  // Verify the found element was update successfully
  element.name.should.equal(`${testData.elements[0]}_edit`);
=======
  try {
    const elemID = utils.createID(org.id, project.id, branch.id, testData.elements[0].id);
    // Update the name of the element created in the createElement() test
    await Element.updateOne({ _id: elemID }, { name: 'Updated Name' });

    // Find the updated element
    const foundElement = await Element.findOne({ _id: elemID });

    // Verify element is updated correctly
    foundElement._id.should.equal(elemID);
    foundElement.name.should.equal('Updated Name');
  }
  catch (error) {
    M.log.error(error);
    // There should be no error
    should.not.exist(error);
  }
>>>>>>> 692187ce
}

/**
 * @description Delete an element using the element model.
 */
async function deleteElement() {
<<<<<<< HEAD
  // Create the element ID to remove
  const elementID = utils.createID(branch._id, testData.elements[0].id);

  // Find and delete the element
  await Element.findOneAndRemove({ _id: elementID });

  // Attempt to find the element
  const element = await Element.findOne({ _id: elementID });
  // Expect no elements to be found
  chai.expect(element).to.equal(null);
=======
  const elemID = utils.createID(org.id, project.id, branch.id, testData.elements[0].id);

  // Remove the element
  await Element.deleteMany({ _id: elemID });

  // Attempt to find the element
  const foundElement = await Element.findOne({ _id: elemID });

  // foundElement should be null
  should.not.exist(foundElement);
>>>>>>> 692187ce
}<|MERGE_RESOLUTION|>--- conflicted
+++ resolved
@@ -99,13 +99,6 @@
   // Save element object to database
   const createdElement = await newElement.save();
   // Check element object saved correctly
-<<<<<<< HEAD
-  createdElement._id.should.equal(utils.createID(branch._id, testData.elements[0].id));
-  createdElement.name.should.equal(testData.elements[0].name);
-  createdElement.project.should.equal(project._id);
-  createdElement.branch.should.equal(branch._id);
-  chai.expect(createdElement.parent).to.equal(null);
-=======
   createdElement._id.should.equal(
     utils.createID(org.id, project.id, branch.id, testData.elements[0].id)
   );
@@ -113,7 +106,6 @@
   createdElement.project.should.equal(utils.createID(org.id, project.id));
   createdElement.branch.should.equal(utils.createID(org.id, project.id, branch.id));
   should.equal(createdElement.parent, null);
->>>>>>> 692187ce
 }
 
 /**
@@ -122,11 +114,7 @@
 async function findElement() {
   // Find the element
   const element = await Element.findOne(
-<<<<<<< HEAD
-    { _id: utils.createID(branch._id, testData.elements[0].id) }
-=======
     { _id: utils.createID(org.id, project.id, branch.id, testData.elements[0].id) }
->>>>>>> 692187ce
   );
   // Verify found element is correct
   chai.expect(element.name).to.equal(testData.elements[0].name);
@@ -136,18 +124,6 @@
  * @description Update an element using the element model.
  */
 async function updateElement() {
-<<<<<<< HEAD
-  // Update the element
-  await Element.findOneAndUpdate(
-    { _id: utils.createID(branch._id, testData.elements[0].id) },
-    { name: `${testData.elements[0]}_edit` }
-  );
-  // Find the updated element
-  const element = await Element.findOne({
-    _id: utils.createID(branch._id, testData.elements[0].id) });
-  // Verify the found element was update successfully
-  element.name.should.equal(`${testData.elements[0]}_edit`);
-=======
   try {
     const elemID = utils.createID(org.id, project.id, branch.id, testData.elements[0].id);
     // Update the name of the element created in the createElement() test
@@ -165,25 +141,12 @@
     // There should be no error
     should.not.exist(error);
   }
->>>>>>> 692187ce
 }
 
 /**
  * @description Delete an element using the element model.
  */
 async function deleteElement() {
-<<<<<<< HEAD
-  // Create the element ID to remove
-  const elementID = utils.createID(branch._id, testData.elements[0].id);
-
-  // Find and delete the element
-  await Element.findOneAndRemove({ _id: elementID });
-
-  // Attempt to find the element
-  const element = await Element.findOne({ _id: elementID });
-  // Expect no elements to be found
-  chai.expect(element).to.equal(null);
-=======
   const elemID = utils.createID(org.id, project.id, branch.id, testData.elements[0].id);
 
   // Remove the element
@@ -194,5 +157,4 @@
 
   // foundElement should be null
   should.not.exist(foundElement);
->>>>>>> 692187ce
 }