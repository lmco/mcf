/**
 * Classification: UNCLASSIFIED
 *
 * @module  test.306a-artifact-model-tests
 *
 * @copyright Copyright (C) 2018, Lockheed Martin Corporation
 *
 * @license LMPI - Lockheed Martin Proprietary Information
 *
 * @author Phillip Lee <phillip.lee@lmco.com>
 *
 * @description Tests creating, updating and deleting artifacts through the model.
 * Tests the artifact model by performing various actions such as a
 * find, create, updated, and delete. Does NOT test the artifact
 * controller but instead directly manipulates data using mongoose to check
 * the artifact model methods, validators, setters, and getters.
 */

// NPM modules
const chai = require('chai');
const path = require('path'); // Find directory paths

// MBEE modules
const Artifact = M.require('models.artifact');
const db = M.require('lib.db');
const utils = M.require('lib.utils');

/* --------------------( Test Data )-------------------- */
const testUtils = M.require('lib.test-utils');
const testData = testUtils.importTestData('test_data.json');
let org = null;
let project = null;
let branch = null;


/* --------------------( Main )-------------------- */
/**
 * The "describe" function is provided by Mocha and provides a way of wrapping
 * or grouping several "it" tests into a single group. In this case, the name of
 * that group (the first parameter passed into describe) is derived from the
 * name of the current file.
 */
describe(M.getModuleName(module.filename), () => {
  /**
   * Before: runs before all tests
   */
  before(async () => {
    org = {
      _id: testData.orgs[0].id,
      name: testData.orgs[0].name
    };

    project = {
      _id: utils.createID(org._id, testData.projects[1].id),
      name: testData.projects[1].name,
      org: org._id
    };

    branch = {
      _id: utils.createID(project._id, testData.branches[0].id),
      name: testData.branches[0].name,
      project: project._id
    };

    try {
      await db.connect();
    }
    catch (error) {
      M.log.error(error);
      // Expect no error
      chai.expect(error).to.equal(null);
    }
  });

  /**
   * After: runs after all tests
   */
  after(async () => {
    try {
      await db.disconnect();
    }
    catch (error) {
      M.log.error(error);
      // Expect no error
      chai.expect(error).to.equal(null);
    }
  });

  /* Execute the tests */
  it('should create an artifact', createArtifact);
  it('should find an artifact', findArtifact);
  it('should update an artifact file', updateArtifact);
  it('should delete an artifact', deleteArtifact);
  it('should test static get populate fields', getStaticPopFields);
});

/* --------------------( Tests )-------------------- */
/**
 * @description Creates an artifact via model and save it to the database.
 */
async function createArtifact() {
<<<<<<< HEAD
  // Create new artifact
  const artifact = new Artifact({
    _id: utils.createID(branch._id, testData.artifacts[0].id),
    filename: testData.artifacts[0].filename,
=======
  const artData = testData.artifacts[0];

  // Create new artifact
  const artifact = new Artifact({
    _id: utils.createID(branch._id, artData.id),
    filename: artData.filename,
>>>>>>> 7ed79d4e
    contentType: path.extname(testData.artifacts[0].filename),
    project: project._id,
    branch: branch._id,
    location: testData.artifacts[0].location,
<<<<<<< HEAD
=======
    hash: testData.artifacts[0].hash,
>>>>>>> 7ed79d4e
    history: testData.artifacts[0].history[0],
    custom: testData.artifacts[0].custom
  });

  try {
    // Save artifact object to the database
    const createdArtifact = await artifact.save();
    chai.expect(createdArtifact.id).to.equal(
      utils.createID(branch._id, testData.artifacts[0].id)
    );
    chai.expect(createdArtifact.filename).to.equal(
      testData.artifacts[0].filename
    );
    chai.expect(createdArtifact.contentType).to.equal(
      path.extname(testData.artifacts[0].filename)
    );
    chai.expect(createdArtifact.project).to.equal(project._id);
    chai.expect(createdArtifact.branch).to.equal(branch._id);
    chai.expect(createdArtifact.location).to.equal(testData.artifacts[0].location);
    chai.expect(createdArtifact.hash).to.equal(testData.artifacts[0].hash);
    chai.expect(createdArtifact.history[0].user).to.equal(
      testData.artifacts[0].history[0].user
    );
    chai.expect(createdArtifact.history[0].updatedOn).to.not.equal(null);
  }
  catch (error) {
    M.log.error(error);
    // Expect no error
    chai.expect(error).to.equal(null);
  }
}

/**
 * @description Finds an existing artifact.
 */
async function findArtifact() {
  try {
    // Find the artifact previously uploaded.
    const artifactToUpdate = await Artifact.find(
      { _id: utils.createID(branch._id, testData.artifacts[0].id) }
    );

    // Check if artifact found
    chai.expect(artifactToUpdate.length).to.equal(1);
  }
  catch (error) {
    M.log.error(error);
    // Expect no error
    chai.expect(error).to.equal(null);
  }
}

/**
 * @description Finds an existing artifact and updates it.
 */
async function updateArtifact() {
  try {
    // Find the artifact previously uploaded.
    const artifactToUpdate = await Artifact.find(
      { _id: utils.createID(branch._id, testData.artifacts[0].id) }
    );

    // Check if artifact found
    chai.expect(artifactToUpdate.length).to.equal(1);

    // Update the filename
    artifactToUpdate[0].filename = testData.artifacts[2].filename;
    // Save the updated artifact
    const updatedArtifact = await artifactToUpdate[0].save();
    chai.expect(updatedArtifact.id).to.equal(
      utils.createID(branch._id, testData.artifacts[0].id)
    );
    chai.expect(updatedArtifact.filename).to.equal(
      testData.artifacts[2].filename
    );
    chai.expect(updatedArtifact.contentType).to.equal(
      path.extname(testData.artifacts[0].filename)
    );
    chai.expect(updatedArtifact.project).to.equal(project._id);
    chai.expect(updatedArtifact.branch).to.equal(branch._id);
    chai.expect(updatedArtifact.location).to.equal(testData.artifacts[0].location);
    chai.expect(updatedArtifact.hash).to.equal(testData.artifacts[0].hash);
    chai.expect(updatedArtifact.history[0].user).to.equal(
      testData.artifacts[0].history[0].user
    );
    chai.expect(updatedArtifact.history[0].updatedOn).to.not.equal(null);
  }
  catch (error) {
    M.log.error(error);
    // Expect no error
    chai.expect(error).to.equal(null);
  }
}

/**
 * @description Finds and deletes an artifact.
 */
async function deleteArtifact() {
  try {
    const artifactQuery = { _id: utils.createID(branch._id, testData.artifacts[0].id) };
    // Find and delete the artifact
    await Artifact.findOneAndRemove(artifactQuery);

    // Ensure artifact deleted
    const deletedArtifact = await Artifact.find(artifactQuery);
    chai.expect(deletedArtifact.length).to.equal(0);
  }
  catch (error) {
    M.log.error(error);
    // Expect no error
    chai.expect(error).to.equal(null);
  }
}

/**
 * @description Get and validate the populated fields for artifacts.
 */
async function getStaticPopFields() {
  const validPopulatedFields = ['archivedBy', 'lastModifiedBy', 'createdBy', 'project'];
  // Ensure corrent populate fields
  chai.expect(validPopulatedFields).to.eql(Artifact.getValidPopulateFields());
}<|MERGE_RESOLUTION|>--- conflicted
+++ resolved
@@ -99,27 +99,17 @@
  * @description Creates an artifact via model and save it to the database.
  */
 async function createArtifact() {
-<<<<<<< HEAD
-  // Create new artifact
-  const artifact = new Artifact({
-    _id: utils.createID(branch._id, testData.artifacts[0].id),
-    filename: testData.artifacts[0].filename,
-=======
   const artData = testData.artifacts[0];
 
   // Create new artifact
   const artifact = new Artifact({
     _id: utils.createID(branch._id, artData.id),
     filename: artData.filename,
->>>>>>> 7ed79d4e
     contentType: path.extname(testData.artifacts[0].filename),
     project: project._id,
     branch: branch._id,
     location: testData.artifacts[0].location,
-<<<<<<< HEAD
-=======
     hash: testData.artifacts[0].hash,
->>>>>>> 7ed79d4e
     history: testData.artifacts[0].history[0],
     custom: testData.artifacts[0].custom
   });
