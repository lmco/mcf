--- conflicted
+++ resolved
@@ -18,16 +18,8 @@
  * methods, validators, setters, and getters.
  */
 
-// Node modules
-const path = require('path'); // Find directory paths
-
 // NPM modules
 const chai = require('chai');
-<<<<<<< HEAD
-
-// Node modules
-=======
->>>>>>> f68ffb21
 const chaiAsPromised = require('chai-as-promised');
 
 // Use async chai
