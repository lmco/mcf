/**
 * @classification UNCLASSIFIED
 *
 * @module  test.306a-artifact-model-core-tests
 *
 * @copyright Copyright (C) 2018, Lockheed Martin Corporation
 *
 * @license MIT
 *
 * @owner Phillip Lee
 *
 * @author Phillip Lee
 *
 * @description Tests creating, updating and deleting artifacts through the
 * model. Tests the artifact model by performing various actions such as a
 * find, create, updated, and delete. Does NOT test the artifact
 * controller but instead directly manipulates data to check the artifact model
 * methods, validators, setters, and getters.
 */

// NPM modules
const chai = require('chai');
const chaiAsPromised = require('chai-as-promised');

// Use async chai
chai.use(chaiAsPromised);
// Initialize chai should function, used for expecting promise rejections
const should = chai.should(); // eslint-disable-line no-unused-vars

// MBEE modules
const Artifact = M.require('models.artifact');
const db = M.require('db');
const utils = M.require('lib.utils');

/* --------------------( Test Data )-------------------- */
const testUtils = M.require('lib.test-utils');
const testData = testUtils.importTestData('test_data.json');
const org = testData.orgs[0];
const project = testData.projects[0];
const branch = testData.branches[0];


/* --------------------( Main )-------------------- */
/**
 * The "describe" function is provided by Mocha and provides a way of wrapping
 * or grouping several "it" tests into a single group. In this case, the name of
 * that group (the first parameter passed into describe) is derived from the
 * name of the current file.
 */
describe(M.getModuleName(module.filename), () => {
  /**
   * Before: runs before all tests.
   */
  before(async () => {
    try {
      await db.connect();
    }
    catch (error) {
      M.log.error(error);
      // Expect no error
      chai.expect(error).to.equal(null);
    }
  });

  /**
   * After: runs after all tests.
   */
  after(async () => {
    try {
      await db.disconnect();
    }
    catch (error) {
      M.log.error(error);
      // Expect no error
      chai.expect(error).to.equal(null);
    }
  });

  /* Execute the tests */
  it('should create an artifact', createArtifact);
  it('should find an artifact', findArtifact);
  it('should update an artifact file', updateArtifact);
  it('should delete an artifact', deleteArtifact);
  it('should test static get populate fields', getStaticPopFields);
});

/* --------------------( Tests )-------------------- */
/**
 * @description Creates an artifact via model and saves it to the database.
 */
async function createArtifact() {
  const artData = testData.artifacts[0];

  // Create new artifact
  const artifact = {
    _id: utils.createID(org.id, project.id, branch.id, artData.id),
    filename: artData.filename,
    project: utils.createID(org.id, project.id),
    branch: utils.createID(org.id, project.id, branch.id),
    location: artData.location,
    custom: artData.custom,
    strategy: M.config.artifact.strategy,
    size: artData.size
  };

  try {
    // Save artifact object to the database
    const createdArtifact = (await Artifact.insertMany(artifact))[0];

    // Verify output
    chai.expect(createdArtifact._id).to.equal(utils.createID(org.id, project.id, branch.id,
      artData.id));
    chai.expect(createdArtifact.filename).to.equal(artData.filename);
    chai.expect(createdArtifact.project).to.equal(utils.createID(org.id, project.id));
    chai.expect(createdArtifact.branch).to.equal(utils.createID(org.id, project.id, branch.id));
    chai.expect(createdArtifact.location).to.equal(artData.location);
    chai.expect(createdArtifact.strategy).to.equal(M.config.artifact.strategy);
    chai.expect(createdArtifact.custom || {}).to.deep.equal(artData.custom);
    chai.expect(createdArtifact.size).to.equal(artData.size);
  }
  catch (error) {
    M.log.error(error);
    // Expect no error
    chai.expect(error).to.equal(null);
  }
}

/**
 * @description Finds an existing artifact.
 */
async function findArtifact() {
  try {
    // Find the artifact previously uploaded.
    const foundArtifact = await Artifact.findOne(
      { _id: utils.createID(org.id, project.id, branch.id, testData.artifacts[0].id) }
    );

    // Verify output
<<<<<<< HEAD
    // Check if artifact found
=======
>>>>>>> ba5c8f21
    chai.expect(foundArtifact._id).to.equal(
      utils.createID(org.id, project.id, branch.id, testData.artifacts[0].id)
    );
    chai.expect(foundArtifact.filename).to.equal(
      testData.artifacts[0].filename
    );
    chai.expect(foundArtifact.project).to.equal(utils.createID(org.id, project.id));
    chai.expect(foundArtifact.branch).to.equal(utils.createID(org.id, project.id, branch.id));
    chai.expect(foundArtifact.location).to.equal(testData.artifacts[0].location);
<<<<<<< HEAD
=======

>>>>>>> ba5c8f21
  }
  catch (error) {
    M.log.error(error);
    // Expect no error
    chai.expect(error).to.equal(null);
  }
}

/**
 * @description Finds an existing artifact and updates it.
 */
async function updateArtifact() {
  try {
    const artData = testData.artifacts[0];

    const artID = utils.createID(org.id, project.id, branch.id, artData.id);
    // Update the name of the artifact created in the createArtifact() test
    await Artifact.updateOne({ _id: artID }, { filename: 'Updated Name' });

    // Find the updated artifact
    const foundArtifact = await Artifact.findOne({ _id: artID });

    // Verify output
    chai.expect(foundArtifact._id).to.equal(
      utils.createID(org.id, project.id, branch.id, artData.id)
    );
    chai.expect(foundArtifact.filename).to.equal('Updated Name');
    chai.expect(foundArtifact.project).to.equal(
      utils.createID(org.id, project.id)
    );
    chai.expect(foundArtifact.branch).to.equal(
      utils.createID(org.id, project.id, branch.id)
    );
    chai.expect(foundArtifact.location).to.equal(artData.location);
    chai.expect(foundArtifact.strategy).to.equal(M.config.artifact.strategy);
    chai.expect(foundArtifact.custom || {}).to.deep.equal(
      artData.custom
    );
    chai.expect(foundArtifact.size).to.equal(artData.size);
  }
  catch (error) {
    M.log.error(error);
    // Expect no error
    chai.expect(error).to.equal(null);
  }
}

/**
 * @description Finds and deletes an existing artifact.
 */
async function deleteArtifact() {
  try {
    const artID = utils.createID(org.id, project.id, branch.id, testData.artifacts[0].id);

    // Remove the artifact
    await Artifact.deleteMany({ _id: artID });

    // Attempt to find the artifact
    const foundArtifact = await Artifact.findOne({ _id: artID });

    // foundArtifact should be null
    should.not.exist(foundArtifact);
  }
  catch (error) {
    M.log.error(error);
    // Expect no error
    chai.expect(error).to.equal(null);
  }
}

/**
 * @description Get and validate the populated fields for artifacts.
 */
async function getStaticPopFields() {
  try {
    const validPopulatedFields = ['archivedBy', 'lastModifiedBy', 'createdBy', 'project',
      'branch'];
    // Verify output
    chai.expect(validPopulatedFields).to.eql(Artifact.getValidPopulateFields());
  }
  catch (error) {
    M.log.error(error);
    // Expect no error
    chai.expect(error).to.equal(null);
  }
}<|MERGE_RESOLUTION|>--- conflicted
+++ resolved
@@ -136,10 +136,6 @@
     );
 
     // Verify output
-<<<<<<< HEAD
-    // Check if artifact found
-=======
->>>>>>> ba5c8f21
     chai.expect(foundArtifact._id).to.equal(
       utils.createID(org.id, project.id, branch.id, testData.artifacts[0].id)
     );
@@ -149,10 +145,6 @@
     chai.expect(foundArtifact.project).to.equal(utils.createID(org.id, project.id));
     chai.expect(foundArtifact.branch).to.equal(utils.createID(org.id, project.id, branch.id));
     chai.expect(foundArtifact.location).to.equal(testData.artifacts[0].location);
-<<<<<<< HEAD
-=======
-
->>>>>>> ba5c8f21
   }
   catch (error) {
     M.log.error(error);
