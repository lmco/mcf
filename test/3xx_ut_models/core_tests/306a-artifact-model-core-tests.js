/**
 * Classification: UNCLASSIFIED
 *
 * @module  test.306a-artifact-model-tests
 *
 * @copyright Copyright (C) 2018, Lockheed Martin Corporation
 *
 * @license LMPI - Lockheed Martin Proprietary Information
 *
 * @author Phillip Lee <phillip.lee@lmco.com>
 *
 * @description Tests creating, updating and deleting artifacts through the
 * model. Tests the artifact model by performing various actions such as a
 * find, create, updated, and delete. Does NOT test the artifact
 * controller but instead directly manipulates data to check the artifact model
 * methods, validators, setters, and getters.
 */

// NPM modules
const chai = require('chai');
const path = require('path'); // Find directory paths
const chaiAsPromised = require('chai-as-promised');

// Use async chai
chai.use(chaiAsPromised);
// Initialize chai should function, used for expecting promise rejections
const should = chai.should(); // eslint-disable-line no-unused-vars

// MBEE modules
const Artifact = M.require('models.artifact');
const db = M.require('lib.db');
const utils = M.require('lib.utils');

/* --------------------( Test Data )-------------------- */
const testUtils = M.require('lib.test-utils');
const testData = testUtils.importTestData('test_data.json');
const org = testData.orgs[0];
const project = testData.projects[0];
const branch = testData.branches[0];


/* --------------------( Main )-------------------- */
/**
 * The "describe" function is provided by Mocha and provides a way of wrapping
 * or grouping several "it" tests into a single group. In this case, the name of
 * that group (the first parameter passed into describe) is derived from the
 * name of the current file.
 */
describe(M.getModuleName(module.filename), () => {
  /**
   * Before: runs before all tests
   */
  before(async () => {
    try {
      await db.connect();
    }
    catch (error) {
      M.log.error(error);
      // Expect no error
      chai.expect(error).to.equal(null);
    }
  });

  /**
   * After: runs after all tests
   */
  after(async () => {
    try {
      await db.disconnect();
    }
    catch (error) {
      M.log.error(error);
      // Expect no error
      chai.expect(error).to.equal(null);
    }
  });

  /* Execute the tests */
  it('should create an artifact', createArtifact);
  it('should find an artifact', findArtifact);
  it('should update an artifact file', updateArtifact);
  it('should delete an artifact', deleteArtifact);
  it('should test static get populate fields', getStaticPopFields);
});

/* --------------------( Tests )-------------------- */
/**
 * @description Creates an artifact via model and save it to the database.
 */
async function createArtifact() {
  const artData = testData.artifacts[0];

<<<<<<< HEAD
  // Create new artifact
  const artifact = new Artifact({
    _id: utils.createID(branch._id, artData.id),
    filename: artData.filename,
=======
  // Upload new artifact
  const artifact = Artifact.createDocument({
    _id: utils.createID(org.id, project.id, branch.id, artifactID),
    filename: testData.artifacts[0].filename,
>>>>>>> 86918ec7
    contentType: path.extname(testData.artifacts[0].filename),
    project: utils.createID(org.id, project.id),
    branch: utils.createID(org.id, project.id, branch.id),
    location: testData.artifacts[0].location,
    hash: testData.artifacts[0].hash,
    history: testData.artifacts[0].history[0],
    custom: testData.artifacts[0].custom
  });

  try {
    // Save artifact object to the database
    const createdArtifact = await artifact.save();
    chai.expect(createdArtifact._id).to.equal(
      utils.createID(org.id, project.id, branch.id, testData.artifacts[0].id)
    );
    chai.expect(createdArtifact.filename).to.equal(
      testData.artifacts[0].filename
    );
    chai.expect(createdArtifact.contentType).to.equal(
      path.extname(testData.artifacts[0].filename)
    );
    chai.expect(createdArtifact.project).to.equal(utils.createID(org.id, project.id));
    chai.expect(createdArtifact.branch).to.equal(utils.createID(org.id, project.id, branch.id));
    chai.expect(createdArtifact.location).to.equal(testData.artifacts[0].location);
    chai.expect(createdArtifact.hash).to.equal(testData.artifacts[0].hash);
    chai.expect(createdArtifact.history[0].user).to.equal(
      testData.artifacts[0].history[0].user
    );
    chai.expect(createdArtifact.history[0].updatedOn).to.not.equal(null);
  }
  catch (error) {
    M.log.error(error);
    // Expect no error
    chai.expect(error).to.equal(null);
  }
}

/**
 * @description Finds an existing artifact.
 */
async function findArtifact() {
  try {
    // Find the artifact previously uploaded.
    const artifactToUpdate = await Artifact.find(
      { _id: utils.createID(org.id, project.id, branch.id, testData.artifacts[0].id) }
    );

    // Check if artifact found
    chai.expect(artifactToUpdate.length).to.equal(1);
  }
  catch (error) {
    M.log.error(error);
    // Expect no error
    chai.expect(error).to.equal(null);
  }
}

/**
 * @description Finds an existing artifact and updates it.
 */
async function updateArtifact() {
  try {
    const artID = utils.createID(org.id, project.id, branch.id, testData.artifacts[0].id);
    // Update the name of the artifact created in the createArtifact() test
    await Artifact.updateOne({ _id: artID }, { filename: 'Updated Name' });

    // Find the updated artifact
    const foundArtifact = await Artifact.findOne({ _id: artID });

    chai.expect(foundArtifact._id).to.equal(
      utils.createID(org.id, project.id, branch.id, testData.artifacts[0].id)
    );
    chai.expect(foundArtifact.filename).to.equal('Updated Name');
    chai.expect(foundArtifact.contentType).to.equal(
      path.extname(testData.artifacts[0].filename)
    );
<<<<<<< HEAD
    chai.expect(updatedArtifact.project).to.equal(project._id);
    chai.expect(updatedArtifact.branch).to.equal(branch._id);
    chai.expect(updatedArtifact.location).to.equal(testData.artifacts[0].location);
    chai.expect(updatedArtifact.hash).to.equal(testData.artifacts[0].hash);
    chai.expect(updatedArtifact.history[0].user).to.equal(
=======
    chai.expect(foundArtifact.project).to.equal(utils.createID(org.id, project.id));
    chai.expect(foundArtifact.branch).to.equal(utils.createID(org.id, project.id, branch.id));
    chai.expect(foundArtifact.location).to.equal(testData.artifacts[0].location);
    chai.expect(foundArtifact.history[0].hash).to.equal(
      testData.artifacts[0].history[0].hash
    );
    chai.expect(foundArtifact.history[0].user).to.equal(
>>>>>>> 86918ec7
      testData.artifacts[0].history[0].user
    );
    chai.expect(foundArtifact.history[0].updatedOn).to.not.equal(null);
  }
  catch (error) {
    M.log.error(error);
    // Expect no error
    chai.expect(error).to.equal(null);
  }
}

/**
 * @description Finds and deletes an artifact.
 */
async function deleteArtifact() {
  const artID = utils.createID(org.id, project.id, branch.id, testData.artifacts[0].id);

  // Remove the artifact
  await Artifact.deleteMany({ _id: artID });

  // Attempt to find the artifact
  const foundArtifact = await Artifact.findOne({ _id: artID });

  // foundArtifact should be null
  should.not.exist(foundArtifact);
}

/**
 * @description Get and validate the populated fields for artifacts.
 */
async function getStaticPopFields() {
  const validPopulatedFields = ['archivedBy', 'lastModifiedBy', 'createdBy', 'project'];
  // Ensure correct populate fields
  chai.expect(validPopulatedFields).to.eql(Artifact.getValidPopulateFields());
}<|MERGE_RESOLUTION|>--- conflicted
+++ resolved
@@ -90,30 +90,22 @@
 async function createArtifact() {
   const artData = testData.artifacts[0];
 
-<<<<<<< HEAD
   // Create new artifact
-  const artifact = new Artifact({
-    _id: utils.createID(branch._id, artData.id),
+  const artifact = Artifact.createDocument({
+    _id: utils.createID(org.id, project.id, branch.id, artData.id),
     filename: artData.filename,
-=======
-  // Upload new artifact
-  const artifact = Artifact.createDocument({
-    _id: utils.createID(org.id, project.id, branch.id, artifactID),
-    filename: testData.artifacts[0].filename,
->>>>>>> 86918ec7
     contentType: path.extname(testData.artifacts[0].filename),
     project: utils.createID(org.id, project.id),
     branch: utils.createID(org.id, project.id, branch.id),
     location: testData.artifacts[0].location,
-    hash: testData.artifacts[0].hash,
-    history: testData.artifacts[0].history[0],
-    custom: testData.artifacts[0].custom
+    custom: testData.artifacts[0].custom,
+    strategy: testData.artifacts[0].strategy
   });
 
   try {
     // Save artifact object to the database
     const createdArtifact = await artifact.save();
-    chai.expect(createdArtifact._id).to.equal(
+    chai.expect(createdArtifact.id).to.equal(
       utils.createID(org.id, project.id, branch.id, testData.artifacts[0].id)
     );
     chai.expect(createdArtifact.filename).to.equal(
@@ -125,11 +117,7 @@
     chai.expect(createdArtifact.project).to.equal(utils.createID(org.id, project.id));
     chai.expect(createdArtifact.branch).to.equal(utils.createID(org.id, project.id, branch.id));
     chai.expect(createdArtifact.location).to.equal(testData.artifacts[0].location);
-    chai.expect(createdArtifact.hash).to.equal(testData.artifacts[0].hash);
-    chai.expect(createdArtifact.history[0].user).to.equal(
-      testData.artifacts[0].history[0].user
-    );
-    chai.expect(createdArtifact.history[0].updatedOn).to.not.equal(null);
+    chai.expect(createdArtifact.strategy).to.equal(testData.artifacts[0].strategy);
   }
   catch (error) {
     M.log.error(error);
@@ -177,24 +165,11 @@
     chai.expect(foundArtifact.contentType).to.equal(
       path.extname(testData.artifacts[0].filename)
     );
-<<<<<<< HEAD
-    chai.expect(updatedArtifact.project).to.equal(project._id);
-    chai.expect(updatedArtifact.branch).to.equal(branch._id);
-    chai.expect(updatedArtifact.location).to.equal(testData.artifacts[0].location);
-    chai.expect(updatedArtifact.hash).to.equal(testData.artifacts[0].hash);
-    chai.expect(updatedArtifact.history[0].user).to.equal(
-=======
+
     chai.expect(foundArtifact.project).to.equal(utils.createID(org.id, project.id));
     chai.expect(foundArtifact.branch).to.equal(utils.createID(org.id, project.id, branch.id));
     chai.expect(foundArtifact.location).to.equal(testData.artifacts[0].location);
-    chai.expect(foundArtifact.history[0].hash).to.equal(
-      testData.artifacts[0].history[0].hash
-    );
-    chai.expect(foundArtifact.history[0].user).to.equal(
->>>>>>> 86918ec7
-      testData.artifacts[0].history[0].user
-    );
-    chai.expect(foundArtifact.history[0].updatedOn).to.not.equal(null);
+    chai.expect(foundArtifact.strategy).to.equal(testData.artifacts[0].strategy);
   }
   catch (error) {
     M.log.error(error);
