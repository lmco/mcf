--- conflicted
+++ resolved
@@ -107,14 +107,8 @@
     const createdArtifact = await artifact.save();
 
     // Verify output
-<<<<<<< HEAD
     chai.expect(createdArtifact._id).to.equal(utils.createID(org.id, project.id, branch.id,
       artData.id));
-=======
-    chai.expect(createdArtifact._id).to.equal(
-      utils.createID(org.id, project.id, branch.id, artData.id)
-    );
->>>>>>> f2f943eb
     chai.expect(createdArtifact.filename).to.equal(artData.filename);
     chai.expect(createdArtifact.project).to.equal(utils.createID(org.id, project.id));
     chai.expect(createdArtifact.branch).to.equal(utils.createID(org.id, project.id, branch.id));
