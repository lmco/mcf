/**
 * @classification UNCLASSIFIED
 *
 * @module  test.306a-artifact-model-tests
 *
 * @copyright Copyright (C) 2018, Lockheed Martin Corporation
 *
 * @license MIT
 *
 * @owner Phillip Lee <phillip.lee@lmco.com>
 *
 * @author Phillip Lee <phillip.lee@lmco.com>
 *
 * @description Tests creating, updating and deleting artifacts through the
 * model. Tests the artifact model by performing various actions such as a
 * find, create, updated, and delete. Does NOT test the artifact
 * controller but instead directly manipulates data to check the artifact model
 * methods, validators, setters, and getters.
 */

// NPM modules
const chai = require('chai');
const chaiAsPromised = require('chai-as-promised');

// Use async chai
chai.use(chaiAsPromised);
// Initialize chai should function, used for expecting promise rejections
const should = chai.should(); // eslint-disable-line no-unused-vars

// MBEE modules
const Artifact = M.require('models.artifact');
const db = M.require('lib.db');
const utils = M.require('lib.utils');

/* --------------------( Test Data )-------------------- */
const testUtils = M.require('lib.test-utils');
const testData = testUtils.importTestData('test_data.json');
const org = testData.orgs[0];
const project = testData.projects[0];
const branch = testData.branches[0];


/* --------------------( Main )-------------------- */
/**
 * The "describe" function is provided by Mocha and provides a way of wrapping
 * or grouping several "it" tests into a single group. In this case, the name of
 * that group (the first parameter passed into describe) is derived from the
 * name of the current file.
 */
describe(M.getModuleName(module.filename), () => {
  /**
   * Before: runs before all tests.
   */
  before(async () => {
    try {
      await db.connect();
    }
    catch (error) {
      M.log.error(error);
      // Expect no error
      chai.expect(error).to.equal(null);
    }
  });

  /**
   * After: runs after all tests.
   */
  after(async () => {
    try {
      await db.disconnect();
    }
    catch (error) {
      M.log.error(error);
      // Expect no error
      chai.expect(error).to.equal(null);
    }
  });

  /* Execute the tests */
  it('should create an artifact', createArtifact);
  it('should find an artifact', findArtifact);
  it('should update an artifact file', updateArtifact);
  it('should delete an artifact', deleteArtifact);
  it('should test static get populate fields', getStaticPopFields);
});

/* --------------------( Tests )-------------------- */
/**
 * @description Creates an artifact via model and save it to the database.
 */
async function createArtifact() {
  const artData = testData.artifacts[0];

  // Create new artifact
  const artifact = Artifact.createDocument({
    _id: utils.createID(org.id, project.id, branch.id, artData.id),
    filename: artData.filename,
    project: utils.createID(org.id, project.id),
    branch: utils.createID(org.id, project.id, branch.id),
<<<<<<< HEAD
    location: testData.artifacts[0].location
=======
    location: artData.location,
    custom: artData.custom,
    strategy: M.config.artifact.strategy
>>>>>>> 1c45cbe6
  });

  try {
    // Save artifact object to the database
    const createdArtifact = await artifact.save();

    // Verify output
    chai.expect(createdArtifact._id).to.equal(
      utils.createID(org.id, project.id, branch.id, artData.id)
    );
    chai.expect(createdArtifact.filename).to.equal(
      artData.filename
    );
    chai.expect(createdArtifact.project).to.equal(
      utils.createID(org.id, project.id)
    );
<<<<<<< HEAD
    chai.expect(createdArtifact.project).to.equal(utils.createID(org.id, project.id));
    chai.expect(createdArtifact.branch).to.equal(utils.createID(org.id, project.id, branch.id));
    chai.expect(createdArtifact.location).to.equal(testData.artifacts[0].location);
=======
    chai.expect(createdArtifact.branch).to.equal(
      utils.createID(org.id, project.id, branch.id)
    );
    chai.expect(createdArtifact.location).to.equal(artData.location);
    chai.expect(createdArtifact.strategy).to.equal(M.config.artifact.strategy);
    chai.expect(createdArtifact.custom || {}).to.deep.equal(
      artData.custom
    );
>>>>>>> 1c45cbe6
  }
  catch (error) {
    M.log.error(error);
    // Expect no error
    chai.expect(error).to.equal(null);
  }
}

/**
 * @description Finds an existing artifact.
 */
async function findArtifact() {
  try {
    // Find the artifact previously uploaded.
    const foundArtifact = await Artifact.findOne(
      { _id: utils.createID(org.id, project.id, branch.id, testData.artifacts[0].id) }
    );

    // Verify output
    // Check if artifact found
    chai.expect(foundArtifact._id).to.equal(
      utils.createID(org.id, project.id, branch.id, testData.artifacts[0].id)
    );
    chai.expect(foundArtifact.filename).to.equal(
      testData.artifacts[0].filename
    );
    chai.expect(foundArtifact.contentType).to.equal(
      path.extname(testData.artifacts[0].filename)
    );
    chai.expect(foundArtifact.project).to.equal(utils.createID(org.id, project.id));
    chai.expect(foundArtifact.branch).to.equal(utils.createID(org.id, project.id, branch.id));
    chai.expect(foundArtifact.location).to.equal(testData.artifacts[0].location);
  }
  catch (error) {
    M.log.error(error);
    // Expect no error
    chai.expect(error).to.equal(null);
  }
}

/**
 * @description Finds an existing artifact and updates it.
 */
async function updateArtifact() {
  try {
    const artData = testData.artifacts[0];

    const artID = utils.createID(org.id, project.id, branch.id, artData.id);
    // Update the name of the artifact created in the createArtifact() test
    await Artifact.updateOne({ _id: artID }, { filename: 'Updated Name' });

    // Find the updated artifact
    const foundArtifact = await Artifact.findOne({ _id: artID });

    // Verify output
    chai.expect(foundArtifact._id).to.equal(
      utils.createID(org.id, project.id, branch.id, artData.id)
    );
    chai.expect(foundArtifact.filename).to.equal('Updated Name');
    chai.expect(foundArtifact.project).to.equal(
      utils.createID(org.id, project.id)
    );
<<<<<<< HEAD
    chai.expect(foundArtifact.project).to.equal(utils.createID(org.id, project.id));
    chai.expect(foundArtifact.branch).to.equal(utils.createID(org.id, project.id, branch.id));
    chai.expect(foundArtifact.location).to.equal(testData.artifacts[0].location);
=======
    chai.expect(foundArtifact.branch).to.equal(
      utils.createID(org.id, project.id, branch.id)
    );
    chai.expect(foundArtifact.location).to.equal(artData.location);
    chai.expect(foundArtifact.strategy).to.equal(M.config.artifact.strategy);
    chai.expect(foundArtifact.custom || {}).to.deep.equal(
      artData.custom
    );
>>>>>>> 1c45cbe6
  }
  catch (error) {
    M.log.error(error);
    // Expect no error
    chai.expect(error).to.equal(null);
  }
}

/**
 * @description Finds and deletes an existing artifact.
 */
async function deleteArtifact() {
  const artID = utils.createID(org.id, project.id, branch.id, testData.artifacts[0].id);

  // Remove the artifact
  await Artifact.deleteMany({ _id: artID });

  // Attempt to find the artifact
  const foundArtifact = await Artifact.findOne({ _id: artID });

  // foundArtifact should be null
  should.not.exist(foundArtifact);
}

/**
 * @description Get and validate the populated fields for artifacts.
 */
async function getStaticPopFields() {
<<<<<<< HEAD
  const validPopulatedFields = ['archivedBy', 'lastModifiedBy', 'createdBy', 'project'];
  console.log(validPopulatedFields.length);
  console.log(Artifact.getValidPopulateFields());
  // Ensure correct populate fields
=======
  const validPopulatedFields = ['archivedBy', 'lastModifiedBy', 'createdBy', 'project',
    'branch'];
  // Verify output
>>>>>>> 1c45cbe6
  chai.expect(validPopulatedFields).to.eql(Artifact.getValidPopulateFields());
}<|MERGE_RESOLUTION|>--- conflicted
+++ resolved
@@ -97,13 +97,9 @@
     filename: artData.filename,
     project: utils.createID(org.id, project.id),
     branch: utils.createID(org.id, project.id, branch.id),
-<<<<<<< HEAD
-    location: testData.artifacts[0].location
-=======
     location: artData.location,
     custom: artData.custom,
     strategy: M.config.artifact.strategy
->>>>>>> 1c45cbe6
   });
 
   try {
@@ -120,11 +116,6 @@
     chai.expect(createdArtifact.project).to.equal(
       utils.createID(org.id, project.id)
     );
-<<<<<<< HEAD
-    chai.expect(createdArtifact.project).to.equal(utils.createID(org.id, project.id));
-    chai.expect(createdArtifact.branch).to.equal(utils.createID(org.id, project.id, branch.id));
-    chai.expect(createdArtifact.location).to.equal(testData.artifacts[0].location);
-=======
     chai.expect(createdArtifact.branch).to.equal(
       utils.createID(org.id, project.id, branch.id)
     );
@@ -133,7 +124,6 @@
     chai.expect(createdArtifact.custom || {}).to.deep.equal(
       artData.custom
     );
->>>>>>> 1c45cbe6
   }
   catch (error) {
     M.log.error(error);
@@ -196,11 +186,6 @@
     chai.expect(foundArtifact.project).to.equal(
       utils.createID(org.id, project.id)
     );
-<<<<<<< HEAD
-    chai.expect(foundArtifact.project).to.equal(utils.createID(org.id, project.id));
-    chai.expect(foundArtifact.branch).to.equal(utils.createID(org.id, project.id, branch.id));
-    chai.expect(foundArtifact.location).to.equal(testData.artifacts[0].location);
-=======
     chai.expect(foundArtifact.branch).to.equal(
       utils.createID(org.id, project.id, branch.id)
     );
@@ -209,7 +194,6 @@
     chai.expect(foundArtifact.custom || {}).to.deep.equal(
       artData.custom
     );
->>>>>>> 1c45cbe6
   }
   catch (error) {
     M.log.error(error);
@@ -238,15 +222,8 @@
  * @description Get and validate the populated fields for artifacts.
  */
 async function getStaticPopFields() {
-<<<<<<< HEAD
-  const validPopulatedFields = ['archivedBy', 'lastModifiedBy', 'createdBy', 'project'];
-  console.log(validPopulatedFields.length);
-  console.log(Artifact.getValidPopulateFields());
-  // Ensure correct populate fields
-=======
   const validPopulatedFields = ['archivedBy', 'lastModifiedBy', 'createdBy', 'project',
     'branch'];
   // Verify output
->>>>>>> 1c45cbe6
   chai.expect(validPopulatedFields).to.eql(Artifact.getValidPopulateFields());
 }