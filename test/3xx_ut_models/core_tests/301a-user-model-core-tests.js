/**
 * @classification UNCLASSIFIED
 *
 * @module test.301a-user-model-tests
 *
 * @copyright Copyright (C) 2018, Lockheed Martin Corporation
 *
 * @license LMPI - Lockheed Martin Proprietary Information
 *
 * @owner Leah De Laurell <leah.p.delaurell@lmco.com>
 *
 * @author Josh Kaplan <joshua.d.kaplan@lmco.com>
 *
 * @description Tests the user model by performing various actions such as a
 * find, create, updated, archive, and delete. Does NOT test the user
 * controller but instead directly manipulates data to check the user model
 * methods, validators, setters, and getters.
 */

// Node modules
const chai = require('chai');
const crypto = require('crypto');
const chaiAsPromised = require('chai-as-promised');

// Use async chai
chai.use(chaiAsPromised);
const should = chai.should(); // eslint-disable-line no-unused-vars

// MBEE modules
const User = M.require('models.user');
const db = M.require('lib.db');

/* --------------------( Test Data )-------------------- */
const testUtils = M.require('lib.test-utils');
const testData = testUtils.importTestData('test_data.json');

/* --------------------( Main )-------------------- */
/**
 * The "describe" function is provided by Mocha and provides a way of wrapping
 * or grouping several "it" tests into a single group. In this case, the name of
 * that group (the first parameter passed into describe) is derived from the
 * name of the current file.
 */
describe(M.getModuleName(module.filename), () => {
  /**
   * Before: runs before all tests. Open the database connection.
   */
  before((done) => {
    db.connect()
    .then(() => done())
    .catch((error) => {
      chai.expect(error.message).to.equal(null);
      done();
    });
  });

  /**
   * After: runs after all tests. Close database connection.
   */
  after((done) => {
    db.disconnect()
    .then(() => done())
    .catch((error) => {
      chai.expect(error.message).to.equal(null);
      done();
    });
  });

  /* Execute the tests */
  it('should create a user', createUser);
  it('should verify a valid password', verifyValidPassword);
  it('should get a user from the database', getUser);
  it('should get a users public data', getUserPublicData);
  it('should update a user', updateUser);
  it('should delete a user', deleteUser);
});

/* --------------------( Tests )-------------------- */
/**
 * @description Creates a user via model and save it to the database.
 */
async function createUser() {
  const userData = testData.users[1];
  userData._id = userData.username;
  // Create a hash of the password
  const derivedKey = crypto.pbkdf2Sync(userData.password, userData._id.toString(), 1000, 32, 'sha256');
  // Create a new User object
<<<<<<< HEAD
  const user = new User(userData);
=======
  const user = User.createDocument(userData);
>>>>>>> 692187ce
  let savedUser;
  try {
    // Save user object to the database
    savedUser = await user.save();
  }
  catch (error) {
    M.log.error(error);
    // There should be no error
    should.not.exist(error);
  }
  // Ensure that the user password is stored as a hash
  savedUser.password.should.equal(derivedKey.toString('hex'));
}

/**
 * @description Checks that the user from the previous createUser test was
 * created successfully and contains the expected data.
 */
async function getUser() {
  let user;
  try {
    // Find the created user from the previous createUser test.
    user = await User.findOne({ _id: testData.users[1].username });
  }
  catch (error) {
    M.log.error(error);
    // There should be no error
    should.not.exist(error);
  }
  // Check first, last, and preferred name
  user.fname.should.equal(testData.users[1].fname);
  user.lname.should.equal(testData.users[1].lname);
  user.preferredName.should.equal(testData.users[1].preferredName);
<<<<<<< HEAD
  // Check the name
  user.name.should.equal(`${testData.users[1].fname} ${testData.users[1].lname}`);
=======
>>>>>>> 692187ce
}

/**
 * @description Gets a users public data.
 */
async function getUserPublicData() {
  let user;
  try {
    // Find the created user from the previous createUser test.
    user = await User.findOne({ _id: testData.users[1].username });
  }
  catch (error) {
    M.log.error(error);
    // There should be no error
    should.not.exist(error);
  }
  // Check first, last, and preferred name
  user.fname.should.equal(testData.users[1].fname);
  user.lname.should.equal(testData.users[1].lname);
  user.preferredName.should.equal(testData.users[1].preferredName);
<<<<<<< HEAD
  // Check the name
  user.name.should.equal(`${testData.users[1].fname} ${testData.users[1].lname}`);
=======
>>>>>>> 692187ce
}

/**
 * @description Checks that a user password was properly stored and can be
 * authenticated.
 */
async function verifyValidPassword() {
  let user;
  let result;
  try {
    // Find the created user from the previous createUser test.
    user = await User.findOne({ _id: testData.users[1].username });
    // Verify the user's password
    result = await user.verifyPassword(testData.users[1].password);
  }
  catch (error) {
    M.log.error(error);
    // There should be no error
    should.not.exist(error);
  }
  // expected - verifyPassword() returned true
  result.should.equal(true);
}

/**
 * @description Updates the first and last name of the user previously created
 * in the createUser test.
 */
async function updateUser() {
<<<<<<< HEAD
  // Define query
  const query = { _id: testData.users[1].username };

  // Define newUserData
  const newUserData = {
    fname: `${testData.users[1].fname}edit`,
    lname: testData.users[1].lname
  };

  let updatedUser;
  try {
    // Find and updated the user created in the previous createUser test.
    await User.updateOne(query, newUserData);
    updatedUser = await User.findOne(query);
=======
  try {
    // Update the name of the user created in the createUser() test
    await User.updateOne({ _id: testData.users[1].username }, { fname: 'Updated' });

    // Find the updated user
    const foundUser = await User.findOne({ _id: testData.users[1].username });

    // Verify user is updated correctly
    foundUser._id.should.equal(testData.users[1].username);
    foundUser.fname.should.equal('Updated');
>>>>>>> 692187ce
  }
  catch (error) {
    M.log.error(error);
    // There should be no error
    should.not.exist(error);
  }
<<<<<<< HEAD
  updatedUser._id.should.equal(testData.users[1].username);
  updatedUser.fname.should.equal(`${testData.users[1].fname}edit`);
  updatedUser.lname.should.equal(testData.users[1].lname);
  updatedUser.name.should.equal(`${testData.users[1].fname}edit ${testData.users[1].lname}`);
=======
>>>>>>> 692187ce
}

/**
 * @description Delete a user.
 */
async function deleteUser() {
<<<<<<< HEAD
  try {
    // Find the previously created user from the createUser test.
    const user = await User.findOne({ _id: testData.users[1].username });
    // Delete the user
    await user.remove();
    // Try to find the user again; expect the search to return null
    await User.findOne({ _id: testData.users[1].username }).should.eventually.be.null;
  }
  catch (error) {
    M.log.error(error);
    // There should be no error
    should.not.exist(error);
  }
=======
  // Remove the user
  await User.deleteMany({ _id: testData.users[1].username });

  // Attempt to find the user
  const foundUser = await User.findOne({ _id: testData.users[1].username });

  // foundUser should be null
  should.not.exist(foundUser);
>>>>>>> 692187ce
}<|MERGE_RESOLUTION|>--- conflicted
+++ resolved
@@ -85,11 +85,7 @@
   // Create a hash of the password
   const derivedKey = crypto.pbkdf2Sync(userData.password, userData._id.toString(), 1000, 32, 'sha256');
   // Create a new User object
-<<<<<<< HEAD
-  const user = new User(userData);
-=======
   const user = User.createDocument(userData);
->>>>>>> 692187ce
   let savedUser;
   try {
     // Save user object to the database
@@ -123,11 +119,6 @@
   user.fname.should.equal(testData.users[1].fname);
   user.lname.should.equal(testData.users[1].lname);
   user.preferredName.should.equal(testData.users[1].preferredName);
-<<<<<<< HEAD
-  // Check the name
-  user.name.should.equal(`${testData.users[1].fname} ${testData.users[1].lname}`);
-=======
->>>>>>> 692187ce
 }
 
 /**
@@ -148,11 +139,6 @@
   user.fname.should.equal(testData.users[1].fname);
   user.lname.should.equal(testData.users[1].lname);
   user.preferredName.should.equal(testData.users[1].preferredName);
-<<<<<<< HEAD
-  // Check the name
-  user.name.should.equal(`${testData.users[1].fname} ${testData.users[1].lname}`);
-=======
->>>>>>> 692187ce
 }
 
 /**
@@ -182,22 +168,6 @@
  * in the createUser test.
  */
 async function updateUser() {
-<<<<<<< HEAD
-  // Define query
-  const query = { _id: testData.users[1].username };
-
-  // Define newUserData
-  const newUserData = {
-    fname: `${testData.users[1].fname}edit`,
-    lname: testData.users[1].lname
-  };
-
-  let updatedUser;
-  try {
-    // Find and updated the user created in the previous createUser test.
-    await User.updateOne(query, newUserData);
-    updatedUser = await User.findOne(query);
-=======
   try {
     // Update the name of the user created in the createUser() test
     await User.updateOne({ _id: testData.users[1].username }, { fname: 'Updated' });
@@ -208,41 +178,18 @@
     // Verify user is updated correctly
     foundUser._id.should.equal(testData.users[1].username);
     foundUser.fname.should.equal('Updated');
->>>>>>> 692187ce
-  }
-  catch (error) {
-    M.log.error(error);
-    // There should be no error
-    should.not.exist(error);
-  }
-<<<<<<< HEAD
-  updatedUser._id.should.equal(testData.users[1].username);
-  updatedUser.fname.should.equal(`${testData.users[1].fname}edit`);
-  updatedUser.lname.should.equal(testData.users[1].lname);
-  updatedUser.name.should.equal(`${testData.users[1].fname}edit ${testData.users[1].lname}`);
-=======
->>>>>>> 692187ce
+  }
+  catch (error) {
+    M.log.error(error);
+    // There should be no error
+    should.not.exist(error);
+  }
 }
 
 /**
  * @description Delete a user.
  */
 async function deleteUser() {
-<<<<<<< HEAD
-  try {
-    // Find the previously created user from the createUser test.
-    const user = await User.findOne({ _id: testData.users[1].username });
-    // Delete the user
-    await user.remove();
-    // Try to find the user again; expect the search to return null
-    await User.findOne({ _id: testData.users[1].username }).should.eventually.be.null;
-  }
-  catch (error) {
-    M.log.error(error);
-    // There should be no error
-    should.not.exist(error);
-  }
-=======
   // Remove the user
   await User.deleteMany({ _id: testData.users[1].username });
 
@@ -251,5 +198,4 @@
 
   // foundUser should be null
   should.not.exist(foundUser);
->>>>>>> 692187ce
 }