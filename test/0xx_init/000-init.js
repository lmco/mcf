/**
 * @classification UNCLASSIFIED
 *
 * @module test.000-init
 *
 * @copyright Copyright (C) 2018, Lockheed Martin Corporation
 *
 * @license LMPI - Lockheed Martin Proprietary Information
 *
 * @owner Leah De Laurell <leah.p.delaurell@lmco.com>
 *
 * @author Leah De Laurell <leah.p.delaurell@lmco.com>
 * @author Josh Kaplan <joshua.d.kaplan@lmco.com>
 *
 * @description This "test" is used to clean out the database before other
 * tests. It SHOULD NOT be run if testing against production databases. It
 * is intended for use in CI/CD testing to ensure the database is empty and
 * improve CI testing.
 */

// NPM modules
const chai = require('chai');

// MBEE modules
const Artifact = M.require('models.artifact');
const Branch = M.require('models.branch');
const Element = M.require('models.element');
const Organization = M.require('models.organization');
const Project = M.require('models.project');
const ServerData = M.require('models.server-data');
const User = M.require('models.user');
const db = M.require('lib.db');

/* --------------------( Main )-------------------- */
/**
 * The "describe" function is provided by Mocha and provides a way of wrapping
 * or grouping several "it" tests into a single group. In this case, the name of
 * that group (the first parameter passed into describe) is derived from the
 * name of the current file.
 */
describe(M.getModuleName(module.filename), function() {
  /**
   * Runs before all tests . Opens the database connection.
   */
  before((done) => {
    db.connect()
    .then(() => done())
    .catch((error) => {
      chai.expect(error.message).to.equal(null);
      done();
    });
  });

  /**
   * Runs after all tests. Close database connection.
   */
  after((done) => {
    db.disconnect()
    .then(() => done())
    .catch((error) => {
      chai.expect(error.message).to.equal(null);
      done();
    });
  });

  /**
   * Execute the tests.
   */
  it('clean database', cleanDB);
  it('should initialize the models', initModels);
  it('should create the default org if it doesn\'t exist', createDefaultOrg);
});

/* --------------------( Tests )-------------------- */
/**
 * @description Cleans out the database by removing all items from all
 * collections/tables.
 *
 * @returns {Promise<void>} Resolves upon successful deletion of all contents
 * from the database.
 */
async function cleanDB() {
  try {
    await db.clear();
  }
  catch (error) {
    M.log.critical('Failed to clean the database.');
    chai.expect(error.message).to.equal(null);
  }
}

/**
 * @description Initializes all models asynchronously. Adds the single server
 * data document to the database, and ensures the element and user indexes are
 * created for 4xx search tests.
 * @async
 *
 * @returns {Promise<void>} Resolves upon successful initiation of models.
 */
async function initModels() {
  try {
    // Initialize all models
    await Artifact.init();
    await Branch.init();
    await Element.init();
    await Organization.init();
    await Project.init();
    await ServerData.init();
    await User.init();

    // Insert server data
    await ServerData.insertMany([{ _id: 'server_data', version: M.schemaVersion }]);
  }
  catch (error) {
    M.log.critical('Failed to initialize models.');
    chai.expect(error.message).to.equal(null);
  }
}

<<<<<<< HEAD
/**
 * @description Cleans out the database by removing all items from all
 * collections.
 */
async function cleanDB() {
  try {
    await db.clear();
    await ServerData.insertMany([{ _id: 'server_data', version: M.schemaVersion }]);
    // Ensure element indexes are created prior to running other tests
    await Element.ensureIndexes();
    // Ensure user indexes are created prior to running other tests
    await User.ensureIndexes();
  }
  catch (error) {
    M.log.error(error);
    // Expect no error
    chai.expect(error).to.equal(null);
  }
}

=======
>>>>>>> eecfcef5

/**
 * @description Creates the default org if it doesn't already exist.
 */
async function createDefaultOrg() {
  try {
    const org = await Organization.findOne({ _id: M.config.server.defaultOrganizationId });
    // Verify return statement
    chai.expect(org).to.equal(null);

    // Create default org object
    const defOrg = Organization.createDocument({
      _id: M.config.server.defaultOrganizationId,
      name: M.config.server.defaultOrganizationName,
      createdBy: null,
      lastModifiedBy: null
    });

    // Save the default org
    await defOrg.save();
  }
  catch (error) {
    M.log.error(error);
    // Expect no error
    chai.expect(error.message).to.equal(null);
  }
}<|MERGE_RESOLUTION|>--- conflicted
+++ resolved
@@ -74,7 +74,7 @@
 /* --------------------( Tests )-------------------- */
 /**
  * @description Cleans out the database by removing all items from all
- * collections/tables.
+ * collections.
  *
  * @returns {Promise<void>} Resolves upon successful deletion of all contents
  * from the database.
@@ -82,10 +82,16 @@
 async function cleanDB() {
   try {
     await db.clear();
+    await ServerData.insertMany([{ _id: 'server_data', version: M.schemaVersion }]);
+    // Ensure element indexes are created prior to running other tests
+    await Element.ensureIndexes();
+    // Ensure user indexes are created prior to running other tests
+    await User.ensureIndexes();
   }
   catch (error) {
-    M.log.critical('Failed to clean the database.');
-    chai.expect(error.message).to.equal(null);
+    M.log.error(error);
+    // Expect no error
+    chai.expect(error).to.equal(null);
   }
 }
 
@@ -117,30 +123,6 @@
   }
 }
 
-<<<<<<< HEAD
-/**
- * @description Cleans out the database by removing all items from all
- * collections.
- */
-async function cleanDB() {
-  try {
-    await db.clear();
-    await ServerData.insertMany([{ _id: 'server_data', version: M.schemaVersion }]);
-    // Ensure element indexes are created prior to running other tests
-    await Element.ensureIndexes();
-    // Ensure user indexes are created prior to running other tests
-    await User.ensureIndexes();
-  }
-  catch (error) {
-    M.log.error(error);
-    // Expect no error
-    chai.expect(error).to.equal(null);
-  }
-}
-
-=======
->>>>>>> eecfcef5
-
 /**
  * @description Creates the default org if it doesn't already exist.
  */
