--- conflicted
+++ resolved
@@ -99,11 +99,7 @@
  */
 async function initModels() {
   try {
-<<<<<<< HEAD
-=======
     // Initialize all models
-    await Artifact.init();
->>>>>>> cde1adf0
     await Branch.init();
     await Element.init();
     await Organization.init();
