/*****************************************************************************
 * Classification: UNCLASSIFIED                                              *
 *                                                                           *
 * Copyright (C) 2018, Lockheed Martin Corporation                           *
 *                                                                           *
 * LMPI WARNING: This file is Lockheed Martin Proprietary Information.       *
 * It is not approved for public release or redistribution.                  *
 *                                                                           *
 * EXPORT CONTROL WARNING: This software may be subject to applicable export *
 * control laws. Contact legal and export compliance prior to distribution.  *
 *****************************************************************************/
/**
 * @module  TestAPIBasic.js
 *
 * @author  Leah De Laurell <leah.p.delaurell@lmco.com>
 *
 * Tests Basic API functionality with Projects.
 * UNCOMMENT WHEN NEED TO TEST
 */


/** Tests that need to be made:
 *  - inputting a empty name in the name of the project (I am guessing should fail
 *
 */

const path = require('path');
const chai = require('chai');
const mongoose = require('mongoose');
const request = require('request');

const fname = module.filename;
const name = fname.split('/')[fname.split('/').length - 1];
const M = require(path.join(__dirname, '..', '..', 'mbee.js'));
const UserController = M.load('controllers/UserController');
const OrgController = M.load('controllers/OrganizationController');

const test = M.config.test;
/**
 * APIProjectTest
 *
 * @author Leah De Laurell <leah.p.delaurell@lmco.com>
 *
 * @description This tests the API controller functionality. These tests
 * are to make sure the code is working as it should or should not be. Especially,
 * when making changes/ updates to the code we want to make sure everything still
 * works as it should.
 *
 */

/*------------------------------------
 *       Main
 *------------------------------------*/
let org = null;
// let secondOrg = null;
let user = null;
// runs before all tests in this block

describe(name, function() {
  before(function(done) {
    this.timeout(5000);
    const db = M.load('lib/db');
    db.connect();

    const username = M.config.test.username;
    // Finding a Requesting Admin
    UserController.findUser(username)
    .then(function(searchUser) {
      user = searchUser;
      chai.expect(searchUser.username).to.equal(M.config.test.username);
      // Creating an Organization used in the tests
      const orgData = {
        id: 'hogwarts',
        name: 'Gryffindor',
        permissions: {
          admin: [searchUser._id],
          write: [searchUser._id],
          read: [searchUser._id]
        }
      };
      OrgController.createOrg(user, orgData)
      .then((retOrg) => {
        org = retOrg;
        chai.expect(retOrg.id).to.equal('hogwarts');
        chai.expect(retOrg.name).to.equal('Gryffindor');
        chai.expect(retOrg.permissions.read).to.include(searchUser._id.toString());
        chai.expect(retOrg.permissions.write).to.include(searchUser._id.toString());
        chai.expect(retOrg.permissions.admin).to.include(searchUser._id.toString());
        done();
<<<<<<< HEAD
        const orgData = {
          id: 'durmstranginstitute',
          name: 'Durmstrang',
          permissions: {
            admin: [searchUser._id],
            write: [searchUser._id],
            read: [searchUser._id]
          }
        };
        OrgController.createOrg(user, orgData)
        .then((orgTwo) => {
          secondOrg = orgTwo;
          chai.expect(orgTwo.id).to.equal('durmstranginstitute');
          chai.expect(orgTwo.name).to.equal('Durmstrang');
          chai.expect(orgTwo.permissions.read).to.include(searchUser._id.toString());
          chai.expect(orgTwo.permissions.write).to.include(searchUser._id.toString());
          chai.expect(orgTwo.permissions.admin).to.include(searchUser._id.toString());
          done();
        })
        .catch((err) => {
          chai.expect(err).to.equal(null);
          done();
        });
=======
        // const orgData = {
        //   id: 'durmstranginstitute',
        //   name: 'Durmstrang',
        //   permissions: {
        //     admin: [searchUser._id],
        //     write: [searchUser._id],
        //     read: [searchUser._id]
        //   }
        // };
        // OrgController.createOrg(user, orgData)
        // .then((orgTwo) => {
        //   secondOrg = orgTwo;
        //   chai.expect(orgTwo.id).to.equal('durmstranginstitute');
        //   chai.expect(orgTwo.name).to.equal('Durmstrang');
        //   chai.expect(orgTwo.permissions.read).to.include(searchUser._id.toString());
        //   chai.expect(orgTwo.permissions.write).to.include(searchUser._id.toString());
        //   chai.expect(orgTwo.permissions.admin).to.include(searchUser._id.toString());
        //   done();
        // })
        // .catch((err) => {
        //   chai.expect(err).to.equal(null);
        //   done();
        // });
>>>>>>> a35834e7
      })
      .catch((firsterr) => {
        chai.expect(firsterr).to.equal(null);
        done();
      });
    })
    .catch(function(error) {
      chai.expect(error).to.equal(null);
      done();
    });
  });

  // runs after all the tests are done
  after(function(done) {
    // Removing the Organization created in the before
    OrgController.removeOrg(user, 'hogwarts', { soft: false })
    .then((proj) => {
      chai.expect(proj.id).to.equal('hogwarts');
      mongoose.connection.close();
      done();
<<<<<<< HEAD
      OrgController.removeOrg(user, 'durmstranginstitute', { soft: false })
      .then((proj) => {
        chai.expect(proj.id).to.equal('durmstranginstitute');
        mongoose.connection.close();
        done();
      })
      .catch(function(err) {
        chai.expect(err).to.equal(null);
        mongoose.connection.close();
        done();
      });
=======
      // OrgController.removeOrg(user, 'durmstranginstitute', { soft: false })
      // .then((proj) => {
      //   chai.expect(proj.id).to.equal('durmstranginstitute');
      //   mongoose.connection.close();
      //   done();
      // })
      // .catch(function(err) {
      //   chai.expect(err).to.equal(null);
      //   mongoose.connection.close();
      //   done();
      // });
>>>>>>> a35834e7
    })
    .catch(function(err2) {
      chai.expect(err2).to.equal(null);
      mongoose.connection.close();
      done();
    });
  });

  it('should POST a project to the organization', postProject01);
  it('should GET the previously posted project', getProject01);
<<<<<<< HEAD
  it('should reject a POST of invalid name to organization', postBadProject);
  it('should reject a POST to an organization that doesnt exist', postBadOrg);
  it('should reject a POST of a name with special characters', postInvalidProject);
  it('should reject a POST with two different orgs', confusingOrg);
  it('should PUT an update to posted project', putOrg01);
  it('should reject a PUT to update with invalid name', badPut);
=======
  // it('should reject a POST of invalid name to organization', postBadProject);
  // it('should reject a POST to an organization that doesnt exist', postBadOrg);
  // it('should reject a POST of a name with special characters', postInvalidProject);
  // it('should reject a POST with two different orgs', confusingOrg);
  it('should PUT an update to posted project', putOrg01);
  // it('should reject a PUT to update with invalid name', badPut);
>>>>>>> a35834e7
  it('should POST second project', postProject02);
  it('should DELETE the first project to the organization', deleteProject01);
  it('should DELETE the second project to the organization', deleteProject02);
});

/**---------------------------------------------------
 *            Test Functions
  ----------------------------------------------------*/

/**
 * Makes a POST request to /api/orgs/:orgid/projects/:projectid to create a project.
 * This should succeed.
 */
function postProject01(done) {
  const id = 'harrypotter';
  request({
    url: `${test.url}/api/orgs/hogwarts/projects/harrypotter`,
    headers: getHeaders(),
    method: 'POST',
    body: JSON.stringify({
      id: id,
      name: 'Youre a wizard Harry',
      org: org._id,
      permissions: {
        admin: [user._id],
        write: [user._id],
        read: [user._id]
      },
      uid: `${id}:${org.id}`
    })
  },
  function(err, response, body) {
    const json = JSON.parse(body);
    chai.expect(response.statusCode).to.equal(200);
    chai.expect(json.id).to.equal('harrypotter');
    chai.expect(json.name).to.equal('Youre a wizard Harry');
    done();
  });
}

/**
 * Makes a GET request to /api/orgs/:orgid/projects/:projectid. This should happen after a post
 * to the projects was made to harrypotter. This should succeed.
 */
function getProject01(done) {
  request({
    url: `${test.url}/api/orgs/hogwarts/projects/harrypotter`,
    headers: getHeaders(),
    method: 'GET'
  },
  function(err, response, body) {
    chai.expect(response.statusCode).to.equal(200);
    const json = JSON.parse(body);
    chai.expect(json.name).to.equal('Youre a wizard Harry');
    done();
  });
}

// /**
//  * Testing POST with a bad request to /api/orgs/:orgid/projects/:projectid to create a project.
//  * This should pass, but the result should be an error.
//  */
// function postBadProject(done) {
//   const id = 'DobbyIsaBadElf';
//   request({
//     url: `${test.url}/api/orgs/hogwarts/projects/DobbyIsaBadElf`,
//     headers: getHeaders(),
//     method: 'POST',
//     body: JSON.stringify({
//       id: id,
//       name: 'Dobby must be punished',
//       org: org._id,
//       permissions: {
//         admin: [user._id],
//         write: [user._id],
//         read: [user._id]
//       },
//       uid: `${id}:${org.id}`
//     })
//   },
//   function(err, response, body) {
//     const json = JSON.parse(body);
//     chai.expect(json.description).to.equal('Project ID is not valid.');
//     chai.expect(json.message).to.equal('Bad Request');
//     chai.expect(response.statusCode).to.equal(400);
//     done();
//   });
// }

// /**
//  * Testing POST with a bad request to /api/orgs/:orgid/projects/:projectid to create a project.
//  * This should pass, but the result should be an error.
//  */
// function postBadOrg(done) {
//   const id = 'dudlydursley';
//   request({
//     url: `${test.url}/api/orgs/muggle/projects/dudlydursley`,
//     headers: getHeaders(),
//     method: 'POST',
//     body: JSON.stringify({
//       id: id,
//       name: 'I dont belong at howgarts',
//       org: org._id,
//       permissions: {
//         admin: [user._id],
//         write: [user._id],
//         read: [user._id]
//       },
//       uid: `${id}:${org.id}`
//     })
//   },
//   function(err, response, body) {
//     const json = JSON.parse(body);
//     chai.expect(json.description).to.equal('Org not found.');
//     chai.expect(json.message).to.equal('Not Found');
//     chai.expect(response.statusCode).to.equal(404);
//     done();
//   });
// }

// /**
//  * Testing POST with a bad request to /api/orgs/:orgid/projects/:projectid to create a project.
//  * This should pass, but the result should be an error.
//  */
// function postInvalidProject(done) {
//   const id = 'attemptharry7';
//   request({
//     url: `${test.url}/api/orgs/hogwarts/projects/attemptharry7`,
//     headers: getHeaders(),
//     method: 'POST',
//     body: JSON.stringify({
//       id: id,
//       name: 'Invalid Harry Potter',
//       org: org._id,
//       permissions: {
//         admin: [user._id],
//         write: [user._id],
//         read: [user._id]
//       },
//       uid: `${id}:${org.id}`
//     })
//   },
//   function(err, response, body) {
//     console.log(err);
//     const json = JSON.parse(body);
//     chai.expect(json.message).to.equal('Bad Request');
//     chai.expect(response.statusCode).to.equal(400);
//     done();
//   });
// }

// /**
//  * Testing POST with a bad request to /api/orgs/:orgid/projects/:projectid to create a project.
//  * This is testing when there is a request with two different orgs.
//  * The result should be an error.
//  */
// function confusingOrg(done) {
//   const id = 'victorkrum';
//   request({
//     url: `${test.url}/api/orgs/durmstranginstitute/projects/victorkrum`,
//     headers: getHeaders(),
//     method: 'POST',
//     body: JSON.stringify({
//       id: id,
//       name: 'Victor Krum',
//       org: org._id,
//       permissions: {
//         admin: [user._id],
//         write: [user._id],
//         read: [user._id]
//       },
//       uid: `${id}:${org.id}`
//     })
//   },
//   function(err, response, body) {
//     const json = JSON.parse(body);
//     console.log(json);
//     chai.expect(json.description).to.equal('Org not found.')
//     chai.expect(json.message).to.equal('Not Found');
//     chai.expect(response.statusCode).to.equal(404);
//     done();
//   });
// }

/**
 * Testing POST with a bad request to /api/orgs/:orgid/projects/:projectid to create a project.
 * This should pass, but the result should be an error.
 */
function postBadProject(done) {
  const id = 'DobbyIsaBadElf';
  request({
    url: `${test.url}/api/orgs/hogwarts/projects/DobbyIsaBadElf`,
    headers: getHeaders(),
    method: 'POST',
    body: JSON.stringify({
      id: id,
      name: 'Dobby must be punished',
      org: org._id,
      permissions: {
        admin: [user._id],
        write: [user._id],
        read: [user._id]
      },
      uid: `${id}:${org.id}`
    })
  },
  function(err, response, body) {
    const json = JSON.parse(body);
    chai.expect(json.description).to.equal('Project ID is not valid.');
    chai.expect(json.message).to.equal('Bad Request');
    chai.expect(response.statusCode).to.equal(400);
    done();
  });
}

/**
 * Testing POST with a bad request to /api/orgs/:orgid/projects/:projectid to create a project.
 * This should pass, but the result should be an error.
 */
function postBadOrg(done) {
  const id = 'dudlydursley';
  request({
    url: `${test.url}/api/orgs/muggle/projects/dudlydursley`,
    headers: getHeaders(),
    method: 'POST',
    body: JSON.stringify({
      id: id,
      name: 'I dont belong at howgarts',
      org: org._id,
      permissions: {
        admin: [user._id],
        write: [user._id],
        read: [user._id]
      },
      uid: `${id}:${org.id}`
    })
  },
  function(err, response, body) {
    const json = JSON.parse(body);
    chai.expect(json.description).to.equal('Org not found.');
    chai.expect(json.message).to.equal('Not Found');
    chai.expect(response.statusCode).to.equal(404);
    done();
  });
}

/**
 * Testing POST with a bad request to /api/orgs/:orgid/projects/:projectid to create a project.
 * This should pass, but the result should be an error.
 */
function postInvalidProject(done) {
  const id = 'attemptharry7';
  request({
    url: `${test.url}/api/orgs/hogwarts/projects/attemptharry7`,
    headers: getHeaders(),
    method: 'POST',
    body: JSON.stringify({
      id: id,
      name: 'Invalid Harry Potter',
      org: org._id,
      permissions: {
        admin: [user._id],
        write: [user._id],
        read: [user._id]
      },
      uid: `${id}:${org.id}`
    })
  },
  function(err, response, body) {
    console.log(err);
    const json = JSON.parse(body);
    chai.expect(json.message).to.equal('Bad Request');
    chai.expect(response.statusCode).to.equal(400);
    done();
  });
}

/**
 * Testing POST with a bad request to /api/orgs/:orgid/projects/:projectid to create a project.
 * This is testing when there is a request with two different orgs.
 * The result should be an error.
 */
function confusingOrg(done) {
  const id = 'victorkrum';
  request({
    url: `${test.url}/api/orgs/durmstranginstitute/projects/victorkrum`,
    headers: getHeaders(),
    method: 'POST',
    body: JSON.stringify({
      id: id,
      name: 'Victor Krum',
      org: org._id,
      permissions: {
        admin: [user._id],
        write: [user._id],
        read: [user._id]
      },
      uid: `${id}:${org.id}`
    })
  },
  function(err, response, body) {
    const json = JSON.parse(body);
    console.log(json);
    chai.expect(json.description).to.equal('Org not found.')
    chai.expect(json.message).to.equal('Not Found');
    chai.expect(response.statusCode).to.equal(404);
    done();
  });
}

/**
 * Makes an UPDATE request to api/orgs/:orgid/projects/:projectid. This should update the orgninal
 * project name: "Youre a wizard Harry" that was added to the database to name: "I know".
 * This should succeed.
 */
function putOrg01(done) {
  const id = 'harrypotter';
  request({
    url: `${test.url}/api/orgs/hogwarts/projects/harrypotter`,
    headers: getHeaders(),
    method: 'PUT',
    body: JSON.stringify({
      id: id,
      name: 'I know'
    })
  },
  function(err, response, body) {
    const json = JSON.parse(body);
    chai.expect(response.statusCode).to.equal(200);
    chai.expect(json.id).to.equal(id);
    chai.expect(json.name).to.equal('I know');
    done();
  });
}

<<<<<<< HEAD
/**
 * Makes an UPDATE request to api/orgs/:orgid/projects/:projectid. This will reject an
 * update to project name.
 */
function badPut(done) {
  request({
    url: `${test.url}/api/orgs/hogwarts/projects/harrypotter`,
    headers: getHeaders(),
    method: 'PUT',
    body: JSON.stringify({
      id: 'harrytwopointoh',
      name: 'New Harry'
    })
  },
  function(err, response, body) {
    const json = JSON.parse(body);
    chai.expect(response.statusCode).to.equal(200);
    chai.expect(json.id).to.equal(id);
    chai.expect(json.name).to.equal('I know');
    done();
  });
}
=======
// /**
//  * Makes an UPDATE request to api/orgs/:orgid/projects/:projectid. This will reject an
//  * update to project name.
//  */
// function badPut(done) {
//   request({
//     url: `${test.url}/api/orgs/hogwarts/projects/harrypotter`,
//     headers: getHeaders(),
//     method: 'PUT',
//     body: JSON.stringify({
//       id: 'harrytwopointoh',
//       name: 'New Harry'
//     })
//   },
//   function(err, response, body) {
//     const json = JSON.parse(body);
//     chai.expect(response.statusCode).to.equal(200);
//     chai.expect(json.id).to.equal(id);
//     chai.expect(json.name).to.equal('I know');
//     done();
//   });
// }
>>>>>>> a35834e7

/**
 * Makes a POST request to /api/orgs/:orgid/projects/:projectid to create a project.
 * This should succeed.
 */
function postProject02(done) {
  const id = 'ronweasly';
  request({
    url: `${test.url}/api/orgs/hogwarts/projects/ronweasly`,
    headers: getHeaders(),
    method: 'POST',
    body: JSON.stringify({
      id: id,
      name: 'Red Head',
      org: org._id,
      permissions: {
        admin: [user._id],
        write: [user._id],
        read: [user._id]
      },
      uid: `${id}:${org.id}`
    })
  },
  function(err, response, body) {
    const json = JSON.parse(body);
    chai.expect(response.statusCode).to.equal(200);
    chai.expect(json.id).to.equal('ronweasly');
    chai.expect(json.name).to.equal('Red Head');
    done();
  });
}

/**
 * Makes a DELETE request to /api/orgs/:orgid/projects/:projectid to remove a project.
 * This should succeed.
 */
function deleteProject01(done) {
  request({
    url: `${test.url}/api/orgs/hogwarts/projects/harrypotter`,
    headers: getHeaders(),
    method: 'DELETE',
    body: JSON.stringify({
      soft: false
    })
  },
  function(err, response) {
    chai.expect(response.statusCode).to.equal(200);
    done();
  });
}

/**
 * Makes a DELETE request to /api/orgs/:orgid/projects/:projectid to remove a project.
 * This should succeed.
 */
function deleteProject02(done) {
  request({
    url: `${test.url}/api/orgs/hogwarts/projects/ronweasly`,
    headers: getHeaders(),
    method: 'DELETE',
    body: JSON.stringify({
      soft: false
    })
  },
  function(err, response) {
    chai.expect(response.statusCode).to.equal(200);
    done();
  });
}


/* ----------( Helper Functions )----------*/

/**
 * Produces and returns an object containing common request headers.
 */
function getHeaders() {
  const c = `${M.config.test.username}:${M.config.test.password}`;
  const s = `Basic ${Buffer.from(`${c}`).toString('base64')}`;
  return {
    'Content-Type': 'application/json',
    authorization: s
  };
}<|MERGE_RESOLUTION|>--- conflicted
+++ resolved
@@ -87,31 +87,6 @@
         chai.expect(retOrg.permissions.write).to.include(searchUser._id.toString());
         chai.expect(retOrg.permissions.admin).to.include(searchUser._id.toString());
         done();
-<<<<<<< HEAD
-        const orgData = {
-          id: 'durmstranginstitute',
-          name: 'Durmstrang',
-          permissions: {
-            admin: [searchUser._id],
-            write: [searchUser._id],
-            read: [searchUser._id]
-          }
-        };
-        OrgController.createOrg(user, orgData)
-        .then((orgTwo) => {
-          secondOrg = orgTwo;
-          chai.expect(orgTwo.id).to.equal('durmstranginstitute');
-          chai.expect(orgTwo.name).to.equal('Durmstrang');
-          chai.expect(orgTwo.permissions.read).to.include(searchUser._id.toString());
-          chai.expect(orgTwo.permissions.write).to.include(searchUser._id.toString());
-          chai.expect(orgTwo.permissions.admin).to.include(searchUser._id.toString());
-          done();
-        })
-        .catch((err) => {
-          chai.expect(err).to.equal(null);
-          done();
-        });
-=======
         // const orgData = {
         //   id: 'durmstranginstitute',
         //   name: 'Durmstrang',
@@ -135,7 +110,6 @@
         //   chai.expect(err).to.equal(null);
         //   done();
         // });
->>>>>>> a35834e7
       })
       .catch((firsterr) => {
         chai.expect(firsterr).to.equal(null);
@@ -156,19 +130,6 @@
       chai.expect(proj.id).to.equal('hogwarts');
       mongoose.connection.close();
       done();
-<<<<<<< HEAD
-      OrgController.removeOrg(user, 'durmstranginstitute', { soft: false })
-      .then((proj) => {
-        chai.expect(proj.id).to.equal('durmstranginstitute');
-        mongoose.connection.close();
-        done();
-      })
-      .catch(function(err) {
-        chai.expect(err).to.equal(null);
-        mongoose.connection.close();
-        done();
-      });
-=======
       // OrgController.removeOrg(user, 'durmstranginstitute', { soft: false })
       // .then((proj) => {
       //   chai.expect(proj.id).to.equal('durmstranginstitute');
@@ -180,7 +141,6 @@
       //   mongoose.connection.close();
       //   done();
       // });
->>>>>>> a35834e7
     })
     .catch(function(err2) {
       chai.expect(err2).to.equal(null);
@@ -191,21 +151,12 @@
 
   it('should POST a project to the organization', postProject01);
   it('should GET the previously posted project', getProject01);
-<<<<<<< HEAD
-  it('should reject a POST of invalid name to organization', postBadProject);
-  it('should reject a POST to an organization that doesnt exist', postBadOrg);
-  it('should reject a POST of a name with special characters', postInvalidProject);
-  it('should reject a POST with two different orgs', confusingOrg);
-  it('should PUT an update to posted project', putOrg01);
-  it('should reject a PUT to update with invalid name', badPut);
-=======
   // it('should reject a POST of invalid name to organization', postBadProject);
   // it('should reject a POST to an organization that doesnt exist', postBadOrg);
   // it('should reject a POST of a name with special characters', postInvalidProject);
   // it('should reject a POST with two different orgs', confusingOrg);
   it('should PUT an update to posted project', putOrg01);
   // it('should reject a PUT to update with invalid name', badPut);
->>>>>>> a35834e7
   it('should POST second project', postProject02);
   it('should DELETE the first project to the organization', deleteProject01);
   it('should DELETE the second project to the organization', deleteProject02);
@@ -541,30 +492,6 @@
   });
 }
 
-<<<<<<< HEAD
-/**
- * Makes an UPDATE request to api/orgs/:orgid/projects/:projectid. This will reject an
- * update to project name.
- */
-function badPut(done) {
-  request({
-    url: `${test.url}/api/orgs/hogwarts/projects/harrypotter`,
-    headers: getHeaders(),
-    method: 'PUT',
-    body: JSON.stringify({
-      id: 'harrytwopointoh',
-      name: 'New Harry'
-    })
-  },
-  function(err, response, body) {
-    const json = JSON.parse(body);
-    chai.expect(response.statusCode).to.equal(200);
-    chai.expect(json.id).to.equal(id);
-    chai.expect(json.name).to.equal('I know');
-    done();
-  });
-}
-=======
 // /**
 //  * Makes an UPDATE request to api/orgs/:orgid/projects/:projectid. This will reject an
 //  * update to project name.
@@ -587,7 +514,6 @@
 //     done();
 //   });
 // }
->>>>>>> a35834e7
 
 /**
  * Makes a POST request to /api/orgs/:orgid/projects/:projectid to create a project.
