--- conflicted
+++ resolved
@@ -51,44 +51,6 @@
     const db = M.load('lib/db');
     db.connect();
 
-<<<<<<< HEAD
-    const username = M.config.test.username;
-    // Finding a Requesting Admin
-    UserController.findUser(username)
-    .then(function(searchUser) {
-      user = searchUser;
-      chai.expect(searchUser.username).to.equal(M.config.test.username);
-      // Creating an Organization used in the tests
-      const orgData = {
-        id: 'hogwarts',
-        name: 'Gryffindor',
-        permissions: {
-          admin: [searchUser._id],
-          write: [searchUser._id],
-          read: [searchUser._id]
-        }
-      };
-      OrgController.createOrg(user, orgData)
-      .then((retOrg) => {
-        org = retOrg;
-        chai.expect(retOrg.id).to.equal('hogwarts');
-        chai.expect(retOrg.name).to.equal('Gryffindor');
-        chai.expect(retOrg.permissions.read).to.include(searchUser._id.toString());
-        chai.expect(retOrg.permissions.write).to.include(searchUser._id.toString());
-        chai.expect(retOrg.permissions.admin).to.include(searchUser._id.toString());
-        done();
-      })
-      .catch((firsterr) => {
-        const error1 = JSON.parse(firsterr.message);
-        chai.expect(error1.description).to.equal(null);
-        done();
-      });
-    })
-    .catch(function(error) {
-      const error2 = JSON.parse(error.message);
-      chai.expect(error2.description).to.equal(null);
-      done();
-=======
     // Creating a Requesting Admin
     const u = M.config.test.username;
     const p = M.config.test.password;
@@ -120,29 +82,6 @@
             chai.expect(retOrg.permissions.write).to.include(user._id.toString());
             chai.expect(retOrg.permissions.admin).to.include(user._id.toString());
             done();
-            // const orgData2 = {
-            //   id: 'durmstranginstitute',
-            //   name: 'Durmstrang',
-            //   permissions: {
-            //     admin: [user._id],
-            //     write: [user._id],
-            //     read: [user._id]
-            //   }
-            // };
-            // OrgController.createOrg(user, orgData2)
-            // .then((orgTwo) => {
-            //   secondOrg = orgTwo;
-            //   chai.expect(orgTwo.id).to.equal('durmstranginstitute');
-            //   chai.expect(orgTwo.name).to.equal('Durmstrang');
-            //   chai.expect(orgTwo.permissions.read).to.include(user._id.toString());
-            //   chai.expect(orgTwo.permissions.write).to.include(user._id.toString());
-            //   chai.expect(orgTwo.permissions.admin).to.include(user._id.toString());
-            //   done();
-            // })
-            // .catch((err) => {
-            //   chai.expect(err).to.equal(null);
-            //   done();
-            // });
           })
           .catch((firsterr) => {
             const error1 = JSON.parse(firsterr.message);
@@ -150,7 +89,6 @@
             done();
           });
         });
->>>>>>> c841fc35
     });
   });
 
@@ -162,10 +100,6 @@
     OrgController.removeOrg(user, 'hogwarts', { soft: false })
     .then((retOrg) => {
       chai.expect(retOrg.id).to.equal('hogwarts');
-<<<<<<< HEAD
-      mongoose.connection.close();
-      done();
-=======
       User.findOneAndRemove({
         username: M.config.test.username
       }, (err) => {
@@ -173,18 +107,6 @@
         mongoose.connection.close();
         done();
       });
-      // OrgController.removeOrg(user, 'durmstranginstitute', { soft: false })
-      // .then((proj) => {
-      //   chai.expect(proj.id).to.equal('durmstranginstitute');
-      //   mongoose.connection.close();
-      //   done();
-      // })
-      // .catch(function(err) {
-      //   chai.expect(err).to.equal(null);
-      //   mongoose.connection.close();
-      //   done();
-      // });
->>>>>>> c841fc35
     })
     .catch(function(err2) {
       const error2 = JSON.parse(err2.message);
