/*****************************************************************************
 * Classification: UNCLASSIFIED                                              *
 *                                                                           *
 * Copyright (C) 2018, Lockheed Martin Corporation                           *
 *                                                                           *
 * LMPI WARNING: This file is Lockheed Martin Proprietary Information.       *
 * It is not approved for public release or redistribution.                  *
 *                                                                           *
 * EXPORT CONTROL WARNING: This software may be subject to applicable export *
 * control laws. Contact legal and export compliance prior to distribution.  *
 *****************************************************************************/
/**
 * @module  Project Controller Tests
 *
 * @author  Austin Bieber <austin.j.bieber@lmco.com>
 * @author Leah De Laurell <leah.p.delaurell@lmco.com>
 *
 * @description  Tests the project controller
 */

const path = require('path');
const chai = require('chai');
const mongoose = require('mongoose');
const fname = module.filename;
const name = fname.split('/')[fname.split('/').length - 1];
const M = require(path.join(__dirname, '..', '..', 'mbee.js'));
const ProjController = M.load('controllers/ProjectController');
const UserController = M.load('controllers/UserController');
const OrgController = M.load('controllers/OrganizationController');

let nonAuser = null;
let allSeeingUser = null;
let org = null;

/**
 * Other tests to test:
 *  -long names for name
 *  -string for id
 *  -string for name
 *  -string for org
 *  -Set permissions for a user
 *  -other tests
 */

/*------------------------------------
 *       Main
 *------------------------------------*/

describe(name, () => {
  before(function(done) {
    this.timeout(5000);

    const db = M.load('lib/db');
    db.connect();

    // Finding a Requesting Admin
    const username = M.config.test.username;
    UserController.findUser(username)
    .then(function(searchUser) {
      allSeeingUser = searchUser;
      chai.expect(searchUser.username).to.equal(M.config.test.username);
      // Creating a non admin user
      const nonAuserData = {
        username: 'msmith',
        password: 'awwgeezrick',
        fname: 'Morty',
        lname: 'Smith',
        admin: false
      };
      UserController.createUser(allSeeingUser, nonAuserData)
      .then(function(nonAu) {
        nonAuser = nonAu;
        chai.expect(nonAu.username).to.equal('msmith');
        chai.expect(nonAu.fname).to.equal('Morty');
        chai.expect(nonAu.lname).to.equal('Smith');
        // Creating an organization using in the tests
        const orgData = {
          id: 'council',
          name: 'Council of Ricks',
          permissions: {
            admin: [allSeeingUser._id],
            write: [allSeeingUser._id],
            read: [allSeeingUser._id]
          }
        };
        OrgController.createOrg(allSeeingUser, orgData)
        .then((retOrg) => {
          org = retOrg;
          chai.expect(retOrg.id).to.equal('council');
          chai.expect(retOrg.name).to.equal('Council of Ricks');
          chai.expect(retOrg.permissions.read).to.include(allSeeingUser._id.toString());
          chai.expect(retOrg.permissions.write).to.include(allSeeingUser._id.toString());
          chai.expect(retOrg.permissions.admin).to.include(allSeeingUser._id.toString());
          done();
        })
        .catch((firsterr) => {
          chai.expect(firsterr).to.equal(null);
          done();
        });
      })
      .catch(function(error) {
        chai.expect(error).to.equal(null);
        done();
      });
    })
    .catch(function(lasterr) {
      chai.expect(lasterr).to.equal(null);
      done();
    });
  });


  after((done) => {
    // Removing the organization created
    OrgController.removeOrg(allSeeingUser, 'council', { soft: false })
    .then(() => {
      // Removing the non admin user
      const userTwo = 'msmith';
<<<<<<< HEAD
      UserController.deleteUser(allSeeingUser, userTwo)
=======
      UserController.removeUser(allSeeingUser, userTwo)
>>>>>>> a35834e7
      .then(function(delUser2) {
        chai.expect(delUser2).to.equal('msmith');
        mongoose.connection.close();
        done();
      })
      .catch(function(err1) {
        chai.expect(err1).to.equal(null);
        mongoose.connection.close();
        done();
      });
    })
    .catch(function(err2) {
      chai.expect(err2).to.equal(null);
      mongoose.connection.close();
      done();
    });
  });

  it('should create a new project', createProject).timeout(2500);
  it('should throw an error saying the field cannot be updated', updateFieldError).timeout(2500);
  it('should throw an error saying the field is not of type string', updateTypeError).timeout(2500);
  it('should update a project', updateProject).timeout(2500);
  it('should update a project using the Project object', updateProjectObject).timeout(2500);
  it('should create a second project', createProject02).timeout(2500);
  it('should fail to attempt to create a project with a long ID', createLongId).timeout(2500);
  it('should attempt to create a project with a long name', createLongName).timeout(2500);
  it('should reject attempt to create a project with a REALLY long name', createLongName02).timeout(2500);
  it('should reject attempt to create a project with a period in name', createPeriodName).timeout(2500);
  it('should reject creation of a project already made', recreateProject).timeout(2500);
  it('should reject creation of project with invalid ID', noId).timeout(2500);
  it('should reject creation of project with invalid Name', noName).timeout(2500);
  it('should reject creation of project with invalid Org', noOrg).timeout(2500);
  it('should reject creation of project with non-A user', nonACreator).timeout(2500);
  it('should find a project', findProj).timeout(2500);
  it('should not find a project', noProj).timeout(2500);
  it('should update the original project', updateProj).timeout(2500);
  it('should reject non-A user from finding a project', nonAUser).timeout(2500);
  it('should reject updating due to non-A user', updateNonA).timeout(2500);
  it('should find the permissions on the project', findPerm).timeout(2500);
<<<<<<< HEAD
  it('should set the permissions on the project', setPerm).timeout(2500);
=======
  // it('should set the permissions on the project', setPerm).timeout(2500);
>>>>>>> a35834e7
  it('should soft-delete a project', softDeleteProject).timeout(2500);
  it('should delete a project', deleteProject).timeout(2500);
  it('should delete second project', deleteProject02).timeout(2500);
  it('should delete projects that were created with long names', deleteOthers).timeout(2500);
});


/*------------------------------------
 *       Test Functions
 *------------------------------------*/

/**
 * Tests creating a project
 */
function createProject(done) {
  const projData = {
    id: 'prtlgn',
    name: 'portal gun',
    org: {
      id: 'council'
    }
  };
  ProjController.createProject(allSeeingUser, projData)
  .then((proj) => {
    chai.expect(proj.id).to.equal('prtlgn');
    chai.expect(proj.name).to.equal('portal gun');
    done();
  })
  .catch((error) => {
    const err = JSON.parse(error.message);
    chai.expect(err.description).to.equal(null);
    done();
  });
}

function updateFieldError(done) {
  ProjController.updateProject(allSeeingUser, org.id, 'prtlgn', { id: 'shouldNotChange' })
  .then((project) => {
    chai.expect(typeof project).to.equal('undefined');
    done();
  })
  .catch((error) => {
    const err = JSON.parse(error.message);
    chai.expect(err.description).to.equal('Users cannot update [id] of Projects.');
    done();
  });
}

function updateTypeError(done) {
  ProjController.updateProject(allSeeingUser, org.id, 'prtlgn', { name: [] })
  .then((project) => {
    chai.expect(typeof project).to.equal('undefined');
    done();
  })
  .catch((error) => {
    const err = JSON.parse(error.message);
    chai.expect(err.description).to.equal('The Project [name] is not of type String');
    done();
  });
}

function updateProject(done) {
  ProjController.updateProject(allSeeingUser, org.id, 'prtlgn', { id: 'prtlgn', name: 'portal gun changed' })
  .then((project) => {
    chai.expect(project.name).to.equal('portal gun changed');
    done();
  })
  .catch((error) => {
    const err = JSON.parse(error.message);
    chai.expect(err.description).to.equal(null);
    done();
  });
}

function updateProjectObject(done) {
  ProjController.findProject(allSeeingUser, org.id, 'prtlgn')
  .then((projectFound) => {
    projectFound.name = 'portal gun changed again';
    ProjController.updateProject(allSeeingUser, org.id, 'prtlgn', projectFound)
    .then((projectUpdated) => {
      chai.expect(projectUpdated.name).to.equal('portal gun changed again');
      done();
    })
    .catch((error) => {
      const err = JSON.parse(error.message);
      chai.expect(err.description).to.equal(null);
      done();
    });
  })
  .catch((error2) => {
    const err = JSON.parse(error2.message);
    chai.expect(err.description).to.equal(null);
    done();
  });
}

/**
 * Tests creating a second project
 */
function createProject02(done) {
  const projData = {
    id: 'dimc137rick',
    name: 'Mad Scientist',
    org: {
      id: 'council'
    }
  };
  ProjController.createProject(allSeeingUser, projData)
  .then((proj) => {
    chai.expect(proj.id).to.equal('dimc137rick');
    chai.expect(proj.name).to.equal('Mad Scientist');
    done();
  })
  .catch((err) => {
    chai.expect(err).to.equal(null);
    done();
  });
}

/**
 * Tests to see what valid name of the id
 * can be of a project. how long till it breaks...
 */
function createLongId(done) {
  const projData = {
    id: 'thisisaverylongidnamepleaseacceptmeorbreak',
    name: 'Long Id',
    org: {
      id: 'council'
    }
  };
  ProjController.createProject(allSeeingUser, projData)
  .then(() => {
    chai.assert(true === false);
    done();
  })
  .catch((err) => {
    chai.expect(JSON.parse(err.message).description).to.equal('Save failed.');
    done();
  });
}

/**
 * Tests to see what valid name of the project
 * can be. how long till it breaks...
 * This succeeds...
 */
function createLongName(done) {
  const projData = {
    id: 'vlongname',
    name: 'This is Leah I am writing to see if this is valid are you from here on i am adding more because it worked with what i had at you',
    org: {
      id: 'council'
    }
  };
  ProjController.createProject(allSeeingUser, projData)
  .then((proj) => {
    chai.expect(proj.id).to.equal('vlongname');
    done();
  })
  .catch((err) => {
    chai.expect(err).to.equal(null);
    done();
  });
}

/**
 * Tests to see what valid length of the name
 * of project can be. how long till it breaks...
 * Just kidding this works......
 */
function createLongName02(done) {
  const projData = {
    id: 'vlongnametwo',
    name: 'This is Leah I am writing to see if this is valid are you from here on i am adding more because it worked with what i had at you i want to see you break because this is gettting really long and I want you to break please break I want to see you break',
    org: {
      id: 'council'
    }
  };
  ProjController.createProject(allSeeingUser, projData)
  .then((proj) => {
    chai.expect(proj.id).to.equal('vlongnametwo');
    done();
  })
  .catch((err) => {
    chai.expect(err).to.equal(null);
    done();
  });
}

/**
 * Tests to see what valid name of the project
 * can be.
 */
function createPeriodName(done) {
  const projData = {
    id: 'period',
    name: 'This is just to see if a period works....',
    org: {
      id: 'council'
    }
  };
  ProjController.createProject(allSeeingUser, projData)
  .then(() => {
    chai.assert(true === false);
    done();
  })
  .catch((err) => {
    chai.expect(JSON.parse(err.message).description).to.equal('Project name is not valid.');
    done();
  });
}

/**
 * Tests attempting to create a project already existing
 */
function recreateProject(done) {
  const projData = {
    id: 'dimc137rick',
    name: 'Newbie',
    org: {
      id: 'council'
    }
  };
  ProjController.createProject(allSeeingUser, projData)
  .then(() => {
    // error should occur therefore not hit then
    // failure if does
    chai.assert(true === false);
    done();
  })
  .catch((err) => {
    chai.expect(JSON.parse(err.message).description).to.equal('Project already exists.');
    done();
  });
}

/**
 * Tests creating a project that has not id input.
 * This should be rejected and give an error.
 */
function noId(done) {
  const projData = {
    id: '',
    name: 'denyme',
    org: {
      id: 'council'
    }
  };
  ProjController.createProject(allSeeingUser, projData)
  .then((error) => {
    chai.assert(true === false);
    done();
  })
  .catch((err) => {
    chai.expect(JSON.parse(err.message).description).to.equal('Project ID is not valid.');
    done();
  });
}

/**
 * Tests creating a project that has not id input.
 * This should be rejected and give an error.
 */
function noName(done) {
  const projData = {
    id: 'imfake',
    name: '',
    org: {
      id: 'council'
    }
  };
  ProjController.createProject(allSeeingUser, projData)
  .then((error) => {
    chai.assert(true === false);
    done();
  })
  .catch((err) => {
    chai.expect(JSON.parse(err.message).description).to.equal('Project name is not valid.');
    done();
  });
}

/**
 * Tests creating a project that has not id input.
 * This should be rejected and give an error.
 */
function noOrg(done) {
  const projData = {
    id: 'imfake',
    name: 'denyme',
    org: {
      id: ''
    }
  };
  ProjController.createProject(allSeeingUser, projData)
  .then((error) => {
    chai.assert(true === false);
    done();
  })
  .catch((err) => {
    chai.expect(JSON.parse(err.message).description).to.equal('Org not found.');
    done();
  });
}

/**
 * Tests for creating a project using a non admin user.
 * Should output error.
 */

function nonACreator(done) {
  const projData = {
    id: 'iamnoadmin',
    name: 'dontmakeme',
    org: {
      id: 'council'
    }
  };
  ProjController.createProject(nonAuser, projData)
  .then(function(error) {
    chai.assert(true === false);
    done();
  })
  .catch(function(err) {
    chai.expect(JSON.parse(err.message).description).to.equal('User does not have permissions.');
    done();
  });
}


/**
 * Tests for finding the project that was
 * just created above. Should succeed
 */

function findProj(done) {
  const orgId = 'council';
  const projId = 'prtlgn';
  ProjController.findProject(allSeeingUser, orgId, projId)
  .then(function(proj) {
    chai.expect(proj.id).to.equal('prtlgn');
    chai.expect(proj.name).to.equal('portal gun changed again');
    done();
  })
  .catch(function(err) {
    chai.expect(err).to.equal(null);
    done();
  });
}

/**
 * Tests for find a project that does not exist.
 * Should output error.
 */

function noProj(done) {
  const orgId = 'council';
  const projId = 'fakeProj';
  ProjController.findProject(allSeeingUser, orgId, projId)
  .then(function(error) {
    // chai.expect(error).to.not.equal(null);
    chai.expect(error).to.equal('Project not found');
    done();
  })
  .catch(function(err) {
    // chai.expect(error).to.not.equal(null);
    chai.expect(JSON.parse(err.message).description).to.equal('Project not found.');
    done();
  });
}

/**
 * Tests for find a project using a non admin user.
 * Should output error.
 */

function nonAUser(done) {
  const orgId = 'council';
  const projId = 'prtlgn';
  ProjController.findProject(nonAuser, orgId, projId)
  .then(function(error) {
    chai.assert(true === false);
    done();
  })
  .catch(function(err) {
    chai.expect(JSON.parse(err.message).description).to.equal('User does not have permission.');
    done();
  });
}

/**
 * Tests for updating a project.
 * Should pass.
 */

function updateProj(done) {
  const orgId = 'council';
  const projId = 'prtlgn';
  const updateData = {
    name: 'freeze ray'
  };
  ProjController.updateProject(allSeeingUser, orgId, projId, updateData)
  .then((proj) => {
    chai.expect(proj.id).to.equal('prtlgn');
    chai.expect(proj.name).to.equal('freeze ray');
    done();
  })
  .catch((err) => {
    chai.expect(err).to.equal(null);
    done();
  });
}

/**
 * Tests for updating a project with a non admin user.
 * Should throw an error.
 */

function updateNonA(done) {
  const orgId = 'council';
  const projId = 'dimc137rick';
  const updateData = {
    name: 'Still Mad'
  };
  ProjController.updateProject(nonAuser, orgId, projId, updateData)
  .then(() => {
    // should never come in then
    // should throw error incase
    chai.assert(true === false);
    done();
  })
  .catch((err) => {
    chai.expect(JSON.parse(err.message).description).to.equal('User does not have permission.');
    done();
  });
}

/**
 * Tests finding all permisions on the project.
 */
function findPerm(done) {
  ProjController.findPermissions(allSeeingUser, org.id, 'prtlgn', allSeeingUser)
  .then((perm) => {
    chai.expect(perm.read).to.equal(true);
    chai.expect(perm.write).to.equal(true);
    chai.expect(perm.admin).to.equal(true);
    done();
  })
  .catch((err2) => {
    chai.expect(err2.message).to.equal(null);
    done();
  });
}

<<<<<<< HEAD
/**
 * Tests setting permissions on the project.
 */
function setPerm(done) {
  permType = 'write';
  ProjController.setPermissions(allSeeingUser, org.id, 'dimc137rick', nonAuser, permType)
  .then((perm) => {
    chai.expect(perm.read).to.equal(true);
    chai.expect(perm.write).to.equal(true);
    chai.expect(perm.admin).to.equal(false);
    done();
  })
  .catch((err2) => {
    console.log(err2.message);
    chai.expect(err2.message).to.equal(null);
    done();
  });
}
=======
// /**
//  * Tests setting permissions on the project.
//  */
// function setPerm(done) {
//   permType = 'write';
//   ProjController.setPermissions(allSeeingUser, org.id, 'dimc137rick', nonAuser, permType)
//   .then((perm) => {
//     chai.expect(perm.read).to.equal(true);
//     chai.expect(perm.write).to.equal(true);
//     chai.expect(perm.admin).to.equal(false);
//     done();
//   })
//   .catch((err2) => {
//     console.log(err2.message);
//     chai.expect(err2.message).to.equal(null);
//     done();
//   });
// }
>>>>>>> a35834e7

/**
 * Tests soft-deleting a project
 */
function softDeleteProject(done) {
  ProjController.removeProject(allSeeingUser, org.id, 'prtlgn', { soft: true })
  .then((proj) => {
    ProjController.findProject(allSeeingUser, org.id, 'prtlgn')
    .then((proj2) => {
      chai.expect(proj2).to.equal(null);
      done();
    })
    .catch((error) => {
      const err = JSON.parse(error.message);
      chai.expect(err.description).to.equal('Project not found.');
      done();
    });
  })
  .catch((error2) => {
    const err = JSON.parse(error2.message);
    chai.expect(err.description).to.equal(null);
    done();
  });
}

/**
 * Tests deleting a project
 */
function deleteProject(done) {
  ProjController.removeProject(allSeeingUser, org.id, 'prtlgn', { soft: false })
  .then((proj) => {
    ProjController.findProject(allSeeingUser, org.id, 'prtlgn')
    .then((proj2) => {
      chai.expect(proj2).to.equal(null);
      done();
    })
    .catch((error) => {
      const err = JSON.parse(error.message);
      chai.expect(err.description).to.equal('Project not found.');
      done();
    });
  })
  .catch((error2) => {
    const err = JSON.parse(error2.message);
    chai.expect(err.description).to.equal(null);
    done();
  });
}

/**
 * Tests deleting second project
 */
function deleteProject02(done) {
  ProjController.removeProject(allSeeingUser, org.id, 'dimc137rick', { soft: false })
  .then((proj) => {
    ProjController.findProject(allSeeingUser, org.id, 'dimc137rick')
    .then((proj2) => {
      chai.expect(proj2).to.equal(null);
      done();
    })
    .catch((err2) => {
      chai.expect(JSON.parse(err2.message).description).to.equal('Project not found.');
      done();
    });
  })
  .catch((err) => {
    chai.expect(JSON.parse(err.message).description).to.equal('Project not found');
    done();
  });
}

/**
 * Tests deleting all the other projects created
 */
function deleteOthers(done) {
  ProjController.removeProject(allSeeingUser, org.id, 'vlongname', { soft: false })
  .then(() => {
    ProjController.findProject(allSeeingUser, org.id, 'vlongname')
    .then((project) => {
      chai.expect(project).to.equal(null);
      done();
    })
    .catch((error) => {
      chai.expect(JSON.parse(error.message).description).to.equal('Project not found.');
      ProjController.removeProject(allSeeingUser, org.id, 'vlongnametwo', { soft: false })
      .then(() => {
        ProjController.findProject(allSeeingUser, org.id, 'vlongnametwo')
        .then((proj2) => {
          chai.expect(proj2).to.equal(null);
          done();
        })
        .catch((err2) => {
          chai.expect(JSON.parse(err2.message).description).to.equal('Project not found.');
          done();
        });
      })
      .catch((err) => {
        chai.expect(err).to.equal(null);
        done();
      });
    });
  });
}<|MERGE_RESOLUTION|>--- conflicted
+++ resolved
@@ -116,11 +116,7 @@
     .then(() => {
       // Removing the non admin user
       const userTwo = 'msmith';
-<<<<<<< HEAD
-      UserController.deleteUser(allSeeingUser, userTwo)
-=======
       UserController.removeUser(allSeeingUser, userTwo)
->>>>>>> a35834e7
       .then(function(delUser2) {
         chai.expect(delUser2).to.equal('msmith');
         mongoose.connection.close();
@@ -160,11 +156,7 @@
   it('should reject non-A user from finding a project', nonAUser).timeout(2500);
   it('should reject updating due to non-A user', updateNonA).timeout(2500);
   it('should find the permissions on the project', findPerm).timeout(2500);
-<<<<<<< HEAD
-  it('should set the permissions on the project', setPerm).timeout(2500);
-=======
   // it('should set the permissions on the project', setPerm).timeout(2500);
->>>>>>> a35834e7
   it('should soft-delete a project', softDeleteProject).timeout(2500);
   it('should delete a project', deleteProject).timeout(2500);
   it('should delete second project', deleteProject02).timeout(2500);
@@ -620,26 +612,6 @@
   });
 }
 
-<<<<<<< HEAD
-/**
- * Tests setting permissions on the project.
- */
-function setPerm(done) {
-  permType = 'write';
-  ProjController.setPermissions(allSeeingUser, org.id, 'dimc137rick', nonAuser, permType)
-  .then((perm) => {
-    chai.expect(perm.read).to.equal(true);
-    chai.expect(perm.write).to.equal(true);
-    chai.expect(perm.admin).to.equal(false);
-    done();
-  })
-  .catch((err2) => {
-    console.log(err2.message);
-    chai.expect(err2.message).to.equal(null);
-    done();
-  });
-}
-=======
 // /**
 //  * Tests setting permissions on the project.
 //  */
@@ -658,7 +630,6 @@
 //     done();
 //   });
 // }
->>>>>>> a35834e7
 
 /**
  * Tests soft-deleting a project
