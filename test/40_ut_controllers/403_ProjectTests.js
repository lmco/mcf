--- conflicted
+++ resolved
@@ -52,55 +52,6 @@
     const db = M.load('lib/db');
     db.connect();
 
-<<<<<<< HEAD
-  /*-------------------------------------
-   * Before: run before all tests
-   *-------------------------------------*/
-
-    // Finding a Requesting Admin
-    const username = M.config.test.username;
-    UserController.findUser(username)
-    .then(function(searchUser) {
-      allSeeingUser = searchUser;
-      chai.expect(searchUser.username).to.equal(M.config.test.username);
-      // Creating a non admin user
-      const nonAuserData = {
-        username: 'msmith',
-        password: 'awwgeezrick',
-        fname: 'Morty',
-        lname: 'Smith',
-        admin: false
-      };
-      UserController.createUser(allSeeingUser, nonAuserData)
-      .then(function(nonAu) {
-        nonAuser = nonAu;
-        chai.expect(nonAu.username).to.equal('msmith');
-        chai.expect(nonAu.fname).to.equal('Morty');
-        chai.expect(nonAu.lname).to.equal('Smith');
-        // Creating an organization using in the tests
-        const orgData = {
-          id: 'council',
-          name: 'Council of Ricks',
-          permissions: {
-            admin: [allSeeingUser._id],
-            write: [allSeeingUser._id],
-            read: [allSeeingUser._id]
-          }
-        };
-        OrgController.createOrg(allSeeingUser, orgData)
-        .then((retOrg) => {
-          org = retOrg;
-          chai.expect(retOrg.id).to.equal('council');
-          chai.expect(retOrg.name).to.equal('Council of Ricks');
-          chai.expect(retOrg.permissions.read).to.include(allSeeingUser._id.toString());
-          chai.expect(retOrg.permissions.write).to.include(allSeeingUser._id.toString());
-          chai.expect(retOrg.permissions.admin).to.include(allSeeingUser._id.toString());
-          done();
-        })
-        .catch((error) => {
-          chai.expect(error.description).to.equal(null);
-          done();
-=======
     // Creating a Requesting Admin
     const u = M.config.test.username;
     const p = M.config.test.password;
@@ -152,7 +103,6 @@
               done();
             });
           });
->>>>>>> c841fc35
         });
     });
   });
