--- conflicted
+++ resolved
@@ -97,13 +97,12 @@
                 read: [allSeeingUser._id]
               }
             };
-<<<<<<< HEAD
             return OrgController.createOrg(allSeeingUser, orgData);
           })
           .then((retOrg) => {
             org = retOrg;
-            chai.expect(retOrg.id).to.equal('council');
-            chai.expect(retOrg.name).to.equal('Council of Ricks');
+            chai.expect(retOrg.id).to.equal('starkhq');
+            chai.expect(retOrg.name).to.equal('Stark Headquarts');
             chai.expect(retOrg.permissions.read).to.include(allSeeingUser._id.toString());
             chai.expect(retOrg.permissions.write).to.include(allSeeingUser._id.toString());
             chai.expect(retOrg.permissions.admin).to.include(allSeeingUser._id.toString());
@@ -112,22 +111,6 @@
           .catch((error) => {
             chai.expect(error.description).to.equal(null);
             done();
-=======
-            OrgController.createOrg(allSeeingUser, orgData)
-            .then((retOrg) => {
-              org = retOrg;
-              chai.expect(retOrg.id).to.equal('starkhq');
-              chai.expect(retOrg.name).to.equal('Stark Headquarts');
-              chai.expect(retOrg.permissions.read).to.include(allSeeingUser._id.toString());
-              chai.expect(retOrg.permissions.write).to.include(allSeeingUser._id.toString());
-              chai.expect(retOrg.permissions.admin).to.include(allSeeingUser._id.toString());
-              done();
-            })
-            .catch((error) => {
-              chai.expect(error.description).to.equal(null);
-              done();
-            });
->>>>>>> 2752d6c9
           });
         });
     });
@@ -142,33 +125,16 @@
     OrgController.removeOrg(allSeeingUser, 'starkhq', { soft: false })
     .then(() => {
       // Removing the non admin user
-<<<<<<< HEAD
-      const userTwo = 'msmith';
-      return UserController.removeUser(allSeeingUser, userTwo);
+
+        const userTwo = 'pepperpotts';
+        return UserController.removeUser(allSeeingUser, userTwo);
     })
     .then((delUser2) => {
-      chai.expect(delUser2).to.equal('msmith');
+      chai.expect(delUser2).to.equal('pepperpotts');
       User.findOneAndRemove({
         username: M.config.test.username
       }, (err) => {
         chai.expect(err).to.equal(null);
-=======
-      const userTwo = 'pepperpotts';
-      UserController.removeUser(allSeeingUser, userTwo)
-      .then((delUser2) => {
-        chai.expect(delUser2).to.equal('pepperpotts');
-        User.findOneAndRemove({
-          username: M.config.test.username
-        }, (err) => {
-          chai.expect(err).to.equal(null);
-          mongoose.connection.close();
-          done();
-        });
-      })
-      .catch((err1) => {
-        const error1 = JSON.parse(err1.message);
-        chai.expect(error1.description).to.equal(null);
->>>>>>> 2752d6c9
         mongoose.connection.close();
         done();
       });
@@ -339,25 +305,12 @@
 function updateProjectObject(done) {
   ProjController.findProject(allSeeingUser, org.id, 'ironman')
   .then((projectFound) => {
-<<<<<<< HEAD
-    projectFound.name = 'portal gun changed again';
-    return ProjController.updateProject(allSeeingUser, org.id, 'prtlgn', projectFound);
+    projectFound.name = 'Iron Man Two';
+    return ProjController.updateProject(allSeeingUser, org.id, 'ironman', projectFound);
   })
   .then((projectUpdated) => {
-    chai.expect(projectUpdated.name).to.equal('portal gun changed again');
-    done();
-=======
-    projectFound.name = 'Iron Man Two';
-    ProjController.updateProject(allSeeingUser, org.id, 'ironman', projectFound)
-    .then((projectUpdated) => {
-      chai.expect(projectUpdated.name).to.equal('Iron Man Two');
-      done();
-    })
-    .catch((error) => {
-      chai.expect(error.description).to.equal(null);
-      done();
-    });
->>>>>>> 2752d6c9
+    chai.expect(projectUpdated.name).to.equal('Iron Man Two');
+    done();
   })
   .catch((error) => {
     chai.expect(error.description).to.equal(null);
@@ -762,37 +715,14 @@
  * the project.
  */
 function setPerm(done) {
-<<<<<<< HEAD
-  OrgController.setPermissions(allSeeingUser, 'council', nonAuser, 'write')
-  .then(() => ProjController.setPermissions(allSeeingUser, 'council', project.id.toString(), nonAuser, 'write'))
-  .then(() => ProjController.findProject(allSeeingUser, 'council', project.id.toString()))
+  OrgController.setPermissions(allSeeingUser, 'starkhq', nonAuser, 'write')
+  .then(() => ProjController.setPermissions(allSeeingUser, 'starkhq', project.id.toString(), nonAuser, 'write'))
+  .then(() => ProjController.findProject(allSeeingUser, 'starkhq', project.id.toString()))
   .then((retProj) => {
     chai.expect(retProj.permissions.write[1]._id.toString()).to.equal(nonAuser._id.toString());
     chai.expect(retProj.permissions.read[1]._id.toString()).to.equal(nonAuser._id.toString());
     chai.expect(retProj.permissions.admin.length).to.equal(1);
     done();
-=======
-  OrgController.setPermissions(allSeeingUser, 'starkhq', nonAuser, 'write')
-  .then(() => {
-    ProjController.setPermissions(allSeeingUser, 'starkhq', project.id.toString(), nonAuser, 'write')
-    .then(() => {
-      ProjController.findProject(allSeeingUser, 'starkhq', project.id.toString())
-      .then((retProj) => {
-        chai.expect(retProj.permissions.write[1]._id.toString()).to.equal(nonAuser._id.toString());
-        chai.expect(retProj.permissions.read[1]._id.toString()).to.equal(nonAuser._id.toString());
-        chai.expect(retProj.permissions.admin.length).to.equal(1);
-        done();
-      })
-      .catch((error) => {
-        chai.expect(error.description).to.equal(null);
-        done();
-      });
-    })
-    .catch((error) => {
-      chai.expect(error.description).to.equal(null);
-      done();
-    });
->>>>>>> 2752d6c9
   })
   .catch((error) => {
     chai.expect(error.description).to.equal(null);
@@ -804,25 +734,11 @@
  * Tests soft-deleting a project
  */
 function softDeleteProject(done) {
-<<<<<<< HEAD
-  ProjController.removeProject(allSeeingUser, org.id, 'prtlgn', { soft: true })
-  .then(() => ProjController.findProject(allSeeingUser, org.id, 'prtlgn'))
+  ProjController.removeProject(allSeeingUser, org.id, 'ironman', { soft: true })
+  .then(() => ProjController.findProject(allSeeingUser, org.id, 'ironman'))
   .then((proj2) => {
     chai.expect(proj2).to.equal(null);
     done();
-=======
-  ProjController.removeProject(allSeeingUser, org.id, 'ironman', { soft: true })
-  .then(() => {
-    ProjController.findProject(allSeeingUser, org.id, 'ironman')
-    .then((proj2) => {
-      chai.expect(proj2).to.equal(null);
-      done();
-    })
-    .catch((error) => {
-      chai.expect(error.description).to.equal('Project not found.');
-      done();
-    });
->>>>>>> 2752d6c9
   })
   .catch((error) => {
     chai.expect(error.description).to.equal('Project not found.');
@@ -834,9 +750,8 @@
  * Tests deleting a project
  */
 function deleteProject(done) {
-<<<<<<< HEAD
-  ProjController.removeProject(allSeeingUser, org.id, 'prtlgn', { soft: false })
-  .then(() => ProjController.findProject(allSeeingUser, org.id, 'prtlgn'))
+  ProjController.removeProject(allSeeingUser, org.id, 'ironman', { soft: false })
+  .then(() => ProjController.findProject(allSeeingUser, org.id, 'ironman'))
   .then((proj2) => {
     chai.expect(proj2).to.equal(null);
     // Check if elements still exist
@@ -844,23 +759,6 @@
     .populate()
     .exec((findElementError, element) => {
       chai.expect(element).to.equal(null);
-=======
-  ProjController.removeProject(allSeeingUser, org.id, 'ironman', { soft: false })
-  .then(() => {
-    ProjController.findProject(allSeeingUser, org.id, 'ironman')
-    .then((proj2) => {
-      chai.expect(proj2).to.equal(null);
-      // Check if elements still exist
-      Element.Element.find({ id: '0000' })
-      .populate()
-      .exec((findElementError, element) => {
-        chai.expect(element).to.equal(null);
-        done();
-      });
-    })
-    .catch((error) => {
-      chai.expect(error.description).to.equal('Project not found.');
->>>>>>> 2752d6c9
       done();
     });
   })
@@ -874,25 +772,11 @@
  * Tests deleting second project
  */
 function deleteProject02(done) {
-<<<<<<< HEAD
-  ProjController.removeProject(allSeeingUser, org.id, 'dimc137rick', { soft: false })
-  .then(() => ProjController.findProject(allSeeingUser, org.id, 'dimc137rick'))
+  ProjController.removeProject(allSeeingUser, org.id, 'arcreactor', { soft: false })
+  .then(() => ProjController.findProject(allSeeingUser, org.id, 'arcreactor'))
   .then((proj2) => {
     chai.expect(proj2).to.equal(null);
     done();
-=======
-  ProjController.removeProject(allSeeingUser, org.id, 'arcreactor', { soft: false })
-  .then(() => {
-    ProjController.findProject(allSeeingUser, org.id, 'arcreactor')
-    .then((proj2) => {
-      chai.expect(proj2).to.equal(null);
-      done();
-    })
-    .catch((error) => {
-      chai.expect(error.description).to.equal('Project not found.');
-      done();
-    });
->>>>>>> 2752d6c9
   })
   .catch((error) => {
     chai.expect(error.description).to.equal('Project not found.');
