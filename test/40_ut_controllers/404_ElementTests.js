--- conflicted
+++ resolved
@@ -330,19 +330,12 @@
  * Update an element
  */
 function updateElement(done) {
-<<<<<<< HEAD
   ElemController.updateElement(user, org.id, proj.id, 'elem0',
-    { name: 'Death Star 2 Element', documentation: 'This is some different documentation' })
-  .then((retElem) => {
-    chai.expect(retElem.id).to.equal('elem0');
-    chai.expect(retElem.name).to.equal('Death Star 2 Element');
-    chai.expect(retElem.documentation).to.equal('This is some different documentation');
-=======
-  ElemController.updateElement(user, org.id, proj.id, 'elem0', { name: 'Thors Hammer' })
+    { name: 'Thors Hammer', documentation: 'This is some different documentation' })
   .then((retElem) => {
     chai.expect(retElem.id).to.equal('elem0');
     chai.expect(retElem.name).to.equal('Thors Hammer');
->>>>>>> 7096e3cd
+    chai.expect(retElem.documentation).to.equal('This is some different documentation');
     done();
   })
   .catch((error) => {
