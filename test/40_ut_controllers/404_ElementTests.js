--- conflicted
+++ resolved
@@ -79,23 +79,11 @@
           OrgController.createOrg(user, orgData)
           .then((retOrg) => {
             org = retOrg;
-<<<<<<< HEAD
-            return ProjController.createProject(user, { id: 'deathstar', name: 'Death Star', org: { id: org.id } });
+            return ProjController.createProject(user, {id: 'thor', name: 'Thor Odinson', org: {id: org.id}});
           })
-          .then((retProj) => {
-            proj = retProj;
-            done();
-=======
-            ProjController.createProject(user, { id: 'thor', name: 'Thor Odinson', org: { id: org.id } })
             .then((retProj) => {
               proj = retProj;
               done();
-            })
-            .catch((projError) => {
-              chai.expect(projError.message).to.equal(null);
-              done();
-            });
->>>>>>> 2752d6c9
           })
           .catch((orgError) => {
             chai.expect(orgError.message).to.equal(null);
