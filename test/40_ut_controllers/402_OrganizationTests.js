--- conflicted
+++ resolved
@@ -109,32 +109,14 @@
     OrgController.removeOrg(user, 'gaurdians', { soft: false })
     .then(() => {
       // Removing the non admin user
-<<<<<<< HEAD
-      const userTwo = 'msmith';
       return UserController.removeUser(user, userTwo);
     })
     .then((delUser2) => {
-      chai.expect(delUser2).to.equal('msmith');
+      chai.expect(delUser2).to.equal('groot');
       User.findOneAndRemove({
         username: M.config.test.username
       }, (err) => {
         chai.expect(err).to.equal(null);
-=======
-      const userTwo = 'groot';
-      UserController.removeUser(user, userTwo)
-      .then((delUser2) => {
-        chai.expect(delUser2).to.equal('groot');
-        User.findOneAndRemove({
-          username: M.config.test.username
-        }, (err) => {
-          chai.expect(err).to.equal(null);
-          mongoose.connection.close();
-          done();
-        });
-      })
-      .catch((error) => {
-        chai.expect(error.description).to.equal(null);
->>>>>>> 2752d6c9
         mongoose.connection.close();
         done();
       });
@@ -325,25 +307,12 @@
 function updateOrgObject(done) {
   OrgController.findOrg(user, 'boombox')
   .then((retOrg) => {
-<<<<<<< HEAD
-    retOrg.name = 'Interdimensional Cable Changed';
-    return OrgController.updateOrg(user, 'tv', retOrg);
+    retOrg.name = 'Back to Star Lord';
+    return OrgController.updateOrg(user, 'boombox', retOrg);
   })
   .then((retOrgUpdate) => {
-    chai.expect(retOrgUpdate.name).to.equal('Interdimensional Cable Changed');
-    done();
-=======
-    retOrg.name = 'Back to Star Lord';
-    OrgController.updateOrg(user, 'boombox', retOrg)
-    .then((retOrgUpdate) => {
-      chai.expect(retOrgUpdate.name).to.equal('Back to Star Lord');
-      done();
-    })
-    .catch((error) => {
-      chai.expect(error.description).to.equal(null);
-      done();
-    });
->>>>>>> 2752d6c9
+    chai.expect(retOrgUpdate.name).to.equal('Back to Star Lord');
+    done();
   })
   .catch((error) => {
     chai.expect(error.description).to.equal(null);
@@ -370,25 +339,11 @@
  * Soft-delete an existing org
  */
 function softDeleteExistingOrg(done) {
-<<<<<<< HEAD
-  OrgController.removeOrg(user, 'tv', { soft: true })
-  .then(() => OrgController.findOrg(user, 'tv'))
+  OrgController.removeOrg(user, 'boombox', { soft: true })
+  .then(() => OrgController.findOrg(user, 'boombox'))
   .then((orgTwo) => {
     chai.expect(orgTwo).to.equal(null);
     done();
-=======
-  OrgController.removeOrg(user, 'boombox', { soft: true })
-  .then(() => {
-    OrgController.findOrg(user, 'boombox')
-    .then((orgTwo) => {
-      chai.expect(orgTwo).to.equal(null);
-      done();
-    })
-    .catch((error) => {
-      chai.expect(error.description).to.equal('Org not found.');
-      done();
-    });
->>>>>>> 2752d6c9
   })
   .catch((error) => {
     chai.expect(error.description).to.equal('Org not found.');
@@ -400,25 +355,11 @@
  * Tests deleting an existing org
  */
 function deleteExistingOrg(done) {
-<<<<<<< HEAD
-  OrgController.removeOrg(user, 'tv', { soft: false })
-  .then(() => OrgController.findOrg(user, 'tv'))
+  OrgController.removeOrg(user, 'boombox', { soft: false })
+  .then(() => OrgController.findOrg(user, 'boombox'))
   .then((orgTwo) => {
     chai.expect(orgTwo).to.equal(null);
     done();
-=======
-  OrgController.removeOrg(user, 'boombox', { soft: false })
-  .then(() => {
-    OrgController.findOrg(user, 'boombox')
-    .then((orgTwo) => {
-      chai.expect(orgTwo).to.equal(null);
-      done();
-    })
-    .catch((error) => {
-      chai.expect(error.description).to.equal('Org not found.');
-      done();
-    });
->>>>>>> 2752d6c9
   })
   .catch((error) => {
     chai.expect(error.description).to.equal('Org not found.');
@@ -430,59 +371,21 @@
  * Tests that projects are soft deleted with orgs
  */
 function softDeleteProjectAndOrg(done) {
-<<<<<<< HEAD
-  OrgController.createOrg(user, { id: 'tv', name: 'Intergalactic' })
-  .then(() => ProjController.createProject(user, { id: 'prtlgn', name: 'portal gun', org: { id: 'tv' } }))
-  .then(() => ElemController.createElement(user, { id: '0000', project: { id: 'prtlgn', org: { id: 'tv' } }, type: 'Element' }))
-  .then(() => OrgController.removeOrg(user, 'tv', { soft: true }))
-  .then(() => OrgController.findOrg(user, 'tv'))
+  OrgController.createOrg(user, { id: 'boombox', name: 'Star Lord Walkman' })
+  .then(() => ProjController.createProject(user, { id: 'godslayer', name: 'God Slayer', org: { id: 'boombox' } }))
+  .then(() => ElemController.createElement(user, { id: '0000', project: { id: 'godslayer', org: { id: 'boombox' } }, type: 'Element' }))
+  .then(() => OrgController.removeOrg(user, 'boombox', { soft: true }))
+  .then(() => OrgController.findOrg(user, 'boombox'))
   .then((retOrg3) => {
     chai.expect(retOrg3).to.equal(null);
     done();
   })
   .catch((error) => {
     chai.expect(error.description).to.equal('Org not found.');
-    ProjController.findProject(user, 'tv', 'prtlgn')
+    ProjController.findProject(user, 'boombox', 'godslayer')
     .then((retProj2) => {
       chai.expect(retProj2).to.equal(null);
       done();
-=======
-  OrgController.createOrg(user, { id: 'boombox', name: 'Star Lord Walkman' })
-  .then(() => {
-    ProjController.createProject(user, { id: 'godslayer', name: 'God Slayer', org: { id: 'boombox' } })
-    .then(() => {
-      ElemController.createElement(user, { id: '0000', project: { id: 'godslayer', org: { id: 'boombox' } }, type: 'Element' })
-      .then(() => {
-        OrgController.removeOrg(user, 'boombox', { soft: true })
-        .then(() => {
-          OrgController.findOrg(user, 'boombox')
-          .then((retOrg3) => {
-            chai.expect(retOrg3).to.equal(null);
-            done();
-          })
-          .catch((error) => {
-            chai.expect(error.description).to.equal('Org not found.');
-          });
-          ProjController.findProject(user, 'boombox', 'godslayer')
-          .then((retProj2) => {
-            chai.expect(retProj2).to.equal(null);
-            done();
-          })
-          .catch((error) => {
-            chai.expect(error.description).to.equal('Project not found.');
-            done();
-          });
-        })
-        .catch((error) => {
-          chai.expect(error.description).to.equal(null);
-          done();
-        });
-      })
-      .catch((error) => {
-        chai.expect(error.description).to.equal(null);
-        done();
-      });
->>>>>>> 2752d6c9
     })
     .catch((error2) => {
       chai.expect(error2.description).to.equal('Project not found.');
@@ -495,29 +398,15 @@
  * Tests that projects are hard deleted with orgs
  */
 function hardDeleteProjectAndOrg(done) {
-<<<<<<< HEAD
-  OrgController.removeOrg(user, 'tv', { soft: false })
-  .then(() => OrgController.findOrg(user, 'tv'))
+  OrgController.removeOrg(user, 'boombox', { soft: false })
+  .then(() => OrgController.findOrg(user, 'boombox'))
   .then((retOrg3) => {
     chai.expect(retOrg3).to.equal(null);
     done();
   })
   .catch((error) => {
     chai.expect(error.description).to.equal('Org not found.');
-    ProjController.findProject(user, 'tv', 'prtlgn', true)
-=======
-  OrgController.removeOrg(user, 'boombox', { soft: false })
-  .then(() => {
-    OrgController.findOrg(user, 'boombox')
-    .then((retOrg3) => {
-      chai.expect(retOrg3).to.equal(null);
-      done();
-    })
-    .catch((error) => {
-      chai.expect(error.description).to.equal('Org not found.');
-    });
     ProjController.findProject(user, 'boombox', 'godslayer', true)
->>>>>>> 2752d6c9
     .then((retProj2) => {
       chai.expect(retProj2).to.equal(null);
       done();
