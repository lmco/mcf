--- conflicted
+++ resolved
@@ -50,38 +50,6 @@
     const db = M.load('lib/db');
     db.connect();
 
-<<<<<<< HEAD
-    const username = M.config.test.username;
-    // Finding a Requesting Admin
-    UserController.findUser(username)
-    .then(function(searchUser) {
-      reqUser = searchUser;
-      chai.expect(searchUser.username).to.equal(M.config.test.username);
-      // Creating a new admin user
-      const userData2 = {
-        username: 'blackpanther',
-        password: 'theheartshapedherb',
-        fname: 'Black',
-        lname: 'Panther',
-        admin: true
-      };
-      UserController.createUser(searchUser, userData2)
-      .then(function(anotherUser) {
-        badAUser = anotherUser;
-        chai.expect(anotherUser.username).to.equal('blackpanther');
-        chai.expect(anotherUser.fname).to.equal('Black');
-        chai.expect(anotherUser.lname).to.equal('Panther');
-        done();
-      })
-      .catch(function(err) {
-        chai.expect(err).to.equal(null);
-        done();
-      });
-    })
-    .catch((error) => {
-      chai.expect(error.description).to.equal(null);
-      done();
-=======
     const u = M.config.test.username;
     const p = M.config.test.password;
     AuthController.handleBasicAuth(null, null, u, p, (err, ldapuser) => {
@@ -92,28 +60,27 @@
           reqUser = userUpdate;
           chai.expect(updateErr).to.equal(null);
           chai.expect(userUpdate).to.not.equal(null);
-          done();
-          // const userData2 = {
-          //   username: 'jubbathehut',
-          //   password: 'ilovetoeat',
-          //   fname: 'Jubba',
-          //   lname: 'The Hut',
-          //   admin: true
-          // };
-          // UserController.createUser(searchUser, userData2)
-          // .then(function(anotherUser) {
-          //   badAUser = anotherUser;
-          //   chai.expect(anotherUser.username).to.equal('jubbathehut');
-          //   chai.expect(anotherUser.fname).to.equal('Jubba');
-          //   chai.expect(anotherUser.lname).to.equal('The Hut');
-          //   done();
-          // })
-          // .catch(function(err) {
-          //   chai.expect(err).to.equal(null);
-          //   done();
-          // });
-        });
->>>>>>> c841fc35
+          // Creating a new admin user
+          const userData2 = {
+            username: 'blackpanther',
+            password: 'theheartshapedherb',
+            fname: 'Black',
+            lname: 'Panther',
+            admin: true
+          };
+          UserController.createUser(searchUser, userData2)
+          .then(function(anotherUser) {
+            badAUser = anotherUser;
+            chai.expect(anotherUser.username).to.equal('blackpanther');
+            chai.expect(anotherUser.fname).to.equal('Black');
+            chai.expect(anotherUser.lname).to.equal('Panther');
+            done();
+          })
+          .catch(function(err) {
+            chai.expect(err).to.equal(null);
+            done();
+            });
+          });
     });
   });
 
@@ -122,48 +89,21 @@
    *-------------------------------------*/
   after(function(done) {
     this.timeout(5000);
-<<<<<<< HEAD
-    // Deleting users used during testing
     const username = 'everettross';
     UserController.removeUser(reqUser, username)
-    .then(function(delUser) {
+    .then((delUser) => {
       chai.expect(delUser).to.equal('everettross');
       const user2 = 'blackpanther';
       UserController.removeUser(reqUser, user2)
       .then(function(delBadUser) {
         chai.expect(delBadUser).to.equal('blackpanther');
-        // Closing db connection
-        mongoose.connection.close();
-        done();
-      })
-      .catch(function(error) {
-        chai.expect(error).to.equal(null);
-        mongoose.connection.close();
-        done();
-=======
-    const username = 'darthsidious';
-    UserController.removeUser(reqUser, username)
-    .then((delUser) => {
-      chai.expect(delUser).to.equal('darthsidious');
-      User.findOneAndRemove({
-        username: M.config.test.username
-      }, (err) => {
-        chai.expect(err).to.equal(null);
-        mongoose.connection.close();
-        done();
-        // const user2 = 'jubbathehut';
-        // UserController.removeUser(reqUser, user2)
-        // .then(function(delBadUser) {
-        //   chai.expect(delBadUser).to.equal('jubbathehut');
-        //   mongoose.connection.close();
-        //   done();
-        // })
-        // .catch(function(error) {
-        //   chai.expect(error).to.equal(null);
-        //   mongoose.connection.close();
-        //   done();
-        // });
->>>>>>> c841fc35
+        User.findOneAndRemove({
+          username: M.config.test.username
+        }, (err) => {
+          chai.expect(err).to.equal(null);
+          mongoose.connection.close();
+          done();
+        })
       });
     })
     .catch((error) => {
