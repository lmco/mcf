/*****************************************************************************
 * Classification: UNCLASSIFIED                                              *
 *                                                                           *
 * Copyright (C) 2018, Lockheed Martin Corporation                           *
 *                                                                           *
 * LMPI WARNING: This file is Lockheed Martin Proprietary Information.       *
 * It is not approved for public release or redistribution.                  *
 *                                                                           *
 * EXPORT CONTROL WARNING: This software may be subject to applicable export *
 * control laws. Contact legal and export compliance prior to distribution.  *
 * COMMENTED OUT CODE IS IN PROCESS OF GETTING FIXED.                        *
 *****************************************************************************/
/**
 * @module test/401_UserController
 *
 * @author Leah De Laurell <leah.p.delaurell@lmco.com>
 *
 * @description This tests the User controller functionality. These tests
 * are to make sure the code is working as it should or should not be. Especially,
 * when making changes/ updates to the code. The user controller tests create, delete,
 * update, and find users. As well as test the controlls with invalid inputs.
 */

const path = require('path');
const chai = require('chai');
const mongoose = require('mongoose');

const filename = module.filename;
const name = filename.split('/')[filename.split('/').length - 1];

const M = require(path.join(__dirname, '..', '..', 'mbee.js'));
const UserController = M.load('controllers/UserController');

let reqUser = null;
let nonAUser = null;
let badAUser = null;

/*------------------------------------
 *       Main
 *------------------------------------*/

describe(name, function() {
  /*-------------------------------------
   * Before: run before all tests
   *-------------------------------------*/
  before(function(done) {
    this.timeout(6000);
    const db = M.load('lib/db');
    db.connect();

    const username = M.config.test.username;
    // Finding a Requesting Admin
    UserController.findUser(username)
    .then(function(searchUser) {
      reqUser = searchUser;
      chai.expect(searchUser.username).to.equal(M.config.test.username);
      // Creating a new admin user
      const userData2 = {
        username: 'blackpanther',
        password: 'theheartshapedherb',
        fname: 'Black',
        lname: 'Panther',
        admin: true
      };
      UserController.createUser(searchUser, userData2)
      .then(function(anotherUser) {
        badAUser = anotherUser;
        chai.expect(anotherUser.username).to.equal('blackpanther');
        chai.expect(anotherUser.fname).to.equal('Black');
        chai.expect(anotherUser.lname).to.equal('Panther');
        done();
      })
      .catch(function(err) {
        chai.expect(err).to.equal(null);
        done();
      });
    })
    .catch((error) => {
      chai.expect(error.description).to.equal(null);
      done();
    });
  });

  /*-------------------------------------
   * After: run after all tests
   *-------------------------------------*/
  after(function(done) {
    this.timeout(5000);
    // Deleting users used during testing
    const username = 'everettross';
    UserController.removeUser(reqUser, username)
<<<<<<< HEAD
    .then(function(delUser) {
      chai.expect(delUser).to.equal('everettross');
      const user2 = 'blackpanther';
      UserController.removeUser(reqUser, user2)
      .then(function(delBadUser) {
        chai.expect(delBadUser).to.equal('blackpanther');
        // Closing db connection
        mongoose.connection.close();
        done();
      })
      .catch(function(error) {
        chai.expect(error).to.equal(null);
        mongoose.connection.close();
        done();
      });
=======
    .then((delUser) => {
      chai.expect(delUser).to.equal('darthsidious');
      mongoose.connection.close();
      done();
      // const user2 = 'jubbathehut';
      // UserController.removeUser(reqUser, user2)
      // .then(function(delBadUser) {
      //   chai.expect(delBadUser).to.equal('jubbathehut');
      //   mongoose.connection.close();
      //   done();
      // })
      // .catch(function(error) {
      //   chai.expect(error).to.equal(null);
      //   mongoose.connection.close();
      //   done();
      // });
>>>>>>> 1e78f2fe
    })
    .catch((error) => {
      chai.expect(error.description).to.equal(null);
      mongoose.connection.close();
      done();
    });
  });

  /*----------
   * Tests
   *----------*/
  it('should create a user', createNewUser).timeout(3000);
  it('should create an admin user', createAUser).timeout(3000);
  it('should create a non admin user', createNonAUser).timeout(3000);
  it('should create a second user', createUser02).timeout(3000);
  it('should reject a creating a user with non A req user', nonACreate).timeout(3000);
  it('should reject a user with no input to username', badUser).timeout(3000);
  it('should reject username with invalid input', invalidUser).timeout(3000);
  it('should reject username already in database', copyCatUser).timeout(3000);
  it('should update the users last name', updateLName).timeout(3000);
  it('should reject updating the users username', updateUName).timeout(3000);
  it('should reject updating a user that does not exist', updateNoUser).timeout(3000);
  it('should reject update from non A user', updateAttempt).timeout(3000);
  it('should find user', findUser).timeout(3000);
  it('should reject finding a user that does not exist', noFindUser).timeout(3000);
  it('should reject deleting a user that doesnt exist', fakeDelete).timeout(3000);
  it('should reject deleting a user with a non admin user', nonADelete).timeout(3000);
  it('should reject deleting themselves', deleteSelf).timeout(3000);
  it('should delete user created', deleteUser).timeout(3000);
  it('should delete second user created', deleteUser02).timeout(3000);
  it('should delete admin user created', deleteAUser).timeout(3000);
});


/*------------------------------------
 *       Test Functions
 *------------------------------------*/


/**
 * Creates a user using the User Controller.
 * IMPLEMENT:  chai.expect(newUser.password).to.equal('iamajedi');
 * NOTE: As of right now the password key becomes a hash
 * need to eventually made password tests.
 */
function createNewUser(done) {
  const userData = {
    username: 'shuri',
    password: 'iamaprincess',
    fname: 'Shuri',
    lname: 'Panther'
  };
  UserController.createUser(reqUser, userData)
<<<<<<< HEAD
  .then(function(newUser) {
    chai.expect(newUser.username).to.equal('shuri');
    chai.expect(newUser.fname).to.equal('Shuri');
    chai.expect(newUser.lname).to.equal('Panther');
=======
  .then((newUser) => {
    chai.expect(newUser.username).to.equal('lskywalker');
    chai.expect(newUser.fname).to.equal('Leigh');
    chai.expect(newUser.lname).to.equal('Skywalker');
>>>>>>> 1e78f2fe
    done();
  })
  .catch((error) => {
    chai.expect(error.description).to.equal(null);
  });
}

/**
 * Creates a user using the User Controller.
 * IMPLEMENT:  chai.expect(newUser.password).to.equal('iamajedi');
 * NOTE: As of right now the password key becomes a hash
 * need to eventually made password tests.
 */
function createAUser(done) {
  const userData = {
    username: 'erikkillmonger',
    password: 'iamtryingtobethepanther',
    fname: 'Erik',
    lname: 'Killmonger',
    admin: true
  };
  UserController.createUser(reqUser, userData)
<<<<<<< HEAD
  .then(function(newUser) {
    chai.expect(newUser.username).to.equal('erikkillmonger');
    chai.expect(newUser.fname).to.equal('Erik');
    chai.expect(newUser.lname).to.equal('Killmonger');
=======
  .then((newUser) => {
    chai.expect(newUser.username).to.equal('darthvader');
    chai.expect(newUser.fname).to.equal('Aniken');
    chai.expect(newUser.lname).to.equal('Skywalker');
>>>>>>> 1e78f2fe
    chai.expect(newUser.admin).to.equal(true);
    done();
  })
  .catch((error) => {
    chai.expect(error.description).to.equal(null);
    done();
  });
}

/**
 * Creates a non admin user using the User Controller.
 * IMPLEMENT:  chai.expect(newUser.password).to.equal('iamajedi');
 * NOTE: As of right now the password key becomes a hash
 * need to eventually made password tests.
 */
function createNonAUser(done) {
  const userData = {
    username: 'klaw',
    password: 'iendupdying',
    fname: 'Klaw',
    lname: 'Klaw',
    admin: false
  };
  UserController.createUser(reqUser, userData)
  .then((newUser) => {
    nonAUser = newUser;
    chai.expect(newUser.username).to.equal('klaw');
    chai.expect(newUser.fname).to.equal('Klaw');
    chai.expect(newUser.lname).to.equal('Klaw');
    done();
  })
  .catch((error) => {
    chai.expect(error.description).to.equal(null);
    done();
  });
}

/**
 * Creates a second user using the User Controller
 * IMPLEMENT:  chai.expect(newUser.password).to.equal('iamajedi');
 * NOTE: As of right now the password key becomes a hash
 * need to eventually made password tests.
 */
function createUser02(done) {
  const userData = {
    username: 'everettross',
    password: 'iamFBI',
    fname: 'Everett',
    lname: 'K Ross'
  };
  UserController.createUser(reqUser, userData)
<<<<<<< HEAD
  .then(function(newUser) {
    chai.expect(newUser.username).to.equal('everettross');
    chai.expect(newUser.fname).to.equal('Everett');
    chai.expect(newUser.lname).to.equal('K Ross');
=======
  .then((newUser) => {
    chai.expect(newUser.username).to.equal('hsolo');
    chai.expect(newUser.fname).to.equal('Han');
    chai.expect(newUser.lname).to.equal('Solo');
>>>>>>> 1e78f2fe
    done();
  })
  .catch((error) => {
    chai.expect(error.description).to.equal(null);
  });
}

/**
 * Attempts to create a user using the User Controller with a
 * non admin user. An error should be thrown with this test
 * saying the requesting user does not have permissions.
 */
function nonACreate(done) {
  const userData = {
    username: 'njobu',
    password: 'fatheroferik',
    fname: 'NJobi',
    lname: 'Panther Dad'
  };
  UserController.createUser(nonAUser, userData)
  .then(() => {
    chai.assert(true === false);
    done();
  })
  .catch((error) => {
    chai.expect(error.description).to.equal('User does not have permissions.');
    done();
  });
}

/**
 * Tests creating a user with invalid input into
 * the username. An error should be thrown due to
 * not being able to save the username.
 */

function badUser(done) {
  const userData = {
    username: '',
    password: 'iamnotblackpanther',
    fname: 'Not',
    lname: 'Black Panther'
  };
  UserController.createUser(reqUser, userData)
  .then(() => {
    // then function should never hit
    // below causes failure
    chai.assert(true === false);
    done();
  })
  .catch((error) => {
    chai.expect(error.description).to.equal('Save failed.');
    done();
  });
}

/**
 * Tests a user that inputted html elements
 * into their username. This should santize the name
 * and reject the user, throwing an error.
 */
function invalidUser(done) {
  const userData = {
    username: '$<script>',
    password: 'iaminvalid',
    fname: 'Fake',
    lname: 'Panther'
  };
  UserController.createUser(reqUser, userData)
  .then(() => {
    // then function should never be hit
    // below causes failure
    chai.assert(true === false);
    done();
  })
  .catch((error) => {
    chai.expect(error.description).to.equal('Save failed.');
    done();
  });
}

/**
 * Tests creating a user with username already
 * created. Test should throw an error saying
 * user already exists.
 */

function copyCatUser(done) {
  const userData = {
    username: 'shuri',
    password: 'nottherealShuri',
    fname: 'Shuri',
    lname: 'Shuri'
  };
  UserController.createUser(reqUser, userData)
  .then(() => {
    // then function should never be hit
    // below causes failure
    chai.assert(true === false);
    done();
  })
  .catch((error) => {
    chai.expect(error.description).to.equal('User already exists.');
    done();
  });
}

/**
 * Updating the last name of the first user
 * with the user controller.
 */

function updateLName(done) {
  const username = 'blackpanther';
  const userData = {
    fname: 'Okoye'
  };
  UserController.updateUser(reqUser, username, userData)
<<<<<<< HEAD
  .then(function(updatedUser) {
    chai.expect(updatedUser.username).to.equal('blackpanther');
    chai.expect(updatedUser.fname).to.equal('Okoye');
    chai.expect(updatedUser.lname).to.equal('Panther');
=======
  .then((updatedUser) => {
    chai.expect(updatedUser.username).to.equal('lskywalker');
    chai.expect(updatedUser.fname).to.equal('Leigh');
    chai.expect(updatedUser.lname).to.equal('Solo');
>>>>>>> 1e78f2fe
    done();
  })
  .catch((error) => {
    chai.expect(error.description).to.equal(null);
    done();
  });
}

<<<<<<< HEAD
/**
 * Test to update the username of the user.
 * Tests throws an error saying the update is not
 * allowed.
 */

function updateUName(done) {
  const username = 'erikkillmonger';
  const userData = {
    username: 'goldpanther'
  };
  UserController.updateUser(reqUser, username, userData)
  .then(function(updatedUser) {
    chai.expect(updatedUser.username).to.equal('goldpanther');
    done();
  })
  .catch(function(err) {
    json = JSON.parse(err.message);
    chai.expect(json.description).to.equal('Update not allowed');
    done();
  });
}
=======
// /**
//  * Updating the username of the user. Curious to see if
//  * it would work. Assuming an error should occur
//  * with the test.
//  */

// function updateUName(done) {
//   const username = 'hsolo';
//   const userData = {
//     username: 'hansolo'
//   };
//   UserController.updateUser(reqUser, username, userData)
//   .then((updatedUser) => {
//     chai.expect(updatedUser.username).to.equal('hansolo');
//     done();
//   })
//   .catch((error) => {
//     chai.expect(error.description).to.equal('Bad Request');
//     done();
//   });
// }
>>>>>>> 1e78f2fe

/**
 * Tests to update second user with
 * requesting user non admin user.
 * Test should throw error about user not
 * having permissions.
 */

function updateAttempt(done) {
  const username = 'blackpanther';
  const userData = {
    lname: 'Faker'
  };
  UserController.updateUser(nonAUser, username, userData)
  .then(() => {
    chai.assert(true === false);
    done();
  })
  .catch((error) => {
    chai.expect(error.description).to.equal('User does not have permissions.');
    done();
  });
}

/**
 * Tests to update a user that does not
 * exist. An error should be thrown saying user
 * does not exist.
 */

function updateNoUser(done) {
  const username = 'fakeblackpanther';
  const userData = {
    fname: 'Nakia'
  };
  UserController.updateUser(reqUser, username, userData)
  .then(() => {
    chai.assert(true === false);
    done();
  })
  .catch((error) => {
    chai.expect(error.description).to.equal('User does not exist.');
    done();
  });
}


/**
 * Tests finding the user with user controller.
 */
function findUser(done) {
  const username = 'blackpanther';
  UserController.findUser(username)
<<<<<<< HEAD
  .then(function(searchUser) {
    chai.expect(searchUser.username).to.equal('blackpanther');
    chai.expect(searchUser.fname).to.equal('Okoye');
    chai.expect(searchUser.lname).to.equal('Panther');
=======
  .then((searchUser) => {
    chai.expect(searchUser.username).to.equal('hsolo');
    chai.expect(searchUser.fname).to.equal('Han');
    chai.expect(searchUser.lname).to.equal('Solo');
>>>>>>> 1e78f2fe
    done();
  })
  .catch((error) => {
    chai.expect(error.description).to.equal(null);
    done();
  });
}

<<<<<<< HEAD
/**
 * Tests finding a user that does not exist.
 * An error should be thrown saying can not find
 * user.
 */
function noFindUser(done) {
  const username = 'nopanther';
  UserController.findUser(username)
  .then(function(searchUser) {
    chai.expect(searchUser).to.equal('nopanther');
    done();
  })
  .catch(function(err) {
    json = JSON.parse(err.message);
    chai.expect(json.description).to.equal('Cannot find user');
    done();
  });
}

/**
 * Tests deleting a user that does not exist.
 * An error is thrown saying the user does not
 * exist.
 */

function fakeDelete(done) {
  const username = 'wkabi';
  UserController.removeUser(reqUser, username)
  .then(function(delUser) {
    chai.expect(delUser).to.equal('wkabi');
    done();
  })
  .catch(function(err) {
    json = JSON.parse(err.message);
    chai.expect(json.description).to.equal('User does not exist');
    done();
  });
}

/**
 * Tests deleting a user with a
 * requesting user not an admin user.
 * An error should be thrown saying the user
 * does not have permissions.
=======
// /**
//  * This is to attempt to find a user that does not exist.
//  * This should throw an error. I would assume an internal
//  * error with Find failed.
//  * it returns that the delUser is null.
//  * Is that what we want?
//  */
// function noFindUser(done) {
//   const username = 'nouser';
//   UserController.findUser(username)
//   .then((searchUser) => {
//     chai.expect(searchUser).to.equal('nouser');
//     done();
//   })
//   .catch((error) => {
//     chai.expect(error.description).to.equal(null);
//     done();
//   });
// }

// /*
//  * Attempts deleting the user that
//  * that does not exist.
//  */

// function fakeDelete(done) {
//   const username = 'notreal';
//   UserController.removeUser(reqUser, username)
//   .then((delUser) => {
//     chai.expect(delUser).to.equal('notreal');
//     done();
//   })
//   .catch((error) => {
//     chai.expect(error.description).to.equal('User does not exist');
//     done();
//   });
// }

/*
 * Attempts deleting the user that
 * with a non admin user.
>>>>>>> 1e78f2fe
 */

function nonADelete(done) {
  const username = 'shuri';
  UserController.removeUser(nonAUser, username)
  .then(() => {
    chai.assert(true === false);
    done();
  })
  .catch((error) => {
    chai.expect(error.description).to.equal('User does not have permissions.');
    done();
  });
}

<<<<<<< HEAD
/**
 * Tests a user attempting to delete themselves.
 * An error is thrown saying they cannot delete themselves.
 */

function deleteSelf(done) {
  const username = 'blackpanther';
  UserController.removeUser(badAUser, username)
  .then(function() {
    chai.assert(true === false);
    done();
  })
  .catch(function(err) {
    const json = JSON.parse(err.message);
    chai.expect(json.description).to.equal('User cannot delete themselves.');
    done();
  });
}


/**
 * Tests deleting a user with the user controller.
=======
// /*
//  * User attempts deleting themselves.
//  */

// function deleteSelf(done) {
//   const username = 'jubbathehut';
//   UserController.removeUser(badAUser, username)
//   .then(() => {
//     chai.assert(true === false);
//     done();
//   })
//   .catch((error) => {
//     chai.expect(error.description).to.equal('User cannot delete themselves.');
//     done();
//   });
// }


/*
 * Deletes the user.
>>>>>>> 1e78f2fe
 */

function deleteUser(done) {
  const username = 'shuri';
  UserController.removeUser(reqUser, username)
<<<<<<< HEAD
  .then(function(delUser) {
    chai.expect(delUser).to.equal('shuri');
=======
  .then((delUser) => {
    chai.expect(delUser).to.equal('lskywalker');
>>>>>>> 1e78f2fe
    done();
  })
  .catch((error) => {
    chai.expect(error.description).to.equal(null);
    done();
  });
}

/**
 * Tests deleting the second user using the user
 * controller.
 */

function deleteUser02(done) {
  const username = 'erikkillmonger';
  UserController.removeUser(reqUser, username)
<<<<<<< HEAD
  .then(function(delUser) {
    chai.expect(delUser).to.equal('erikkillmonger');
=======
  .then((delUser) => {
    chai.expect(delUser).to.equal('hsolo');
>>>>>>> 1e78f2fe
    done();
  })
  .catch((error) => {
    chai.expect(error.description).to.equal(null);
    done();
  });
}

/**
 * Tests deleting the user admin created.
 */

function deleteAUser(done) {
  const username = 'klaw';
  UserController.removeUser(reqUser, username)
<<<<<<< HEAD
  .then(function(delUser) {
    chai.expect(delUser).to.equal('klaw');
=======
  .then((delUser) => {
    chai.expect(delUser).to.equal('darthvader');
>>>>>>> 1e78f2fe
    done();
  })
  .catch((error) => {
    chai.expect(error.description).to.equal(null);
    done();
  });
}<|MERGE_RESOLUTION|>--- conflicted
+++ resolved
@@ -89,7 +89,6 @@
     // Deleting users used during testing
     const username = 'everettross';
     UserController.removeUser(reqUser, username)
-<<<<<<< HEAD
     .then(function(delUser) {
       chai.expect(delUser).to.equal('everettross');
       const user2 = 'blackpanther';
@@ -105,24 +104,6 @@
         mongoose.connection.close();
         done();
       });
-=======
-    .then((delUser) => {
-      chai.expect(delUser).to.equal('darthsidious');
-      mongoose.connection.close();
-      done();
-      // const user2 = 'jubbathehut';
-      // UserController.removeUser(reqUser, user2)
-      // .then(function(delBadUser) {
-      //   chai.expect(delBadUser).to.equal('jubbathehut');
-      //   mongoose.connection.close();
-      //   done();
-      // })
-      // .catch(function(error) {
-      //   chai.expect(error).to.equal(null);
-      //   mongoose.connection.close();
-      //   done();
-      // });
->>>>>>> 1e78f2fe
     })
     .catch((error) => {
       chai.expect(error.description).to.equal(null);
@@ -176,17 +157,10 @@
     lname: 'Panther'
   };
   UserController.createUser(reqUser, userData)
-<<<<<<< HEAD
   .then(function(newUser) {
     chai.expect(newUser.username).to.equal('shuri');
     chai.expect(newUser.fname).to.equal('Shuri');
     chai.expect(newUser.lname).to.equal('Panther');
-=======
-  .then((newUser) => {
-    chai.expect(newUser.username).to.equal('lskywalker');
-    chai.expect(newUser.fname).to.equal('Leigh');
-    chai.expect(newUser.lname).to.equal('Skywalker');
->>>>>>> 1e78f2fe
     done();
   })
   .catch((error) => {
@@ -209,17 +183,10 @@
     admin: true
   };
   UserController.createUser(reqUser, userData)
-<<<<<<< HEAD
   .then(function(newUser) {
     chai.expect(newUser.username).to.equal('erikkillmonger');
     chai.expect(newUser.fname).to.equal('Erik');
     chai.expect(newUser.lname).to.equal('Killmonger');
-=======
-  .then((newUser) => {
-    chai.expect(newUser.username).to.equal('darthvader');
-    chai.expect(newUser.fname).to.equal('Aniken');
-    chai.expect(newUser.lname).to.equal('Skywalker');
->>>>>>> 1e78f2fe
     chai.expect(newUser.admin).to.equal(true);
     done();
   })
@@ -271,17 +238,10 @@
     lname: 'K Ross'
   };
   UserController.createUser(reqUser, userData)
-<<<<<<< HEAD
   .then(function(newUser) {
     chai.expect(newUser.username).to.equal('everettross');
     chai.expect(newUser.fname).to.equal('Everett');
     chai.expect(newUser.lname).to.equal('K Ross');
-=======
-  .then((newUser) => {
-    chai.expect(newUser.username).to.equal('hsolo');
-    chai.expect(newUser.fname).to.equal('Han');
-    chai.expect(newUser.lname).to.equal('Solo');
->>>>>>> 1e78f2fe
     done();
   })
   .catch((error) => {
@@ -400,26 +360,18 @@
     fname: 'Okoye'
   };
   UserController.updateUser(reqUser, username, userData)
-<<<<<<< HEAD
   .then(function(updatedUser) {
     chai.expect(updatedUser.username).to.equal('blackpanther');
     chai.expect(updatedUser.fname).to.equal('Okoye');
     chai.expect(updatedUser.lname).to.equal('Panther');
-=======
-  .then((updatedUser) => {
-    chai.expect(updatedUser.username).to.equal('lskywalker');
-    chai.expect(updatedUser.fname).to.equal('Leigh');
-    chai.expect(updatedUser.lname).to.equal('Solo');
->>>>>>> 1e78f2fe
-    done();
-  })
-  .catch((error) => {
-    chai.expect(error.description).to.equal(null);
-    done();
-  });
-}
-
-<<<<<<< HEAD
+    done();
+  })
+  .catch((error) => {
+    chai.expect(error.description).to.equal(null);
+    done();
+  });
+}
+
 /**
  * Test to update the username of the user.
  * Tests throws an error saying the update is not
@@ -436,35 +388,11 @@
     chai.expect(updatedUser.username).to.equal('goldpanther');
     done();
   })
-  .catch(function(err) {
-    json = JSON.parse(err.message);
-    chai.expect(json.description).to.equal('Update not allowed');
-    done();
-  });
-}
-=======
-// /**
-//  * Updating the username of the user. Curious to see if
-//  * it would work. Assuming an error should occur
-//  * with the test.
-//  */
-
-// function updateUName(done) {
-//   const username = 'hsolo';
-//   const userData = {
-//     username: 'hansolo'
-//   };
-//   UserController.updateUser(reqUser, username, userData)
-//   .then((updatedUser) => {
-//     chai.expect(updatedUser.username).to.equal('hansolo');
-//     done();
-//   })
-//   .catch((error) => {
-//     chai.expect(error.description).to.equal('Bad Request');
-//     done();
-//   });
-// }
->>>>>>> 1e78f2fe
+  .catch(function(error) {
+    chai.expect(error.description).to.equal('Update not allowed');
+    done();
+  });
+}
 
 /**
  * Tests to update second user with
@@ -518,26 +446,18 @@
 function findUser(done) {
   const username = 'blackpanther';
   UserController.findUser(username)
-<<<<<<< HEAD
   .then(function(searchUser) {
     chai.expect(searchUser.username).to.equal('blackpanther');
     chai.expect(searchUser.fname).to.equal('Okoye');
     chai.expect(searchUser.lname).to.equal('Panther');
-=======
-  .then((searchUser) => {
-    chai.expect(searchUser.username).to.equal('hsolo');
-    chai.expect(searchUser.fname).to.equal('Han');
-    chai.expect(searchUser.lname).to.equal('Solo');
->>>>>>> 1e78f2fe
-    done();
-  })
-  .catch((error) => {
-    chai.expect(error.description).to.equal(null);
-    done();
-  });
-}
-
-<<<<<<< HEAD
+    done();
+  })
+  .catch((error) => {
+    chai.expect(error.description).to.equal(null);
+    done();
+  });
+}
+
 /**
  * Tests finding a user that does not exist.
  * An error should be thrown saying can not find
@@ -582,49 +502,6 @@
  * requesting user not an admin user.
  * An error should be thrown saying the user
  * does not have permissions.
-=======
-// /**
-//  * This is to attempt to find a user that does not exist.
-//  * This should throw an error. I would assume an internal
-//  * error with Find failed.
-//  * it returns that the delUser is null.
-//  * Is that what we want?
-//  */
-// function noFindUser(done) {
-//   const username = 'nouser';
-//   UserController.findUser(username)
-//   .then((searchUser) => {
-//     chai.expect(searchUser).to.equal('nouser');
-//     done();
-//   })
-//   .catch((error) => {
-//     chai.expect(error.description).to.equal(null);
-//     done();
-//   });
-// }
-
-// /*
-//  * Attempts deleting the user that
-//  * that does not exist.
-//  */
-
-// function fakeDelete(done) {
-//   const username = 'notreal';
-//   UserController.removeUser(reqUser, username)
-//   .then((delUser) => {
-//     chai.expect(delUser).to.equal('notreal');
-//     done();
-//   })
-//   .catch((error) => {
-//     chai.expect(error.description).to.equal('User does not exist');
-//     done();
-//   });
-// }
-
-/*
- * Attempts deleting the user that
- * with a non admin user.
->>>>>>> 1e78f2fe
  */
 
 function nonADelete(done) {
@@ -640,7 +517,6 @@
   });
 }
 
-<<<<<<< HEAD
 /**
  * Tests a user attempting to delete themselves.
  * An error is thrown saying they cannot delete themselves.
@@ -663,40 +539,13 @@
 
 /**
  * Tests deleting a user with the user controller.
-=======
-// /*
-//  * User attempts deleting themselves.
-//  */
-
-// function deleteSelf(done) {
-//   const username = 'jubbathehut';
-//   UserController.removeUser(badAUser, username)
-//   .then(() => {
-//     chai.assert(true === false);
-//     done();
-//   })
-//   .catch((error) => {
-//     chai.expect(error.description).to.equal('User cannot delete themselves.');
-//     done();
-//   });
-// }
-
-
-/*
- * Deletes the user.
->>>>>>> 1e78f2fe
  */
 
 function deleteUser(done) {
   const username = 'shuri';
   UserController.removeUser(reqUser, username)
-<<<<<<< HEAD
   .then(function(delUser) {
     chai.expect(delUser).to.equal('shuri');
-=======
-  .then((delUser) => {
-    chai.expect(delUser).to.equal('lskywalker');
->>>>>>> 1e78f2fe
     done();
   })
   .catch((error) => {
@@ -713,13 +562,8 @@
 function deleteUser02(done) {
   const username = 'erikkillmonger';
   UserController.removeUser(reqUser, username)
-<<<<<<< HEAD
   .then(function(delUser) {
     chai.expect(delUser).to.equal('erikkillmonger');
-=======
-  .then((delUser) => {
-    chai.expect(delUser).to.equal('hsolo');
->>>>>>> 1e78f2fe
     done();
   })
   .catch((error) => {
@@ -735,13 +579,8 @@
 function deleteAUser(done) {
   const username = 'klaw';
   UserController.removeUser(reqUser, username)
-<<<<<<< HEAD
   .then(function(delUser) {
     chai.expect(delUser).to.equal('klaw');
-=======
-  .then((delUser) => {
-    chai.expect(delUser).to.equal('darthvader');
->>>>>>> 1e78f2fe
     done();
   })
   .catch((error) => {
