--- conflicted
+++ resolved
@@ -220,7 +220,7 @@
 
       // return proper error for API route or redirect for UI
       return (req.originalUrl.startsWith('/api'))
-        ? res.status(401).send(new M.CustomError('Session Expired', 401, 'warn'))
+        ? res.status(401).send('Session Expired')
         : res.redirect(`/login?next=${req.originalUrl}`);
     });
   }
@@ -265,44 +265,6 @@
     });
   }
 
-<<<<<<< HEAD
-  /**********************************************************************
-   * Handle Session Token Authentication
-   **********************************************************************
-   * This section authenticates a user via a stored session token.
-   * The user's credentials are passed to the handleTokenAuth function.
-   */
-  // Check for token session
-  else if (req.session.token) {
-    M.log.verbose('Authenticating user via Session Token Auth...');
-    const token = req.session.token;
-
-    // Handle Token Authentication
-    AuthModule.handleTokenAuth(req, res, token)
-    .then(user => {
-      // Successfully authenticated token session!
-      M.log.info(`Authenticated [${user.username}] via Session Token Auth`);
-
-      // Set user req object
-      req.user = user;
-
-      // Move to the next function
-      next();
-    })
-    .catch(err => {
-      // log the error
-      M.log.warn(err.stack);
-      req.flash('loginError', 'Session Expired');
-
-      // return proper error for API route or redirect for UI
-      return (req.originalUrl.startsWith('/api'))
-        ? res.status(401).send('Session Expired')
-        : res.redirect(`/login?next=${req.originalUrl}`);
-    });
-  }
-
-=======
->>>>>>> 3fe3568a
   // Verify if credentials are empty or null
   else {
     // Create the error
