--- conflicted
+++ resolved
@@ -35,11 +35,7 @@
   'login', 'about', 'assets', 'static', 'public', 'api', 'organizations',
   'orgs', 'projects', 'users', 'plugins', 'ext', 'extension', 'search',
   'whoami', 'profile', 'edit', 'proj', 'elements', 'branch', 'anonymous',
-<<<<<<< HEAD
-  'server'];
-=======
-  'blob', 'artifact', 'artifacts'];
->>>>>>> f2f943eb
+  'server', 'blob', 'artifact', 'artifacts'];
 
 /**
  * @description Regular Expressions to validate organization data.
