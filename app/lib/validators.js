--- conflicted
+++ resolved
@@ -87,15 +87,10 @@
  *      - orgid:projid:myBranch [invalid - cannot use uppercase characters]
  *      - my-branch [invalid - must contain org and proj segments]
  */
-<<<<<<< HEAD
-module.exports.branch = {
-  id: customValidators.branch_id || `^${id}${utils.ID_DELIMITER}${id}${utils.ID_DELIMITER}${id}$`
-=======
 const branch = {
   id: customValidators.branch_id || `^${id}${utils.ID_DELIMITER}${id}${utils.ID_DELIMITER}${id}$`,
   idLength: project.idLength + utils.ID_DELIMITER.length
     + (customValidators.branch_id_length ? customValidators.branch_id_length : idLength)
->>>>>>> 692187ce
 };
 
 /**
