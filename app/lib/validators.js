/**
 * Classification: UNCLASSIFIED
 *
 * @module  lib.validators
 *
 * @copyright Copyright (C) 2018, Lockheed Martin Corporation
 *
 * @license LMPI
 *
 * LMPI WARNING: This file is Lockheed Martin Proprietary Information.
 * It is not approved for public release or redistribution.
 *
 * EXPORT CONTROL WARNING: This software may be subject to applicable export
 * control laws. Contact legal and export compliance prior to distribution.
 *
 * @author Josh Kaplan <joshua.d.kaplan@lmco.com>
 *
 * @description This file defines validators - common regular expressions and
 * helper functions - used to validate data within MBEE.
 */

// MBEE modules
const utils = M.require('lib.utils');

// This ID is used as the common regex for other ID fields in this module
const id = '([_a-z0-9])([-_a-z0-9]){0,}';

/**
 * @description Regular Expressions to validate organization data
 *
 * id:
 *   - CANNOT include the follow reserved words: css, js, im, login, logout,
 *     about, assets, static, public
 *   - MUST start with a lowercase letter, number or '_'
 *   - MUST only include lowercase letters, numbers, '_' or '-'
 *   - MUST be of length 1 or more
 *   Examples:
 *     - org1 [valid]
 *     - my-org [valid]
 *     - f81d4fae-7dec-11d0-a765-00a0c91e6bf6 [valid]
 *     - login-org [invalid - begins with reserved word]
 *     - myOrg [invalid - uses uppercase letter]
 * name:
 *   - MUST start with a letter or number
 *   - MUST ONLY include lowercase letters, uppercase letters, numbers,
 *     '-', or whitespace
 *   - MUST be of length 1 or more
 *   Examples:
 *     - "Org 1" [valid]
 *     - "An organization name - with dashes" [valid]
 *     - "No invalid chars (e.g. ', $, &, etc)" [invalid - no special characters]
 *     - " " [invalid - cannot start with a space]
 */
module.exports.org = {
  id: `^(?!(css|js|img|login|logout|about|assets|static|public|api|organizations|projects|users))${id}$`
};

/**
 * @description Regular Expressions to validate project data
 *
 * id:
 *   - MUST start with a lowercase letter, number or '_'
 *   - MUST only include lowercase letters, numbers, '_' or '-'
 *   - Must be of length 1 or more
 *   - The following reserved words are not valid: "edit"
 *   Examples:
 *      - project1 [valid]
 *      - my-project [valid]
 *      - f81d4fae-7dec-11d0-a765-00a0c91e6bf6 [valid]
 *      - -project [invalid - must start with a letter or a number]
 *      - myProject [invalid - cannot use uppercase characters]
 */
module.exports.project = {
  id: `^${id}${utils.ID_DELIMITER}(?!(edit))${id}$`
};


/**
 * @description Regular Expressions to validate element data
 *
 * id:
 *   - MUST start with a lowercase letter, number or '_'
 *   - MUST only include lowercase letters, numbers, '_' or '-'
 *   - each segment MUST be of length 1 or more
 *   Examples:
 *      - orgid:projid:elementid [valid]
 *      - orgid:projid:my-element [valid]
 *      - orgid:projid:f81d4fae-7dec-11d0-a765-00a0c91e6bf6 [valid]
 *      - orgid:projid:-element [invalid - must start with a letter or a number]
 *      - orgid:projid:myElement [invalid - cannot use uppercase characters]
 *      - my-element [invalid - must contain org and proj segments]
 */
module.exports.element = {
  id: `^${id}${utils.ID_DELIMITER}${id}${utils.ID_DELIMITER}${id}$`
};

/**
 * @description Regular Expressions to validate user data
 *
 * username:
 *   - MUST start with a lowercase letter
 *   - MUST only include lowercase letters, numbers, or underscores
 *   - MUST be of length 1 or more
 * email:
 *   - MUST be a valid email address
 * name:
 *   - MUST start with a lowercase letter or uppercase letter
 *   - MUST only contain lowercase letters, uppercase letters, '-', or whitespace
 */
module.exports.user = {
  username: '^([a-z])([a-z0-9_]){0,}$',
<<<<<<< HEAD
  password: function(password, AuthModule) {
    // Error check - Make sure password is a string
    if (typeof password !== 'string') {
      return false;
    }

    // Check if config strategy module defines custom password rules
    if (typeof AuthModule.validatePassword === 'undefined') {
      // No defined password validator, use default
      try {
        // At least 8 characters
        const lengthValidator = (password.length >= 8);
        // At least 1 digit
        const digitsValidator = (password.match(/[0-9]/g).length >= 1);
        // At least 1 lowercase letter
        const lowercaseValidator = (password.match(/[a-z]/g).length >= 1);
        // At least 1 uppercase letter
        const uppercaseValidator = (password.match(/[A-Z]/g).length >= 1);
        // At least 1 special character
        const specialCharValidator = (password.match(/[-`~!@#$%^&*()_+={}[\]:;'",.<>?/|\\]/g).length >= 1);

        // Validate the password
        return (lengthValidator
          && digitsValidator
          && lowercaseValidator
          && uppercaseValidator
          && specialCharValidator);
      }
      catch (error) {
        // Explicitly NOT logging error to avoid password logging
        return false;
      }
    }
    else {
      // Strategy has defined password validator, call it
      return AuthModule.validatePassword(password);
    }
  },
=======
>>>>>>> ca6e0231
  email: '^([a-zA-Z0-9_\\-\\.]+)@([a-zA-Z0-9_\\-\\.]+)\\.([a-zA-Z]{2,5})$',
  fname: '^(([a-zA-Z])([-a-zA-Z ])*)?$',
  lname: '^(([a-zA-Z])([-a-zA-Z ])*)?$'
};

/**
 * @description Regular Expressions to validate url data
 *
 * next:
 *   - MUST start with one and only one '/'
 *   Examples:
 *     - /login [valid]
 *     - https://lockheedmartin.com [invalid - cannot use external URLs]
 */
module.exports.url = {
  // starts with one and only one '/'
  next: '^(\/)(?!\/)' // eslint-disable-line no-useless-escape
};

/**
 * @description Regular Expressions to validate artifact data
 *
 * filename:
 *   - MUST start with a letter or number
 *   - MUST ONLY include lowercase letters, uppercase letters, numbers,
 *     '-', or whitespace
 *   - MUST be of length 1 or more
 *   Examples:
 *     - "Org 1" [valid]
 *     - "An organization name - with dashes" [valid]
 *     - "No invalid chars (e.g. ', $, &, etc)" [invalid - no special characters]
 *     - " " [invalid - cannot start with a space]
 *
 * id:
 *   - MUST start with a lowercase letter, number or '_'
 *   - MUST only include lowercase letters, numbers, '_' or '-'
 *   - each segment MUST be of length 1 or more
 *   Examples:
 *      - orgid:projid:artifactid [valid]
 *      - orgid:projid:my-artifact [valid]
 *      - orgid:projid:f81d4fae-7dec-11d0-a765-00a0c91e6bf6 [valid]
 *      - orgid:projid:-artifact [invalid - must start with a letter or a number]
 *      - orgid:projid:myArtifact [invalid - cannot use uppercase characters]
 *      - my-artifact [invalid - must contain org and proj segments]
 */

module.exports.artifact = {
  filename: '^([a-zA-Z0-9])([a-zA-Z0-9-\\s]){0,}$',
  id: `^${id}${utils.ID_DELIMITER}${id}${utils.ID_DELIMITER}${id}$`
};

/**
 * @description Regular Expressions to validate webhook data
 *
 * id:
 *   - MUST start with a lowercase letter, number or '_'
 *   - MUST only include lowercase letters, numbers, '_' or '-'
 *   - each segment MUST be of length 1 or more
 *   Examples:
 *      - orgid:projid:webhookid [valid]
 *      - orgid:projid:my-webhook [valid]
 *      - orgid:projid:f81d4fae-7dec-11d0-a765-00a0c91e6bf6 [valid]
 *      - orgid:projid:-webhook [invalid - must start with a letter or a number]
 *      - orgid:projid:myWebhook [invalid - cannot use uppercase characters]
 *      - my-webhook [invalid - must contain org and proj segments]
 */
module.exports.webhook = {
  id: `^${id}${utils.ID_DELIMITER}${id}${utils.ID_DELIMITER}${id}$`
};<|MERGE_RESOLUTION|>--- conflicted
+++ resolved
@@ -109,47 +109,6 @@
  */
 module.exports.user = {
   username: '^([a-z])([a-z0-9_]){0,}$',
-<<<<<<< HEAD
-  password: function(password, AuthModule) {
-    // Error check - Make sure password is a string
-    if (typeof password !== 'string') {
-      return false;
-    }
-
-    // Check if config strategy module defines custom password rules
-    if (typeof AuthModule.validatePassword === 'undefined') {
-      // No defined password validator, use default
-      try {
-        // At least 8 characters
-        const lengthValidator = (password.length >= 8);
-        // At least 1 digit
-        const digitsValidator = (password.match(/[0-9]/g).length >= 1);
-        // At least 1 lowercase letter
-        const lowercaseValidator = (password.match(/[a-z]/g).length >= 1);
-        // At least 1 uppercase letter
-        const uppercaseValidator = (password.match(/[A-Z]/g).length >= 1);
-        // At least 1 special character
-        const specialCharValidator = (password.match(/[-`~!@#$%^&*()_+={}[\]:;'",.<>?/|\\]/g).length >= 1);
-
-        // Validate the password
-        return (lengthValidator
-          && digitsValidator
-          && lowercaseValidator
-          && uppercaseValidator
-          && specialCharValidator);
-      }
-      catch (error) {
-        // Explicitly NOT logging error to avoid password logging
-        return false;
-      }
-    }
-    else {
-      // Strategy has defined password validator, call it
-      return AuthModule.validatePassword(password);
-    }
-  },
-=======
->>>>>>> ca6e0231
   email: '^([a-zA-Z0-9_\\-\\.]+)@([a-zA-Z0-9_\\-\\.]+)\\.([a-zA-Z]{2,5})$',
   fname: '^(([a-zA-Z])([-a-zA-Z ])*)?$',
   lname: '^(([a-zA-Z])([-a-zA-Z ])*)?$'
