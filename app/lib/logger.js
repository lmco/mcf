--- conflicted
+++ resolved
@@ -199,15 +199,10 @@
     ],
     exitOnError: false
   };
-  // TODO: Change back to test
   // Add in a transport to log to the console if the mbee is not running tests
-<<<<<<< HEAD
-  if (subcommand !== 'tst') loggerConfig.transports.push(new winston.transports.Console());
-=======
   if (!(subcommand === 'test' && opts.includes('--suppress-console'))) {
     loggerConfig.transports.push(new winston.transports.Console());
   }
->>>>>>> 500fbbf2
   return winston.createLogger(loggerConfig);
 }
 
