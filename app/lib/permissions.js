--- conflicted
+++ resolved
@@ -312,13 +312,6 @@
         assert.ok(project.permissions.hasOwnProperty(user._id),
           'User does not have permission to find items in the project '
           + `[${utils.parseID(project._id).pop()}].`);
-<<<<<<< HEAD
-        // User must have read permissions on project.
-        assert.ok(project.permissions[user._id].includes('read'),
-          'User does not have permission to find items in the project '
-          + `[${utils.parseID(project._id).pop()}].`);
-=======
->>>>>>> 63fb1e74
       }
     }
   }
