/*****************************************************************************
 * Classification: UNCLASSIFIED                                              *
 *                                                                           *
 * Copyright (C) 2018, Lockheed Martin Corporation                           *
 *                                                                           *
 * LMPI WARNING: This file is Lockheed Martin Proprietary Information.       *
 * It is not approved for public release or redistribution.                  *
 *                                                                           *
 * EXPORT CONTROL WARNING: This software may be subject to applicable export *
 * control laws. Contact legal and export compliance prior to distribution.  *
 *****************************************************************************/
/**
 * @module lib.utils
 *
 * @author Austin Bieber <austin.j.bieber@lmco.com>
 *
 * @description  Defines miscellaneous helper functions.
 */

// Load node modules
const path = require('path');
const fs = require('fs');

// Load mbee modules
const errors = M.require('lib.errors');
const Organization = M.require('models.Organization');
const Project = M.require('models.Project');

module.exports.timeConversions = {
  MILLISECONDS: 1,
  SECONDS: 1000,
  MINUTES: 60 * 1000,
  HOURS: 60 * 60 * 1000,
  DAYS: 24 * 60 * 60 * 1000
};

function getPluginNames() {
  let pluginFiles = null;

  if (M.config.server.plugins.enabled) {
    // Create a list of available plugins
    const pluginPath = path.join(__dirname, '..', '..', 'plugins');
    pluginFiles = fs.readdirSync(pluginPath);
    for (let i = pluginFiles.length - 1; i >= 0; i--) {
      // If package.json doesn't exist, skip it
      const eachPluginPath = path.join(pluginPath, pluginFiles[i]);
      if (!fs.existsSync(path.join(eachPluginPath, 'package.json'))) {
        pluginFiles.splice(i, 1);
      }
    }
  }
  return pluginFiles;
}


/**
 * @description Defines a one size fits all render function
 *   with built-in defaults
 *
 * @param  {Object} req  Request object
 * @param  {Object} res  Response object
 * @param  {Object} params A list of parameters to render
 */
module.exports.render = function(req, res, params) {
  // If you would like something to be rendered by default,
  // replace the undefined return value with your desired
  // default value
  const pluginNames = getPluginNames();
  return res.render(params.name, {
    swagger: params.swagger !== undefined
      ? params.swagger
      : undefined,
    ui: params.ui !== undefined
      ? params.ui
      : M.config.server.ui,
    renderer: params.name === 'admin' || 'mbee'
      ? `${params.name}-renderer`
      : undefined,
    user: params.user !== undefined
      ? params.user
      : req.user.getPublicData(),
    info: params.info !== undefined
      ? params.info
      : undefined,
    org: params.org !== undefined
      ? params.org
      : undefined,
    project: params.project !== undefined
      ? params.project
      : undefined,
    title: params.title !== undefined
      ? params.title
      : 'Model-Based Engineering Environment',
    pluginNames: pluginNames,
    next: params.next !== undefined
      ? params.next
      : undefined,
    err: params.err !== undefined
      ? params.err
      : undefined
  });
};

/**
 * @description  Checks an array of arguments to see if
 *   they are of a specified type and throws an error.
 *
 * @param  {Object} params  A list of values to check.
 * @param  {String} type  The type to check.
 */
module.exports.assertType = function(params, type) {
  Object.keys(params).forEach((param) => {
    if (typeof params[param] !== type) { // eslint-disable-line valid-typeof
      throw new errors.CustomError(`Value is not a ${type}.`, 400);
    }
  });
};

/**
 * @description  Checks an array of arguments to see if
 *   they are of a specified type and returns a boolean.
 *
 * @param  {Object} params  A list of values to check.
 * @param  {String} type  The type to check.
 */
module.exports.checkType = function(params, type) {
  try {
    this.assertType(params, type);
    return true;
  }
  catch (error) {
    return false;
  }
};

/**
 * @description  Checks an array of strings to make
 *  sure that they are keys within a given object and throws an error.
 *
 * @param  {Object} params  A list of strings denoting keys.
 * @param  {Object} obj  The object being searched.
 * @param  {String} parent  The parent key, defaults to null.
 */
module.exports.assertExists = function(params, obj, parent = null) {
  try {
    Object.keys(params).forEach((param) => {
      if (!(params[param] in obj)) {
        let parentString = parent;
        if (parent === null) {
          parentString = 'request';
        }
        if (params[param].includes('.')) {
          const splitString = params[param].split('.', 1)[0];
          const leftoverString = params[param].split(`${splitString}.`)[1];
          if (!obj[splitString]) {
            throw new errors.CustomError(`There is no attribute [${params[param]}] in the ${parentString} body.`, 400);
          }
          this.assertExists([leftoverString], obj[splitString], splitString);
        }
        else {
          throw new errors.CustomError(`There is no attribute [${params[param]}] in the ${parentString} body.`, 400);
        }
      }
    });
  }
  catch (error) {
    throw new errors.CustomError('There is something wrong with the parameters in the body.', 400);
  }
};

/**
 * @description  Checks an array of strings to make
 *  sure that they are keys within a given object and returns a boolean.
 *
 * @param  {Object} params  A list of strings denoting keys.
 * @param  {Object} obj  The object being searched.
 * @param  {String} parent  The parent key, defaults to null.
 */
module.exports.checkExists = function(params, obj, parent = null) {
  try {
    this.assertExists(params, obj, parent);
    return true;
  }
  catch (error) {
    return false;
  }
};

/**
 * @description  Checks whether the user is an admin or not. Throws an error
 *
 * @param  {User} user  The user object being checked.
 */
module.exports.assertAdmin = function(user) {
  if (!user.admin) {
    throw new errors.CustomError('User does not have permissions.', 401);
  }
};

/**
 * @description  Checks whether the user is an admin or not and returns a boolean
 *
 * @param  {User} user  The user object being checked.
 */
module.exports.checkAdmin = function(user) {
  return user.admin;
};

/**
 * @description  Creates a colon delimited string from any number of arguments.
 *
 * @param  {String}  args  An infinite number of strings to be appended.
 */
module.exports.createUID = function(...args) {
  try {
    // Ensure all components are strings
    this.assertType(args, 'string');

    let returnString = '';
    for (let i = 0; i < args.length; i++) {
      returnString += args[i];
      if (i < args.length - 1) {
        returnString += ':';
      }
    }
    return returnString;
  }
  catch (error) {
    throw error;
  }
};

/**
 * @description  Splits a uid up and returns an array of elements
 *
 * @param  {String}  uid  The uid.
 * @param  {Number}  index  AN optional index that if provided returns
 *         the nth element in the return array.
 */
module.exports.parseUID = function(uid, index = null) {
  // No colon in string, invalid UID.
  if (uid.indexOf(':') === -1) {
    throw new errors.CustomError('Invalid UID.', 400);
  }
  else {
    const splitUID = uid.split(':');
    if (!index) {
      return splitUID;
    }

    return splitUID[index - 1];
  }
};

/**
 * @description  Checks if a user has permission to see an object
 */
module.exports.getPermissionStatus = function(user, object) {
  // Ensure the obejct is an org or project
  if (!(object instanceof Organization || object instanceof Project)) {
    throw new errors.CustomError('Incorrect type of object', 400);
  }

  // System admin has all privs on all objects no matter what
  if (user.admin) {
    return ['read', 'write', 'admin'];
  }

  const userPermissions = [];

  // See if the user has permissions on the object
  const read = object.permissions.read.map(u => u._id.toString());
  const write = object.permissions.write.map(u => u._id.toString());
  const admin = object.permissions.admin.map(u => u._id.toString());

  if (read.includes(user._id.toString())) {
    userPermissions.push('read');
  }
  if (write.includes(user._id.toString())) {
    userPermissions.push('write');
  }
  if (admin.includes(user._id.toString())) {
    userPermissions.push('admin');
  }

  // If the user has any permissions on the object, return them
  if (userPermissions.length > 1) {
    return userPermissions;
  }

<<<<<<< HEAD
  // If the object is public, the user will have read access
  if (object.visibility === 'public') {
    return ['read'];
  }

=======
>>>>>>> ae7a3604
  // If it's a project and its visibility is internal
  if (object.visibility === 'internal' && object instanceof Project) {
    // See if the user has read permissions on the project's org
    if (typeof object.org === 'object') {
      const readOrg = object.org.permissions.read.map(u => u._id.toString());

      if (readOrg.includes(user._id.toString())) {
        userPermissions.push('read');
      }
    }
    else {
      throw new errors.CustomError('Org field not populated.', 400);
    }
  }

  // Return the permissions which will either be blank
  // or will be populated if its an internal project
  return userPermissions;
};

module.exports.checkAccess = function(user, object, permission) {
  const permissions = this.getPermissionStatus(user, object);
  return permissions.includes(permission);
};<|MERGE_RESOLUTION|>--- conflicted
+++ resolved
@@ -288,14 +288,6 @@
     return userPermissions;
   }
 
-<<<<<<< HEAD
-  // If the object is public, the user will have read access
-  if (object.visibility === 'public') {
-    return ['read'];
-  }
-
-=======
->>>>>>> ae7a3604
   // If it's a project and its visibility is internal
   if (object.visibility === 'internal' && object instanceof Project) {
     // See if the user has read permissions on the project's org
