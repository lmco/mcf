--- conflicted
+++ resolved
@@ -384,11 +384,7 @@
 
   // For each option provided
   Object.keys(options).forEach((opt) => {
-<<<<<<< HEAD
     let val = options[opt];
-=======
-    const val = options[opt];
->>>>>>> 82536b30
 
     // Special case, ignore these as the controller handles these
     if (model.modelName === 'Element'
@@ -462,12 +458,9 @@
         );
       }
 
-<<<<<<< HEAD
-      // If -_id in array remove it, that fields MUST be returned
+      // If -_id in array remove it, that field MUST be returned
       val = val.filter(field => field !== '-_id');
 
-=======
->>>>>>> 82536b30
       // Set the fieldsString option in the returnObject
       returnObject.fieldsString = val.join(' ');
     }
