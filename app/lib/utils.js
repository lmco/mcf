--- conflicted
+++ resolved
@@ -54,75 +54,8 @@
 };
 
 /**
-<<<<<<< HEAD
- * @description Loops over a given array and asserts that each item is of a
- * specific type. If any item in the array is not of the specified type, an
- * error is thrown. It is assumed the array should always have items in it, if
- * the array is empty an error is thrown.
- *
- * @param {*} arrItems - An array of values to check.
- * @param {string} assertType - The type to check. Options: ['string', 'object',
- *                            'number', 'undefined', 'boolean', 'symbol'].
- */
-module.exports.assertType = function(arrItems, assertType) {
-  // An empty array is never expected
-  if (!Array.isArray(arrItems)) {
-    const desc = `Array was expected. Got ${typeof arrItems}`;
-    throw new M.CustomError(desc, 400);
-  }
-
-  // An empty array is never expected
-  if (arrItems.length === 0) {
-    const desc = 'Array is empty. Assertion check failed.';
-    throw new M.CustomError(desc, 400);
-  }
-
-  // Define valid type
-  const validType = ['string', 'object', 'number', 'undefined', 'boolean', 'symbol'];
-
-  // Check type NOT included in validTypes
-  if (!validType.includes(assertType)) {
-    // Invalid type, throw error
-    const desc = `${assertType} is not a valid javascript type.`;
-    throw new M.CustomError(desc, 400);
-  }
-  Object.keys(arrItems).forEach((item) => {
-    if (typeof arrItems[item] !== assertType) { // eslint-disable-line valid-typeof
-      throw new M.CustomError(`Value is not a ${assertType}.`, 400);
-    }
-  });
-};
-
-/**
- * @description Calls assertType to verify that `arrItems` is an array
- * containing items of type `checkType`. Returns true f all items in the array
- * of the specified type. Otherwise false is returned. Returns false is
- * assertType throws an error.
- *
- * @param {*} arrItems - An array of values to check.
- * @param {string} checkType - The type to check. Options: ['string', 'object',
- *                            'number', 'undefined', 'boolean', 'symbol'].
- *
- * @return {boolean} true - type is correct
- *                   false - error
- */
-module.exports.checkType = function(arrItems, checkType) {
-  try {
-    this.assertType(arrItems, checkType);
-    return true;
-  }
-  catch (error) {
-    return false;
-  }
-};
-
-/**
- * @description Given an array of string properties and an object, asserts that
- * the object has all of those properties.
-=======
  * @description Creates a colon delimited string from any number of arguments.
  * If any items are not strings or other failure occurs, an error is thrown.
->>>>>>> 79618d39
  *
  * @param {string} args - An arbitrary number of strings to be appended.
  *
@@ -137,53 +70,6 @@
     }
   });
 
-<<<<<<< HEAD
-/**
- * @description Given an array of properties and an object, checks that the
- * object has each of the properties by calling assertExists. Returns true if
- * the object has all of those properties. If not, or if assertsExists throws
- * an error, false is returned.
- *
- * @param {Object} properties - A list of strings denoting keys.
- * @param {Object} obj - The object being searched.
- *
- * @return {boolean} true - property exists
- *                   false - error
- */
-module.exports.checkExists = function(properties, obj) {
-  try {
-    this.assertExists(properties, obj);
-    return true;
-  }
-  catch (error) {
-    return false;
-  }
-};
-
-/**
- * @description Checks whether the user is an admin or not. Throws an error
- * if user is not an admin.
- *
- * @param {User} user - The user object being checked.
- */
-module.exports.assertAdmin = function(user) {
-  if (!user.admin) {
-    throw new M.CustomError('User does not have permissions.', 401);
-  }
-};
-
-/**
- * @description Creates a colon delimited string from any number of arguments.
- * If any items are not strings or other failure occurs, an error is thrown.
- *
- * @param {string} args - An arbitrary number of strings to be appended.
- *
- * @return {string} Concatenated args with uid delimiter
- */
-module.exports.createID = function(...args) {
-  this.assertType(args, 'string');
-=======
->>>>>>> 79618d39
   return args.join(this.ID_DELIMITER);
 };
 
@@ -371,17 +257,9 @@
       // Ignore iteration of loop
       return;
     }
-<<<<<<< HEAD
-
-    // If the key is in originalObject, and it's value is a nested object,
-    // recursively call this function with the value of the key/value pair
-    else if (typeof originalObj[key] === 'object' && typeof updateObj[key] === 'object') {
-      this.updateAndCombineObjects(originalObj[key], updateObj[key]);
-=======
     // If the option is not valid for the calling function
     else if (!validOptions.includes(opt)) {
       throw new M.CustomError(`Invalid option [${opt}].`, 400, 'warn');
->>>>>>> 79618d39
     }
 
     // Handle the populate option
@@ -490,102 +368,6 @@
       returnObject.lean = val;
     }
   });
-<<<<<<< HEAD
-};
-
-/**
- * @description Converts data between different JMI types
- *
- * @param {number} from - The current JMI version of the data.
- * @param {number} to - The JMI version to convert the data to.
- * @param {Object|Object[]} data - The data to convert between JMI versions.
- * @param {string} [field=_id] - The field to parse type 1 on
- *
- * @return {Object|Object[]} The converted JMI.
- */
-module.exports.convertJMI = function(from, to, data, field = '_id') {
-  // Convert JMI type 1 to type 2
-  if (from === 1 && to === 2) {
-    // Error Check: Ensure data is in JMI type 1
-    try {
-      assert.ok(Array.isArray(data), 'Data is not in JMI type 1.');
-    }
-    catch (msg) {
-      throw new M.CustomError(msg, 400, 'warn');
-    }
-
-    const returnObj = {};
-    data.forEach((object) => {
-      if (returnObj[object[field]]) {
-        throw new M.CustomError('Invalid object, duplicate keys '
-          + `[${object[field]}] exist.`, 403, 'warn');
-      }
-      returnObj[object[field]] = object;
-    });
-    return returnObj;
-  }
-
-  throw new M.CustomError('JMI conversion not yet implemented.', 501, 'warn');
-};
-
-/**
- * @description Parse option string into option objects.
- * Error is thrown for invalid options.
- * Note: Boolean strings are converted to booleans
- *          ex. "true" => true
- *       string separated commas are converted to arrays
- *          ex. "createdBy, modifiedBy" => {["createdBy", "modifiedBy"]}
- *
- * @param {Object} options - An optional parameter that provides supported
- * options.
- * @param {Object} validOptions - An object containing valid option as keys and
- * the object's data type as values. ex. populate: 'array'
- */
-module.exports.parseOptions = function(options, validOptions) {
-  // Check option is defined
-  if (!options) {
-    // No options, return empty object
-    return {};
-  }
-
-  // Loop through all options
-  Object.keys(options).forEach(function(key) {
-    // Check options are valid
-    if (!validOptions.hasOwnProperty(key)) {
-      // Invalid key, throw error
-      throw new M.CustomError(`Invalid parameter: ${key}`, 400, 'warn');
-    }
-  });
-
-  // Define parsed option object
-  const parsedOptions = {};
-  // Loop through all options
-  Object.keys(options).forEach((option) => {
-    // Check option of boolean type
-    if (validOptions[option] === 'boolean') {
-      // Check and convert string to boolean
-      if (options[option] === 'true') {
-        parsedOptions[option] = true;
-      }
-      else if (options[option] === 'false') {
-        parsedOptions[option] = false;
-      }
-    }
-    // Check array type
-    else if (validOptions[option] === 'array') {
-      if (options[option].includes(',')) {
-        // Multiple options, split into array
-        parsedOptions[option] = options[option].split(',');
-      }
-      else {
-        // Set single option within array
-        parsedOptions[option] = [options[option]];
-      }
-    }
-  });
-  return parsedOptions;
-=======
 
   return returnObject;
->>>>>>> 79618d39
 };