/**
 * @classification UNCLASSIFIED
 *
 * @module lib.utils
 *
 * @copyright Copyright (C) 2018, Lockheed Martin Corporation
 *
 * @license MIT
 *
 * @owner Connor Doyle
 *
 * @author Austin Bieber
 * @author Connor Doyle
 * @author Phillip Lee
 *
 * @description Defines miscellaneous helper functions.
 */
/* eslint-disable jsdoc/require-description-complete-sentence */
// Disabled to allow lists in descriptions


// Node modules
const assert = require('assert');
const path = require('path');
const zlib = require('zlib');

// MBEE modules
const publicData = M.require('lib.get-public-data');

// Define mine type to content type look up table
const mineTypeTable = {
  '7z': 'application/x-7z-compressed',
  pdf: 'application/pdf',
  bin: 'application/octet-stream',
  bmp: 'image/bmp',
  css: 'text/css',
  csv: 'text/csv',
  json: 'application/json',
  jpeg: 'image/jpeg',
  jpg: 'image/jpeg',
  xls: 'application/vnd.ms-excel',
  pptx: 'application/vnd.openxmlformats-officedocument.presentationml.presentation',
  docx: 'application/vnd.openxmlformats-officedocument.wordprocessingml.document',
  ppt: 'application/vnd.ms-powerpoint',
  mp4: 'video/mp4',
  png: 'image/png',
  svg: 'image/svg+xml',
  svd: 'application/vnd.svd',
  tar: 'application/x-tar',
  xml: 'application/xml',
  yaml: 'text/yaml',
  zip: 'application/zip'
};

/**
 * @description Provides time unit conversions.
 */
module.exports.timeConversions = {
  MILLISECONDS: 1,
  SECONDS: 1000,
  MINUTES: 60 * 1000,
  HOURS: 60 * 60 * 1000,
  DAYS: 24 * 60 * 60 * 1000
};

/**
 * The string used as the UID delimiter.
 *
 * @type {string}
 */
module.exports.ID_DELIMITER = ':';

/**
 * @description Defines a render utility wrapper for the Express res.render
 * function to define and pass in default options.
 *
 * @param {object} req - Request object.
 * @param {object} res - Response object.
 * @param {string} name - Name of the template to render.
 * @param {object} params - List of parameters to render.
 *
 * @returns {Function} Returns the response render function with the name and options.
 */
module.exports.render = function(req, res, name, params) {
  const opts = params || {};
  opts.pluginNames = (M.config.server.plugins.enabled)
    ? require(path.join(M.root, 'plugins', 'routes.js')).loadedPlugins : []; // eslint-disable-line global-require
  opts.ui = opts.ui || M.config.server.ui;
  opts.user = opts.user || ((req.user) ? publicData.getPublicData(req.user, 'user') : '');
  opts.title = opts.title || 'Model-Based Engineering Environment';
  return res.render(name, opts);
};

/**
 * @description Creates a colon delimited string from any number of arguments.
 * If any items are not strings or other failure occurs, an error is thrown.
 *
 * @param {...string|string[]} args - An arbitrary number of strings to be
 * appended or an array of strings.
 *
 * @returns {string} Concatenated args with uid delimiter.
 */
module.exports.createID = function(...args) {
  // If passed in an array of strings, set equal to args
  if (Array.isArray(args[0]) && args[0].every(e => typeof e === 'string')) {
    args = args[0]; // eslint-disable-line
  }

  // For each argument
  args.forEach((a) => {
    // Verify the argument is a string
    if (typeof a !== 'string') {
      throw new M.DataFormatError('Argument is not a string.', 'warn');
    }
  });

  return args.join(this.ID_DELIMITER);
};

/**
 * @description Splits a UID on the UID delimiter up and returns an array of UID components.
 *
 * @param {string} uid - The uid.
 *
 * @returns {string[]} Split uid.
 */
module.exports.parseID = function(uid) {
  return uid.split(this.ID_DELIMITER);
};

/**
 * @description Title-cases a string.
 *
 * @param {string} s - The string to be title-cased.
 * @param {boolean} [keepUpper=false] - Boolean indicating wither or not keep
 * uppercase characters as is.
 *
 * @returns {string} The title-cased word.
 */
module.exports.toTitleCase = function(s, keepUpper = false) {
  // Check if s NOT string or contains whitespace
  if (typeof s !== 'string') {
    // Cannot be title-cased, return word
    return s;
  }

  let words = s.split(' ');
  words = words.map(word => {
    // Define title-cased string
    let titleCasedString = '';

    // Upper-Case the first letter
    titleCasedString += word[0].toUpperCase();

    // For remaining characters in word, make lowercase
    for (let i = 1; i < word.length; i++) {
      // Lower-case ith character, append to titleCasedString
      titleCasedString += (keepUpper) ? word[i] : word[i].toLowerCase();
    }


    return titleCasedString;
  });

  return words.join(' ');
};

/**
 * @description Checks that two objects are equal by stringifying them and
 * comparing the resulting strings.
 *
 * @param {*} a - The first parameter to be compared.
 * @param {*} b - The second parameter to be compared.
 *
 * @returns {boolean} Returns whether the parameters do or do not share deep equality.
 */
module.exports.deepEqual = function(a, b) {
  try {
    assert.deepEqual(a, b, 'The objects are not equal');
    return true;
  }
  catch (error) {
    return false;
  }
};

/**
 * @description Parse option string into option objects.
 * Error is thrown for invalid options.
 * Note: Boolean strings are converted to booleans
 *          ex. "true" => true
 *       string separated commas are converted to arrays
 *          ex. "createdBy, modifiedBy" => {["createdBy", "modifiedBy"]}
 *
 * @param {object} options - An optional parameter that provides supported
 * options.
 * @param {object} validOptions - An object containing valid option as keys and
 * the object's data type as values. e.g. populate: 'array'.
 *
 * @returns {object} Returns the parsed options object.
 */
module.exports.parseOptions = function(options, validOptions) {
  // Check option is defined
  if (!options) {
    // No options, return empty object
    return {};
  }

  // Loop through all options
  Object.keys(options).forEach(function(key) {
    // Check options are valid
    if (!validOptions.hasOwnProperty(key)) {
      // Invalid key, throw error
      throw new M.DataFormatError(`Invalid parameter: ${key}`, 'warn');
    }
  });

  // Define parsed option object
  const parsedOptions = {};
  // Loop through all options
  Object.keys(options).forEach((option) => {
    // Check option of boolean type
    if (validOptions[option] === 'boolean') {
      // Check and convert string to boolean
      if (options[option] === 'true') {
        parsedOptions[option] = true;
      }
      else if (options[option] === 'false') {
        parsedOptions[option] = false;
      }
      else if (!(typeof options[option] === 'boolean')) {
        throw new M.DataFormatError(`Option ${option} is not a boolean`, 'warn');
      }
    }
    // Check array type
    else if (validOptions[option] === 'array') {
      if (options[option].includes(',')) {
        // Multiple options, split into array
        parsedOptions[option] = options[option].split(',');
      }
      else {
        // Set single option within array
        parsedOptions[option] = [options[option]];
      }
    }
    else if (validOptions[option] === 'string') {
      parsedOptions[option] = options[option];
    }
    else if (validOptions[option] === 'number') {
      const number = parseInt(options[option], 10);
      if (isNaN(number)) { // eslint-disable-line no-restricted-globals
        throw new M.DataFormatError(`${options[option]} is not a number`, 'warn');
      }
      else {
        parsedOptions[option] = number;
      }
    }
  });
  return parsedOptions;
};

/**
 * @description Validates a list of options and returns the desired response in
 * an object.
 *
 * @param {object} options - The options object passed into the controller. Should
 * contain key/value pairs where the key is the option and the value is
 * the user input.
 * @param {string[]} validOptions - An array of valid options for that function.
 * @param {object} model - The model of the controller which called this
 * function.
 *
 * @returns {object} An object with key/value pairs formatted for use by the
 * controllers.
 */
module.exports.validateOptions = function(options, validOptions, model) {
  // Initialize the object to be returned to the user
  const validatedOptions = { populateString: '', sort: { $natural: 1 } };

  // Define valid search options depending on the model
  let validSearchOptions = [];
  switch (model.modelName) {
    case 'Organization':
      validSearchOptions = ['name', 'createdBy', 'lastModifiedBy', 'archived', 'archivedBy'];
      break;
    case 'Project':
      validSearchOptions = ['name', 'visibility', 'createdBy', 'lastModifiedBy', 'archived', 'archivedBy'];
      break;
    case 'Branch':
      validSearchOptions = ['tag', 'source', 'name', 'createdBy', 'lastModifiedBy', 'archived',
        'archivedBy'];
      break;
    case 'Element':
      validSearchOptions = ['parent', 'source', 'target', 'type', 'name', 'createdBy',
        'lastModifiedBy', 'archived', 'archivedBy'];
      // Set populateString to include require virtuals
      validatedOptions.populateString = 'contains sourceOf targetOf ';
      break;
    case 'Artifact':
      validSearchOptions = ['name', 'createdBy', 'archived',
        'lastModifiedBy', 'archivedBy'];

      break;
    case 'User':
      validSearchOptions = ['fname', 'preferredName', 'lname', 'email', 'createdBy',
        'lastModifiedBy', 'archived', 'archivedBy'];
      break;
    case 'Webhook':
      validSearchOptions = ['type', 'name', 'createdBy', 'lastModifiedBy', 'archived',
        'archivedBy'];
      break;
    default:
      throw new M.DataFormatError('No model provided', 'warn');
  }
  const requiredElementFields = ['contains', 'sourceOf', 'targetOf'];

  // Check if no options provided
  if (!options) {
    return validatedOptions;
  }

  // For each option provided
  Object.keys(options).forEach((opt) => {
    let val = options[opt];

    // Special case, ignore these as the controller handles these
    if (validSearchOptions.includes(opt) || opt.startsWith('custom.')) {
      // Ignore iteration of loop
      return;
    }
    // If the option is not valid for the calling function
    else if (!validOptions.includes(opt)) {
      throw new M.DataFormatError(`Invalid option [${opt}].`, 'warn');
    }

    // Handle the populate option
    if (opt === 'populate') {
      // Ensure the value is an array
      if (!Array.isArray(val)) {
        throw new M.DataFormatError('The option \'populate\' is not an array.', 'warn');
      }
      // Ensure every item in val is a string
      if (!val.every(o => typeof o === 'string')) {
        throw new M.DataFormatError(
          'Every value in the populate array must be a string.', 'warn'
        );
      }

      // Ensure each field is able to be populated
      const validPopulateFields = model.getValidPopulateFields();
      val.forEach((p) => {
        // If the field cannot be populated, throw an error
        if (!validPopulateFields.includes(p)) {
          throw new M.OperationError(`The field ${p} cannot be populated.`, 'warn');
        }

        // If the field is not a required virtual on the Element model
        if (!(model.modelName === 'Element' && requiredElementFields.includes(p))) {
          // Add field to populateString
          validatedOptions.populateString += `${p} `;
        }
      });
    }

    // Handle the includeArchived option
    if (opt === 'includeArchived') {
      // Ensure value is a boolean
      if (typeof val !== 'boolean') {
        throw new M.DataFormatError('The option \'includeArchived\' is not a boolean.', 'warn');
      }
      // Only set this option if the user is not also specifying 'archived' in the search
      if (!Object.keys(options).includes('archived')) {
        validatedOptions.includeArchived = val;
      }
    }

    // Handle the subtree option
    if (opt === 'subtree') {
      // Ensure value is a boolean
      if (typeof options.subtree !== 'boolean') {
        throw new M.DataFormatError('The option \'subtree\' is not a boolean.', 'warn');
      }
      // Ensure subtree and rootpath are not both enabled at the same time
      if (options.rootpath) {
        throw new M.DataFormatError('Options \'subtree\' and \'rootpath\' cannot be'
        + ' applied simultaneously', 'warn');
      }

      // Set the subtree option in the returnObject
      validatedOptions.subtree = val;
    }

    // Handle the rootpath option
    if (opt === 'rootpath') {
      // Ensure value is a boolean
      if (typeof options.rootpath !== 'boolean') {
        throw new M.DataFormatError('The option \'rootpath\' is not a boolean.', 'warn');
      }
      validatedOptions.rootpath = val;
    }

    // Handle the fields option
    if (opt === 'fields') {
      // Ensure the value is an array
      if (!Array.isArray(val)) {
        throw new M.DataFormatError('The option \'fields\' is not an array.', 'warn');
      }
      // Ensure every item in the array is a string
      if (!val.every(o => typeof o === 'string')) {
        throw new M.DataFormatError(
          'Every value in the fields array must be a string.', 'warn'
        );
      }

      // If -_id in array remove it, that field MUST be returned
      val = val.filter(field => field !== '-_id');

      // Set the fieldsString option in the returnObject
      validatedOptions.fieldsString = val.join(' ');

      // Handle special case for element virtuals
      if (model.modelName === 'Element') {
        const notSpecifiedVirtuals = requiredElementFields.filter(e => !val.includes(e));

        // For each virtual not specified in fields
        notSpecifiedVirtuals.forEach((virt) => {
          // Remove the virtual from the populateString
          validatedOptions.populateString = validatedOptions.populateString.replace(`${virt} `, '');
        });
      }
    }

    // Handle the limit option
    if (opt === 'limit') {
      // Ensure the value is a number
      if (typeof options.limit !== 'number') {
        throw new M.DataFormatError('The option \'limit\' is not a number.', 'warn');
      }

      // Set the limit option in the returnObject
      validatedOptions.limit = val;
    }

    // Handle the option skip
    if (opt === 'skip') {
      // Ensure the value is a number
      if (typeof options.skip !== 'number') {
        throw new M.DataFormatError('The option \'skip\' is not a number.', 'warn');
      }

      // Ensure the value is not negative
      if (options.skip < 0) {
        throw new M.DataFormatError('The option \'skip\' cannot be negative.', 'warn');
      }

      // Set the skip option in the returnObject
      validatedOptions.skip = val;
    }

    // Handle the sort option
    if (opt === 'sort') {
      // Get rid of the default value
      validatedOptions.sort = {};
      // initialize sort order
      let order = 1;
      // If the user has specified sorting in reverse order
      if (val[0] === '-') {
        order = -1;
        val = val.slice(1);
      }
      // Handle cases where user is looking for _id
      if (val === 'id' || val === 'username') {
        val = '_id';
      }
      // Return the parsed sort option in the format {sort_field: order}
      validatedOptions.sort[val] = order;
    }
<<<<<<< HEAD

    // Handle the lean option
    if (opt === 'lean') {
      // Ensure the value is a boolean
      if (typeof options.lean !== 'boolean') {
        throw new M.DataFormatError('The option \'lean\' is not a boolean.', 'warn');
      }

      // Set the lean option in the returnObject
      validatedOptions.lean = val;
    }

    // Handle the server option for webhooks
    if (opt === 'server') {
      // Ensure the value is a boolean
      if (typeof options.server !== 'boolean') {
        throw new M.DataFormatError('The option \'server\' is not a boolean.', 'warn');
      }

      // Set the server option in the returnObject
      validatedOptions.server = val;
    }
=======
>>>>>>> 0f6b2994
  });

  return validatedOptions;
};

/**
 * @description Handles a data stream containing gzipped data.
 *
 * @param {object} dataStream - The stream object carrying a gzip file.
 *
 * @returns {Promise<Buffer>} A promise containing the unzipped data.
 */
module.exports.handleGzip = function(dataStream) {
  // Create the promise to return
  return new Promise((resolve, reject) => {
    // We receive the data in chunks so we want to collect the entire file before trying to unzip
    const chunks = [];
    dataStream.on('data', (chunk) => {
      // Hold each chunk in memory
      chunks.push(chunk);
    });
    dataStream.on('end', () => {
      // Combine the chunks into a single buffer when the stream is done sending
      const buffer = Buffer.concat(chunks);
      // Unzip the data
      zlib.gunzip(buffer, (err, result) => {
        if (err) {
          M.log.warn(err.message);
          return reject(new M.DataFormatError('Could not unzip the provided file', 'warn'));
        }
        // Return the unzipped data
        return resolve(JSON.parse(result.toString()));
      });
    });
  });
};

/**
 * @description Looks up the content type based on the file extension.
 * Defaults to 'application/octet-stream' if no extension is found.
 *
 * @param {string} filename - Name of the file.
 *
 * @returns {string} - The content type of the file.
 */
module.exports.getContentType = function(filename) {
  // Initialize content type
  let contentType = 'application/octet-stream';

  // If filename null or has no extensions
  if (filename === null || !(filename.includes('.'))) {
    return contentType;
  }
  // Extract extension
  const ext = filename.split('.').pop();

  // Check ext in lookup table
  if (ext in mineTypeTable) {
    contentType = mineTypeTable[ext];
  }
  return contentType;
};<|MERGE_RESOLUTION|>--- conflicted
+++ resolved
@@ -475,18 +475,6 @@
       // Return the parsed sort option in the format {sort_field: order}
       validatedOptions.sort[val] = order;
     }
-<<<<<<< HEAD
-
-    // Handle the lean option
-    if (opt === 'lean') {
-      // Ensure the value is a boolean
-      if (typeof options.lean !== 'boolean') {
-        throw new M.DataFormatError('The option \'lean\' is not a boolean.', 'warn');
-      }
-
-      // Set the lean option in the returnObject
-      validatedOptions.lean = val;
-    }
 
     // Handle the server option for webhooks
     if (opt === 'server') {
@@ -498,8 +486,6 @@
       // Set the server option in the returnObject
       validatedOptions.server = val;
     }
-=======
->>>>>>> 0f6b2994
   });
 
   return validatedOptions;
