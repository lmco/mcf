/**
 * @classification UNCLASSIFIED
 *
 * @module lib.utils
 *
 * @copyright Copyright (C) 2018, Lockheed Martin Corporation
 *
 * @license MIT
 *
 * @owner Connor Doyle
 *
 * @author Austin Bieber
 * @author Connor Doyle
 * @author Phillip Lee
 *
 * @description Defines miscellaneous helper functions.
 */
/* eslint-disable jsdoc/require-description-complete-sentence */
// Disabled to allow lists in descriptions


// Node modules
const assert = require('assert');
const fs = require('fs');
const path = require('path');
const zlib = require('zlib');

// MBEE modules
const publicData = M.require('lib.get-public-data');
const logger = M.require('lib.logger');

// Define mine type to content type look up table
const mineTypeTable = {
  '7z': 'application/x-7z-compressed',
  pdf: 'application/pdf',
  bin: 'application/octet-stream',
  bmp: 'image/bmp',
  css: 'text/css',
  csv: 'text/csv',
  json: 'application/json',
  jpeg: 'image/jpeg',
  jpg: 'image/jpeg',
  xls: 'application/vnd.ms-excel',
  pptx: 'application/vnd.openxmlformats-officedocument.presentationml.presentation',
  docx: 'application/vnd.openxmlformats-officedocument.wordprocessingml.document',
  ppt: 'application/vnd.ms-powerpoint',
  mp4: 'video/mp4',
  png: 'image/png',
  svg: 'image/svg+xml',
  svd: 'application/vnd.svd',
  tar: 'application/x-tar',
  xml: 'application/xml',
  yaml: 'text/yaml',
  zip: 'application/zip'
};

/**
 * @description Provides time unit conversions.
 */
module.exports.timeConversions = {
  MILLISECONDS: 1,
  SECONDS: 1000,
  MINUTES: 60 * 1000,
  HOURS: 60 * 60 * 1000,
  DAYS: 24 * 60 * 60 * 1000
};

/**
 * The string used as the UID delimiter.
 *
 * @type {string}
 */
module.exports.ID_DELIMITER = ':';

/**
 * @description Defines a render utility wrapper for the Express res.render
 * function to define and pass in default options.
 *
 * @param {object} req - Request object.
 * @param {object} res - Response object.
 * @param {string} name - Name of the template to render.
 * @param {object} params - List of parameters to render.
 *
 * @returns {Function} Returns the response render function with the name and options.
 */
module.exports.render = function(req, res, name, params) {
  const opts = params || {};
  opts.pluginNames = (M.config.server.plugins.enabled)
    ? require(path.join(M.root, 'plugins', 'routes.js')).loadedPlugins : []; // eslint-disable-line global-require
  opts.ui = opts.ui || M.config.server.ui;
  opts.user = opts.user || ((req.user) ? publicData.getPublicData(req.user, 'user') : '');
  opts.title = opts.title || 'Model-Based Engineering Environment';
  return res.render(name, opts);
};

/**
 * @description Creates a colon delimited string from any number of arguments.
 * If any items are not strings or other failure occurs, an error is thrown.
 *
 * @param {...string|string[]} args - An arbitrary number of strings to be
 * appended or an array of strings.
 *
 * @returns {string} Concatenated args with uid delimiter.
 */
module.exports.createID = function(...args) {
  // If passed in an array of strings, set equal to args
  if (Array.isArray(args[0]) && args[0].every(e => typeof e === 'string')) {
    args = args[0]; // eslint-disable-line
  }

  // For each argument
  args.forEach((a) => {
    // Verify the argument is a string
    if (typeof a !== 'string') {
      throw new M.DataFormatError('Argument is not a string.', 'warn');
    }
  });

  return args.join(this.ID_DELIMITER);
};

/**
 * @description Splits a UID on the UID delimiter up and returns an array of UID components.
 *
 * @param {string} uid - The uid.
 *
 * @returns {string[]} Split uid.
 */
module.exports.parseID = function(uid) {
  return uid.split(this.ID_DELIMITER);
};

/**
 * @description Title-cases a string.
 *
 * @param {string} s - The string to be title-cased.
 * @param {boolean} [keepUpper=false] - Boolean indicating wither or not keep
 * uppercase characters as is.
 *
 * @returns {string} The title-cased word.
 */
module.exports.toTitleCase = function(s, keepUpper = false) {
  // Check if s NOT string or contains whitespace
  if (typeof s !== 'string') {
    // Cannot be title-cased, return word
    return s;
  }

  let words = s.split(' ');
  words = words.map(word => {
    // Define title-cased string
    let titleCasedString = '';

    // Upper-Case the first letter
    titleCasedString += word[0].toUpperCase();

    // For remaining characters in word, make lowercase
    for (let i = 1; i < word.length; i++) {
      // Lower-case ith character, append to titleCasedString
      titleCasedString += (keepUpper) ? word[i] : word[i].toLowerCase();
    }


    return titleCasedString;
  });

  return words.join(' ');
};

/**
 * @description Checks that two objects are equal by stringifying them and
 * comparing the resulting strings.
 *
 * @param {*} a - The first parameter to be compared.
 * @param {*} b - The second parameter to be compared.
 *
 * @returns {boolean} Returns whether the parameters do or do not share deep equality.
 */
module.exports.deepEqual = function(a, b) {
  try {
    assert.deepEqual(a, b, 'The objects are not equal');
    return true;
  }
  catch (error) {
    return false;
  }
};

/**
 * @description Parse option string into option objects.
 * Error is thrown for invalid options.
 * Note: Boolean strings are converted to booleans
 *          ex. "true" => true
 *       string separated commas are converted to arrays
 *          ex. "createdBy, modifiedBy" => {["createdBy", "modifiedBy"]}
 *
 * @param {object} options - An optional parameter that provides supported
 * options.
 * @param {object} validOptions - An object containing valid option as keys and
 * the object's data type as values. e.g. populate: 'array'.
 *
 * @returns {object} Returns the parsed options object.
 */
module.exports.parseOptions = function(options, validOptions) {
  // Check option is defined
  if (!options) {
    // No options, return empty object
    return {};
  }

  // Loop through all options
  Object.keys(options).forEach(function(key) {
    // Check options are valid
    if (!validOptions.hasOwnProperty(key)) {
      // Invalid key, throw error
      throw new M.DataFormatError(`Invalid parameter: ${key}`, 'warn');
    }
  });

  // Define parsed option object
  const parsedOptions = {};
  // Loop through all options
  Object.keys(options).forEach((option) => {
    // Check option of boolean type
    if (validOptions[option] === 'boolean') {
      // Check and convert string to boolean
      if (options[option] === 'true' || options[option] === true) {
        parsedOptions[option] = true;
      }
      else if (options[option] === 'false' || options[option] === false) {
        parsedOptions[option] = false;
      }
      else if (!(typeof options[option] === 'boolean')) {
        throw new M.DataFormatError(`Option ${option} is not a boolean`, 'warn');
      }
    }
    // Check array type
    else if (validOptions[option] === 'array') {
      if (options[option].includes(',')) {
        // Multiple options, split into array
        parsedOptions[option] = options[option].split(',');
      }
      else {
        // Set single option within array
        parsedOptions[option] = [options[option]];
      }
    }
    else if (validOptions[option] === 'string') {
      parsedOptions[option] = options[option];
    }
    else if (validOptions[option] === 'number') {
      const number = parseInt(options[option], 10);
      if (isNaN(number)) { // eslint-disable-line no-restricted-globals
        throw new M.DataFormatError(`${options[option]} is not a number`, 'warn');
      }
      else {
        parsedOptions[option] = number;
      }
    }
  });
  return parsedOptions;
};

/**
 * @description Validates a list of options and returns the desired response in
 * an object.
 *
 * @param {object} options - The options object passed into the controller. Should
 * contain key/value pairs where the key is the option and the value is
 * the user input.
 * @param {string[]} validOptions - An array of valid options for that function.
 * @param {object} model - The model of the controller which called this
 * function.
 *
 * @returns {object} An object with key/value pairs formatted for use by the
 * controllers.
 */
module.exports.validateOptions = function(options, validOptions, model) {
  // Initialize the object to be returned to the user
  const validatedOptions = { populateString: '' };

  // Define valid search options depending on the model
  let validSearchOptions = [];
  switch (model.modelName) {
    case 'Organization':
      validSearchOptions = ['name', 'createdBy', 'lastModifiedBy', 'archived', 'archivedBy'];
      break;
    case 'Project':
      validSearchOptions = ['name', 'visibility', 'createdBy', 'lastModifiedBy', 'archived', 'archivedBy'];
      break;
    case 'Branch':
      validSearchOptions = ['tag', 'source', 'name', 'createdBy', 'lastModifiedBy', 'archived',
        'archivedBy'];
      break;
    case 'Element':
      validSearchOptions = ['parent', 'source', 'target', 'type', 'name', 'createdBy',
        'lastModifiedBy', 'archived', 'archivedBy', 'artifact'];
      // Set populateString to include require virtuals
      validatedOptions.populateString = 'contains sourceOf targetOf ';
      break;
    case 'Artifact':
      validSearchOptions = ['name', 'createdBy', 'archived', 'lastModifiedBy', 'archivedBy'];
      break;
    case 'User':
      validSearchOptions = ['fname', 'preferredName', 'lname', 'email', 'createdBy',
        'lastModifiedBy', 'archived', 'archivedBy'];
      break;
    case 'Webhook':
      validSearchOptions = ['type', 'name', 'createdBy', 'lastModifiedBy', 'archived',
        'archivedBy', 'org', 'project', 'branch'];
      break;
    default:
      throw new M.DataFormatError('No model provided', 'warn');
  }
  const requiredElementFields = ['contains', 'sourceOf', 'targetOf'];

  // Check if no options provided
  if (!options) {
    return validatedOptions;
  }

  // For each option provided
  Object.keys(options).forEach((opt) => {
    let val = options[opt];

    // Special case, ignore these as the controller handles these
    if (validSearchOptions.includes(opt) || opt.startsWith('custom.')) {
      // Ignore iteration of loop
      return;
    }
    // If the option is not valid for the calling function
    else if (!validOptions.includes(opt)) {
      throw new M.DataFormatError(`Invalid option [${opt}].`, 'warn');
    }

    // Handle the populate option
    if (opt === 'populate') {
      // Ensure the value is an array
      if (!Array.isArray(val)) {
        throw new M.DataFormatError('The option \'populate\' is not an array.', 'warn');
      }
      // Ensure every item in val is a string
      if (!val.every(o => typeof o === 'string')) {
        throw new M.DataFormatError(
          'Every value in the populate array must be a string.', 'warn'
        );
      }

      // Ensure each field is able to be populated
      const validPopulateFields = model.getValidPopulateFields();
      val.forEach((p) => {
        // If the field cannot be populated, throw an error
        if (!validPopulateFields.includes(p)) {
          throw new M.OperationError(`The field ${p} cannot be populated.`, 'warn');
        }

        // If the field is not a required virtual on the Element model
        if (!(model.modelName === 'Element' && requiredElementFields.includes(p))) {
          // Add field to populateString
          validatedOptions.populateString += `${p} `;
        }
      });
    }

    // Handle the includeArchived option
    if (opt === 'includeArchived') {
      // Ensure value is a boolean
      if (typeof val !== 'boolean') {
        throw new M.DataFormatError('The option \'includeArchived\' is not a boolean.', 'warn');
      }
      // Only set this option if the user is not also specifying 'archived' in the search
      if (!Object.keys(options).includes('archived')) {
        validatedOptions.includeArchived = val;
      }
    }

    // Handle the subtree option
    if (opt === 'subtree') {
      // Ensure value is a boolean
      if (typeof options.subtree !== 'boolean') {
        throw new M.DataFormatError('The option \'subtree\' is not a boolean.', 'warn');
      }
      // Ensure subtree and rootpath are not both enabled at the same time
      if (options.rootpath) {
        throw new M.DataFormatError('Options \'subtree\' and \'rootpath\' cannot be'
        + ' applied simultaneously', 'warn');
      }

      // Set the subtree option in the returnObject
      validatedOptions.subtree = val;
    }

    // Handle the rootpath option
    if (opt === 'rootpath') {
      // Ensure value is a boolean
      if (typeof options.rootpath !== 'boolean') {
        throw new M.DataFormatError('The option \'rootpath\' is not a boolean.', 'warn');
      }
      validatedOptions.rootpath = val;
    }

    // Handle the fields option
    if (opt === 'fields') {
      // Ensure the value is an array
      if (!Array.isArray(val)) {
        throw new M.DataFormatError('The option \'fields\' is not an array.', 'warn');
      }
      // Ensure every item in the array is a string
      if (!val.every(o => typeof o === 'string')) {
        throw new M.DataFormatError(
          'Every value in the fields array must be a string.', 'warn'
        );
      }

      // If -_id in array remove it, that field MUST be returned
      val = val.filter(field => field !== '-_id');

      // Set the fieldsString option in the returnObject
      validatedOptions.fieldsString = val.join(' ');

      // Handle special case for element virtuals
      if (model.modelName === 'Element') {
        const notSpecifiedVirtuals = requiredElementFields.filter(e => !val.includes(e));

        // For each virtual not specified in fields
        notSpecifiedVirtuals.forEach((virt) => {
          // Remove the virtual from the populateString
          validatedOptions.populateString = validatedOptions.populateString.replace(`${virt} `, '');
        });
      }
    }

    // Handle the limit option
    if (opt === 'limit') {
      // Ensure the value is a number
      if (typeof options.limit !== 'number') {
        throw new M.DataFormatError('The option \'limit\' is not a number.', 'warn');
      }

      // Set the limit option in the returnObject
      validatedOptions.limit = val;
    }

    // Handle the option skip
    if (opt === 'skip') {
      // Ensure the value is a number
      if (typeof options.skip !== 'number') {
        throw new M.DataFormatError('The option \'skip\' is not a number.', 'warn');
      }

      // Ensure the value is not negative
      if (options.skip < 0) {
        throw new M.DataFormatError('The option \'skip\' cannot be negative.', 'warn');
      }

      // Set the skip option in the returnObject
      validatedOptions.skip = val;
    }

    // Handle the sort option
    if (opt === 'sort') {
      // Get rid of the default value
      validatedOptions.sort = {};
      // initialize sort order
      let order = 1;
      // If the user has specified sorting in reverse order
      if (val[0] === '-') {
        order = -1;
        val = val.slice(1);
      }
      // Handle cases where user is looking for _id
      if (val === 'id' || val === 'username') {
        val = '_id';
      }
      // Return the parsed sort option in the format {sort_field: order}
      validatedOptions.sort[val] = order;
    }
  });

  return validatedOptions;
};

/**
 * @description Handles a data stream containing gzipped data.
 *
 * @param {object} dataStream - The stream object carrying a gzip file.
 *
 * @returns {Promise<Buffer>} A promise containing the unzipped data.
 */
module.exports.handleGzip = function(dataStream) {
  // Create the promise to return
  return new Promise((resolve, reject) => {
    // We receive the data in chunks so we want to collect the entire file before trying to unzip
    const chunks = [];
    dataStream.on('data', (chunk) => {
      // Hold each chunk in memory
      chunks.push(chunk);
    });
    dataStream.on('end', () => {
      // Combine the chunks into a single buffer when the stream is done sending
      const buffer = Buffer.concat(chunks);
      // Unzip the data
      zlib.gunzip(buffer, (err, result) => {
        if (err) {
          M.log.warn(err.message);
          return reject(new M.DataFormatError('Could not unzip the provided file', 'warn'));
        }
        // Return the unzipped data
        return resolve(JSON.parse(result.toString()));
      });
    });
  });
};

/**
 * @description Looks up the content type based on the file extension.
 * Defaults to 'application/octet-stream' if no extension is found.
 *
 * @param {string} filename - Name of the file.
 *
 * @returns {string} - The content type of the file.
 */
module.exports.getContentType = function(filename) {
  // Initialize content type
  let contentType = 'application/octet-stream';

  // If filename null or has no extensions
  if (filename === null || !(filename.includes('.'))) {
    return contentType;
  }
  // Extract extension
  const ext = filename.split('.').pop();

  // Check ext in lookup table
  if (ext in mineTypeTable) {
    contentType = mineTypeTable[ext];
  }
  return contentType;
};

/**
<<<<<<< HEAD
 * @description Checks that the available heap memory allows for a file to be
 * read into memory.
 *
 * @param {string} filePath - The path of the file.
 *
 * @returns {boolean} If the file is safe to read or not.
 */
module.exports.readFileCheck = function(filePath) {
  // Check that the file exists
  if (fs.existsSync(filePath)) {
    // Get the size of the file, in bytes
    const fileSize = fs.statSync(filePath).size;
    // Get the total heap usage, in bytes
    const currentHeapUsage = process.memoryUsage().heapUsed;

    // Get the theoretical remaining heap usage after reading the file
    const totalHeapUsage = currentHeapUsage + fileSize;

    // If within 95% of memory limit, file is NOT safe to read
    return !(totalHeapUsage / 1024 / 1024 >= M.memoryLimit * 0.95);
  }
  else {
    // File does not exist, not safe to read
    return false;
  }
=======
 * @description This is a utility function that formats an object as JSON.
 * This function is used for formatting all API responses.
 *
 * @param {object} req - The request object.
 * @param {object} res - The response object.
 * @param {string} message - The response message or error message.
 * @param {number} statusCode - The status code for the response.
 * @param {string} [contentType="application/json"] - The content type for
 * the response.
 *
 * @returns {object} The response object.
 */
module.exports.returnResponse = function returnResponse(req, res, message, statusCode,
  contentType = 'application/json') {
  if (statusCode === 200) {
    // We send these headers for a success response
    res.header('Content-Type', contentType);
  }
  else {
    // We send these headers for an error response
    res.header('Content-Type', 'text/plain');
  }

  // Send the message
  res.status(statusCode).send(message);
  // Log the response
  logger.logResponse(message.length, req, res);
  // Return res
  return res;
>>>>>>> e3d795e7
};<|MERGE_RESOLUTION|>--- conflicted
+++ resolved
@@ -539,7 +539,6 @@
 };
 
 /**
-<<<<<<< HEAD
  * @description Checks that the available heap memory allows for a file to be
  * read into memory.
  *
@@ -565,7 +564,9 @@
     // File does not exist, not safe to read
     return false;
   }
-=======
+};
+
+/**
  * @description This is a utility function that formats an object as JSON.
  * This function is used for formatting all API responses.
  *
@@ -595,5 +596,4 @@
   logger.logResponse(message.length, req, res);
   // Return res
   return res;
->>>>>>> e3d795e7
 };