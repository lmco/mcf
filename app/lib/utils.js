--- conflicted
+++ resolved
@@ -20,15 +20,11 @@
 // Load node modules
 const path = require('path');
 const fs = require('fs');
-<<<<<<< HEAD
-const Organization = M.require('models/Organization');
-const Project = M.require('models/Project');
-let pluginFiles = null;
-=======
 
 // Load mbee modules
 const errors = M.require('lib.errors');
->>>>>>> 8707089c
+const Organization = M.require('models.Organization');
+const Project = M.require('models.Project');
 
 module.exports.timeConversions = {
   MILLISECONDS: 1,
