/**
 * Classification: UNCLASSIFIED
 *
 * @module lib.utils
 *
 * @copyright Copyright (C) 2018, Lockheed Martin Corporation
 *
 * @license LMPI - Lockheed Martin Proprietary Information
 *
 * @owner Austin Bieber <austin.j.bieber@lmco.com>
 *
 * @author Austin Bieber <austin.j.bieber@lmco.com>
 * @author Leah De Laurell <leah.p.delaurell@lmco.com>
 *
 * @description Defines the JMI Type conversion functions.
 */

// Node modules
const assert = require('assert');
const path = require('path');

/**
 * @description Converts data between different JMI types
 *
 * @param {number} from - The current JMI version of the data.
 * @param {number} to - The JMI version to convert the data to.
 * @param {Object|Object[]} data - The data to convert between JMI versions.
 * @param {string} [field=_id] - The field to parse type 1 on
 *
 * @return {Object|Object[]} The converted JMI.
 */
module.exports.convertJMI = function(from, to, data, field = '_id') {
  // Convert JMI type 1 to type 2
  if (from === 1 && to === 2) {
    return jmi12(data, field);
  }
  else if (from === 1 && to === 3) {
    return jmi13(data, field);
  }

  throw new M.CustomError('JMI conversion not yet implemented.', 501, 'warn');
};

function jmi12(data, field) {
  // Error Check: Ensure data is in JMI type 1
  try {
    assert.ok(Array.isArray(data), 'Data is not in JMI type 1.');
  }
  catch (msg) {
    throw new M.CustomError(msg, 400, 'warn');
  }

  const returnObj = {};

  data.forEach((object) => {
    if (returnObj[object[field]]) {
      throw new M.CustomError('Invalid object, duplicate keys '
        + `[${object[field]}] exist.`, 403, 'warn');
    }
    returnObj[object[field]] = object;
  });

  return returnObj;
}

function jmi13(data, field) {
  // Set data as JMIType2
  const jmi2Obj = jmi12(data, field);

  // Initialize variables
  const tree = jmi3Helper(jmi2Obj, null);

  if (Object.keys(jmi2Obj).length > 0) {
    throw new M.CustomError('Circular reference.', 403, 'warn');
  }

  return tree;
}

function jmi3Helper(jmi2, id) {
  const children = [];
  const childrenObj = {};

  // Looping through object to find parent
  Object.keys(jmi2).forEach((key) => {
    // Initialize parent
    const parent = jmi2[key].parent;

<<<<<<< HEAD
    // Check for parent, if parent is same as id push to array
    if (parent === id) {
=======
    // If no parent is found or does not exist, set as root
    if (id !== null) {
      if (parent === id) {
        children.push(jmi2[key]);
      }
    }
    // If no parent is found or does not exist, set as root
    else if (!parent || !jmi2[parent]) {
>>>>>>> 74ea9083
      children.push(jmi2[key]);
    }
  });

  // Looping through children to create tree
  children.forEach((child) => {
    // Initializing child object in tree
    childrenObj[child.id] = child;

    // Deleting the child from the JMI Type 2 Object
    delete jmi2[child.id];

    childrenObj[child.id].contains = jmi3Helper(jmi2, child.id);
  });

  return childrenObj;
}<|MERGE_RESOLUTION|>--- conflicted
+++ resolved
@@ -86,10 +86,6 @@
     // Initialize parent
     const parent = jmi2[key].parent;
 
-<<<<<<< HEAD
-    // Check for parent, if parent is same as id push to array
-    if (parent === id) {
-=======
     // If no parent is found or does not exist, set as root
     if (id !== null) {
       if (parent === id) {
@@ -98,7 +94,6 @@
     }
     // If no parent is found or does not exist, set as root
     else if (!parent || !jmi2[parent]) {
->>>>>>> 74ea9083
       children.push(jmi2[key]);
     }
   });
