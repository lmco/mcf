/**
 * @classification UNCLASSIFIED
 *
 * @module lib.jmi-conversions
 *
 * @copyright Copyright (C) 2018, Lockheed Martin Corporation
 *
 * @license LMPI - Lockheed Martin Proprietary Information
 *
 * @owner Austin Bieber <austin.j.bieber@lmco.com>
 *
 * @author Austin Bieber <austin.j.bieber@lmco.com>
 * @author Leah De Laurell <leah.p.delaurell@lmco.com>
 *
 * @description Defines the JMI Type conversion functions.
 */

// Node modules
const assert = require('assert');

/**
 * @description Converts data between different JMI types.
 *
 * @param {number} from - The current JMI version of the data.
 * @param {number} to - The JMI version to convert the data to.
<<<<<<< HEAD
 * @param {Object|Object[]} data - The data to convert between JMI versions.
 * @param {string} [field = _id] - The field to parse on
 * @param {String} [unique = id] - The unique identifier in the batch of
 * elements. Defaults to id.
=======
 * @param {object|object[]} data - The data to convert between JMI versions.
 * @param {string} [field='_id'] - The field to parse on.
 * @param {string} [unique='id'] - The unique identifier in the batch of
 * elements.
>>>>>>> 692187ce
 *
 * @returns {object|object[]} The converted JMI.
 */
module.exports.convertJMI = function(from, to, data, field = '_id', unique = 'id') {
  // Convert JMI type 1 to type 2
  if (from === 1 && to === 2) {
    // Return JMI type 2 data
    return jmi12(data, field);
  }
  // Convert JMI type 1 to type 2
  if (from === 1 && to === 3) {
    // Return JMI type 3 data
    return jmi13(data, field, unique);
  }

  throw new M.ServerError('JMI conversion not yet implemented.', 'warn');
};

/**
 * @description Converts data between JMI type 1 to type 2.
 *
 * @param {object[]} data - The data to convert between JMI versions.
 * @param {string} field - The field to parse on.
 *
 * @returns {object} The converted JMI type 2 object.
 */
function jmi12(data, field) {
  // Error Check: Ensure data is in JMI type 1
  try {
    assert.ok(Array.isArray(data), 'Data is not in JMI type 1.');
  }
  catch (msg) {
    throw new M.DataFormatError(msg, 'warn');
  }

  // Initialize return object
  const returnObj = {};
  try {
    // Loop through data
    data.forEach((object) => {
      // Error Check: Ensure there are no duplicate keys
      if (returnObj[object[field]]) {
        throw new M.DataFormatError('Invalid object, duplicate keys '
          + `[${object[field]}] exist.`, 'warn');
      }
      // Create JMI type 2 object
      returnObj[object[field]] = object;
    });
  }
  catch (error) {
    throw new M.DataFormatError('Cannot create multiple elements with the same ID.', 'warn');
  }

  // Return JMI type 2 object
  return returnObj;
}

/**
 * @description Converts data between JMI type 1 to type 3.
 *
<<<<<<< HEAD
 * @param {Object[]} data - The data to convert between JMI versions.
 * @param {string} field - The field to parse on
 * @param {String} [unique = id] - The unique identifier in the batch of
 * elements. Defaults to id.
=======
 * @param {object[]} data - The data to convert between JMI versions.
 * @param {string} field - The field to parse on.
 * @param {string} [unique='id'] - The unique identifier in the batch of
 * elements.
>>>>>>> 692187ce
 *
 * @returns {object} The converted JMI type 3 object.
 */
function jmi13(data, field, unique = 'id') {
  // Ensure that each element has a parent and contain field
  if (!data.every(e => e.hasOwnProperty('contains'))) {
    throw new M.DataFormatError('Elements must have the \'contains\' field to '
      + 'convert to JMI type 3.');
  }
  if (!data.every(e => e.hasOwnProperty('parent'))) {
    throw new M.DataFormatError('Elements must have the \'parent\' field to '
      + 'convert to JMI type 3.');
  }

  // Convert the array of objects to JMI2
  const jmi2Obj = jmi12(data, field);
  // Convert the JMI2 object to JMI3
  const jmi3Obj = jmi23(jmi2Obj, unique);

  // Loop through all top level keys in JMI 3 object
  Object.keys(jmi3Obj).forEach((k) => {
    // Get the ID of the elements parent
    const parentID = (typeof jmi3Obj[k].parent === 'object' && jmi3Obj[k].parent !== null)
      ? jmi3Obj[k].parent[field]
      : jmi3Obj[k].parent;

    // If the parent is on the top level, a circular reference exists.
    if (jmi3Obj[parentID]) {
      throw new M.DataFormatError('A circular reference exists in the given data.', 'warn');
    }
  });

  return jmi3Obj;
}

/**
 * @description Converts a JMI 2 object into JMI 3 format.
 *
 * @param {object} jmi2 - A JMI 2 object containing elements. Keys are the
 * unique identifier (id by default), and values are the element objects.
<<<<<<< HEAD
 * @param {String} [unique = id] - The unique identifier in the batch of
 * elements. Defaults to id.
=======
 * @param {string} [unique='id'] - The unique identifier in the batch of
 * elements.
>>>>>>> 692187ce
 *
 * @returns {object} Modified JMI2 object which is now in JMI3 format.
 */
function jmi23(jmi2, unique = 'id') {
  // Create an array for elements with no children
  const empty = [];

  // Loop through each element
  Object.keys(jmi2).forEach((e) => {
    const element = jmi2[e];

    // If the element has no children, add to empty
    if (element.contains.length === 0) {
      empty.push(element[unique]);
    }

    const obj = {};
    // Convert array of strings to object
    element.contains.forEach((i) => {
      obj[i] = i;
    });

    // Set the contains equal to the object
    element.contains = obj;
  });

  // Call JMI 2->3 Helper
  jmi23Helper(jmi2, empty, unique);

  // Return modified JMI2 object
  return jmi2;
}

/**
 * @description Helper function for converting JMI 2 to JMI 3.
 *
<<<<<<< HEAD
 * @param {Object} jmi2 - JMI type 2 object
 * @param {string[]} ids - List of lowest level ids
 * @param {String} [unique = id] - The unique identifier in the batch of
 * elements. Defaults to id.
=======
 * @param {object} jmi2 - JMI type 2 object.
 * @param {string[]} ids - List of lowest level ids.
 * @param {string} [unique='id'] - The unique identifier in the batch of
 * elements.
>>>>>>> 692187ce
 */
function jmi23Helper(jmi2, ids, unique = 'id') {
  // Create array for lowest level elements
  const empties = [];
  // Loop through each id
  ids.forEach((i) => {
    const element = jmi2[i];
    const parentID = (typeof element.parent === 'object')
      ? element.parent[unique]
      : element.parent;
    const parent = jmi2[parentID];
    // Move element to its parent's contains field
    parent.contains[i] = element;
    delete jmi2[i];

    // Get the ID of the parent's parent
    const parentsParent = (typeof parent.parent === 'object' && parent.parent !== null)
      ? jmi2[parent.parent[unique]]
      : jmi2[parent.parent];

    // If all of the items in contains are objects, the parent is lowest level
    if (Object.keys(parent.contains).every(k => typeof parent.contains[k] === 'object')
      && parentsParent) {
      empties.push(parentID);
    }
  });

  // If there are still lowest level elements, recursively call function
  if (empties.length > 0) {
    jmi23Helper(jmi2, empties);
  }
}<|MERGE_RESOLUTION|>--- conflicted
+++ resolved
@@ -23,17 +23,10 @@
  *
  * @param {number} from - The current JMI version of the data.
  * @param {number} to - The JMI version to convert the data to.
-<<<<<<< HEAD
- * @param {Object|Object[]} data - The data to convert between JMI versions.
- * @param {string} [field = _id] - The field to parse on
- * @param {String} [unique = id] - The unique identifier in the batch of
- * elements. Defaults to id.
-=======
  * @param {object|object[]} data - The data to convert between JMI versions.
  * @param {string} [field='_id'] - The field to parse on.
  * @param {string} [unique='id'] - The unique identifier in the batch of
  * elements.
->>>>>>> 692187ce
  *
  * @returns {object|object[]} The converted JMI.
  */
@@ -94,17 +87,10 @@
 /**
  * @description Converts data between JMI type 1 to type 3.
  *
-<<<<<<< HEAD
- * @param {Object[]} data - The data to convert between JMI versions.
- * @param {string} field - The field to parse on
- * @param {String} [unique = id] - The unique identifier in the batch of
- * elements. Defaults to id.
-=======
  * @param {object[]} data - The data to convert between JMI versions.
  * @param {string} field - The field to parse on.
  * @param {string} [unique='id'] - The unique identifier in the batch of
  * elements.
->>>>>>> 692187ce
  *
  * @returns {object} The converted JMI type 3 object.
  */
@@ -145,13 +131,8 @@
  *
  * @param {object} jmi2 - A JMI 2 object containing elements. Keys are the
  * unique identifier (id by default), and values are the element objects.
-<<<<<<< HEAD
- * @param {String} [unique = id] - The unique identifier in the batch of
- * elements. Defaults to id.
-=======
- * @param {string} [unique='id'] - The unique identifier in the batch of
- * elements.
->>>>>>> 692187ce
+ * @param {string} [unique='id'] - The unique identifier in the batch of
+ * elements.
  *
  * @returns {object} Modified JMI2 object which is now in JMI3 format.
  */
@@ -188,17 +169,10 @@
 /**
  * @description Helper function for converting JMI 2 to JMI 3.
  *
-<<<<<<< HEAD
- * @param {Object} jmi2 - JMI type 2 object
- * @param {string[]} ids - List of lowest level ids
- * @param {String} [unique = id] - The unique identifier in the batch of
- * elements. Defaults to id.
-=======
  * @param {object} jmi2 - JMI type 2 object.
  * @param {string[]} ids - List of lowest level ids.
  * @param {string} [unique='id'] - The unique identifier in the batch of
  * elements.
->>>>>>> 692187ce
  */
 function jmi23Helper(jmi2, ids, unique = 'id') {
   // Create array for lowest level elements
