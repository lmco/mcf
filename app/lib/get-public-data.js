--- conflicted
+++ resolved
@@ -10,12 +10,9 @@
  * @owner Connor Doyle <connor.p.doyle@lmco.com>
  *
  * @author Austin Bieber <austin.j.bieber@lmco.com>
-<<<<<<< HEAD
  * @author Phillip Lee <phillip.lee@lmco.com>
-=======
  * @author Leah De Laurell <leah.p.delaurell@lmco.com>
  * @author Connor Doyle <connor.p.doyle@lmco.com>
->>>>>>> f68ffb21
  *
  * @description Defines functions for returning JSON public data.
  */
