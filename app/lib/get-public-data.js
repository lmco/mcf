/**
 * Classification: UNCLASSIFIED
 *
 * @module lib.get-public-data
 *
 * @copyright Copyright (C) 2018, Lockheed Martin Corporation
 *
 * @license LMPI - Lockheed Martin Proprietary Information
 *
 * @owner Austin Bieber <austin.j.bieber@lmco.com>
 *
 * @author Austin Bieber <austin.j.bieber@lmco.com>
 *
 * @description Defines functions for returning JSON public data.
 */

// MBEE modules
const utils = M.require('lib.utils');

/**
 * @description The only exported function in this library. It expects a object
 * to be passed in, along with a string that says what type that object is.
 * Valid types are currently org, project, element and user.
 *
 * @param {object} object - The raw JSON of the object whose public data is
 * being returned.
 * @param {string} type - The type of item that the object is. Can be an org,
 * project, element or user.
 * @param {Object} options - A list of options passed in by the user to the API
 * Controller
 *
 * @return {object} - The modified object.
 */
module.exports.getPublicData = function(object, type, options) {
  // If options is undefined, set it equal to an empty object
  if (options === undefined) {
    options = {}; // eslint-disable-line
  }

  // Call correct getPublicData() function
  switch (type.toLowerCase()) {
    case 'element':
      return getElementPublicData(object, options);
    case 'project':
      return getProjectPublicData(object, options);
    case 'org':
      return getOrgPublicData(object, options);
    case 'user':
      return getUserPublicData(object, options);
    default:
      throw new M.CustomError(`Invalid model type [${type}]`, 400, 'warn');
  }
};

/**
 * @description Returns an elements public data
 *
 * @param {object} element - The raw JSON of the element.
 * @param {Object} options - A list of options passed in by the user to the API
 * Controller
 *
 * @return {object} - The public data of the element.
 */
function getElementPublicData(element, options) {
  // Parse the element ID
  const idParts = utils.parseID(element._id);

  let createdBy;
  let lastModifiedBy;
  let archivedBy;
  let parent = null;
  let source;
  let target;
  let project;

  // If element.createdBy is defined
  if (element.createdBy) {
    // If element.createdBy is populated
    if (typeof element.createdBy === 'object') {
      // Get the public data of createdBy
      createdBy = getUserPublicData(element.createdBy, options);
    }
    else {
      createdBy = element.createdBy;
    }
  }

  // If element.lastModifiedBy is defined
  if (element.lastModifiedBy) {
    // If element.lastModifiedBy is populated
    if (typeof element.lastModifiedBy === 'object') {
      // Get the public data of lastModifiedBy
      lastModifiedBy = getUserPublicData(element.lastModifiedBy, options);
    }
    else {
      lastModifiedBy = element.lastModifiedBy;
    }
  }

  // If element.archivedBy is defined
  if (element.archivedBy) {
    // If element.archivedBy is populated
    if (typeof element.archivedBy === 'object') {
      // Get the public data of archivedBy
      archivedBy = getUserPublicData(element.archivedBy, options);
    }
    else {
      archivedBy = element.archivedBy;
    }
  }

  // If element.parent is defined
  if (element.parent) {
    // If element.parent is populated
    if (typeof element.parent === 'object') {
      // Get the public data of parent
      parent = getElementPublicData(element.parent, options);
    }
    else {
      parent = utils.parseID(element.parent).pop();
    }
  }

  // If element.source is defined
  if (element.source) {
    const sourceIdParts = utils.parseID(element.source);
    // If element.source is populated
    if (typeof element.source === 'object') {
      // Get the public data of source
      source = getElementPublicData(element.source, options);
    }
    // If source element's project is not the same as the elements parent
    else if (sourceIdParts[1] !== idParts[1]) {
      // Set source to object with org, project and element id
      source = {
        org: sourceIdParts[0],
        project: sourceIdParts[1],
        element: sourceIdParts.pop()
      };
    }
    else {
      // Set source to just the element id
      source = sourceIdParts.pop();
    }
  }

  // If element.target is defined
  if (element.target) {
    const targetIdParts = utils.parseID(element.target);
    // If element.target is populated
    if (typeof element.target === 'object') {
      // Get the public data of target
      target = getElementPublicData(element.target, options);
    }
    // If target element's project is not the same as the elements parent
    else if (targetIdParts[1] !== idParts[1]) {
      // Set target to object with org, project and element id
      target = {
        org: targetIdParts[0],
        project: targetIdParts[1],
        element: targetIdParts.pop()
      };
    }
    else {
      // Set target to just the element id
      target = targetIdParts.pop();
    }
  }

  // If element.project is defined
  if (element.project) {
    // If element.project is populated
    if (typeof element.project === 'object') {
      // Get the public data of project
      project = getProjectPublicData(element.project, options);
    }
    else {
      project = utils.parseID(element.project)[1];
    }
  }

  const data = {
    id: idParts.pop(),
    name: element.name,
    project: project,
    org: idParts[0],
    parent: parent,
    source: source,
    target: target,
    type: element.type,
    documentation: element.documentation,
    custom: element.custom || {},
    createdOn: (element.createdOn) ? element.createdOn.toString() : undefined,
    createdBy: createdBy,
    updatedOn: (element.updatedOn) ? element.updatedOn.toString() : undefined,
    lastModifiedBy: lastModifiedBy,
    archived: (element.archived) ? element.archived : undefined,
    archivedOn: (element.archivedOn) ? element.archivedOn.toString() : undefined,
    archivedBy: archivedBy
  };

  // Handle the virtual contains field
  if (element.contains) {
    // If all contents are objects (they should be)
    if (element.contains.every(e => typeof e === 'object')) {
      // If the archived option is supplied
      if (options.hasOwnProperty('archived') && options.archived === true) {
        data.contains = element.contains.map(e => utils.parseID(e._id).pop());
      }
      else {
        // Remove all archived elements
        const tmpContains = element.contains.filter(e => e.archived !== true);
        data.contains = tmpContains.map(e => utils.parseID(e._id).pop());
      }
    }
<<<<<<< HEAD
=======
  }

  // If the fields options is defined
  if (options.hasOwnProperty('fields')) {
    // If fields should be excluded
    if (options.fields.every(f => f.startsWith('-'))) {
      // For each of those fields
      options.fields.forEach((f) => {
        // If -id, ignore it
        if (f === '-id') {
          return;
        }
        // Remove the field from data
        data[f.slice(1)] = undefined;
      });
    }
    // If only specific fields should be included
    else if (options.fields.every(f => !f.startsWith('-'))) {
      const returnObj = { id: data.id };
      // Add specific field to returnObj
      options.fields.forEach((f) => {
        returnObj[f] = (data[f]) ? data[f] : undefined;
      });
      return returnObj;
    }
>>>>>>> 289e3bfc
  }

  return data;
}

/**
 * @description Returns a projects public data
 *
 * @param {object} project - The raw JSON of the project.
 * @param {Object} options - A list of options passed in by the user to the API
 * Controller
 *
 * @return {object} - The public data of the project.
 */
function getProjectPublicData(project, options) {
  const permissions = (project.permissions) ? {} : undefined;
  let createdBy;
  let lastModifiedBy;
  let archivedBy;
  let projectReferences;

  // Loop through each permission key/value pair
  Object.keys(project.permissions || {}).forEach((u) => {
    // Return highest permission
    permissions[u] = project.permissions[u].pop();
  });

  // If projectReferences are defined
  if (project.hasOwnProperty('projectReferences')) {
    projectReferences = [];
    // Loop through each project reference
    project.projectReferences.forEach((ref) => {
      // Split concatenated id and return only project id
      projectReferences.push(utils.parseID(ref).pop());
    });
  }

  // If project.createdBy is defined
  if (project.createdBy) {
    // If project.createdBy is populated
    if (typeof project.createdBy === 'object') {
      // Get the public data of createdBy
      createdBy = getUserPublicData(project.createdBy, options);
    }
    else {
      createdBy = project.createdBy;
    }
  }

  // If project.lastModifiedBy is defined
  if (project.lastModifiedBy) {
    // If project.lastModifiedBy is populated
    if (typeof project.lastModifiedBy === 'object') {
      // Get the public data of lastModifiedBy
      lastModifiedBy = getUserPublicData(project.lastModifiedBy, options);
    }
    else {
      lastModifiedBy = project.lastModifiedBy;
    }
  }

  // If project.archivedBy is defined
  if (project.archivedBy) {
    // If project.archivedBy is populated
    if (typeof project.archivedBy === 'object') {
      // Get the public data of archivedBy
      archivedBy = getUserPublicData(project.archivedBy, options);
    }
    else {
      archivedBy = project.archivedBy;
    }
  }

  // Return the projects public fields
  const data = {
    id: utils.parseID(project._id).pop(),
    org: (project.org && project.org._id)
      ? getOrgPublicData(project.org, options)
      : utils.parseID(project._id)[0],
    name: project.name,
    permissions: permissions,
    projectReferences: projectReferences,
    custom: project.custom || {},
    visibility: project.visibility,
    createdOn: (project.createdOn) ? project.createdOn.toString() : undefined,
    createdBy: createdBy,
    updatedOn: (project.updatedOn) ? project.updatedOn.toString() : undefined,
    lastModifiedBy: lastModifiedBy,
    archived: (project.archived) ? project.archived : undefined,
    archivedOn: (project.archivedOn) ? project.archivedOn.toString() : undefined,
    archivedBy: archivedBy
  };

  // If the fields options is defined
  if (options.hasOwnProperty('fields')) {
    // If fields should be excluded
    if (options.fields.every(f => f.startsWith('-'))) {
      // For each of those fields
      options.fields.forEach((f) => {
        // If -id, ignore it
        if (f === '-id') {
          return;
        }
        // Remove the field from data
        data[f.slice(1)] = undefined;
      });
    }
    // If only specific fields should be included
    else if (options.fields.every(f => !f.startsWith('-'))) {
      const returnObj = { id: data.id };
      // Add specific field to returnObj
      options.fields.forEach((f) => {
        returnObj[f] = (data[f]) ? data[f] : undefined;
      });
      return returnObj;
    }
  }

  return data;
}

/**
 * @description Returns an orgs public data
 *
 * @param {object} org - The raw JSON of the org.
 * @param {Object} options - A list of options passed in by the user to the API
 * Controller
 *
 * @return {object} - The public data of the org.
 */
function getOrgPublicData(org, options) {
  const permissions = (org.permissions) ? {} : undefined;
  let createdBy;
  let lastModifiedBy;
  let archivedBy;
  let projects;

  // Loop through each permission key/value pair
  Object.keys(org.permissions || {}).forEach((u) => {
    // Return highest permission
    permissions[u] = org.permissions[u].pop();
  });

  // If org.createdBy is defined
  if (org.createdBy) {
    // If org.createdBy is populated
    if (typeof org.createdBy === 'object') {
      // Get the public data of createdBy
      createdBy = getUserPublicData(org.createdBy, options);
    }
    else {
      createdBy = org.createdBy;
    }
  }

  // If org.lastModifiedBy is defined
  if (org.lastModifiedBy) {
    // If org.lastModifiedBy is populated
    if (typeof org.lastModifiedBy === 'object') {
      // Get the public data of lastModifiedBy
      lastModifiedBy = getUserPublicData(org.lastModifiedBy, options);
    }
    else {
      lastModifiedBy = org.lastModifiedBy;
    }
  }

  // If org.archivedBy is defined
  if (org.archivedBy) {
    // If org.archivedBy is populated
    if (typeof org.archivedBy === 'object') {
      // Get the public data of archivedBy
      archivedBy = getUserPublicData(org.archivedBy, options);
    }
    else {
      archivedBy = org.archivedBy;
    }
  }

  // Handle the virtual projects field
  if (org.projects) {
    // If all contents are objects (they should be)
    if (org.projects.every(p => typeof p === 'object')) {
      // If the archived option is supplied
      if (options.hasOwnProperty('archived') && options.archived === true) {
        projects = org.projects.map(p => getProjectPublicData(p, options));
      }
      else {
        // Remove all archived projects
        const tmpContains = org.projects.filter(p => p.archived !== true);
        projects = tmpContains.map(p => getProjectPublicData(p, options));
      }
    }
  }

  // Return the organization public fields
  const data = {
    id: org._id,
    name: org.name,
    permissions: permissions,
    custom: org.custom || {},
    createdOn: (org.createdOn) ? org.createdOn.toString() : undefined,
    createdBy: createdBy,
    updatedOn: (org.updatedOn) ? org.updatedOn.toString() : undefined,
    lastModifiedBy: lastModifiedBy,
    archived: (org.archived) ? org.archived : undefined,
    archivedOn: (org.archivedOn) ? org.archivedOn.toString() : undefined,
    archivedBy: archivedBy,
    projects: projects
  };

  // If the fields options is defined
  if (options.hasOwnProperty('fields')) {
    // If fields should be excluded
    if (options.fields.every(f => f.startsWith('-'))) {
      // For each of those fields
      options.fields.forEach((f) => {
        // If -id, ignore it
        if (f === '-id') {
          return;
        }
        // Remove the field from data
        data[f.slice(1)] = undefined;
      });
    }
    // If only specific fields should be included
    else if (options.fields.every(f => !f.startsWith('-'))) {
      const returnObj = { id: data.id };
      // Add specific field to returnObj
      options.fields.forEach((f) => {
        returnObj[f] = (data[f]) ? data[f] : undefined;
      });
      return returnObj;
    }
  }

  return data;
}

/**
 * @description Returns a users public data
 *
 * @param {object} user - The raw JSON of the user.
 * @param {Object} options - A list of options passed in by the user to the API
 * Controller
 *
 * @return {object} - The public data of the user.
 */
function getUserPublicData(user, options) {
  let createdBy;
  let lastModifiedBy;
  let archivedBy;

  // If user.createdBy is defined
  if (user.createdBy) {
    // If user.createdBy is populated
    if (typeof user.createdBy === 'object') {
      // Get the public data of createdBy
      createdBy = getUserPublicData(user.createdBy, options);
    }
    else {
      createdBy = user.createdBy;
    }
  }

  // If user.lastModifiedBy is defined
  if (user.lastModifiedBy) {
    // If user.lastModifiedBy is populated
    if (typeof user.lastModifiedBy === 'object') {
      // Get the public data of lastModifiedBy
      lastModifiedBy = getUserPublicData(user.lastModifiedBy, options);
    }
    else {
      lastModifiedBy = user.lastModifiedBy;
    }
  }

  // If user.archivedBy is defined
  if (user.archivedBy) {
    // If user.archivedBy is populated
    if (typeof user.archivedBy === 'object') {
      // Get the public data of archivedBy
      archivedBy = getUserPublicData(user.archivedBy, options);
    }
    else {
      archivedBy = user.archivedBy;
    }
  }

  const data = {
    username: user._id,
    name: (user.fname && user.lname) ? user.name : undefined,
    fname: user.fname,
    preferredName: user.preferredName,
    lname: user.lname,
    email: user.email,
    custom: user.custom || {},
    createdOn: (user.createdOn) ? user.createdOn.toString() : undefined,
    createdBy: createdBy,
    updatedOn: (user.updatedOn) ? user.updatedOn.toString() : undefined,
    lastModifiedBy: lastModifiedBy,
    archived: (user.archived) ? user.archived : undefined,
    archivedOn: (user.archivedOn) ? user.archivedOn.toString() : undefined,
    archivedBy: archivedBy,
    admin: user.admin,
    provider: user.provider
  };

  // If the fields options is defined
  if (options.hasOwnProperty('fields')) {
    // If fields should be excluded
    if (options.fields.every(f => f.startsWith('-'))) {
      // For each of those fields
      options.fields.forEach((f) => {
        // If -id, ignore it
        if (f === '-username') {
          return;
        }
        // Remove the field from data
        data[f.slice(1)] = undefined;
      });
    }
    // If only specific fields should be included
    else if (options.fields.every(f => !f.startsWith('-'))) {
      const returnObj = { username: data.username };
      // Add specific field to returnObj
      options.fields.forEach((f) => {
        returnObj[f] = (data[f]) ? data[f] : undefined;
      });
      return returnObj;
    }
  }

  return data;
}<|MERGE_RESOLUTION|>--- conflicted
+++ resolved
@@ -213,8 +213,6 @@
         data.contains = tmpContains.map(e => utils.parseID(e._id).pop());
       }
     }
-<<<<<<< HEAD
-=======
   }
 
   // If the fields options is defined
@@ -240,7 +238,6 @@
       });
       return returnObj;
     }
->>>>>>> 289e3bfc
   }
 
   return data;
