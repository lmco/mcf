--- conflicted
+++ resolved
@@ -57,14 +57,13 @@
 };
 
 /**
-<<<<<<< HEAD
- * @description Returns an artifact public data
- *
- * @param {object} element - The raw JSON of the artifact.
- * @param {Object} options - A list of options passed in by the user to the API
- * Controller
- *
- * @return {object} The public data of the artifact.
+ * @description Returns an artifact public data.
+ *
+ * @param {object} artifact - The raw JSON of the artifact.
+ * @param {object} options - A list of options passed in by the user to
+ * the API Controller.
+ *
+ * @returns {object} The public data of the artifact.
  */
 function getArtifactPublicData(artifact, options) {
   // Parse the artifact ID
@@ -183,10 +182,7 @@
 }
 
 /**
- * @description Returns an elements public data
-=======
  * @description Returns an elements public data.
->>>>>>> 29aca986
  *
  * @param {object} element - The raw JSON of the element.
  * @param {object} options - A list of options passed in by the user to the API Controller.
