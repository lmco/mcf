/**
 * Classification: UNCLASSIFIED
 *
 * @module lib.sanitization
 *
 * @copyright Copyright (C) 2018, Lockheed Martin Corporation
 *
 * @license MIT
 *
 * @description Defines sanitization functions.
 */

/**
 * @description Sanitizes database queries and scripting tags.
 *
 * @param {string} userInput - User input to sanitize.
 *
 * @return {string} Sanitized string
 */
module.exports.sanitize = function(userInput) {
  return module.exports.mongo(module.exports.html(userInput));
};

/**
 * @description Sanitizes database queries.
 *
 * <p> +-------+-----------------+
 * <br>| Input | Sanitized Output|
 * <br>+-------+-----------------+
 * <br>|   $   |                 |
 * <br>+-------+-----------------+ </p>
 *
 * @param {Object} userInput - User object data to be sanitized.
 */
module.exports.mongo = function(userInput) {
  if (Array.isArray(userInput)) {
    return userInput.map((value) => this.mongo(value));
  }
  else if (userInput instanceof Object) {
    // Check for '$' in each key parameter of userInput
    Object.keys(userInput).forEach((key) => {
      // If '$' in key, remove key from userInput
      if (/^\$/.test(key)) {
        delete userInput[key];
      }
      // If the value is an object
      else if (typeof userInput[key] === 'object' && userInput[key] !== null) {
        // Recursively call function on value
        this.mongo(userInput[key]);
      }
    });
  }
  // Return modified userInput
  return userInput;
};

/**
 * @description Sanitizes HTML input.
 *
<<<<<<< HEAD
 * +-------+-----------------+
 * | Input | Sanitized Output|
 * +-------+-----------------+
 * |   &   | &amp            |
 * |   <   | &lt             |
 * |   >   | &gt             |
 * |   "   | &quot           |
 * |   '   | &#039           |
 * +-------+-----------------+
=======
 * <p> +-------+-----------------+
 * <br>| Input | Sanitized Output|
 * <br>+-------+-----------------+
 * <br>|   &   | &amp            |
 * <br>|   <   | &lt             |
 * <br>|   >   | &gt             |
 * <br>|   "   | &quot           |
 * <br>|   '   | &#039           |
 * <br>+-------+-----------------+ </p>
>>>>>>> 79618d39
 *
 * @param {*} userInput - User input data to be sanitized.
 */
module.exports.html = function(userInput) {
  // Check if input is string type
  if (typeof userInput === 'string') {
    // Replace known HTML characters with HTML escape sequences
    return String(userInput)
    .replace(/&(?!(amp;)|(lt;)|(gt;)|(quot;)|(#039;)|(nbsp))/g, '&amp;')
    .replace(/</g, '&lt;')
    .replace(/>/g, '&gt;')
    .replace(/"/g, '&quot;')
    .replace(/'/g, '&#039;');
  }
  // Check if input type is array
  else if (Array.isArray(userInput)) {
    return userInput.map((value) => this.html(value));
  }
  // Check if input is object type
  else if (userInput instanceof Object) {
    const objResult = {};
    // Loop through the object
    Object.keys(userInput).forEach((index) => {
      // Sanitize value
      objResult[index] = this.html(userInput[index]);
    });
    return objResult;
  }

  return userInput;
};

/**
 * @description Sanitizes LDAP special characters.
 *
 * <p> +-------+-----------------+
 * <br>| Input | Sanitized Output|
 * <br>+-------+-----------------+
 * <br>|   \   | \2A             |
 * <br>|   *   | \28             |
 * <br>|   (   | \29             |
 * <br>|   )   | \5C             |
 * <br>|   NUL | \00             |
 * <br>+-------+-----------------+ </p>
 *
 * @param {*} userInput - User input data to be sanitized.
 */
module.exports.ldapFilter = function(userInput) {
  // If string, replace special characters
  if (typeof userInput === 'string') {
    return String(userInput)
    .replace(/\\/g, '\\2A')
    .replace(/\*/g, '\\28')
    .replace(/\(/g, '\\29')
    .replace(/\)/g, '\\5C')
    .replace(/NUL/g, '\\00');
  }

  // Return blank string if null
  if (userInput === null) {
    return '';
  }

  // Return original string
  return userInput;
};<|MERGE_RESOLUTION|>--- conflicted
+++ resolved
@@ -57,17 +57,6 @@
 /**
  * @description Sanitizes HTML input.
  *
-<<<<<<< HEAD
- * +-------+-----------------+
- * | Input | Sanitized Output|
- * +-------+-----------------+
- * |   &   | &amp            |
- * |   <   | &lt             |
- * |   >   | &gt             |
- * |   "   | &quot           |
- * |   '   | &#039           |
- * +-------+-----------------+
-=======
  * <p> +-------+-----------------+
  * <br>| Input | Sanitized Output|
  * <br>+-------+-----------------+
@@ -77,7 +66,6 @@
  * <br>|   "   | &quot           |
  * <br>|   '   | &#039           |
  * <br>+-------+-----------------+ </p>
->>>>>>> 79618d39
  *
  * @param {*} userInput - User input data to be sanitized.
  */
