/**
 * Classification: UNCLASSIFIED
 *
 * @module api-routes
 *
 * @copyright Copyright (C) 2018, Lockheed Martin Corporation
 *
 * @license LMPI - Lockheed Martin Proprietary Information
 *
 * @owner Austin Bieber <austin.j.bieber@lmco.com>
 *
 * @author Josh Kaplan <joshua.d.kaplan@lmco.com>
 * @author Austin Bieber <austin.j.bieber@lmco.com>
 *
 * @description This file defines the MBEE API routes.
 *
 * Note: Routes that require authentication calls
 * "AuthController.authenticate()" as their first function.
 * This will authenticate the user and move to the next function.
 */

// Node modules
const express = require('express');
const api = express.Router();

// MBEE modules
const APIController = M.require('controllers.api-controller');
const AuthController = M.require('lib.auth');
const Middleware = M.require('lib.middleware');
const logger = M.require('lib.logger');


/**
 * @swagger
 * /api/test:
 *   get:
 *     tags:
 *       - general
 *     description: Returns a 200 status. Used to test if the API is up and a
 *        connection can be established.
 *     responses:
 *       200:
 *         description: OK, the API is up.
 */
api.get('/test', Middleware.logRoute, APIController.test);
api.get(
  '/coffee',
  AuthController.authenticate,
  Middleware.logRoute,
  (req, res) => {
    const str = 'I\'m a teapot.';
    res.status(418).send(str);
    logger.logResponse(str.length, req, res);
  }
);


/**
 * @swagger
 * /api/doc/swagger.json:
 *   get:
 *     tags:
 *       - general
 *     description: Returns the swagger spec file in JSON format.
 *     produces:
 *       - application/json
 *     responses:
 *       200:
 *         description: OK, Succeeded to get the swagger doc.
 */
api.get('/doc/swagger.json',
  Middleware.logRoute,
  APIController.swaggerJSON);

/**
 * @swagger
 * /api/login:
 *   post:
 *     tags:
 *       - general
 *     description: Logs the user into the application.
 *     produces:
 *       - application/json
 *     responses:
 *       200:
 *         description: OK, Succeeded to login user, returns session token data.
 *       400:
 *         description: Bad Request, Failed to login due to invalid credentials.
 *       401:
 *         description: Unauthorized, Failed to login due to not having
 *                      permissions.
 *       500:
 *         description: Internal Server Error, Failed to login due to a server
 *                      side issue.
 */
api.route('/login')
.post(
  AuthController.authenticate,
  Middleware.logRoute,
  AuthController.doLogin,
  APIController.login
);


/**
 * @swagger
 * /api/version:
 *   get:
 *     tags:
 *       - general
 *     description: Returns the application version as JSON.
 *     produces:
 *       - application/json
 *     responses:
 *       200:
 *         description: OK, Succeeded to get version.
 *       401:
 *         description: Unauthorized, Failed to get version due to not being
 *                      logged in.
 *       500:
 *         description: Internal Server Error, Failed to get version due to
 *                      server side issue.
 */
api.route('/version')
.get(
  AuthController.authenticate,
  Middleware.logRoute,
  APIController.version
);


/**
 * @swagger
 * /api/orgs:
 *   get:
 *     tags:
 *       - organizations
 *     description: Returns an array of organizations the requesting user has
 *                  read access to. Optionally, an array of IDs can be
 *                  provided in the request body or a comma separated list in
 *                  the request parameters to find multiple, specific orgs.
 *     produces:
 *       - application/json
 *     parameters:
 *       - in: body
 *         schema:
 *           type: array
 *           items:
 *             type: string
 *         description: An array of org IDs to search for. If both query
 *                      parameter and body are not provided, all orgs the
 *                      user has read access to are found.
 *       - name: ids
 *         description: Comma separated list of IDs to search for. If both the
 *                      query parameter and body are not provided, all orgs
 *                      the user has read access to are found.
 *         in: query
 *         type: string
 *       - name: populate
 *         description: Comma separated list of values to be populated on return
 *                      of the object. [archivedBy, lastModifiedBy, createdBy,
 *                      projects]
 *         in: query
 *         type: string
 *       - name: includeArchived
 *         description: If true, archived objects will be also be searched
 *                      through.  Overridden by the archived search option
 *         in: query
 *         type: boolean
 *       - name: fields
 *         description: Comma separated list of specific fields to return. By
 *                      default the id field is returned. To specifically NOT
 *                      include a field, include a '-' in front of the field
 *                      (-name). [archived, archivedBy, archivedOn, createdBy,
 *                      createdOn, custom, lastModifiedBy, name, permissions,
 *                      updatedOn]
 *         in: query
 *         type: string
 *       - name: limit
 *         description: The maximum number of objects to return. A limit of 0 is
 *                      equivalent to setting no limit.
 *         in: query
 *         type: number
 *       - name: skip
 *         description: The number of objects to skip returning. For example,
 *                      if 10 objects are found and skip is 5, the first five
 *                      objects will NOT be returned. NOTE, skip cannot be a
 *                      negative number.
 *         in: query
 *         type: number
 *       - name: sort
 *         description: Provide a particular field to sort the results by.
 *                      You may also add a negative sign in front of the field
 *                      to indicate sorting in reverse order.
 *         in: query
 *         type: string
 *       - name: minified
 *         description: If true, the returned JSON is minified. If false, the
 *                      returned JSON is formatted based on the format specified
 *                      in the config. The default value is false.
 *         in: query
 *         type: boolean
 *         default: false
 *       - name: name
 *         description: Search for orgs with a specific name.
 *         in: query
 *         type: string
 *       - name: createdBy
 *         description: Search for orgs created by a specific user.
 *         in: query
 *         type: string
 *       - name: lastModifiedBy
 *         description: Search for orgs last modified by a specific user.
 *         in: query
 *         type: string
<<<<<<< HEAD
=======
 *       - name: archived
 *         description: Search only for archived orgs.  If false, only returns
 *                      unarchived orgs.  Overrides the includeArchived option.
 *         in: query
 *         type: boolean
>>>>>>> 290c13cb
 *       - name: archivedBy
 *         description: Search for orgs archived by a specific user.
 *         in: query
 *         type: string
 *       - name: custom
 *         description: Search for a specific key/value pair in the custom data.
 *                      To find a specific key, separate the keys using dot
 *                      notation. For example, custom.hello
 *         in: query
 *         type: string
 *     responses:
 *       200:
 *         description: OK, Succeeded to GET orgs, returns public org data.
 *       400:
 *         description: Bad Request, Failed to GET orgs due to invalid request
 *                      format.
 *       401:
 *         description: Unauthorized, Failed to GET orgs due to not being logged
 *                      in.
 *       404:
 *         description: Not Found, Failed to GET orgs due to orgs not existing.
 *       500:
 *         description: Internal Server Error, Failed to GET orgs due to a
 *                      server side issue.
 *   post:
 *     tags:
 *       - organizations
 *     description: Creates multiple organizations from the data provided in the
 *                  request body. Returns the created organization's public
 *                  data. This endpoint is reserved for system-wide admins ONLY.
 *     produces:
 *       - application/json
 *     parameters:
 *       - in: body
 *         name: orgs
 *         schema:
 *           type: array
 *           items:
 *             type: object
 *             required:
 *               - id
 *               - name
 *             properties:
 *               id:
 *                 type: string
 *               name:
 *                 type: string
 *               custom:
 *                 type: object
 *               permissions:
 *                 type: object
 *                 description: Any preset permissions. Keys are the users
 *                              usernames, and values are the permission.
 *         description: An array of objects containing organization data.
 *       - name: populate
 *         description: Comma separated list of values to be populated on return
 *                      of the object. [archivedBy, lastModifiedBy, createdBy,
 *                      projects]
 *         in: query
 *         type: string
 *       - name: fields
 *         description: Comma separated list of specific fields to return. By
 *                      default the id field is returned. To specifically NOT
 *                      include a field, include a '-' in front of the field
 *                      (-name). [archived, archivedBy, archivedOn, createdBy,
 *                      createdOn, custom, lastModifiedBy, name, permissions,
 *                      updatedOn]
 *         in: query
 *         type: string
 *       - name: minified
 *         description: If true, the returned JSON is minified. If false, the
 *                      returned JSON is formatted based on the format specified
 *                      in the config. The default value is false.
 *         in: query
 *         type: boolean
 *         default: false
 *     responses:
 *       200:
 *         description: OK, Succeeded to POST orgs, returns orgs' public data.
 *       400:
 *         description: Bad Request, Failed to POST orgs due to invalid field in
 *                      request body.
 *       401:
 *         description: Unauthorized, Failed to POST orgs due to not being
 *                      logged in.
 *       403:
 *         description: Forbidden, Failed to POST orgs due to already existing
 *                      orgs with same id.
 *       500:
 *         description: Internal Server Error, Failed to POST orgs due to a
 *                      server side issue.
 *   put:
 *     tags:
 *       - organizations
 *     description: Creates or replaces multiple organizations from the data
 *                  provided in the request body. If the organization already
 *                  exists, it is replaced with the provided data. NOTE This
 *                  function is reserved for system-wide admins ONLY.
 *     produces:
 *       - application/json
 *     parameters:
 *       - in: body
 *         name: orgs
 *         schema:
 *           type: array
 *           items:
 *             type: object
 *             required:
 *               - id
 *               - name
 *             properties:
 *               id:
 *                 type: string
 *               name:
 *                 type: string
 *               custom:
 *                 type: object
 *               permissions:
 *                 type: object
 *                 description: Any preset permissions. Keys are the users
 *                              usernames, and values are the permission.
 *         description: An array of objects containing organization data.
 *       - name: populate
 *         description: Comma separated list of values to be populated on return
 *                      of the object. [archivedBy, lastModifiedBy, createdBy,
 *                      projects]
 *         in: query
 *         type: string
 *       - name: fields
 *         description: Comma separated list of specific fields to return. By
 *                      default the id field is returned. To specifically NOT
 *                      include a field, include a '-' in front of the field
 *                      (-name). [archived, archivedBy, archivedOn, createdBy,
 *                      createdOn, custom, lastModifiedBy, name, permissions,
 *                      updatedOn]
 *         in: query
 *         type: string
 *       - name: minified
 *         description: If true, the returned JSON is minified. If false, the
 *                      returned JSON is formatted based on the format specified
 *                      in the config. The default value is false.
 *         in: query
 *         type: boolean
 *         default: false
 *     responses:
 *       200:
 *         description: OK, Succeeded to PUT orgs, returns orgs' public data.
 *       400:
 *         description: Bad Request, Failed to PUT orgs due to invalid field in
 *                      request body.
 *       401:
 *         description: Unauthorized, Failed to PUT orgs due to not being
 *                      logged in.
 *       403:
 *         description: Forbidden, Failed to PUT orgs due to an invalid request
 *                      body.
 *       500:
 *         description: Internal Server Error, Failed to PUT orgs due to a
 *                      server side issue.
 *   patch:
 *     tags:
 *       - organizations
 *     description: Updates multiple organizations from the data provided in the
 *                  request body. Orgs that are currently archived must first be
 *                  unarchived before making any other updates. The following
 *                  fields can be updated [name, custom, archived, permissions].
 *                  NOTE, the id is required in the request body, but CANNOT be
 *                  updated.
 *     produces:
 *       - application/json
 *     parameters:
 *       - in: body
 *         name: orgs
 *         description: An array of objects containing updates to multiple orgs.
 *         schema:
 *           type: array
 *           items:
 *             type: object
 *             required:
 *               - id
 *             properties:
 *               id:
 *                 type: string
 *                 description: The current ID of the org, cannot be updated.
 *               name:
 *                 type: string
 *               custom:
 *                 type: object
 *                 description: NOTE when updating the custom data, the object
 *                              is completely replaced.
 *               archived:
 *                 type: boolean
 *               permissions:
 *                 type: object
 *                 description: An object where keys are usernames and values
 *                              are the new role the user has. To remove a user,
 *                              the role should be REMOVE_ALL.
 *       - name: populate
 *         description: Comma separated list of values to be populated on return
 *                      of the object. [archivedBy, lastModifiedBy, createdBy,
 *                      projects]
 *         in: query
 *         type: string
 *       - name: fields
 *         description: Comma separated list of specific fields to return. By
 *                      default the id field is returned. To specifically NOT
 *                      include a field, include a '-' in front of the field
 *                      (-name). [archived, archivedBy, archivedOn, createdBy,
 *                      createdOn, custom, lastModifiedBy, name, permissions,
 *                      updatedOn]
 *         in: query
 *         type: string
 *       - name: minified
 *         description: If true, the returned JSON is minified. If false, the
 *                      returned JSON is formatted based on the format specified
 *                      in the config. The default value is false.
 *         in: query
 *         type: boolean
 *         default: false
 *     responses:
 *       200:
 *         description: OK, Succeeded to PATCH orgs, returns orgs' public data.
 *       400:
 *         description: Bad Request, Failed to PATCH orgs due to invalid data.
 *       401:
 *         description: Unauthorized, Failed to PATCH orgs due to not being
 *                      logged in.
 *       403:
 *         description: Forbidden, Failed to PATCH orgs due to org already being
 *                      archived.
 *       500:
 *         description: Internal Server Error, Failed to PATCH orgs due to a
 *                      server side issue.
 *   delete:
 *     tags:
 *       - organizations
 *     description: Deletes multiple organizations and any projects, branches
 *                  or elements name-spaced under the specified orgs. NOTE
 *                  this endpoint can be used by system-admins ONLY.
 *     produces:
 *       - application/json
 *     parameters:
 *       - name: orgIDs
 *         description: An array of organization IDs to delete. Can optionally
 *                      be an array of objects containing id key/value pairs.
 *         in: body
 *         required: true
 *         schema:
 *           type: array
 *           items:
 *             type: string
 *       - name: minified
 *         description: If true, the returned JSON is minified. If false, the
 *                      returned JSON is formatted based on the format specified
 *                      in the config. The default value is false.
 *         in: query
 *         type: boolean
 *         default: false
 *     responses:
 *       200:
 *         description: OK, Succeeded to DELETE orgs, returns deleted org's ids.
 *       400:
 *         description: Bad Request, Failed to DELETE orgs due to invalid data
 *                      in the request body.
 *       401:
 *         description: Unauthorized, Failed to DELETE orgs due to not being
 *                      logged in.
 *       403:
 *         description: Forbidden, Failed to DELETE orgs due to not having
 *                      correct permissions.
 *       500:
 *         description: Internal Server Error, Failed to DELETE org due to a
 *                      server side issue.
 */
api.route('/orgs')
.get(
  AuthController.authenticate,
  Middleware.logRoute,
  APIController.getOrgs
)
.post(
  AuthController.authenticate,
  Middleware.logRoute,
  APIController.postOrgs
)
.put(
  AuthController.authenticate,
  Middleware.logRoute,
  APIController.putOrgs
)
.patch(
  AuthController.authenticate,
  Middleware.logRoute,
  APIController.patchOrgs
)
.delete(
  AuthController.authenticate,
  Middleware.logRoute,
  APIController.deleteOrgs
);


/**
 * @swagger
 * /api/orgs/{orgid}:
 *   get:
 *     tags:
 *       - organizations
 *     description: Finds and returns an organization's public data if the user
 *                  has read permissions on that org.
 *     produces:
 *       - application/json
 *     parameters:
 *       - name: orgid
 *         description: The ID of the organization to find.
 *         in: path
 *         required: true
 *         type: string
 *       - name: populate
 *         description: Comma separated list of values to be populated on return
 *                      of the object. [archivedBy, lastModifiedBy, createdBy,
 *                      projects]
 *         in: query
 *         type: string
 *         required: false
 *       - name: includeArchived
 *         description: If true, archived objects will be also be searched
 *                      through.
 *         in: query
 *         type: boolean
 *       - name: fields
 *         description: Comma separated list of specific fields to return. By
 *                      default the id field is returned. To specifically NOT
 *                      include a field, include a '-' in front of the field
 *                      (-name). [archived, archivedBy, archivedOn, createdBy,
 *                      createdOn, custom, lastModifiedBy, name, permissions,
 *                      updatedOn]
 *         in: query
 *         type: string
 *       - name: minified
 *         description: If true, the returned JSON is minified. If false, the
 *                      returned JSON is formatted based on the format specified
 *                      in the config. The default value is false.
 *         in: query
 *         type: boolean
 *         default: false
 *     responses:
 *       200:
 *         description: OK, Succeeded to GET org, returns org public data.
 *       400:
 *         description: Bad Request, Failed to GET org due to invalid data.
 *       401:
 *         description: Unauthorized, Failed to GET org due to not being logged
 *                      in.
 *       404:
 *         description: Not Found, Failed to GET org due to org not existing.
 *       500:
 *         description: Internal Server Error, Failed to GET org due to a server
 *                      side issue.
 *   post:
 *     tags:
 *       - organizations
 *     description: Create a new organization from the given data in the request
 *                  body. This endpoint is reserved for system-admins ONLY.
 *     produces:
 *       - application/json
 *     parameters:
 *       - name: orgid
 *         description: The ID of the organization to create.
 *         in: path
 *         required: true
 *         type: string
 *       - name: org
 *         description: The object containing the new organization data.
 *         in: body
 *         required: true
 *         schema:
 *           type: object
 *           required:
 *             - name
 *           properties:
 *             id:
 *               type: string
 *               description: Must match the id in the request parameters.
 *             name:
 *               type: string
 *             custom:
 *               type: object
 *             permissions:
 *               type: object
 *               description: Any preset permissions. Keys are the users
 *                            usernames, and values are the permission.
 *       - name: populate
 *         description: Comma separated list of values to be populated on return
 *                      of the object. [archivedBy, lastModifiedBy, createdBy,
 *                      projects]
 *         in: query
 *         type: string
 *         required: false
 *       - name: fields
 *         description: Comma separated list of specific fields to return. By
 *                      default the id field is returned. To specifically NOT
 *                      include a field, include a '-' in front of the field
 *                      (-name). [archived, archivedBy, archivedOn, createdBy,
 *                      createdOn, custom, lastModifiedBy, name, permissions,
 *                      updatedOn]
 *         in: query
 *         type: string
 *       - name: minified
 *         description: If true, the returned JSON is minified. If false, the
 *                      returned JSON is formatted based on the format specified
 *                      in the config. The default value is false.
 *         in: query
 *         type: boolean
 *         default: false
 *     responses:
 *       200:
 *         description: OK, Succeeded to POST org, returns org public data.
 *       400:
 *         description: Bad Request, Failed to POST org due to invalid field in
 *                      request data.
 *       401:
 *         description: Unauthorized, Failed to POST org due to not being
 *                      logged in.
 *       403:
 *         description: Forbidden, Failed to POST org due to an existing org
 *                      with same id.
 *       500:
 *         description: Internal Server Error, Failed to POST org due to a
 *                      server side issue.
 *   put:
 *     tags:
 *       - organizations
 *     description: Creates or replaces an organization from the given data in
 *                  the request body. If the organization already exists it is
 *                  replaced, otherwise it is created. This endpoint is reserved
 *                  for system-admins ONLY.
 *     produces:
 *       - application/json
 *     parameters:
 *       - name: orgid
 *         description: The ID of the organization to create.
 *         in: path
 *         required: true
 *         type: string
 *       - name: org
 *         description: The object containing the new organization data.
 *         in: body
 *         required: true
 *         schema:
 *           type: object
 *           required:
 *             - name
 *           properties:
 *             id:
 *               type: string
 *               description: Must match the id in the request parameters.
 *             name:
 *               type: string
 *             custom:
 *               type: object
 *             permissions:
 *               type: object
 *               description: Any preset permissions. Keys are the users
 *                            usernames, and values are the permission.
 *       - name: populate
 *         description: Comma separated list of values to be populated on return
 *                      of the object. [archivedBy, lastModifiedBy, createdBy,
 *                      projects]
 *         in: query
 *         type: string
 *         required: false
 *       - name: fields
 *         description: Comma separated list of specific fields to return. By
 *                      default the id field is returned. To specifically NOT
 *                      include a field, include a '-' in front of the field
 *                      (-name). [archived, archivedBy, archivedOn, createdBy,
 *                      createdOn, custom, lastModifiedBy, name, permissions,
 *                      updatedOn]
 *         in: query
 *         type: string
 *       - name: minified
 *         description: If true, the returned JSON is minified. If false, the
 *                      returned JSON is formatted based on the format specified
 *                      in the config. The default value is false.
 *         in: query
 *         type: boolean
 *         default: false
 *     responses:
 *       200:
 *         description: OK, Succeeded to PUT org, returns org public data.
 *       400:
 *         description: Bad Request, Failed to PUT org due to invalid field in
 *                      request data.
 *       401:
 *         description: Unauthorized, Failed to PUT org due to not being logged
 *                      in.
 *       403:
 *         description: Forbidden, Failed to PUT org due to an existing org with
 *                      same id.
 *       500:
 *         description: Internal Server Error, Failed to PUT org due to a server
 *                      side issue.
 *   patch:
 *     tags:
 *       - organizations
 *     description: Updates an existing organization. The following fields can
 *                  be updated [name, custom, archived, permissions]. Orgs that
 *                  are currently archived must first be unarchived before
 *                  making any other updates.
 *     produces:
 *       - application/json
 *     parameters:
 *       - name: orgid
 *         description: The ID of the organization to update.
 *         in: path
 *         required: true
 *         type: string
 *       - name: update
 *         description: The object containing the updated organization data.
 *         in: body
 *         required: true
 *         schema:
 *           type: object
 *           properties:
 *             name:
 *               type: string
 *             custom:
 *               type: object
 *               description: NOTE when updating the custom data, the object
 *                            is completely replaced.
 *             archived:
 *               type: boolean
 *             permissions:
 *                 type: object
 *                 description: An object where keys are usernames and values
 *                              are the new role the user has. To remove a user,
 *                              the role should be REMOVE_ALL.
 *       - name: populate
 *         description: Comma separated list of values to be populated on return
 *                      of the object. [archivedBy, lastModifiedBy, createdBy,
 *                      projects]
 *         in: query
 *         type: string
 *       - name: fields
 *         description: Comma separated list of specific fields to return. By
 *                      default the id field is returned. To specifically NOT
 *                      include a field, include a '-' in front of the field
 *                      (-name). [archived, archivedBy, archivedOn, createdBy,
 *                      createdOn, custom, lastModifiedBy, name, permissions,
 *                      updatedOn]
 *         in: query
 *         type: string
 *       - name: minified
 *         description: If true, the returned JSON is minified. If false, the
 *                      returned JSON is formatted based on the format specified
 *                      in the config. The default value is false.
 *         in: query
 *         type: boolean
 *         default: false
 *     responses:
 *       200:
 *         description: OK, Succeeded to PATCH org, returns updated org public
 *                      data.
 *       400:
 *         description: Bad Request, FAILED to PATCH org due to invalid
 *                      update request data.
 *       401:
 *         description: Unauthorized, FAILED to PATCH org due to not being
 *                      logged in.
 *       403:
 *         description: Forbidden, FAILED to PATCH org due to updating an
 *                      immutable field.
 *       404:
 *         description: Not Found, FAILED to PATCH org due to not finding org.
 *       500:
 *         description: Internal Server Error, Failed to PATCH org due to a
 *                      server side issue.
 *   delete:
 *     tags:
 *       - organizations
 *     description: Deletes the specified organization and any projects, branches,
 *                  and elements name-spaced under the org. NOTE this endpoint is
 *                  reserved for system-wide admins ONLY.
 *     produces:
 *       - application/json
 *     parameters:
 *       - name: orgid
 *         description: The ID of the organization to delete.
 *         in: path
 *         required: true
 *         type: string
 *       - name: minified
 *         description: If true, the returned JSON is minified. If false, the
 *                      returned JSON is formatted based on the format specified
 *                      in the config. The default value is false.
 *         in: query
 *         type: boolean
 *         default: false
 *     responses:
 *       200:
 *         description: OK, Succeeded to DELETE org, return deleted org ID.
 *       400:
 *         description: Bad Request, Failed to DELETE org due to invalid data.
 *       401:
 *         description: Unauthorized, Failed to DELETE org due to not being
 *                      logged in.
 *       403:
 *         description: Forbidden, Failed to DELETE org due to not having
 *                      permissions.
 *       404:
 *         description: Not Found, Failed to DELETE org due to not finding org.
 *       500:
 *         description: Internal Server Error, Failed to DELETE org due to a
 *                      server side issue.
 */
api.route('/orgs/:orgid')
.get(
  AuthController.authenticate,
  Middleware.logRoute,
  APIController.getOrg
)
.post(
  AuthController.authenticate,
  Middleware.logRoute,
  APIController.postOrg
)
.put(
  AuthController.authenticate,
  Middleware.logRoute,
  APIController.putOrg
)
.patch(
  AuthController.authenticate,
  Middleware.logRoute,
  APIController.patchOrg
)
.delete(
  AuthController.authenticate,
  Middleware.logRoute,
  APIController.deleteOrg
);


/**
 * @swagger
 * /api/projects:
 *   get:
 *     tags:
 *       - projects
 *     description: Returns a list of all project's public data that the
 *                  requesting user has read access to.
 *     produces:
 *       - application/json
 *     parameters:
 *       - name: populate
 *         description: Comma separated list of values to be populated on return
 *                      of the object. [archivedBy, lastModifiedBy, createdBy,
 *                      org]
 *         in: query
 *         type: string
 *         required: false
 *       - name: archived
 *         description: If true, archived objects will be also be searched
 *                      through.
 *         in: query
 *         type: boolean
 *       - name: fields
 *         description: Comma separated list of specific fields to return. By
 *                      default the id field is returned. To specifically NOT
 *                      include a field, include a '-' in front of the field
 *                      (-name). [archived, archivedBy, archivedOn, createdBy,
 *                      createdOn, custom, lastModifiedBy, name, org,
 *                      permissions, updatedOn, visibility]
 *         in: query
 *         type: string
 *       - name: limit
 *         description: The maximum number of objects to return. A limit of 0 is
 *                      equivalent to setting no limit.
 *         in: query
 *         type: number
 *       - name: skip
 *         description: The number of objects to skip returning. For example,
 *                      if 10 objects are found and skip is 5, the first five
 *                      objects will NOT be returned. NOTE, skip cannot be a
 *                      negative number.
 *         in: query
 *         type: number
 *       - name: sort
 *         description: Provide a particular field to sort the results by.
 *                      You may also add a negative sign in front of the field
 *                      to indicate sorting in reverse order.
 *         in: query
 *         type: string
 *       - name: minified
 *         description: If true, the returned JSON is minified. If false, the
 *                      returned JSON is formatted based on the format specified
 *                      in the config. The default value is false.
 *         in: query
 *         type: boolean
 *         default: false
 *       - name: name
 *         description: Search for projects with a specific name.
 *         in: query
 *         type: string
 *       - name: visibility
 *         description: Search for projects with a specific level of visibility.
 *         in: query
 *         type: string
 *       - name: createdBy
 *         description: Search for projects created by a specific user.
 *         in: query
 *         type: string
 *       - name: lastModifiedBy
 *         description: Search for projects last modified by a specific user.
 *         in: query
 *         type: string
 *       - name: archivedBy
 *         description: Search for projects archived by a specific user.
 *         in: query
 *         type: string
 *       - name: custom
 *         description: Search for a specific key/value pair in the custom data.
 *                      To find a specific key, separate the keys using dot
 *                      notation. For example, custom.hello
 *         in: query
 *         type: string
 *     responses:
 *       200:
 *         description: OK, Succeeded to GET projects, returns project's public
 *                      data.
 *       400:
 *         description: Bad Request, Failed to GET projects due to invalid data.
 *       401:
 *         description: Unauthorized, Failed to GET projects due to not being
 *                      logged in.
 *       403:
 *         description: Forbidden, Failed to GET projects due to not having
 *                      permissions.
 *       404:
 *         description: Not Found, Failed to GET projects due to projects not
 *                      existing.
 *       500:
 *         description: Internal Server Error, Failed to GET projects due to a
 *                      server side issue.
 */
api.route('/projects')
.get(
  AuthController.authenticate,
  Middleware.logRoute,
  APIController.getAllProjects
);


/**
 * @swagger
 * /api/orgs/{orgid}/projects:
 *   get:
 *     tags:
 *       - projects
 *     description: Returns an array of projects the requesting user has read
 *                  access to on a specified org. Optionally, an array of IDs
 *                  can be provided in the request body or a comma separated
 *                  list in the request parameters to find multiple, specific
 *                  projects.
 *     produces:
 *       - application/json
 *     parameters:
 *       - name: orgid
 *         description: The ID of the organization which contains the searched
 *                      projects.
 *         in: path
 *         required: true
 *         type: string
 *       - in: body
 *         schema:
 *           type: array
 *           items:
 *             type: string
 *         description: An array of project IDs to search for. If both query
 *                      parameter and body are not provided, all projects the
 *                      user has read access to (under the specified org) are
 *                      found.
 *       - name: ids
 *         description: Comma separated list of project IDs to search for. If
 *                      both query parameter and body are not provided, all
 *                      projects the user has read access to (under the
 *                      specified org) are found.
 *         in: query
 *         type: string
 *       - name: populate
 *         description: Comma separated list of values to be populated on return
 *                      of the object. [archivedBy, lastModifiedBy, createdBy,
 *                      org]
 *         in: query
 *         type: string
 *       - name: includeArchived
 *         description: If true, archived objects will be also be searched
 *                      through. Overridden by the archived search option.
 *         in: query
 *         type: boolean
 *       - name: fields
 *         description: Comma separated list of specific fields to return. By
 *                      default the id field is returned. To specifically NOT
 *                      include a field, include a '-' in front of the field
 *                      (-name). [archived, archivedBy, archivedOn, createdBy,
 *                      createdOn, custom, lastModifiedBy, name, org,
 *                      permissions, updatedOn, visibility]
 *         in: query
 *         type: string
 *       - name: limit
 *         description: The maximum number of objects to return. A limit of 0 is
 *                      equivalent to setting no limit.
 *         in: query
 *         type: number
 *       - name: skip
 *         description: The number of objects to skip returning. For example,
 *                      if 10 objects are found and skip is 5, the first five
 *                      objects will NOT be returned. NOTE, skip cannot be a
 *                      negative number.
 *         in: query
 *         type: number
 *       - name: sort
 *         description: Provide a particular field to sort the results by.
 *                      You may also add a negative sign in front of the field
 *                      to indicate sorting in reverse order.
 *         in: query
 *         type: string
 *       - name: minified
 *         description: If true, the returned JSON is minified. If false, the
 *                      returned JSON is formatted based on the format specified
 *                      in the config. The default value is false.
 *         in: query
 *         type: boolean
 *         default: false
 *       - name: name
 *         description: Search for projects with a specific name.
 *         in: query
 *         type: string
 *       - name: visibility
 *         description: Search for projects with a specific level of visibility.
 *         in: query
 *         type: string
 *       - name: createdBy
 *         description: Search for projects created by a specific user.
 *         in: query
 *         type: string
 *       - name: lastModifiedBy
 *         description: Search for projects last modified by a specific user.
 *         in: query
 *         type: string
<<<<<<< HEAD
=======
 *       - name: archived
 *         description: Search only for archived projects.  If false, only returns
 *                      unarchived projects.  Overrides the includeArchived option.
 *         in: query
 *         type: boolean
>>>>>>> 290c13cb
 *       - name: archivedBy
 *         description: Search for projects archived by a specific user.
 *         in: query
 *         type: string
 *       - name: custom
 *         description: Search for a specific key/value pair in the custom data.
 *                      To find a specific key, separate the keys using dot
 *                      notation. For example, custom.hello
 *         in: query
 *         type: string
 *     responses:
 *       200:
 *         description: OK, Succeeded to GET projects, returns project's public
 *                      data.
 *       400:
 *         description: Bad Request, Failed to GET projects due to invalid data.
 *       401:
 *         description: Unauthorized, Failed to GET projects due to not being
 *                      logged in.
 *       403:
 *         description: Forbidden, Failed to GET projects due to not having
 *                      permissions.
 *       404:
 *         description: Not Found, Failed to GET projects due to projects not
 *                      existing.
 *       500:
 *         description: Internal Server Error, Failed to GET projects due to a
 *                      server side issue.
 *   post:
 *     tags:
 *       - projects
 *     description: Creates multiple projects from the supplied data in the
 *                  request body. Returns the created projects' public data.
 *                  Requesting user must have at least write access on the
 *                  organization to create projects.
 *     produces:
 *       - application/json
 *     parameters:
 *       - name: orgid
 *         description: The ID of the organization whose projects to create.
 *         in: path
 *         required: true
 *         type: string
 *       - name: projects
 *         in: body
 *         description: An array of objects containing new project data.
 *         schema:
 *           type: array
 *           items:
 *             type: object
 *             required:
 *               - id
 *               - name
 *             properties:
 *               id:
 *                 type: string
 *               name:
 *                 type: string
 *               custom:
 *                 type: object
 *               visibility:
 *                 type: string
 *                 default: private
 *                 enum: [internal, private]
 *               permissions:
 *                 type: object
 *                 description: Any preset permissions. Keys are the users
 *                              usernames, and values are the permission.
 *       - name: populate
 *         description: Comma separated list of values to be populated on return
 *                      of the object. [archivedBy, lastModifiedBy, createdBy,
 *                      org]
 *         in: query
 *         type: string
 *         required: false
 *       - name: fields
 *         description: Comma separated list of specific fields to return. By
 *                      default the id field is returned. To specifically NOT
 *                      include a field, include a '-' in front of the field
 *                      (-name). [archived, archivedBy, archivedOn, createdBy,
 *                      createdOn, custom, lastModifiedBy, name, org,
 *                      permissions, updatedOn, visibility]
 *         in: query
 *         type: string
 *       - name: minified
 *         description: If true, the returned JSON is minified. If false, the
 *                      returned JSON is formatted based on the format specified
 *                      in the config. The default value is false.
 *         in: query
 *         type: boolean
 *         default: false
 *     responses:
 *       200:
 *         description: OK, Succeeded to POST projects, returns project public
 *                      data.
 *       400:
 *         description: Bad Request, Failed to POST projects due to invalid
 *                      project data.
 *       401:
 *         description: Unauthorized, Failed to POST projects due to not being
 *                      logged in.
 *       403:
 *         description: Forbidden, Failed to POST projects due to project ids
 *                      already existing.
 *       500:
 *         description: Internal Server Error, Failed to POST projects due to a
 *                      server side issue.
 *   put:
 *     tags:
 *       - projects
 *     description: Creates or replaces multiple projects from the supplied data
 *                  in the request body. If the project already exists, it will
 *                  be replaced along with the pre-set elements. Returns the
 *                  created projects' public data. NOTE this endpoint is
 *                  reserved for system-wide admins ONLY.
 *     produces:
 *       - application/json
 *     parameters:
 *       - name: orgid
 *         description: The ID of the organization whose projects to create or
 *                      replace.
 *         in: path
 *         required: true
 *         type: string
 *       - name: projects
 *         in: body
 *         description: An array of objects containing project data.
 *         schema:
 *           type: array
 *           items:
 *             type: object
 *             required:
 *               - id
 *               - name
 *             properties:
 *               id:
 *                 type: string
 *               name:
 *                 type: string
 *               custom:
 *                 type: object
 *               visibility:
 *                 type: string
 *                 default: private
 *                 enum: [internal, private]
 *               permissions:
 *                 type: object
 *                 description: Any preset permissions. Keys are the users
 *                              usernames, and values are the permission.
 *       - name: populate
 *         description: Comma separated list of values to be populated on return
 *                      of the object. [archivedBy, lastModifiedBy, createdBy,
 *                      org]
 *         in: query
 *         type: string
 *         required: false
 *       - name: fields
 *         description: Comma separated list of specific fields to return. By
 *                      default the id field is returned. To specifically NOT
 *                      include a field, include a '-' in front of the field
 *                      (-name). [archived, archivedBy, archivedOn, createdBy,
 *                      createdOn, custom, lastModifiedBy, name, org,
 *                      permissions, updatedOn, visibility]
 *         in: query
 *         type: string
 *       - name: minified
 *         description: If true, the returned JSON is minified. If false, the
 *                      returned JSON is formatted based on the format specified
 *                      in the config. The default value is false.
 *         in: query
 *         type: boolean
 *         default: false
 *     responses:
 *       200:
 *         description: OK, Succeeded to PUT projects, returns project's public
 *                      data.
 *       400:
 *         description: Bad Request, Failed to PUT projects due to invalid
 *                      project data.
 *       401:
 *         description: Unauthorized, Failed to PUT projects due to not being
 *                      logged in.
 *       403:
 *         description: Forbidden, Failed to PUT projects due to invalid
 *                      parameters.
 *       500:
 *         description: Internal Server Error, Failed to PUT projects due to a
 *                      server side issue.
 *   patch:
 *     tags:
 *       - projects
 *     description: Updates multiple projects from the data provided in the
 *                  request body. Projects that are currently archived must
 *                  first be unarchived before making any other updates. The
 *                  following fields can be updated [name, custom, archived,
 *                  permissions]. NOTE, the id is required in the request body,
 *                  but CANNOT be updated.
 *     produces:
 *       - application/json
 *     parameters:
 *       - name: orgid
 *         description: The ID of the organization whose projects to update.
 *         in: path
 *         required: true
 *         type: string
 *       - in: body
 *         name: projects
 *         description: An array of objects containing updates to multiple
 *                      projects.
 *         schema:
 *           type: array
 *           items:
 *             type: object
 *             required:
 *               - id
 *             properties:
 *               id:
 *                 type: string
 *                 description: The current ID of the project, cannot be
 *                              updated.
 *               name:
 *                 type: string
 *               custom:
 *                 type: object
 *                 description: NOTE when updating the custom data, the object
 *                              is completely replaced.
 *               archived:
 *                 type: boolean
 *               permissions:
 *                 type: object
 *                 description: An object where keys are usernames and values
 *                              are the new role the user has. To remove a user,
 *                              the role should be REMOVE_ALL.
 *       - name: populate
 *         description: Comma separated list of values to be populated on return
 *                      of the object. [archivedBy, lastModifiedBy, createdBy,
 *                      org]
 *         in: query
 *         type: string
 *       - name: fields
 *         description: Comma separated list of specific fields to return. By
 *                      default the id field is returned. To specifically NOT
 *                      include a field, include a '-' in front of the field
 *                      (-name). [archived, archivedBy, archivedOn, createdBy,
 *                      createdOn, custom, lastModifiedBy, name, org,
 *                      permissions, updatedOn, visibility]
 *         in: query
 *         type: string
 *       - name: minified
 *         description: If true, the returned JSON is minified. If false, the
 *                      returned JSON is formatted based on the format specified
 *                      in the config. The default value is false.
 *         in: query
 *         type: boolean
 *         default: false
 *     responses:
 *       200:
 *         description: OK, Succeeded to PATCH project, returns project public
 *                      data.
 *       400:
 *         description: Bad Request, Failed to PATCH project due to invalid
 *                      request data.
 *       401:
 *         description: Unauthorized, Failed to PATCH project due to not being
 *                      logged in.
 *       403:
 *         description: Forbidden, Failed to PATCH project due to updating an
 *                      immutable field.
 *       500:
 *         description: Internal Server Error, Failed to PATCH project due to
 *                      server side issue.
 *   delete:
 *     tags:
 *       - projects
 *     description: Deletes multiple projects, along with any branches or elements
 *                  name-spaced under the specified project. NOTE this endpoint
 *                  can be used be system-admins ONLY.
 *     produces:
 *       - application/json
 *     parameters:
 *       - name: orgid
 *         description: The ID of the organization whose projects are to be
 *                      deleted.
 *         in: path
 *         required: true
 *         type: string
 *       - name: projectIDs
 *         description: An array of project IDs to delete. Can optionally be an
 *                      array of objects containing id key/value pairs.
 *         in: body
 *         required: false
 *         schema:
 *           type: array
 *           items:
 *             type: string
 *       - name: minified
 *         description: If true, the returned JSON is minified. If false, the
 *                      returned JSON is formatted based on the format specified
 *                      in the config. The default value is false.
 *         in: query
 *         type: boolean
 *         default: false
 *     responses:
 *       200:
 *         description: OK, Succeeded to DELETE projects, return deleted
 *                      projects' ids.
 *       400:
 *         description: Bad Request, Failed to DELETE project due to invalid
 *                      data.
 *       401:
 *         description: Unauthorized, Failed to DELETE project due to not being
 *                      logged in.
 *       403:
 *         description: Forbidden, Failed to DELETE project due to not having
 *                      permissions.
 *       500:
 *         description: Internal Server Error, Failed to DELETE org due to a
 *                      server side issue
 */
api.route('/orgs/:orgid/projects')
.get(
  AuthController.authenticate,
  Middleware.logRoute,
  APIController.getProjects
)
.post(
  AuthController.authenticate,
  Middleware.logRoute,
  APIController.postProjects
)
.put(
  AuthController.authenticate,
  Middleware.logRoute,
  APIController.putProjects
)
.patch(
  AuthController.authenticate,
  Middleware.logRoute,
  APIController.patchProjects
)
.delete(
  AuthController.authenticate,
  Middleware.logRoute,
  APIController.deleteProjects
);


/**
 * @swagger
 * /api/orgs/{orgid}/projects/{projectid}:
 *   get:
 *     tags:
 *       - projects
 *     description: Finds and returns a project's public data if the user has
 *                  read permissions on that project.
 *     produces:
 *       - application/json
 *     parameters:
 *       - name: orgid
 *         description: The ID of the organization the project is a part of.
 *         in: path
 *         required: true
 *         type: string
 *       - name: projectid
 *         description: The ID of the project to find.
 *         in: path
 *         required: true
 *         type: string
 *       - name: populate
 *         description: Comma separated list of values to be populated on return
 *                      of the object. [archivedBy, lastModifiedBy, createdBy,
 *                      org]
 *         in: query
 *         type: string
 *         required: false
 *       - name: includeArchived
 *         description: If true, archived objects will be also be searched
 *                      through.
 *         in: query
 *         type: boolean
 *       - name: fields
 *         description: Comma separated list of specific fields to return. By
 *                      default the id field is returned. To specifically NOT
 *                      include a field, include a '-' in front of the field
 *                      (-name). [archived, archivedBy, archivedOn, createdBy,
 *                      createdOn, custom, lastModifiedBy, name, org,
 *                      permissions, updatedOn, visibility]
 *         in: query
 *         type: string
 *       - name: minified
 *         description: If true, the returned JSON is minified. If false, the
 *                      returned JSON is formatted based on the format specified
 *                      in the config. The default value is false.
 *         in: query
 *         type: boolean
 *         default: false
 *     responses:
 *       200:
 *         description: OK, Succeeded to GET project, returns project public
 *                      data.
 *       400:
 *         description: Bad Request, Failed to GET project due to invalid data.
 *       401:
 *         description: Unauthorized, Failed to GET project due to not not being
 *                      logged in.
 *       403:
 *         description: Forbidden, Failed to GET project due to not having
 *                      permissions.
 *       404:
 *         description: Not Found, Failed to GET project due to project with
 *                      specified id not existing.
 *       500:
 *         description: Internal Server Error, Failed to GET project due to a
 *                      server side issue.
 *   post:
 *     tags:
 *       - projects
 *     description: Creates a new project from the given data in the request
 *                  body. Requesting user must have at least write access on the
 *                  organization to create a project.
 *     produces:
 *       - application/json
 *     parameters:
 *       - name: orgid
 *         description: The ID of the organization containing the new project.
 *         in: path
 *         required: true
 *         type: string
 *       - name: projectid
 *         description: The ID of the project to create.
 *         in: path
 *         required: true
 *         type: string
 *       - name: project
 *         description: The object containing the new project data.
 *         in: body
 *         required: true
 *         schema:
 *           type: object
 *           required:
 *             - name
 *           properties:
 *             id:
 *               type: string
 *               description: Must match the id in the request parameters.
 *             name:
 *               type: string
 *             custom:
 *               type: object
 *             visibility:
 *               type: string
 *               default: private
 *               enum: [internal, private]
 *             permissions:
 *               type: object
 *               description: Any preset permissions. Keys are the users
 *                            usernames, and values are the permission.
 *       - name: populate
 *         description: Comma separated list of values to be populated on return
 *                      of the object. [archivedBy, lastModifiedBy, createdBy,
 *                      org]
 *         in: query
 *         type: string
 *         required: false
 *       - name: fields
 *         description: Comma separated list of specific fields to return. By
 *                      default the id field is returned. To specifically NOT
 *                      include a field, include a '-' in front of the field
 *                      (-name). [archived, archivedBy, archivedOn, createdBy,
 *                      createdOn, custom, lastModifiedBy, name, org,
 *                      permissions, updatedOn, visibility]
 *         in: query
 *         type: string
 *       - name: minified
 *         description: If true, the returned JSON is minified. If false, the
 *                      returned JSON is formatted based on the format specified
 *                      in the config. The default value is false.
 *         in: query
 *         type: boolean
 *         default: false
 *     responses:
 *       200:
 *         description: OK, Succeeded to POST project, return project public
 *                      data.
 *       400:
 *         description: Bad Request, Failed to POST project due to invalid
 *                      project data.
 *       401:
 *         description: Unauthorized, Failed to POST project due to not being
 *                      logged in.
 *       403:
 *         description: Forbidden, Failed to POST project due posting with an
 *                      already existing id.
 *       404:
 *         description: Not Found, Failed to POST project due to org not being
 *                      found.
 *       500:
 *         description: Internal Server Error, Failed to POST project due to a
 *                      server side issue.
 *   put:
 *     tags:
 *       - projects
 *     description: Creates or replaces a project from the given data in the
 *                  request body. If the project already exists, it will be
 *                  replaced. NOTE this function is reserved for system-wide
 *                  admins ONLY.
 *     produces:
 *       - application/json
 *     parameters:
 *       - name: orgid
 *         description: The ID of the organization containing the project.
 *         in: path
 *         required: true
 *         type: string
 *       - name: projectid
 *         description: The ID of the project to create/replace.
 *         in: path
 *         required: true
 *         type: string
 *       - name: project
 *         description: The object containing the project data.
 *         in: body
 *         required: true
 *         schema:
 *           type: object
 *           required:
 *             - name
 *           properties:
 *             id:
 *               type: string
 *               description: Must match the id in the request parameters.
 *             name:
 *               type: string
 *             custom:
 *               type: object
 *             visibility:
 *               type: string
 *               default: private
 *               enum: [internal, private]
 *             permissions:
 *               type: object
 *               description: Any preset permissions. Keys are the users
 *                            usernames, and values are the permission.
 *       - name: populate
 *         description: Comma separated list of values to be populated on return
 *                      of the object. [archivedBy, lastModifiedBy, createdBy,
 *                      org]
 *         in: query
 *         type: string
 *         required: false
 *       - name: fields
 *         description: Comma separated list of specific fields to return. By
 *                      default the id field is returned. To specifically NOT
 *                      include a field, include a '-' in front of the field
 *                      (-name). [archived, archivedBy, archivedOn, createdBy,
 *                      createdOn, custom, lastModifiedBy, name, org,
 *                      permissions, updatedOn, visibility]
 *         in: query
 *         type: string
 *       - name: minified
 *         description: If true, the returned JSON is minified. If false, the
 *                      returned JSON is formatted based on the format specified
 *                      in the config. The default value is false.
 *         in: query
 *         type: boolean
 *         default: false
 *     responses:
 *       200:
 *         description: OK, Succeeded to PUT project, return project public
 *                      data.
 *       400:
 *         description: Bad Request, Failed to PUT project due to invalid
 *                      project data.
 *       401:
 *         description: Unauthorized, Failed to PUT project due to not being
 *                      logged in.
 *       403:
 *         description: Forbidden, Failed to PUT project due to an invalid
 *                      parameter.
 *       404:
 *         description: Not Found, Failed to PUT project due to org not being
 *                      found.
 *       500:
 *         description: Internal Server Error, Failed to PUT project due to a
 *                      server side issue.
 *   patch:
 *     tags:
 *       - projects
 *     description: Updates an existing project. The following fields can be
 *                  updated [name, custom, archived, permissions]. Projects that
 *                  are currently archived must first be unarchived before
 *                  making any other updates. Requesting user must be a project
 *                  admin to update the project.
 *     produces:
 *       - application/json
 *     parameters:
 *       - name: orgid
 *         description: The ID of the organization containing the project.
 *         in: path
 *         required: true
 *         type: string
 *       - name: projectid
 *         description: The ID of the project to update.
 *         in: path
 *         required: true
 *         type: string
 *       - name: update
 *         description: The object containing the updated project data.
 *         in: body
 *         required: true
 *         schema:
 *           type: object
 *           properties:
 *             name:
 *               type: string
 *             custom:
 *               type: object
 *               description: NOTE when updating the custom data, the object
 *                            is completely replaced.
 *             archived:
 *               type: boolean
 *             permissions:
 *                 type: object
 *                 description: An object where keys are usernames and values
 *                              are the new role the user has. To remove a user,
 *                              the role should be REMOVE_ALL.
 *       - name: populate
 *         description: Comma separated list of values to be populated on return
 *                      of the object. [archivedBy, lastModifiedBy, createdBy,
 *                      org]
 *         in: query
 *         type: string
 *       - name: fields
 *         description: Comma separated list of specific fields to return. By
 *                      default the id field is returned. To specifically NOT
 *                      include a field, include a '-' in front of the field
 *                      (-name). [archived, archivedBy, archivedOn, createdBy,
 *                      createdOn, custom, lastModifiedBy, name, org,
 *                      permissions, updatedOn, visibility]
 *         in: query
 *         type: string
 *       - name: minified
 *         description: If true, the returned JSON is minified. If false, the
 *                      returned JSON is formatted based on the format specified
 *                      in the config. The default value is false.
 *         in: query
 *         type: boolean
 *         default: false
 *     responses:
 *       200:
 *         description: OK, Succeeded to PATCH project, return updated project
 *                      public data.
 *       400:
 *         description: Bad Request, Failed to PATCH project due to invalid
 *                      update request data.
 *       401:
 *         description: Unauthorized, Failed to PATCH project due to not being
 *                      logged in.
 *       403:
 *         description: Forbidden, Failed to PATCH project due to updating an
 *                      immutable field.
 *       404:
 *         description: Not Found, Failed to PATCH project due to not finding
 *                      project.
 *       500:
 *         description: Internal Server Error, Failed to PATCH project due to a
 *                      server side issue.
 *   delete:
 *     tags:
 *       - projects
 *     description: Deletes the specified project, alone with any branches or
 *                  elements name-spaced under the project. NOTE this endpoint
 *                  is reserved for system-wide admins ONLY.
 *     produces:
 *       - application/json
 *     parameters:
 *       - name: orgid
 *         description: The ID of the organization containing the project
 *                      to be deleted.
 *         in: path
 *         required: true
 *         type: string
 *       - name: projectid
 *         description: The ID of the project to delete.
 *         in: path
 *         required: true
 *         type: string
 *       - name: minified
 *         description: If true, the returned JSON is minified. If false, the
 *                      returned JSON is formatted based on the format specified
 *                      in the config. The default value is false.
 *         in: query
 *         type: boolean
 *         default: false
 *     responses:
 *       200:
 *         description: OK, Succeeded to DELETE project, return deleted project
 *                      ID.
 *       400:
 *         description: Bad Request, Failed to DELETE project due to invalid
 *                      project data.
 *       401:
 *         description: Unauthorized, Failed to DELETE project due to not being
 *                      logged in.
 *       403:
 *         description: Forbidden, Failed to DELETE project due to not having
 *                      permissions on org.
 *       404:
 *         description: Not Found, Failed to DELETE project due to not finding
 *                      project.
 *       500:
 *         description: Internal Server Error, Failed to DELETE project due to
 *                      server side issue.
 */
api.route('/orgs/:orgid/projects/:projectid')
.get(
  AuthController.authenticate,
  Middleware.logRoute,
  APIController.getProject
)
.post(
  AuthController.authenticate,
  Middleware.logRoute,
  APIController.postProject
)
.put(
  AuthController.authenticate,
  Middleware.logRoute,
  APIController.putProject
)
.patch(
  AuthController.authenticate,
  Middleware.logRoute,
  APIController.patchProject
)
.delete(
  AuthController.authenticate,
  Middleware.logRoute,
  APIController.deleteProject
);

/**
 * @swagger
 * /api/orgs/{orgid}/projects/{projectid}/branches:
 *   get:
 *     tags:
 *       - branches
 *     description: Returns an array of branches, if the requesting user has read
 *                  access on the specified project. Optionally, an array of IDs
 *                  can be provided in the request body or a comma separated
 *                  list in the request parameters to find multiple, specific
 *                  branches.
 *     produces:
 *       - application/json
 *     parameters:
 *       - name: orgid
 *         description: The ID of the organization containing the specified
 *                      project.
 *         in: path
 *         required: true
 *         type: string
 *       - name: projectid
 *         description: The ID of the project which contains the searched
 *                      branches.
 *         in: path
 *         required: true
 *         type: string
 *       - in: body
 *         schema:
 *           type: array
 *           items:
 *            type: string
 *         description: An array of branch IDs to search for. If both query
 *                      parameter and body are not provided, all branches the
 *                      user has read access to (under the specified project) are
 *                      found.
 *       - name: ids
 *         description: Comma separated list of branch IDs to search for. If
 *                      both query parameter and body are not provided, all
 *                      branches the user has read access to (under the
 *                      specified project) are found.
 *         in: query
 *         type: string
 *       - name: populate
 *         description: Comma separated list of values to be populated on return
 *                      of the object. [archivedBy, lastModifiedBy, createdBy,
 *                      project, source]
 *         in: query
 *         type: string
 *       - name: includeArchived
 *         description: If true, archived objects will be also be searched
 *                      through. Overridden by the archived search option
 *         in: query
 *         type: boolean
 *       - name: fields
 *         description: Comma separated list of specific fields to return. By
 *                      default the id field is returned. To specifically NOT
 *                      include a field, include a '-' in front of the field
 *                      (-name). [archived, archivedBy, archivedOn, createdBy,
 *                      createdOn, custom, lastModifiedBy, updatedOn, name, org,
 *                      project, source, tag]
 *         in: query
 *         type: string
 *       - name: limit
 *         description: The maximum number of objects to return. A limit of 0 is
 *                      equivalent to setting no limit.
 *         in: query
 *         type: number
 *       - name: skip
 *         description: The number of objects to skip returning. For example,
 *                      if 10 objects are found and skip is 5, the first five
 *                      objects will NOT be returned. NOTE, skip cannot be a
 *                      negative number.
 *         in: query
 *         type: number
 *       - name: sort
 *         description: Provide a particular field to sort the results by.
 *                      You may also add a negative sign in front of the field
 *                      to indicate sorting in reverse order.
 *         in: query
 *         type: string
 *       - name: minified
 *         description: If true, the returned JSON is minified. If false, the
 *                      returned JSON is formatted based on the format specified
 *                      in the config. The default value is false.
 *         in: query
 *         type: boolean
 *         default: false
 *       - name: tag
 *         description: Search for branches with a specific tag value.
 *         in: query
 *         type: boolean
 *       - name: source
 *         description: Search for branches with a specific source branch.
 *         in: query
 *         type: string
 *       - name: name
 *         description: Search for branches with a specific name.
 *         in: query
 *         type: string
 *       - name: createdBy
 *         description: Search for branches created by a specific user.
 *         in: query
 *         type: string
 *       - name: lastModifiedBy
 *         description: Search for branches last modified by a specific user.
 *         in: query
 *         type: string
<<<<<<< HEAD
=======
 *       - name: archived
 *         description: Search only for archived branches.  If false, only returns
 *                      unarchived branches.  Overrides the includeArchived option.
 *         in: query
 *         type: boolean
>>>>>>> 290c13cb
 *       - name: archivedBy
 *         description: Search for branches archived by a specific user.
 *         in: query
 *         type: string
 *       - name: custom
 *         description: Search for a specific key/value pair in the custom data.
 *                      To find a specific key, separate the keys using dot
 *                      notation. For example, custom.hello
 *         in: query
 *         type: string
 *     responses:
 *       200:
 *         description: OK, Succeeded to GET branches, returns branches' public
 *                      data.
 *       400:
 *         description: Bad Request, Failed to GET branches due to invalid data.
 *       401:
 *         description: Unauthorized, Failed to GET branches due to not being
 *                      logged in.
 *       403:
 *         description: Forbidden, Failed to GET branches due to not having
 *                      permissions.
 *       404:
 *         description: Not Found, Failed to GET branches due to branches not
 *                      existing.
 *       500:
 *         description: Internal Server Error, Failed to GET branches due to a
 *                      server side issue.
 *   post:
 *     tags:
 *       - branches
 *     description: Creates multiple branches from the supplied data in the
 *                  request body. Returns the created branches' public data.
 *                  Requesting user must have at least write access on the
 *                  project to create branches.
 *     produces:
 *       - application/json
 *     parameters:
 *       - name: orgid
 *         description: The ID of the organization containing the specified
 *                      project.
 *         in: path
 *         required: true
 *         type: string
 *       - name: projectid
 *         description: The ID of the projects containing the branches to create.
 *         in: path
 *         required: true
 *         type: string
 *       - name: branches
 *         in: body
 *         description: An array of objects containing new branch data.
 *         schema:
 *           type: array
 *           items:
 *             type: object
 *             required:
 *               - id
 *               - name
 *               - source
 *             properties:
 *               id:
 *                 type: string
 *                 required: true
 *               name:
 *                 type: string
 *               source:
 *                 type: string
 *                 required: true
 *                 default: null
 *                 description: NOTE The source field needs to be the same
 *                              branch with every branch being created.
 *               tag:
 *                 type: boolean
 *                 default: false
 *                 description: This field defines if a branch is actually a tag.
 *                              A tag can not be updated, nor can the branch
 *                              add, update, or delete elements.
 *               custom:
 *                 type: object
 *       - name: populate
 *         description: Comma separated list of values to be populated on return
 *                      of the object. [archivedBy, lastModifiedBy, createdBy,
 *                      project, source]
 *         in: query
 *         type: string
 *         required: false
 *       - name: fields
 *         description: Comma separated list of specific fields to return. By
 *                      default the id field is returned. To specifically NOT
 *                      include a field, include a '-' in front of the field
 *                      (-name). [archived, archivedBy, archivedOn, createdBy,
 *                      createdOn, custom, lastModifiedBy, updatedOn, name, org,
 *                      project, source, tag]
 *         in: query
 *         type: string
 *       - name: minified
 *         description: If true, the returned JSON is minified. If false, the
 *                      returned JSON is formatted based on the format specified
 *                      in the config. The default value is false.
 *         in: query
 *         type: boolean
 *         default: false
 *     responses:
 *       200:
 *         description: OK, Succeeded to POST branches, returns branch public
 *                      data.
 *       400:
 *         description: Bad Request, Failed to POST branches due to invalid
 *                      branch data.
 *       401:
 *         description: Unauthorized, Failed to POST branches due to not being
 *                      logged in.
 *       403:
 *         description: Forbidden, Failed to POST branches due to branch ids
 *                      already existing.
 *       500:
 *         description: Internal Server Error, Failed to POST branches due to a
 *                      server side issue.
 *   patch:
 *     tags:
 *       - branches
 *     description: Updates multiple branches from the data provided in the
 *                  request body. Branches that are currently archived must
 *                  first be unarchived before making any other updates. The
 *                  following fields can be updated [name, custom, archived].
 *                  NOTE, the id is required in the request body,
 *                  but CANNOT be updated.
 *     produces:
 *       - application/json
 *     parameters:
 *       - name: orgid
 *         description: The ID of the organization containing the specified
 *                      project.
 *         in: path
 *         required: true
 *         type: string
 *       - name: projectid
 *         description: The ID of the project containing the branches to update.
 *         in: path
 *         required: true
 *         type: string
 *       - in: body
 *         name: branches
 *         description: An array of objects containing updates to multiple
 *                      branches.
 *         schema:
 *           type: array
 *           items:
 *             type: object
 *             required:
 *               - id
 *             properties:
 *               id:
 *                 type: string
 *                 description: The current ID of the branch, cannot be
 *                              updated.
 *               name:
 *                 type: string
 *               archived:
 *                 type: boolean
 *               custom:
 *                 type: object
 *                 description: NOTE when updating the custom data, the object
 *                              is completely replaced.
 *       - name: populate
 *         description: Comma separated list of values to be populated on return
 *                      of the object. [archivedBy, lastModifiedBy, createdBy,
 *                      project, source]
 *         in: query
 *         type: string
 *       - name: fields
 *         description: Comma separated list of specific fields to return. By
 *                      default the id field is returned. To specifically NOT
 *                      include a field, include a '-' in front of the field
 *                      (-name). [archived, archivedBy, archivedOn, createdBy,
 *                      createdOn, custom, lastModifiedBy, updatedOn, name,
 *                      org, project, tag, source]
 *         in: query
 *         type: string
 *       - name: minified
 *         description: If true, the returned JSON is minified. If false, the
 *                      returned JSON is formatted based on the format specified
 *                      in the config. The default value is false.
 *         in: query
 *         type: boolean
 *         default: false
 *     responses:
 *       200:
 *         description: OK, Succeeded to PATCH branches, returns branches' public
 *                      data.
 *       400:
 *         description: Bad Request, Failed to PATCH branches due to invalid
 *                      request data.
 *       401:
 *         description: Unauthorized, Failed to PATCH branches due to not being
 *                      logged in.
 *       403:
 *         description: Forbidden, Failed to PATCH branches due to updating an
 *                      immutable field.
 *       500:
 *         description: Internal Server Error, Failed to PATCH branches due to
 *                      server side issue.
 *   delete:
 *     tags:
 *       - branches
 *     description: Deletes multiple branches and any elements name-spaced under
 *                  the specified branch.
 *     produces:
 *       - application/json
 *     parameters:
 *       - name: orgid
 *         description: The ID of the organization containing the specified
 *                      project.
 *         in: path
 *         required: true
 *         type: string
 *       - name: projectid
 *         description: The ID of the project containing the branches to be
 *                      deleted.
 *         in: path
 *         required: true
 *         type: string
 *       - name: branchIDs
 *         description: An array of branch IDs to delete. Can optionally be an
 *                      array of objects containing id key/value pairs.
 *         in: body
 *         required: false
 *         schema:
 *           type: array
 *           items:
 *             type: string
 *       - name: minified
 *         description: If true, the returned JSON is minified. If false, the
 *                      returned JSON is formatted based on the format specified
 *                      in the config. The default value is false.
 *         in: query
 *         type: boolean
 *         default: false
 *     responses:
 *       200:
 *         description: OK, Succeeded to DELETE branches, return deleted
 *                      branches' ids.
 *       400:
 *         description: Bad Request, Failed to DELETE branches due to invalid
 *                      data.
 *       401:
 *         description: Unauthorized, Failed to DELETE branches due to not being
 *                      logged in.
 *       403:
 *         description: Forbidden, Failed to DELETE branches due to not having
 *                      permissions.
 *       500:
 *         description: Internal Server Error, Failed to DELETE branches due to a
 *                      server side issue
 */
api.route('/orgs/:orgid/projects/:projectid/branches')
.get(
  AuthController.authenticate,
  Middleware.logRoute,
  APIController.getBranches
)
.post(
  AuthController.authenticate,
  Middleware.logRoute,
  APIController.postBranches
)
.patch(
  AuthController.authenticate,
  Middleware.logRoute,
  APIController.patchBranches
)
.delete(
  AuthController.authenticate,
  Middleware.logRoute,
  APIController.deleteBranches
);


/**
 * @swagger
 * /api/orgs/{orgid}/projects/{projectid}/branches/{branchid}:
 *   get:
 *     tags:
 *       - branches
 *     description: Finds and returns a branch's public data if the user has
 *                  read permissions on specified project.
 *     produces:
 *       - application/json
 *     parameters:
 *       - name: orgid
 *         description: The ID of the organization containing the specified
 *                      project.
 *         in: path
 *         required: true
 *         type: string
 *       - name: projectid
 *         description: The ID of the project containing the specified branch.
 *         in: path
 *         required: true
 *         type: string
 *       - name: branchid
 *         description: The ID of the branch to find.
 *         in: path
 *         required: true
 *         type: string
 *       - name: populate
 *         description: Comma separated list of values to be populated on return
 *                      of the object. [archivedBy, lastModifiedBy, createdBy,
 *                      project, source]
 *         in: query
 *         type: string
 *         required: false
 *       - name: includeArchived
 *         description: If true, archived objects will be also be searched
 *                      through.
 *         in: query
 *         type: boolean
 *       - name: fields
 *         description: Comma separated list of specific fields to return. By
 *                      default the id field is returned. To specifically NOT
 *                      include a field, include a '-' in front of the field
 *                      (-name). [archived, archivedBy, archivedOn, createdBy,
 *                      createdOn, custom, lastModifiedBy, updatedOn, name,
 *                      org, source, project]
 *         in: query
 *         type: string
 *       - name: minified
 *         description: If true, the returned JSON is minified. If false, the
 *                      returned JSON is formatted based on the format specified
 *                      in the config. The default value is false.
 *         in: query
 *         type: boolean
 *         default: false
 *     responses:
 *       200:
 *         description: OK, Succeeded to GET branch, returns branch public
 *                      data.
 *       400:
 *         description: Bad Request, Failed to GET branch due to invalid data.
 *       401:
 *         description: Unauthorized, Failed to GET branch due to not being
 *                      logged in.
 *       403:
 *         description: Forbidden, Failed to GET branch due to not having
 *                      permissions.
 *       404:
 *         description: Not Found, Failed to GET branch due to branch with
 *                      specified id not existing.
 *       500:
 *         description: Internal Server Error, Failed to GET branch due to a
 *                      server side issue.
 *   post:
 *     tags:
 *       - branches
 *     description: Creates a new branch from the given data in the request
 *                  body. Requesting user must have at least write access on the
 *                  project to create a branch.
 *     produces:
 *       - application/json
 *     parameters:
 *       - name: orgid
 *         description: The ID of the organization containing the specified
 *                      project.
 *         in: path
 *         required: true
 *         type: string
 *       - name: projectid
 *         description: The ID of the project containing the new branch to create.
 *         in: path
 *         required: true
 *         type: string
 *       - name: branchid
 *         description: The ID of the branch to create.
 *         in: path
 *         required: true
 *         type: string
 *       - name: branch
 *         description: The object containing the new branch data.
 *         in: body
 *         required: true
 *         schema:
 *           type: object
 *           required:
 *             - source
 *           properties:
 *             id:
 *               type: string
 *               description: Must match the id in the request parameters.
 *             name:
 *               type: string
 *             tag:
 *               type: boolean
 *               default: false
 *               description: This will define if the branch is actually a tag
 *                            A tag can not be updated, nor can it create, update,
 *                            or delete elements on the tag.
 *             source:
 *               type: string
 *               required: true
 *               default: null
 *               description: This is a require field so the branch can clone
 *                            the elements from the correct branch.
 *             custom:
 *               type: object
 *       - name: populate
 *         description: Comma separated list of values to be populated on return
 *                      of the object. [archivedBy, lastModifiedBy, createdBy,
 *                      project, source]
 *         in: query
 *         type: string
 *         required: false
 *       - name: fields
 *         description: Comma separated list of specific fields to return. By
 *                      default the id field is returned. To specifically NOT
 *                      include a field, include a '-' in front of the field
 *                      (-name). [archived, archivedBy, archivedOn, createdBy,
 *                      createdOn, custom, lastModifiedBy, updatedOn, name,
 *                       org, project, tag, source
 *         in: query
 *         type: string
 *       - name: minified
 *         description: If true, the returned JSON is minified. If false, the
 *                      returned JSON is formatted based on the format specified
 *                      in the config. The default value is false.
 *         in: query
 *         type: boolean
 *         default: false
 *     responses:
 *       200:
 *         description: OK, Succeeded to POST branch, return branch public
 *                      data.
 *       400:
 *         description: Bad Request, Failed to POST branch due to invalid
 *                      branch data.
 *       401:
 *         description: Unauthorized, Failed to POST branch due to not being
 *                      logged in.
 *       403:
 *         description: Forbidden, Failed to POST branch due to posting with an
 *                      already existing id.
 *       404:
 *         description: Not Found, Failed to POST branch due to project not being
 *                      found.
 *       500:
 *         description: Internal Server Error, Failed to POST branch due to a
 *                      server side issue.
 *   patch:
 *     tags:
 *       - branches
 *     description: Updates an existing branch. The following fields can be
 *                  updated [name, custom, archived]. Branches that
 *                  are currently archived must first be unarchived before
 *                  making any other updates. Requesting user must have project
 *                  write permissions to update the branch.
 *     produces:
 *       - application/json
 *     parameters:
 *       - name: orgid
 *         description: The ID of the organization containing the specified
 *                      project.
 *         in: path
 *         required: true
 *         type: string
 *       - name: projectid
 *         description: The ID of the project containing the branch to be updated.
 *         in: path
 *         required: true
 *         type: string
 *       - name: branchid
 *         description: The ID of the branch to update.
 *         in: path
 *         required: true
 *         type: string
 *       - name: branch
 *         description: The object containing the updated branch data.
 *         in: body
 *         required: true
 *         schema:
 *           type: object
 *           properties:
 *             name:
 *               type: string
 *             archived:
 *               type: boolean
 *             custom:
 *               type: object
 *               description: NOTE when updating the custom data, the object
 *                            is completely replaced.
 *       - name: populate
 *         description: Comma separated list of values to be populated on return
 *                      of the object. [archivedBy, lastModifiedBy, createdBy,
 *                      project, source]
 *         in: query
 *         type: string
 *       - name: fields
 *         description: Comma separated list of specific fields to return. By
 *                      default the id field is returned. To specifically NOT
 *                      include a field, include a '-' in front of the field
 *                      (-name). [archived, archivedBy, archivedOn, createdBy,
 *                      createdOn, custom, lastModifiedBy, updatedOn, name,
 *                      org, source, project, tag]
 *         in: query
 *         type: string
 *       - name: minified
 *         description: If true, the returned JSON is minified. If false, the
 *                      returned JSON is formatted based on the format specified
 *                      in the config. The default value is false.
 *         in: query
 *         type: boolean
 *         default: false
 *     responses:
 *       200:
 *         description: OK, Succeeded to PATCH branch, return updated branch
 *                      public data.
 *       400:
 *         description: Bad Request, Failed to PATCH branch due to invalid
 *                      update request data.
 *       401:
 *         description: Unauthorized, Failed to PATCH branch due to not being
 *                      logged in.
 *       403:
 *         description: Forbidden, Failed to PATCH branch due to updating an
 *                      immutable field.
 *       404:
 *         description: Not Found, Failed to PATCH branch due to not finding
 *                      branch.
 *       500:
 *         description: Internal Server Error, Failed to PATCH branch due to a
 *                      server side issue.
 *   delete:
 *     tags:
 *       - branches
 *     description: Deletes the specified branch and any elements name-spaced
 *                  under the branch.
 *     produces:
 *       - application/json
 *     parameters:
 *       - name: orgid
 *         description: The ID of the organization containing the specified
 *                      project.
 *         in: path
 *         required: true
 *         type: string
 *       - name: projectid
 *         description: The ID of the project containing the branch to
 *                      be deleted.
 *         in: path
 *         required: true
 *         type: string
 *       - name: branchid
 *         description: The ID of the branch to delete.
 *         in: path
 *         required: true
 *         type: string
 *       - name: minified
 *         description: If true, the returned JSON is minified. If false, the
 *                      returned JSON is formatted based on the format specified
 *                      in the config. The default value is false.
 *         in: query
 *         type: boolean
 *         default: false
 *     responses:
 *       200:
 *         description: OK, Succeeded to DELETE branch, return deleted branch
 *                      ID.
 *       400:
 *         description: Bad Request, Failed to DELETE branch due to invalid
 *                      branch data.
 *       401:
 *         description: Unauthorized, Failed to DELETE branch due to not being
 *                      logged in.
 *       403:
 *         description: Forbidden, Failed to DELETE branch due to not having
 *                      permissions on project.
 *       404:
 *         description: Not Found, Failed to DELETE branch due to not finding
 *                      branch.
 *       500:
 *         description: Internal Server Error, Failed to DELETE branch due to
 *                      server side issue.
 */
api.route('/orgs/:orgid/projects/:projectid/branches/:branchid')
.get(
  AuthController.authenticate,
  Middleware.logRoute,
  APIController.getBranch
)
.post(
  AuthController.authenticate,
  Middleware.logRoute,
  APIController.postBranch
)
.patch(
  AuthController.authenticate,
  Middleware.logRoute,
  APIController.patchBranch
)
.delete(
  AuthController.authenticate,
  Middleware.logRoute,
  APIController.deleteBranch
);

/**
 * @swagger
 * /api/orgs/{orgid}/projects/{projectid}/branches/{branchid}/elements/search:
 *   get:
 *     tags:
 *       - elements
 *     description: Finds multiple elements using text based search on the
 *                  documentation and name fields. Allows for exact searches by
 *                  quoting the desired string "exact search", or the ability to
 *                  not include a word in a search by using a dash -not. Returns
 *                  the elements public data.
 *     produces:
 *       - application/json
 *     parameters:
 *       - name: orgid
 *         description: The ID of the organization containing the specified
 *                      project.
 *         in: path
 *         required: true
 *         type: string
 *       - name: projectid
 *         description: The ID of the project containing the specified branch.
 *         in: path
 *         required: true
 *         type: string
 *       - name: branchid
 *         description: The ID of the branch containing the searched elements.
 *         in: path
 *         required: true
 *         type: string
 *       - name: q
 *         description: The desired text to be searched for.
 *         in: query
 *         type: string
 *       - name: populate
 *         description: Comma separated list of values to be populated on return
 *                      of the object. [archivedBy, lastModifiedBy, createdBy,
 *                      parent, source, target, project]
 *         in: query
 *         type: string
 *         required: false
 *       - name: includeArchived
 *         description: If true, archived objects will be also be searched
 *                      through. Overridden by the archived search option
 *         in: query
 *         type: boolean
 *       - name: fields
 *         description: Comma separated list of specific fields to return. By
 *                      default the username field is returned. To specifically
 *                      NOT include a field, include a '-' in front of the field
 *                      (-name). [admin, archived, archivedBy, archivedOn,
 *                      createdBy, createdOn, custom, email, fname,
 *                      lastModifiedBy, lname, username, preferredName,
 *                      updatedOn]
 *         in: query
 *         type: string
 *       - name: limit
 *         description: The maximum number of objects to return. A limit of 0 is
 *                      equivalent to setting no limit.
 *         in: query
 *         type: number
 *       - name: skip
 *         description: The number of objects to skip returning. For example,
 *                      if 10 objects are found and skip is 5, the first five
 *                      objects will NOT be returned. NOTE, skip cannot be a
 *                      negative number.
 *         in: query
 *         type: number
 *       - name: sort
 *         description: Provide a particular field to sort the results by.
 *                      You may also add a negative sign in front of the field
 *                      to indicate sorting in reverse order.
 *         in: query
 *         type: string
 *       - name: minified
 *         description: If true, the returned JSON is minified. If false, the
 *                      returned JSON is formatted based on the format specified
 *                      in the config. The default value is false.
 *         in: query
 *         type: boolean
 *         default: false
 *       - name: parent
 *         description: Search for elements with a specific parent.
 *         in: query
 *         type: string
 *       - name: source
 *         description: Search for elements with a specific source.
 *         in: query
 *         type: string
 *       - name: target
 *         description: Search for elements with a specific target.
 *         in: query
 *         type: string
 *       - name: type
 *         description: Search for elements with a specific type.
 *         in: query
 *         type: string
 *       - name: name
 *         description: Search for elements with a specific name.
 *         in: query
 *         type: string
 *       - name: createdBy
 *         description: Search for elements created by a specific user.
 *         in: query
 *         type: string
 *       - name: lastModifiedBy
 *         description: Search for elements last modified by a specific user.
 *         in: query
 *         type: string
 *       - name: archived
 *         description: Search only for archived elements.  If false, only returns
 *                      unarchived elements.  Overrides the includeArchived option.
 *         in: query
 *         type: boolean
 *       - name: archivedBy
 *         description: Search for elements archived by a specific user.
 *         in: query
 *         type: string
 *       - name: custom
 *         description: Search for a specific key/value pair in the custom data.
 *                      To find a specific key, separate the keys using dot
 *                      notation. For example, custom.hello.
 *         in: query
 *         type: string
 *     responses:
 *       200:
 *         description: OK, Succeeded to GET elements, returns elements public
 *                      data.
 *       400:
 *         description: Bad Request, Failed to GET elements due to invalid data.
 *       401:
 *         description: Unauthorized, Failed to GET elements due to not being
 *                      logged in.
 *       403:
 *         description: Forbidden, Failed to GET elements due to not having
 *                      permissions.
 *       404:
 *         description: Not Found, Failed to GET elements due to a non-existent
 *                      org, project or branch.
 *       500:
 *         description: Internal Server Error, Failed to GET elements due to
 *                      server side issue.
 */
api.route('/orgs/:orgid/projects/:projectid/branches/:branchid/elements/search')
.get(
  AuthController.authenticate,
  Middleware.logRoute,
  APIController.searchElements
);


/**
 * @swagger
 * /api/orgs/{orgid}/projects/{projectid}/branches/{branchid}/elements:
 *   get:
 *     tags:
 *       - elements
 *     description: Returns an array of elements on a specified branch if the
 *                  requesting user has read access on the project. Optionally,
 *                  an array of IDs can be provided in the request body or a
 *                  comma separated list in the request parameters to find
 *                  multiple, specific elements.
 *     produces:
 *       - application/json
 *     parameters:
 *       - name: orgid
 *         description: The ID of the organization containing the specified
 *                      project.
 *         in: path
 *         required: true
 *         type: string
 *       - name: projectid
 *         description: The ID of the project containing the specified branch.
 *         in: path
 *         required: true
 *         type: string
 *       - name: branchid
 *         description: The ID of the branch containing the searched elements.
 *         in: path
 *         required: true
 *         type: string
 *       - in: body
 *         schema:
 *           type: array
 *           items:
 *             type: string
 *         description: An array of element IDs to search for. If both query
 *                      parameter and body are not provided, all elements the
 *                      user has access to (under the specified branch) are
 *                      found.
 *       - name: ids
 *         description: Comma separated list of IDs to search for. If both query
 *                      parameter and body are not provided, all elements the
 *                      user has access to (under the specified branch) are
 *                      found.
 *         in: query
 *         type: string
 *       - name: populate
 *         description: Comma separated list of values to be populated on return
 *                      of the object. [archivedBy, lastModifiedBy, createdBy,
 *                      parent, source, target, project, branch, sourceOf,
 *                      targetOf, contains]
 *         in: query
 *         type: string
 *         required: false
 *       - name: includeArchived
 *         description: If true, archived objects will be also be searched
 *                      through. Overridden by the archived search option
 *         in: query
 *         type: boolean
 *       - name: subtree
 *         description: If true, returns all searched elements as well as the
 *                      elements in the found element's subtrees.
 *         in: query
 *         type: boolean
 *       - name: fields
 *         description: Comma separated list of specific fields to return. By
 *                      default the id field is returned. To specifically NOT
 *                      include a field, include a '-' in front of the field
 *                      (-name). [archived, archivedBy, archivedOn, createdBy,
 *                      createdOn, custom, documentation, lastModifiedBy, name,
 *                      org, parent, project, source, target, type, updatedOn,
 *                      branch]
 *         in: query
 *         type: string
 *       - name: limit
 *         description: The maximum number of objects to return. A limit of 0 is
 *                      equivalent to setting no limit.
 *         in: query
 *         type: number
 *       - name: skip
 *         description: The number of objects to skip returning. For example,
 *                      if 10 objects are found and skip is 5, the first five
 *                      objects will NOT be returned. NOTE, skip cannot be a
 *                      negative number.
 *         in: query
 *         type: number
 *       - name: sort
 *         description: Provide a particular field to sort the results by.
 *                      You may also add a negative sign in front of the field
 *                      to indicate sorting in reverse order.
 *         in: query
 *         type: string
 *       - name: format
 *         description: The desired format of the response. If jmi1, the
 *                      elements are returned in an array of element objects. If
 *                      jmi2, an object is returned where keys are the element
 *                      ids, and values are the element object. If jmi3, an
 *                      object is returned in a tree-like structure.
 *         in: query
 *         type: string
 *         default: jmi1
 *         enum: [jmi1, jmi2, jmi3]
 *       - name: minified
 *         description: If true, the returned JSON is minified. If false, the
 *                      returned JSON is formatted based on the format specified
 *                      in the config. The default value is false.
 *         in: query
 *         type: boolean
 *         default: false
 *       - name: parent
 *         description: Search for elements with a specific parent.
 *         in: query
 *         type: string
 *       - name: source
 *         description: Search for elements with a specific source.
 *         in: query
 *         type: string
 *       - name: target
 *         description: Search for elements with a specific target.
 *         in: query
 *         type: string
 *       - name: type
 *         description: Search for elements with a specific type.
 *         in: query
 *         type: string
 *       - name: name
 *         description: Search for elements with a specific name.
 *         in: query
 *         type: string
 *       - name: createdBy
 *         description: Search for elements created by a specific user.
 *         in: query
 *         type: string
 *       - name: lastModifiedBy
 *         description: Search for elements last modified by a specific user.
 *         in: query
 *         type: string
 *       - name: archived
 *         description: Search only for archived elements. If false, only returns
 *                      unarchived elements. Overrides the includeArchived option.
 *         in: query
 *         type: boolean
 *       - name: archivedBy
 *         description: Search for elements archived by a specific user.
 *         in: query
 *         type: string
 *       - name: custom
 *         description: Search for a specific key/value pair in the custom data.
 *                      To find a specific key, separate the keys using dot
 *                      notation. For example, custom.hello
 *         in: query
 *         type: string
 *     responses:
 *       200:
 *         description: OK, Succeeded to GET elements, returns elements public
 *                      data.
 *       400:
 *         description: Bad Request, Failed to GET elements due to invalid data.
 *       401:
 *         description: Unauthorized, Failed to GET elements due to not being
 *                      logged in.
 *       403:
 *         description: Forbidden, Failed to GET elements due to not having
 *                      permissions.
 *       404:
 *         description: Not Found, Failed to GET elements due to a non-existent
 *                      org, project or branch.
 *       500:
 *         description: Internal Server Error, Failed to GET elements due to
 *                      server side issue.
 *   post:
 *     tags:
 *       - elements
 *     description: Creates multiple elements from the supplied data in the
 *                  request body. Returns the created element' public data.
 *                  Requesting user must have write permissions on the project
 *                  to create elements.
 *     produces:
 *       - application/json
 *     parameters:
 *       - name: orgid
 *         description: The ID of the organization containing the specified
 *                      project.
 *         in: path
 *         required: true
 *         type: string
 *       - name: projectid
 *         description: The ID of the project containing the specified branch.
 *         in: path
 *         required: true
 *         type: string
 *       - name: branchid
 *         description: The ID of the branch whose elements are being created.
 *         in: path
 *         required: true
 *         type: string
 *       - name: body
 *         in: body
 *         description: An array of objects containing new element data.
 *         schema:
 *           type: array
 *           items:
 *             type: object
 *             required:
 *               - id
 *             properties:
 *               id:
 *                 type: string
 *               name:
 *                 type: string
 *               parent:
 *                 type: string
 *                 default: 'model'
 *               source:
 *                 type: string
 *                 description: Required if target is provided.
 *               sourceNamespace:
 *                 type: object
 *                 description: An optional field to specify the namespace of
 *                              the source element. The source's project must
 *                              be in the same organization or the default org.
 *                 properties:
 *                   org:
 *                     type: string
 *                   project:
 *                     type: string
 *                   branch:
 *                     type: string
 *               target:
 *                 type: string
 *                 description: Required if source is provided.
 *               targetNamespace:
 *                 type: object
 *                 description: An optional field to specify the namespace of
 *                              the target element. The targets's project must
 *                              be in the same organization or the default org.
 *                 properties:
 *                   org:
 *                     type: string
 *                   project:
 *                     type: string
 *                   branch:
 *                     type: string
 *               documentation:
 *                 type: string
 *                 default: ''
 *                 description: An optional field to provided notes or
 *                              description about an element.
 *               type:
 *                 type: string
 *                 default: ''
 *               custom:
 *                 type: object
 *       - name: populate
 *         description: Comma separated list of values to be populated on return
 *                      of the object. [archivedBy, lastModifiedBy, createdBy,
 *                      parent, source, target, project, branch, sourceOf,
 *                      targetOf, contains]
 *         in: query
 *         type: string
 *         required: false
 *       - name: fields
 *         description: Comma separated list of specific fields to return. By
 *                      default the id field is returned. To specifically NOT
 *                      include a field, include a '-' in front of the field
 *                      (-name). [archived, archivedBy, archivedOn, createdBy,
 *                      createdOn, custom, documentation, lastModifiedBy, name,
 *                      org, parent, project, source, target, type, updatedOn,
 *                      branch]
 *         in: query
 *         type: string
 *       - name: minified
 *         description: If true, the returned JSON is minified. If false, the
 *                      returned JSON is formatted based on the format specified
 *                      in the config. The default value is false.
 *         in: query
 *         type: boolean
 *         default: false
 *     responses:
 *       200:
 *         description: OK, Succeeded to POST elements, return element public
 *                      data.
 *       400:
 *         description: Bad Request, Failed to POST elements due to invalid
 *                      element data.
 *       401:
 *         description: Unauthorized, Failed to POST elements due to not being
 *                      logged in.
 *       403:
 *         description: Forbidden, Failed to POST elements due to permissions
 *                      or already existing elements with matching ids.
 *       404:
 *         description: Not Found, Failed to POST elements due to org, project,
 *                      or branch not existing.
 *       500:
 *         description: Internal Server Error, Failed to POST elements due to a
 *                      server side issue.
 *   put:
 *     tags:
 *       - elements
 *     description: Creates or replaces multiple elements from the supplied data
 *                  in the request body. In an element with a matching ID
 *                  already exists, it is replaced. Returns the element's public
 *                  data. NOTE this route is reserved for system-wide admins
 *                  ONLY.
 *     produces:
 *       - application/json
 *     parameters:
 *       - name: orgid
 *         description: The ID of the organization containing the specified
 *                      project.
 *         in: path
 *         required: true
 *         type: string
 *       - name: projectid
 *         description: The ID of the project containing the specified branch.
 *         in: path
 *         required: true
 *         type: string
 *       - name: branchid
 *         description: The ID of the branch whose elements are being
 *                      created/replaced.
 *         in: path
 *         required: true
 *         type: string
 *       - name: body
 *         in: body
 *         description: An array of objects containing element data.
 *         schema:
 *           type: array
 *           items:
 *             type: object
 *             required:
 *               - id
 *             properties:
 *               id:
 *                 type: string
 *               name:
 *                 type: string
 *               parent:
 *                 type: string
 *                 default: 'model'
 *               source:
 *                 type: string
 *                 description: Required if target is provided.
 *               sourceNamespace:
 *                 type: object
 *                 description: An optional field to specify the namespace of
 *                              the source element. The source's project must
 *                              be in the same organization or the default org.
 *                 properties:
 *                   org:
 *                     type: string
 *                   project:
 *                     type: string
 *                   branch:
 *                     type: string
 *               target:
 *                 type: string
 *                 description: Required if source is provided.
 *               targetNamespace:
 *                 type: object
 *                 description: An optional field to specify the namespace of
 *                              the target element. The targets's project must
 *                              be in the same organization or the default org.
 *                 properties:
 *                   org:
 *                     type: string
 *                   project:
 *                     type: string
 *                   branch:
 *                     type: string
 *               documentation:
 *                 type: string
 *                 default: ''
 *                 description: An optional field to provided notes or
 *                              description about an element.
 *               type:
 *                 type: string
 *                 default: ''
 *               custom:
 *                 type: object
 *       - name: populate
 *         description: Comma separated list of values to be populated on return
 *                      of the object. [archivedBy, lastModifiedBy, createdBy,
 *                      parent, source, target, project, branch, sourceOf,
 *                      targetOf, contains]
 *         in: query
 *         type: string
 *         required: false
 *       - name: fields
 *         description: Comma separated list of specific fields to return. By
 *                      default the id field is returned. To specifically NOT
 *                      include a field, include a '-' in front of the field
 *                      (-name). [archived, archivedBy, archivedOn, createdBy,
 *                      createdOn, custom, documentation, lastModifiedBy, name,
 *                      org, parent, project, source, target, type, updatedOn,
 *                      branch]
 *         in: query
 *         type: string
 *       - name: minified
 *         description: If true, the returned JSON is minified. If false, the
 *                      returned JSON is formatted based on the format specified
 *                      in the config. The default value is false.
 *         in: query
 *         type: boolean
 *         default: false
 *     responses:
 *       200:
 *         description: OK, Succeeded to PUT elements, return element public
 *                      data.
 *       400:
 *         description: Bad Request, Failed to PUT elements due to invalid
 *                      element data.
 *       401:
 *         description: Unauthorized, Failed to PUT elements due to not being
 *                      logged in.
 *       403:
 *         description: Forbidden, Failed to PUT elements due to invalid
 *                      permissions.
 *       404:
 *         description: Not Found, Failed to PUT elements because branch,
 *                      project or org did not exist.
 *       500:
 *         description: Internal Server Error, Failed to PUT elements due to a
 *                      server side issue.
 *   patch:
 *     tags:
 *       - elements
 *     description: Updates multiple elements from the data provided in the
 *                  request body. Elements that are currently archived must
 *                  first be unarchived before making any other updates. The
 *                  following fields can be updated [name, custom, archived,
 *                  parent, type, documentation]. NOTE, the id is required in
 *                  the request body, but CANNOT be updated. Requesting user
 *                  must have write permissions on the project to update
 *                  elements.
 *     produces:
 *       - application/json
 *     parameters:
 *       - name: orgid
 *         description: The ID of the organization containing the specified
 *                      project.
 *         in: path
 *         required: true
 *         type: string
 *       - name: projectid
 *         description: The ID of the project containing the specified branch.
 *         in: path
 *         required: true
 *         type: string
 *       - name: branchid
 *         description: The ID of the branch whose elements are to be updated.
 *         in: path
 *         required: true
 *         type: string
 *       - in: body
 *         name: elements
 *         description: An array of objects containing updates to multiple
 *                      elements.
 *         schema:
 *           type: array
 *           items:
 *             type: object
 *             required:
 *               - id
 *             properties:
 *               id:
 *                 type: string
 *                 description: The current ID of the element, cannot be
 *                              updated.
 *               name:
 *                 type: string
 *               source:
 *                 type: string
 *               sourceNamespace:
 *                 type: object
 *                 description: An optional field to specify the namespace of
 *                              the source element. The source's project must
 *                              be in the same organization or the default org.
 *                 properties:
 *                   org:
 *                     type: string
 *                   project:
 *                     type: string
 *                   branch:
 *                     type: string
 *               target:
 *                 type: string
 *               targetNamespace:
 *                 type: object
 *                 description: An optional field to specify the namespace of
 *                              the target element. The target's project must
 *                              be in the same organization or the default org.
 *                 properties:
 *                   org:
 *                     type: string
 *                   project:
 *                     type: string
 *                   branch:
 *                     type: string
 *               documentation:
 *                 type: string
 *               type:
 *                 type: string
 *               custom:
 *                 type: object
 *                 description: NOTE when updating the custom data, the object
 *                              is completely replaced.
 *               archived:
 *                 type: boolean
 *       - name: populate
 *         description: Comma separated list of values to be populated on return
 *                      of the object. [archivedBy, lastModifiedBy, createdBy,
 *                      parent, source, target, project, branch, sourceOf,
 *                      targetOf, contains]
 *         in: query
 *         type: string
 *         required: false
 *       - name: fields
 *         description: Comma separated list of specific fields to return. By
 *                      default the id field is returned. To specifically NOT
 *                      include a field, include a '-' in front of the field
 *                      (-name). [archived, archivedBy, archivedOn, createdBy,
 *                      createdOn, custom, documentation, lastModifiedBy, name,
 *                      org, parent, project, source, target, type, updatedOn,
 *                      branch]
 *         in: query
 *         type: string
 *       - name: minified
 *         description: If true, the returned JSON is minified. If false, the
 *                      returned JSON is formatted based on the format specified
 *                      in the config. The default value is false.
 *         in: query
 *         type: boolean
 *         default: false
 *     responses:
 *       200:
 *         description: OK, Succeeded to PATCH elements, returns element public
 *                      data.
 *       400:
 *         description: Bad Request, Failed to PATCH elements due to invalid
 *                      data.
 *       401:
 *         description: Unauthorized, Failed to PATCH element due to not being
 *                      logged in.
 *       403:
 *         description: Forbidden, Failed to PATCH elements due to not having
 *                      permissions.
 *       500:
 *         description: Internal Server Error, Failed to PATCH elements due to
 *                      server side issue.
 *   delete:
 *     tags:
 *       - elements
 *     description: Deletes multiple elements and all elements in their
 *                  subtrees.
 *     produces:
 *       - application/json
 *     parameters:
 *       - name: orgid
 *         description: The ID of the organization containing the specified
 *                      project
 *         in: path
 *         required: true
 *         type: string
 *       - name: projectid
 *         description: The ID of the project containing the specified branch.
 *         in: path
 *         required: true
 *         type: string
 *       - name: branchid
 *         description: The ID of the branch whose elements are to be deleted.
 *         in: path
 *         required: true
 *         type: string
 *       - name: elementIDs
 *         description: An array of element IDs to delete. Can optionally be an
 *                      array of objects containing id key/value pairs.
 *         in: body
 *         required: true
 *         schema:
 *           type: array
 *           items:
 *             type: string
 *       - name: minified
 *         description: If true, the returned JSON is minified. If false, the
 *                      returned JSON is formatted based on the format specified
 *                      in the config. The default value is false.
 *         in: query
 *         type: boolean
 *         default: false
 *     responses:
 *       200:
 *         description: OK, Succeeded to DELETE elements, return deleted
 *                      elements' ids.
 *       400:
 *         description: Bad Request, Failed to DELETE elements due to invalid
 *                      data.
 *       401:
 *         description: Unauthorized, Failed to DELETE element due to not being
 *                      logged in.
 *       403:
 *         description: Forbidden, Failed to DELETE elements due to not having
 *                      permissions.
 *       500:
 *         description: Internal Server Error, Failed to DELETE elements due to
 *                      server side issue.
 */
api.route('/orgs/:orgid/projects/:projectid/branches/:branchid/elements')
.get(
  AuthController.authenticate,
  Middleware.logRoute,
  APIController.getElements
)
.post(
  AuthController.authenticate,
  Middleware.logRoute,
  APIController.postElements
)
.put(
  AuthController.authenticate,
  Middleware.logRoute,
  APIController.putElements
)
.patch(
  AuthController.authenticate,
  Middleware.logRoute,
  APIController.patchElements
)
.delete(
  AuthController.authenticate,
  Middleware.logRoute,
  APIController.deleteElements
);


/**
 * @swagger
 * /api/orgs/{orgid}/projects/{projectid}/branches/{branchid}/elements/{elementid}:
 *   get:
 *     tags:
 *       - elements
 *     description: Returns an elements public data on a specified branch.
 *                  Requesting user must have read access on the project to find
 *                  elements.
 *     produces:
 *       - application/json
 *     parameters:
 *       - name: orgid
 *         description: The ID of the organization containing the specified
 *                      project.
 *         in: path
 *         required: true
 *         type: string
 *       - name: projectid
 *         description: The ID of the project containing the specified branch.
 *         in: path
 *         required: true
 *         type: string
 *       - name: branchid
 *         description: The ID of the branch containing the searched element.
 *         in: path
 *         required: true
 *         type: string
 *       - name: elementid
 *         description: The ID of the element to find.
 *         in: path
 *         required: true
 *         type: string
 *       - name: populate
 *         description: Comma separated list of values to be populated on return
 *                      of the object. [archivedBy, lastModifiedBy, createdBy,
 *                      parent, source, target, project, branch, sourceOf,
 *                      targetOf, contains]
 *         in: query
 *         type: string
 *         required: false
 *       - name: includeArchived
 *         description: If true, archived objects will be also be searched
 *                      through.
 *         in: query
 *         type: boolean
 *       - name: subtree
 *         description: If true, returns all elements in the search elements
 *                      subtree. If true, returns an array of elements rather
 *                      than a single object.
 *         in: query
 *         type: boolean
 *       - name: fields
 *         description: Comma separated list of specific fields to return. By
 *                      default the id field is returned. To specifically NOT
 *                      include a field, include a '-' in front of the field
 *                      (-name). [archived, archivedBy, archivedOn, createdBy,
 *                      createdOn, custom, documentation, lastModifiedBy, name,
 *                      org, parent, project, source, target, type, updatedOn,
 *                      branch]
 *         in: query
 *         type: string
 *       - name: minified
 *         description: If true, the returned JSON is minified. If false, the
 *                      returned JSON is formatted based on the format specified
 *                      in the config. The default value is false.
 *         in: query
 *         type: boolean
 *         default: false
 *       - name: rootpath
 *         description: An option to specify finding the parent, grandparent, etc
 *                      of the query element all the way up to the root element.
 *         in: query
 *         type: boolean
 *         default: false
 *     responses:
 *       200:
 *         description: OK, Succeeded to GET element, returns element public
 *                      data.
 *       400:
 *         description: Bad Request, Failed to GET element due to invalid data.
 *       401:
 *         description: Unauthorized, Failed to GET element due to not being
 *                      logged in.
 *       403:
 *         description: Forbidden, Failed to GET element due to not having
 *                      permissions.
 *       404:
 *         description: Not Found, Failed to GET element due to element not
 *                      existing.
 *       500:
 *         description: Internal Server Error, Failed to GET element due to
 *                      server side issue.
 *   post:
 *     tags:
 *       - elements
 *     description: Creates a new element from given data in the request body.
 *                  Requesting user must have at least write access on the
 *                  project to create an element.
 *     produces:
 *       - application/json
 *     parameters:
 *       - name: orgid
 *         description: The ID of the organization containing the specified
 *                      project.
 *         in: path
 *         required: true
 *         type: string
 *       - name: projectid
 *         description: The ID of the project containing the specified branch.
 *         in: path
 *         required: true
 *         type: string
 *       - name: branchid
 *         description: The ID of the branch containing the new element.
 *         in: path
 *         required: true
 *         type: string
 *       - name: elementid
 *         description: The ID of the element to create.
 *         in: path
 *         required: true
 *         type: string
 *       - name: body
 *         description: The object containing the new element data.
 *         in: body
 *         required: false
 *         schema:
 *           type: object
 *           properties:
 *             id:
 *               type: string
 *               description: The ID of the element. If provided, it must
 *                      match the element ID provided in the path.
 *             name:
 *               type: string
 *             parent:
 *               type: string
 *               default: 'model'
 *               description: The ID of the parent of the new element.
 *             source:
 *               type: string
 *               description: An optional field that stores the ID of a source
 *                            element. If provided, target is required.
 *             sourceNamespace:
 *               type: object
 *               description: An optional field to specify the namespace of
 *                            the source element. The source's project must
 *                            be in the same organization or the default org.
 *               properties:
 *                 org:
 *                   type: string
 *                 project:
 *                   type: string
 *                 branch:
 *                   type: string
 *             target:
 *               type: string
 *               description: An optional field that stores the ID of a target
 *                            element. If provided, source is required.
 *             targetNamespace:
 *               type: object
 *               description: An optional field to specify the namespace of
 *                            the target element. The target's project must
 *                            be in the same organization or the default org.
 *               properties:
 *                 org:
 *                   type: string
 *                 project:
 *                   type: string
 *                 branch:
 *                   type: string
 *             documentation:
 *               type: string
 *               default: ''
 *               description: The documentation for the element.
 *             type:
 *               type: string
 *               default: ''
 *             custom:
 *               type: object
 *       - name: populate
 *         description: Comma separated list of values to be populated on return
 *                      of the object. [archivedBy, lastModifiedBy, createdBy,
 *                      parent, source, target, project, branch, sourceOf,
 *                      targetOf, contains]
 *         in: query
 *         type: string
 *         required: false
 *       - name: fields
 *         description: Comma separated list of specific fields to return. By
 *                      default the id field is returned. To specifically NOT
 *                      include a field, include a '-' in front of the field
 *                      (-name). [archived, archivedBy, archivedOn, createdBy,
 *                      createdOn, custom, documentation, lastModifiedBy, name,
 *                      org, parent, project, source, target, type, updatedOn,
 *                      branch]
 *         in: query
 *         type: string
 *       - name: minified
 *         description: If true, the returned JSON is minified. If false, the
 *                      returned JSON is formatted based on the format specified
 *                      in the config. The default value is false.
 *         in: query
 *         type: boolean
 *         default: false
 *     responses:
 *       200:
 *         description: OK, Succeeded to POST element, returns element public
 *                      data.
 *       400:
 *         description: Bad Request, Failed to POST element due to invalid data.
 *       401:
 *         description: Unauthorized, Failed to POST element due to not being
 *                      logged in.
 *       403:
 *         description: Forbidden, Failed to POST element due to not having
 *                      permissions.
 *       404:
 *         description: Not Found, Failed to POST element due to branch, project
 *                      or org not existing.
 *       500:
 *         description: Internal Server Error, Failed to POST element due to
 *                      server side issue.
 *   put:
 *     tags:
 *       - elements
 *     description: Creates or replaces an element from given data in the
 *                  request body. If an element with the same ID already exists,
 *                  it will be replaced. NOTE this route is reserved for system
 *                  admins ONLY.
 *     produces:
 *       - application/json
 *     parameters:
 *       - name: orgid
 *         description: The ID of the organization containing the specified
 *                      project.
 *         in: path
 *         required: true
 *         type: string
 *       - name: projectid
 *         description: The ID of the project containing the specified branch.
 *         in: path
 *         required: true
 *         type: string
 *       - name: branchid
 *         description: The ID of the branch containing the element.
 *         in: path
 *         required: true
 *         type: string
 *       - name: elementid
 *         description: The ID of the element to create/replace.
 *         in: path
 *         required: true
 *         type: string
 *       - name: body
 *         description: The object containing the element data.
 *         in: body
 *         required: false
 *         schema:
 *           type: object
 *           properties:
 *             id:
 *               type: string
 *               description: The ID of the element. If provided, it must
 *                      match the element ID provided in the path.
 *             name:
 *               type: string
 *             parent:
 *               type: string
 *               default: 'model'
 *               description: The ID of the parent element.
 *             source:
 *               type: string
 *               description: An optional field that stores the ID of a source
 *                            element. If provided, target is required.
 *             sourceNamespace:
 *               type: object
 *               description: An optional field to specify the namespace of
 *                            the source element. The source's project must
 *                            be in the same organization or the default org.
 *               properties:
 *                 org:
 *                   type: string
 *                 project:
 *                   type: string
 *                 branch:
 *                   type: string
 *             target:
 *               type: string
 *               description: An optional field that stores the ID of a target
 *                            element. If provided, source is required.
 *             targetNamespace:
 *               type: object
 *               description: An optional field to specify the namespace of
 *                            the target element. The target's project must
 *                            be in the same organization or the default org.
 *               properties:
 *                 org:
 *                   type: string
 *                 project:
 *                   type: string
 *                 branch:
 *                   type: string
 *             documentation:
 *               type: string
 *               default: ''
 *               description: The documentation for the element.
 *             type:
 *               type: string
 *               default: ''
 *             custom:
 *               type: object
 *       - name: populate
 *         description: Comma separated list of values to be populated on return
 *                      of the object. [archivedBy, lastModifiedBy, createdBy,
 *                      parent, source, target, project, branch, sourceOf,
 *                      targetOf, contains]
 *         in: query
 *         type: string
 *         required: false
 *       - name: fields
 *         description: Comma separated list of specific fields to return. By
 *                      default the id field is returned. To specifically NOT
 *                      include a field, include a '-' in front of the field
 *                      (-name). [archived, archivedBy, archivedOn, createdBy,
 *                      createdOn, custom, documentation, lastModifiedBy, name,
 *                      org, parent, project, source, target, type, updatedOn,
 *                      branch]

 *         in: query
 *         type: string
 *       - name: minified
 *         description: If true, the returned JSON is minified. If false, the
 *                      returned JSON is formatted based on the format specified
 *                      in the config. The default value is false.
 *         in: query
 *         type: boolean
 *         default: false
 *     responses:
 *       200:
 *         description: OK, Succeeded to PUT element, returns element public
 *                      data.
 *       400:
 *         description: Bad Request, Failed to PUT element due to invalid data.
 *       401:
 *         description: Unauthorized, Failed to PUT element due to not being
 *                      logged in.
 *       403:
 *         description: Forbidden, Failed to PUT element due to not having
 *                      permissions.
 *       404:
 *         description: Not Found, Failed to PUT element due to branch, project
 *                      or org not existing.
 *       500:
 *         description: Internal Server Error, Failed to PUT element due to
 *                      server side issue.
 *   patch:
 *     tags:
 *       - elements
 *     description: Updates an existing element. The following fields can be
 *                  updated [name, custom, archived, parent, documentation,
 *                  type]. Elements that are currently archived must first be
 *                  unarchived before making any other updates. Requesting user
 *                  must have at least write access on the porject to update an
 *                  element.
 *     produces:
 *       - application/json
 *     parameters:
 *       - name: orgid
 *         description: The ID of the organization containing the specified
 *                      project.
 *         in: path
 *         required: true
 *         type: string
 *       - name: projectid
 *         description: The ID of the project containing the specified branch.
 *         in: path
 *         required: true
 *         type: string
 *       - name: branchid
 *         description: The ID of the branch containing the element to be
 *                      updated.
 *         in: path
 *         required: true
 *         type: string
 *       - name: elementid
 *         description: The ID of the element to update.
 *         in: path
 *         required: true
 *         type: string
 *       - name: update
 *         description: The object containing the updated element data.
 *         in: body
 *         required: true
 *         schema:
 *           type: object
 *           properties:
 *             name:
 *               type: string
 *             parent:
 *               type: string
 *             source:
 *               type: string
 *             sourceNamespace:
 *               type: object
 *               description: An optional field to specify the namespace of
 *                            the source element. The source's project must
 *                            be in the same organization or the default org.
 *               properties:
 *                 org:
 *                   type: string
 *                 project:
 *                   type: string
 *                 branch:
 *                   type: string
 *             target:
 *               type: string
 *             targetNamespace:
 *               type: object
 *               description: An optional field to specify the namespace of
 *                            the target element. The target's project must
 *                            be in the same organization or the default org.
 *               properties:
 *                 org:
 *                   type: string
 *                 project:
 *                   type: string
 *                 branch:
 *                   type: string
 *             documentation:
 *               type: string
 *             type:
 *               type: string
 *             custom:
 *               type: object
 *               description: NOTE when updating the custom data, the object
 *                            is completely replaced.
 *             archived:
 *               type: boolean
 *       - name: populate
 *         description: Comma separated list of values to be populated on return
 *                      of the object. [archivedBy, lastModifiedBy, createdBy,
 *                      parent, source, target, project, branch, sourceOf,
 *                      targetOf, contains]
 *         in: query
 *         type: string
 *         required: false
 *       - name: fields
 *         description: Comma separated list of specific fields to return. By
 *                      default the id field is returned. To specifically NOT
 *                      include a field, include a '-' in front of the field
 *                      (-name). [archived, archivedBy, archivedOn, createdBy,
 *                      createdOn, custom, documentation, lastModifiedBy, name,
 *                      org, parent, project, source, target, type, updatedOn,
 *                      branch]

 *         in: query
 *         type: string
 *       - name: minified
 *         description: If true, the returned JSON is minified. If false, the
 *                      returned JSON is formatted based on the format specified
 *                      in the config. The default value is false.
 *         in: query
 *         type: boolean
 *         default: false
 *     responses:
 *       200:
 *         description: OK, Succeeded to PATCH element, returns element public
 *                      data.
 *       400:
 *         description: Bad Request, Failed to PATCH element due to invalid
 *                      data.
 *       401:
 *         description: Unauthorized, Failed to PATCH element due to not being
 *                      logged in.
 *       403:
 *         description: Forbidden, Failed to PATCH element due to updating an
 *                      immutable field.
 *       404:
 *         description: Not Found, Failed to PATCH element due to element not
 *                      existing.
 *       500:
 *         description: Internal Server Error, Failed to PATCH element due to
 *                      server side issue.
 *   delete:
 *     tags:
 *       -  elements
 *     description: Deletes the specified element and all elements in the
 *                  specified element's subtree.
 *     produces:
 *       - application/json
 *     parameters:
 *       - name: orgid
 *         description: The ID of the organization containing the specified
 *                      project.
 *         in: path
 *         required: true
 *         type: string
 *       - name: projectid
 *         description: The ID of the project containing the specified branch.
 *         in: path
 *         required: true
 *         type: string
 *       - name: branchid
 *         description: The ID of the branch containing the element to be
 *                      deleted.
 *         in: path
 *         required: true
 *         type: string
 *       - name: elementid
 *         description: The ID of the element to delete.
 *         in: path
 *         required: true
 *         type: string
 *       - name: minified
 *         description: If true, the returned JSON is minified. If false, the
 *                      returned JSON is formatted based on the format specified
 *                      in the config. The default value is false.
 *         in: query
 *         type: boolean
 *         default: false
 *     responses:
 *       200:
 *         description: OK, Succeeded to DELETE element, returns deleted
 *                      element's id.
 *       400:
 *         description: Bad Request, Failed to DELETE element due to invalid
 *                      data.
 *       401:
 *         description: Unauthorized, Failed to DELETE element due to not being
 *                      logged in.
 *       403:
 *         description: Forbidden, Failed to DELETE element due to not having
 *                      permissions.
 *       404:
 *         description: Not Found, Failed to DELETE element due to element not
 *                      existing.
 *       500:
 *         description: Internal Server Error, Failed to DELETE element due to
 *                      server side issue.
 */
api.route('/orgs/:orgid/projects/:projectid/branches/:branchid/elements/:elementid')
.get(
  AuthController.authenticate,
  Middleware.logRoute,
  APIController.getElement
)
.post(
  AuthController.authenticate,
  Middleware.logRoute,
  APIController.postElement
)
.put(
  AuthController.authenticate,
  Middleware.logRoute,
  APIController.putElement
)
.patch(
  AuthController.authenticate,
  Middleware.logRoute,
  APIController.patchElement
)
.delete(
  AuthController.authenticate,
  Middleware.logRoute,
  APIController.deleteElement
);


/**
 * @swagger
 * /api/users:
 *   get:
 *     tags:
 *       - users
 *     description: Returns an array of users. Optionally, an array of usernames
 *                  can be provided in the request body or a comma separated
 *                  list in the request parameters to find multiple, specific
 *                  users.
 *     produces:
 *       - application/json
 *     parameters:
 *       - in: body
 *         schema:
 *           type: array
 *           items:
 *             type: string
 *         description: An array of usernames to search for. If both query
 *                      parameter and body are not provided, all users are
 *                      found.
 *       - name: usernames
 *         description: Comma separated list of usernames to search for. If both
 *                      the query parameter and body are not provided, all
 *                      users are found.
 *         in: query
 *         type: string
 *       - name: populate
 *         description: Comma separated list of values to be populated on return
 *                      of the object. [archivedBy, lastModifiedBy, createdBy]
 *         in: query
 *         type: string
 *         required: false
 *       - name: includeArchived
 *         description: If true, archived users will be also be searched
 *                      through. Overridden by the archived search option
 *         in: query
 *         type: boolean
 *       - name: fields
 *         description: Comma separated list of specific fields to return. By
 *                      default the username field is returned. To specifically
 *                      NOT include a field, include a '-' in front of the field
 *                      (-name). [admin, archived, archivedBy, archivedOn,
 *                      createdBy, createdOn, custom, email, fname,
 *                      lastModifiedBy, lname, username, preferredName,
 *                      updatedOn]
 *         in: query
 *         type: string
 *       - name: limit
 *         description: The maximum number of objects to return. A limit of 0 is
 *                      equivalent to setting no limit.
 *         in: query
 *         type: number
 *       - name: skip
 *         description: The number of objects to skip returning. For example,
 *                      if 10 objects are found and skip is 5, the first five
 *                      objects will NOT be returned. NOTE, skip cannot be a
 *                      negative number.
 *         in: query
 *         type: number
 *       - name: sort
 *         description: Provide a particular field to sort the results by.
 *                      You may also add a negative sign in front of the field
 *                      to indicate sorting in reverse order.
 *         in: query
 *         type: string
 *       - name: minified
 *         description: If true, the returned JSON is minified. If false, the
 *                      returned JSON is formatted based on the format specified
 *                      in the config. The default value is false.
 *         in: query
 *         type: boolean
 *         default: false
 *       - name: fname
 *         description: A search parameter that will attempt to find matches with
 *                      the user's first name, or fname field.
 *         in: query
 *         type: string
 *       - name: lname
 *         description: A search parameter that will attempt to find matches with
 *                      the user's last name, or lname field.
 *         in: query
 *         type: string
 *       - name: preferredName
 *         description: A search parameter that will attempt to find matches with
 *                      the user's preferredName field.
 *         in: query
 *         type: string
 *       - name: email
 *         description: A search parameter that will attempt to find matches with
 *                      the user's email field.
 *         in: query
 *         type: string
 *       - name: createdBy
 *         description: A search parameter that will attempt to find users that
 *                      were created by a specific person.
 *         in: query
 *         type: string
 *       - name: lastModifiedBy
 *         description: A search parameter that will attempt to find users that
 *                      were last modified by a specific person.
 *         in: query
 *         type: string
 *       - name: archived
 *         description: Search only for archived users.  If false, only returns
 *                      unarchived users.  Overrides the includeArchived option.
 *         in: query
 *         type: boolean
 *       - name: archivedBy
 *         description: A search parameter that will attempt to find users that
 *                      were archived by a specific person.
 *         in: query
 *         type: string
 *     responses:
 *       200:
 *         description: OK, Succeeded to GET users, returns user public data.
 *       400:
 *         description: Bad Request, Failed to GET users due to invalid data.
 *       401:
 *         description: Unauthorized, Failed to GET users due to not being
 *                      logged in.
 *       403:
 *         description: Forbidden, Failed to GET users due to not having
 *                      permissions.
 *       404:
 *         description: Not Found, Failed to GET users due to users not
 *                      existing.
 *       500:
 *         description: Internal Server Error, Failed to GET users due to
 *                      server side issue.
 *   post:
 *     tags:
 *       - users
 *     description: Creates multiple users from the data provided in the request
 *                  body. Returns the created user's public data. NOTE This
 *                  endpoint is reserved for system-wide admins ONLY.
 *     produces:
 *       - application/json
 *     parameters:
 *       - in: body
 *         name: users
 *         description: An array of objects containing new user data.
 *         schema:
 *           type: array
 *           items:
 *             type: object
 *             required:
 *               - username
 *             properties:
 *               username:
 *                 type: string
 *               password:
 *                 type: string
 *                 description: Required unless running LDAP auth or some custom
 *                              authentication strategy which does not store
 *                              passwords.
 *               fname:
 *                 type: string
 *                 description: User's first name.
 *               lname:
 *                 type: string
 *                 description: User's last name.
 *               preferredName:
 *                 type: string
 *               email:
 *                 type: string
 *               provider:
 *                 type: string
 *                 default: 'local'
 *               admin:
 *                 type: boolean
 *                 description: If true, user is system-wide admin.
 *               custom:
 *                 type: object
 *       - name: populate
 *         description: Comma separated list of values to be populated on return
 *                      of the object. [archivedBy, lastModifiedBy, createdBy]
 *         in: query
 *         type: string
 *         required: false
 *       - name: fields
 *         description: Comma separated list of specific fields to return. By
 *                      default the username field is returned. To specifically
 *                      NOT include a field, include a '-' in front of the field
 *                      (-name). [admin, archived, archivedBy, archivedOn,
 *                      createdBy, createdOn, custom, email, fname,
 *                      lastModifiedBy, lname, username, preferredName,
 *                      updatedOn]
 *         in: query
 *         type: string
 *       - name: minified
 *         description: If true, the returned JSON is minified. If false, the
 *                      returned JSON is formatted based on the format specified
 *                      in the config. The default value is false.
 *         in: query
 *         type: boolean
 *         default: false
 *     responses:
 *       200:
 *         description: OK, Succeeded to POST users returns public users data.
 *       400:
 *         description: Bad Request, Failed to POST users due to invalid data.
 *       401:
 *         description: Unauthorized, Failed to POST users due to not being
 *                      logged in.
 *       403:
 *         description: Forbidden, Failed to POST users due to not having
 *                      permissions.
 *       500:
 *         description: Internal Server Error, Failed to POST users due to
 *                      server side issue.
 *   put:
 *     tags:
 *       - users
 *     description: Creates or replaces multiple users from the data provided in
 *                  the request body. Returns the user's public data. NOTE This
 *                  endpoint is reserved for system-wide admins ONLY.
 *     produces:
 *       - application/json
 *     parameters:
 *       - in: body
 *         name: users
 *         description: An array of objects containing user data.
 *         schema:
 *           type: array
 *           items:
 *             type: object
 *             required:
 *               - username
 *             properties:
 *               username:
 *                 type: string
 *               password:
 *                 type: string
 *                 description: Required unless running LDAP auth or some custom
 *                              authentication strategy which does not store
 *                              passwords.
 *               fname:
 *                 type: string
 *                 description: User's first name.
 *               lname:
 *                 type: string
 *                 description: User's last name.
 *               preferredName:
 *                 type: string
 *               email:
 *                 type: string
 *               provider:
 *                 type: string
 *                 default: 'local'
 *               admin:
 *                 type: boolean
 *                 description: If true, user is system-wide admin.
 *               custom:
 *                 type: object
 *       - name: populate
 *         description: Comma separated list of values to be populated on return
 *                      of the object. [archivedBy, lastModifiedBy, createdBy]
 *         in: query
 *         type: string
 *         required: false
 *       - name: fields
 *         description: Comma separated list of specific fields to return. By
 *                      default the username field is returned. To specifically
 *                      NOT include a field, include a '-' in front of the field
 *                      (-name). [admin, archived, archivedBy, archivedOn,
 *                      createdBy, createdOn, custom, email, fname,
 *                      lastModifiedBy, lname, username, preferredName,
 *                      updatedOn]
 *         in: query
 *         type: string
 *       - name: minified
 *         description: If true, the returned JSON is minified. If false, the
 *                      returned JSON is formatted based on the format specified
 *                      in the config. The default value is false.
 *         in: query
 *         type: boolean
 *         default: false
 *     responses:
 *       200:
 *         description: OK, Succeeded to PUT users returns public users data.
 *       400:
 *         description: Bad Request, Failed to PUT users due to invalid data.
 *       401:
 *         description: Unauthorized, Failed to PUT users due to not being
 *                      logged in.
 *       403:
 *         description: Forbidden, Failed to PUT users due to not having
 *                      permissions.
 *       500:
 *         description: Internal Server Error, Failed to PUT users due to
 *                      server side issue.
 *   patch:
 *     tags:
 *       - users
 *     description: Updates multiple users from the data provided in the request
 *                  body. Users that are currently archived must first be
 *                  unarchived before making any other updates. The following
 *                  fields can be updated [custom, archived, fname, lname,
 *                  preferredName, email, admin]. NOTE, the username is required
 *                  in the request body, but CANNOT be updated. This endpoint is
 *                  reserved for admins only, unless user is updating self.
 *     produces:
 *       - application/json
 *     parameters:
 *       - in: body
 *         name: users
 *         description: An array of objects containing updates to multiple
 *                      users.
 *         schema:
 *           type: array
 *           items:
 *             type: object
 *             required:
 *               - username
 *             properties:
 *               username:
 *                 type: string
 *                 description: The current username of the user, cannot be
 *                              updated.
 *               fname:
 *                 type: string
 *               lname:
 *                 type: string
 *               preferredName:
 *                 type: string
 *               email:
 *                 type: string
 *               custom:
 *                 type: object
 *                 description: NOTE when updating the custom data, the object
 *                              is completely replaced.
 *               archived:
 *                 type: boolean
 *               admin:
 *                 type: boolean
 *                 description: NOTE only current system-wide admins can update
 *                              this field.
 *       - name: populate
 *         description: Comma separated list of values to be populated on return
 *                      of the object. [archivedBy, lastModifiedBy, createdBy]
 *         in: query
 *         type: string
 *         required: false
 *       - name: fields
 *         description: Comma separated list of specific fields to return. By
 *                      default the username field is returned. To specifically
 *                      NOT include a field, include a '-' in front of the field
 *                      (-name). [admin, archived, archivedBy, archivedOn,
 *                      createdBy, createdOn, custom, email, fname,
 *                      lastModifiedBy, lname, username, preferredName,
 *                      updatedOn]
 *         in: query
 *         type: string
 *       - name: minified
 *         description: If true, the returned JSON is minified. If false, the
 *                      returned JSON is formatted based on the format specified
 *                      in the config. The default value is false.
 *         in: query
 *         type: boolean
 *         default: false
 *     responses:
 *       200:
 *         description: OK, Succeeded to PATCH users, returns user's public
 *                      data.
 *       400:
 *         description: Bad Request, Failed to PATCH users due to invalid data.
 *       401:
 *         description: Unauthorized, Failed to PATCH users due to not being
 *                      logged in.
 *       403:
 *         description: Forbidden, Failed to PATCH users due to not having
 *                      permissions.
 *       500:
 *         description: Internal Server Error, Failed to PATCH users due to
 *                      server side issue.
 *   delete:
 *     tags:
 *       - users
 *     description: Deletes multiple users. Removes them from any orgs or
 *                  projects which they have permissions on. NOTE this endpoint
 *                  is reserved for system-wide admins ONLY.
 *     produces:
 *       - application/json
 *     parameters:
 *       - name: usernames
 *         description: An array of usernames to delete. Can optionally be an
 *                      array of objects containing id key/value pairs.
 *         in: body
 *         required: true
 *         schema:
 *           type: array
 *           items:
 *             type: string
 *       - name: minified
 *         description: If true, the returned JSON is minified. If false, the
 *                      returned JSON is formatted based on the format specified
 *                      in the config. The default value is false.
 *         in: query
 *         type: boolean
 *         default: false
 *     responses:
 *       200:
 *         description: OK, Succeeded to DELETE users, return deleted user's
 *                      usernames.
 *       400:
 *         description: Bad Request, Failed to DELETE users due to invalid data.
 *       401:
 *         description: Unauthorized, Failed to DELETE users due to not being
 *                      logged in.
 *       403:
 *         description: Forbidden, Failed to DELETE users due to not having
 *                      permissions.
 *       500:
 *         description: Internal Server Error, Failed to DELETE users due to
 *                      server side issue.
 */
api.route('/users')
.get(
  AuthController.authenticate,
  Middleware.logRoute,
  Middleware.disableUserAPI,
  APIController.getUsers
)
.post(
  AuthController.authenticate,
  Middleware.logRoute,
  Middleware.disableUserAPI,
  APIController.postUsers
)
.put(
  AuthController.authenticate,
  Middleware.logRoute,
  Middleware.disableUserAPI,
  APIController.putUsers
)
.patch(
  AuthController.authenticate,
  Middleware.logRoute,
  Middleware.disableUserAPI,
  APIController.patchUsers
)
.delete(
  AuthController.authenticate,
  Middleware.logRoute,
  Middleware.disableUserAPI,
  APIController.deleteUsers
);


/**
 * @swagger
 * /api/users/whoami:
 *   get:
 *     tags:
 *       - users
 *     description: Returns the currently logged in user's public information.
 *     produces:
 *       - application/json
 *     parameters:
 *       - name: minified
 *         description: If true, the returned JSON is minified. If false, the
 *                      returned JSON is formatted based on the format specified
 *                      in the config. The default value is false.
 *         in: query
 *         type: boolean
 *         default: false
 *     responses:
 *       200:
 *         description: OK, Succeeded to GET current user information returns
 *                      user public data.
 *       401:
 *         description: Unauthorized, Failed to GET user information due to not
 *                      being logged in.
 *       403:
 *         description: Forbidden, Failed to GET user information due to not
 *                      having permissions.
 *       404:
 *         description: Not Found, Failed to GET current user information due to
 *                      not finding user.
 *       500:
 *         description: Internal Server Error, Failed to GET user info due to
 *                      server side issue.
 */
api.route('/users/whoami')
.get(
  AuthController.authenticate,
  Middleware.logRoute,
  APIController.whoami
);


/**
 * @swagger
 * /api/users/search:
 *   get:
 *     tags:
 *       - users
 *     description: Finds multiple users using text based search on the fname,
 *                  lname, and preferredName fields. Allows for exact searches by
 *                  quoting the desired string "exact search", or the ability to
 *                  not include a word in a search by using a dash -not. Returns
 *                  the users public data
 *     produces:
 *       - application/json
 *     parameters:
 *       - name: q
 *         description: The desired text to be searched for.
 *         in: query
 *         type: string
 *       - name: includeArchived
 *         description: Flag to include archived users in search results. Overridden
 *                      by the archived search option
 *         in: query
 *         type: boolean
 *         required: false
 *       - name: populate
 *         description: Comma separated list of values to be populated on return
 *                      of the object. [archivedBy, lastModifiedBy, createdBy]
 *         in: query
 *         type: string
 *         required: false
 *       - name: limit
 *         description: The maximum number of objects to return. A limit of 0 is
 *                      equivalent to setting no limit.
 *         in: query
 *         type: number
 *       - name: skip
 *         description: The number of objects to skip returning. For example,
 *                      if 10 objects are found and skip is 5, the first five
 *                      objects will NOT be returned. NOTE, skip cannot be a
 *                      negative number.
 *         in: query
 *         type: number
 *       - name: sort
 *         description: Provide a particular field to sort the results by.
 *                      You may also add a negative sign in front of the field
 *                      to indicate sorting in reverse order.
 *         in: query
 *         type: string
 *       - name: minified
 *         description: If true, the returned JSON is minified. If false, the
 *                      returned JSON is formatted based on the format specified
 *                      in the config. The default value is false.
 *         in: query
 *         type: boolean
 *         default: false
 *     responses:
 *       200:
 *         description: OK, Succeeded to GET users, returns users public
 *                      data.
 *       400:
 *         description: Bad Request, Failed to GET users due to invalid data.
 *       401:
 *         description: Unauthorized, Failed to GET users due to not being
 *                      logged in.
 *       404:
 *         description: Not Found, Failed to GET users
 *       500:
 *         description: Internal Server Error, Failed to GET users due to
 *                      server side issue.
 */
api.route('/users/search')
.get(
  AuthController.authenticate,
  Middleware.logRoute,
  APIController.searchUsers
);


/**
 * @swagger
 * /api/users/{username}:
 *   get:
 *     tags:
 *       - users
 *     description: Finds and returns a users public data.
 *     produces:
 *       - application/json
 *     parameters:
 *       - name: username
 *         description: The username of the user to find.
 *         required: true
 *         type: string
 *         in: path
 *       - name: populate
 *         description: Comma separated list of values to be populated on return
 *                      of the object. [archivedBy, lastModifiedBy, createdBy]
 *         in: query
 *         type: string
 *         required: false
 *       - name: archived
 *         description: If true, archived objects will be also be searched
 *                      through.
 *         in: query
 *         type: boolean
 *       - name: fields
 *         description: Comma separated list of specific fields to return. By
 *                      default the username field is returned. To specifically
 *                      NOT include a field, include a '-' in front of the field
 *                      (-name). [admin, archived, archivedBy, archivedOn,
 *                      createdBy, createdOn, custom, email, fname,
 *                      lastModifiedBy, lname, username, preferredName,
 *                      updatedOn]
 *         in: query
 *         type: string
 *       - name: minified
 *         description: If true, the returned JSON is minified. If false, the
 *                      returned JSON is formatted based on the format specified
 *                      in the config. The default value is false.
 *         in: query
 *         type: boolean
 *         default: false
 *     responses:
 *       200:
 *         description: OK, Succeeded to GET user, returns user's public data.
 *       400:
 *         description: Bad Request, Failed to GET user due to invalid data.
 *       401:
 *         description: Unauthorized, Failed to GET user due to not being logged
 *                      in.
 *       403:
 *         description: Forbidden, Failed to GET user due to not having
 *                      permissions.
 *       404:
 *         description: Not Found, Failed to GET user due to user not existing.
 *       500:
 *         description: Internal Server Error, Failed to GET user due to server
 *                      side issue.
 *   post:
 *     tags:
 *       - users
 *     description: Create a new user from the given data in the request body.
 *                  NOTE this endpoint is reserved for system-wide admins ONLY.
 *     produces:
 *       - application/json
 *     parameters:
 *       - name: username
 *         description: The username of the user to create.
 *         required: true
 *         type: string
 *         in: path
 *       - name: user
 *         description: The object containing the new user data.
 *         in: body
 *         required: true
 *         schema:
 *           type: object
 *           properties:
 *             username:
 *               type: string
 *               description: The username of the user to create. If provided,
 *                            this must match the username provided in the path.
 *             password:
 *               type: string
 *               description: The password of the user being created. This field
 *                            is required unless LDAP authentication is used.
 *             fname:
 *               type: string
 *             lname:
 *               type: string
 *             preferredName:
 *               type: string
 *             email:
 *               type: string
 *             provider:
 *               type: string
 *               default: 'local'
 *             admin:
 *               type: boolean
 *             custom:
 *               type: object
 *       - name: populate
 *         description: Comma separated list of values to be populated on return
 *                      of the object. [archivedBy, lastModifiedBy, createdBy]
 *         in: query
 *         type: string
 *         required: false
 *       - name: fields
 *         description: Comma separated list of specific fields to return. By
 *                      default the username field is returned. To specifically
 *                      NOT include a field, include a '-' in front of the field
 *                      (-name). [admin, archived, archivedBy, archivedOn,
 *                      createdBy, createdOn, custom, email, fname,
 *                      lastModifiedBy, lname, username, preferredName,
 *                      updatedOn]
 *         in: query
 *         type: string
 *       - name: minified
 *         description: If true, the returned JSON is minified. If false, the
 *                      returned JSON is formatted based on the format specified
 *                      in the config. The default value is false.
 *         in: query
 *         type: boolean
 *         default: false
 *     responses:
 *       200:
 *         description: OK, Succeeded to POST user, return user's public data.
 *       400:
 *         description: Bad Request, Failed to POST user due to invalid data.
 *       401:
 *         description: Unauthorized, Failed to POST user due to not being
 *                      logged in.
 *       403:
 *         description: Forbidden, Failed to POST user due to using username
 *                      that already exists.
 *       500:
 *         description: Internal Server Error, Failed to POST user due to server
 *                      side issue.
 *   put:
 *     tags:
 *       - users
 *     description: Creates or replaces a user from the given data in the
 *                  request body. If a user with the username already exists,
 *                  they are replaced. NOTE This endpoint is reserved for
 *                  system-wide admins ONLY.
 *     produces:
 *       - application/json
 *     parameters:
 *       - name: username
 *         description: The username of the user to create/replace.
 *         required: true
 *         type: string
 *         in: path
 *       - name: user
 *         description: The object containing the user data.
 *         in: body
 *         required: true
 *         schema:
 *           type: object
 *           properties:
 *             username:
 *               type: string
 *               description: The username of the user. If provided, this must
 *                            match the username provided in the path.
 *             password:
 *               type: string
 *               description: The password of the user. This field is required
 *                            unless LDAP authentication is used or some custom
 *                            authentication strategy that does not store
 *                            passwords.
 *             fname:
 *               type: string
 *             lname:
 *               type: string
 *             preferredName:
 *               type: string
 *             email:
 *               type: string
 *             provider:
 *               type: string
 *               default: 'local'
 *             admin:
 *               type: boolean
 *             custom:
 *               type: object
 *       - name: populate
 *         description: Comma separated list of values to be populated on return
 *                      of the object. [archivedBy, lastModifiedBy, createdBy]
 *         in: query
 *         type: string
 *         required: false
 *       - name: fields
 *         description: Comma separated list of specific fields to return. By
 *                      default the username field is returned. To specifically
 *                      NOT include a field, include a '-' in front of the field
 *                      (-name). [admin, archived, archivedBy, archivedOn,
 *                      createdBy, createdOn, custom, email, fname,
 *                      lastModifiedBy, lname, username, preferredName,
 *                      updatedOn]
 *         in: query
 *         type: string
 *       - name: minified
 *         description: If true, the returned JSON is minified. If false, the
 *                      returned JSON is formatted based on the format specified
 *                      in the config. The default value is false.
 *         in: query
 *         type: boolean
 *         default: false
 *     responses:
 *       200:
 *         description: OK, Succeeded to PUT user, return user's public data.
 *       400:
 *         description: Bad Request, Failed to PUT user due to invalid data.
 *       401:
 *         description: Unauthorized, Failed to PUT user due to not being
 *                      logged in.
 *       403:
 *         description: Forbidden, Failed to PUT user due to an invalid request
 *                      body.
 *       500:
 *         description: Internal Server Error, Failed to PUT user due to server
 *                      side issue.
 *   patch:
 *     tags:
 *       - users
 *     description: Updates an existing user. The following fields can be
 *                  updated [fname, lname, preferredName, email, custom,
 *                  archived, admin]. Users that are currently archived must
 *                  first be unarchived before making any other updates. NOTE
 *                  this endpoint is reserved for system-wide admins only,
 *                  unless a user is updating themselves.
 *     produces:
 *       - application/json
 *     parameters:
 *       - name: username
 *         description: The username of the user to update.
 *         required: true
 *         type: string
 *         in: path
 *       - name: update
 *         description: The object containing the updated user data.
 *         in: body
 *         required: true
 *         schema:
 *           type: object
 *           properties:
 *             fname:
 *               type: string
 *             lname:
 *               type: string
 *             preferredName:
 *               type: string
 *             email:
 *               type: string
 *             custom:
 *               type: object
 *               description: NOTE when updating the custom data, the object
 *                            is completely replaced.
 *             archived:
 *               type: boolean
 *             admin:
 *               type: boolean
 *               description: NOTE only current system-wide admins can update
 *                            this field.
 *       - name: populate
 *         description: Comma separated list of values to be populated on return
 *                      of the object. [archivedBy, lastModifiedBy, createdBy]
 *         in: query
 *         type: string
 *       - name: fields
 *         description: Comma separated list of specific fields to return. By
 *                      default the username field is returned. To specifically
 *                      NOT include a field, include a '-' in front of the field
 *                      (-name). [admin, archived, archivedBy, archivedOn,
 *                      createdBy, createdOn, custom, email, fname,
 *                      lastModifiedBy, lname, username, preferredName,
 *                      updatedOn]
 *         in: query
 *         type: string
 *       - name: minified
 *         description: If true, the returned JSON is minified. If false, the
 *                      returned JSON is formatted based on the format specified
 *                      in the config. The default value is false.
 *         in: query
 *         type: boolean
 *         default: false
 *     responses:
 *       200:
 *         description: OK, Succeeded to PATCH user, return user's public data.
 *       400:
 *         description: Bad Request, Failed to PATCH user due to invalid data.
 *       401:
 *         description: Unauthorized, Failed to PATCH user due to not being
 *                      logged in.
 *       403:
 *         description: Forbidden, Failed to PATCH user due updating an
 *                      immutable field.
 *       404:
 *         description: Not Found, Failed ot PATCH user due to user not
 *                      existing.
 *       500:
 *         description: Internal Server Error, Failed to PATCH user due to
 *                      server side issue.
 *   delete:
 *     tags:
 *       - users
 *     description: Deletes the specified user. Removes them from any orgs or
 *                  projects which they have permissions on. NOTE this endpoint
 *                  is reserved for system-wide admins ONLY.
 *     produces:
 *       - application/json
 *     parameters:
 *       - name: username
 *         description: The username of the user to delete.
 *         in: path
 *         required: true
 *         type: string
 *       - name: minified
 *         description: If true, the returned JSON is minified. If false, the
 *                      returned JSON is formatted based on the format specified
 *                      in the config. The default value is false.
 *         in: query
 *         type: boolean
 *         default: false
 *     responses:
 *       200:
 *         description: OK, Succeeded to DELETE user, returns deleted user's
 *                      username.
 *       400:
 *         description: Bad Request, Failed to DELETE user due to invalid data.
 *       401:
 *         description: Unauthorized, Failed to DELETE user due to not being
 *                      logged in.
 *       403:
 *         description: Forbidden, Failed to DELETE user due to not having
 *                      permissions.
 *       404:
 *         description: Not Found, Failed to DELETE user due to user not
 *                      existing.
 *       500:
 *         description: Internal Server Error, Failed to DELETE user due to
 *                      server side issues.
 */
api.route('/users/:username')
.get(
  AuthController.authenticate,
  Middleware.logRoute,
  Middleware.disableUserAPI,
  APIController.getUser
)
.post(
  AuthController.authenticate,
  Middleware.logRoute,
  Middleware.disableUserAPI,
  APIController.postUser
)
.put(
  AuthController.authenticate,
  Middleware.logRoute,
  Middleware.disableUserAPI,
  APIController.putUser
)
.patch(
  AuthController.authenticate,
  Middleware.logRoute,
  Middleware.disableUserAPI,
  APIController.patchUser
)
.delete(
  AuthController.authenticate,
  Middleware.logRoute,
  Middleware.disableUserAPI,
  APIController.deleteUser
);


/**
 * @swagger
 * /api/users/{username}/password:
 *   patch:
 *     tags:
 *       - users
 *     description: Updates an existing users password. Users can only update
 *                  their own password.
 *     produces:
 *       - application/json
 *     parameters:
 *       - name: username
 *         description: The username of the user to update.
 *         required: true
 *         type: string
 *         in: path
 *       - in: body
 *         description: The object containing the updated user data.
 *         name: passwordInfo
 *         required: true
 *         schema:
 *           type: object
 *           required:
 *             - oldPassword
 *             - password
 *             - confirmPassword
 *           properties:
 *             oldPassword:
 *               type: string
 *               description: The user's old password.
 *             password:
 *               type: string
 *               description: The user's new password.
 *             confirmPassword:
 *               type: string
 *               description: The users new password a second time, to confirm
 *                            they match.
 *       - name: minified
 *         description: If true, the returned JSON is minified. If false, the
 *                      returned JSON is formatted based on the format specified
 *                      in the config. The default value is false.
 *         in: query
 *         type: boolean
 *         default: false
 *     responses:
 *       200:
 *         description: OK, Succeeded to PATCH user returns public user data.
 *       400:
 *         description: Bad Request, Failed to PATCH user due to invalid data.
 *       401:
 *         description: Unauthorized, Failed to PATCH user due to not being
 *                      logged in.
 *       403:
 *         description: Forbidden, Failed to PATCH user due updating an
 *                      immutable field.
 *       500:
 *         description: Internal Server Error, Failed to PATCH user due to
 *                      server side issues.
 */
api.route('/users/:username/password')
.patch(
  AuthController.authenticate,
  Middleware.logRoute,
  Middleware.disableUserPatchPassword,
  APIController.patchPassword
);


// Catches any invalid api route not defined above.
api.use('*', APIController.invalidRoute);

// Export the API router
module.exports = api;<|MERGE_RESOLUTION|>--- conflicted
+++ resolved
@@ -213,14 +213,6 @@
  *         description: Search for orgs last modified by a specific user.
  *         in: query
  *         type: string
-<<<<<<< HEAD
-=======
- *       - name: archived
- *         description: Search only for archived orgs.  If false, only returns
- *                      unarchived orgs.  Overrides the includeArchived option.
- *         in: query
- *         type: boolean
->>>>>>> 290c13cb
  *       - name: archivedBy
  *         description: Search for orgs archived by a specific user.
  *         in: query
@@ -1072,14 +1064,6 @@
  *         description: Search for projects last modified by a specific user.
  *         in: query
  *         type: string
-<<<<<<< HEAD
-=======
- *       - name: archived
- *         description: Search only for archived projects.  If false, only returns
- *                      unarchived projects.  Overrides the includeArchived option.
- *         in: query
- *         type: boolean
->>>>>>> 290c13cb
  *       - name: archivedBy
  *         description: Search for projects archived by a specific user.
  *         in: query
@@ -1928,14 +1912,6 @@
  *         description: Search for branches last modified by a specific user.
  *         in: query
  *         type: string
-<<<<<<< HEAD
-=======
- *       - name: archived
- *         description: Search only for archived branches.  If false, only returns
- *                      unarchived branches.  Overrides the includeArchived option.
- *         in: query
- *         type: boolean
->>>>>>> 290c13cb
  *       - name: archivedBy
  *         description: Search for branches archived by a specific user.
  *         in: query
