/**
 * Classification: UNCLASSIFIED
 *
 * @module api-routes
 *
 * @copyright Copyright (C) 2018, Lockheed Martin Corporation
 *
 * @license LMPI - Lockheed Martin Proprietary Information
 *
 * @owner Austin Bieber <austin.j.bieber@lmco.com>
 *
 * @author Josh Kaplan <joshua.d.kaplan@lmco.com>
 * @author Austin Bieber <austin.j.bieber@lmco.com>
 *
 * @description This file defines the MBEE API routes.
 *
 * Note: Routes that require authentication calls
 * "AuthController.authenticate()" as their first function.
 * This will authenticate the user and move to the next function.
 */

// Node modules
const express = require('express');
const api = express.Router();

// MBEE modules
const APIController = M.require('controllers.api-controller');
const AuthController = M.require('lib.auth');
const Middleware = M.require('lib.middleware');


/**
 * @swagger
 * /api/test:
 *   get:
 *     tags:
 *       - general
 *     description: Returns a 200 status. Used to test if the API is up or a
 *        connection can be established.
 *     responses:
 *       200:
 *         description: OK, the API is up.
 */
api.get('/test', Middleware.logRoute, APIController.test);


/**
 * @swagger
 * /api/doc/swagger.json:
 *   get:
 *     tags:
 *       - general
 *     description: Returns the swagger spec file in JSON format.
 *     produces:
 *       - application/json
 *     responses:
 *       200:
 *         description: OK, Succeeded to get the swagger doc.
 */
api.get('/doc/swagger.json', Middleware.logRoute, APIController.swaggerJSON);

// TODO: Address deprecation warning on login
/**
 * @swagger
 * /api/login:
 *   post:
 *     tags:
 *       - general
 *     description: Logs the user into the application.
 *     produces:
 *       - application/json
 *     responses:
 *       200:
 *         description: OK, Succeeded to login user, returns session token data.
 *       400:
 *         description: Bad Request, Failed to login due to invalid credentials.
 *       401:
 *         description: Unauthorized, Failed to login due to not having
 *                      permissions.
 *       500:
 *         description: Internal Server Error, Failed to login due to a server
 *                      side issue.
 */
api.route('/login')
.post(
  AuthController.authenticate,
  Middleware.logRoute,
  AuthController.doLogin,
  APIController.login
);


/**
 * @swagger
 * /api/version:
 *   get:
 *     tags:
 *       - general
 *     description: Returns the application version as JSON.
 *     produces:
 *       - application/json
 *     responses:
 *       200:
 *         description: OK, Succeeded to get version.
 *       401:
 *         description: Unauthorized, Failed to get version due to not being
 *                      logged in.
 *       500:
 *         description: Internal Server Error, Failed to get version due to
 *                      server side issue.
 */
api.route('/version')
.get(
  AuthController.authenticate,
  Middleware.logRoute,
  APIController.version
);


/**
 * @swagger
 * /api/orgs:
 *   get:
 *     tags:
 *       - organizations
 *     description: Returns an array of organizations the requesting user has
 *                  read access to. By default, returns all organizations the
 *                  user has read access to. Optionally, an array of IDs can be
 *                  provided in the request body or a comma separated list in
 *                  the request parameters to find multiple, specific orgs.
 *     produces:
 *       - application/json
 *     parameters:
 *       - in: body
 *         schema:
 *           type: array
 *           items:
 *             type: string
 *         description: An array of object IDs to search for. If both query
 *                      parameter and body are not provided, all objects the
 *                      user has access to are found.
 *       - name: ids
 *         description: Comma separated list of IDs to search for. If both the
 *                      query parameter and body are not provided, all objects
 *                      the user has access to are found.
 *         in: query
 *         type: string
 *       - name: populate
 *         description: Comma separated list of values to be populated on return
 *                      of the object.
 *         in: query
 *         type: string
 *       - name: archived
 *         description: If true, archived objects will be also be searched
 *                      through.
 *         in: query
 *         type: boolean
 *       - name: fields
 *         description: Comma separated list of specific fields to return. By
 *                      default the id field is returned. To specifically NOT
 *                      include a field, include a '-' in front of the field
 *                      (-name).
 *         in: query
 *         type: string
 *       - name: limit
 *         description: The maximum number of objects to return. A limit of 0 is
 *                      equivalent to setting no limit.
 *         in: query
 *         type: number
 *       - name: skip
 *         description: The number of objects to skip returning. For example,
 *                      if 10 objects are found and skip is 5, the first five
 *                      objects will NOT be returned. NOTE, skip cannot be a
 *                      negative number.
 *         in: query
 *         type: number
 *       - name: minified
 *         description: If true, the returned JSON is minified. If false, the
 *                      returned JSON is formatted based on the format specified
 *                      in the config. The default value is false.
 *         in: query
 *         type: boolean
 *         default: false
 *     responses:
 *       200:
 *         description: OK, Succeeded to GET orgs, returns public org data.
 *       400:
 *         description: Bad Request, Failed to GET orgs due to invalid request
 *                      format.
 *       401:
 *         description: Unauthorized, Failed to GET orgs due to not being logged
 *                      in.
 *       404:
 *         description: Not Found, Failed to GET orgs due to orgs not existing.
 *       500:
 *         description: Internal Server Error, Failed to GET orgs due to a
 *                      server side issue.
 *   post:
 *     tags:
 *       - organizations
 *     description: Creates multiple organizations from the data provided in the
 *                  request body. Returns the created organization's public
 *                  data. This endpoint is reserved for system-wide admins ONLY.
 *     produces:
 *       - application/json
 *     parameters:
 *       - in: body
 *         name: orgs
 *         schema:
 *           type: array
 *           items:
 *             type: object
 *             required:
 *               - id
 *               - name
 *             properties:
 *               id:
 *                 type: string
 *               name:
 *                 type: string
 *               custom:
 *                 type: object
 *               permissions:
 *                 type: object
 *                 description: Any preset permissions. Keys are the users
 *                              usernames, and values are the permission.
 *         description: An array of objects containing organization data.
 *       - name: populate
 *         description: Comma separated list of values to be populated on return
 *                      of the object.
 *         in: query
 *         type: string
 *       - name: fields
 *         description: Comma separated list of specific fields to return. By
 *                      default the id field is returned. To specifically NOT
 *                      include a field, include a '-' in front of the field
 *                      (-name).
 *         in: query
 *         type: string
 *       - name: minified
 *         description: If true, the returned JSON is minified. If false, the
 *                      returned JSON is formatted based on the format specified
 *                      in the config. The default value is false.
 *         in: query
 *         type: boolean
 *         default: false
 *     responses:
 *       200:
 *         description: OK, Succeeded to POST orgs, returns orgs' public data.
 *       400:
 *         description: Bad Request, Failed to POST orgs due to invalid field in
 *                      request body.
 *       401:
 *         description: Unauthorized, Failed to POST orgs due to not being
 *                      logged in.
 *       403:
 *         description: Forbidden, Failed to POST orgs due to already existing
 *                      orgs with same id.
 *       500:
 *         description: Internal Server Error, Failed to POST orgs due to a
 *                      server side issue.
 *   put:
 *     tags:
 *       - organizations
 *     description: Creates or replaces multiple organizations from the data
 *                  provided in the request body. If the organization already
 *                  exists, it is updated with the provided data. NOTE This
 *                  function is reserved for system-wide admins ONLY.
 *     produces:
 *       - application/json
 *     parameters:
 *       - in: body
 *         name: orgs
 *         schema:
 *           type: array
 *           items:
 *             type: object
 *             required:
 *               - id
 *             properties:
 *               id:
 *                 type: string
 *               name:
 *                 type: string
 *                 description: Required if creating an organization.
 *               custom:
 *                 type: object
 *               permissions:
 *                 type: object
 *                 description: Any preset permissions. Keys are the users
 *                              usernames, and values are the permission.
 *         description: An array of objects containing organization data.
 *       - name: populate
 *         description: Comma separated list of values to be populated on return
 *                      of the object.
 *         in: query
 *         type: string
 *       - name: fields
 *         description: Comma separated list of specific fields to return. By
 *                      default the id field is returned. To specifically NOT
 *                      include a field, include a '-' in front of the field
 *                      (-name).
 *         in: query
 *         type: string
 *       - name: minified
 *         description: If true, the returned JSON is minified. If false, the
 *                      returned JSON is formatted based on the format specified
 *                      in the config. The default value is false.
 *         in: query
 *         type: boolean
 *         default: false
 *     responses:
 *       200:
 *         description: OK, Succeeded to PUT orgs, returns orgs' public data.
 *       400:
 *         description: Bad Request, Failed to PUT orgs due to invalid field in
 *                      request body.
 *       401:
 *         description: Unauthorized, Failed to PUT orgs due to not being
 *                      logged in.
 *       403:
 *         description: Forbidden, Failed to PUT orgs due to an invalid request
 *                      body.
 *       500:
 *         description: Internal Server Error, Failed to PUT orgs due to a
 *                      server side issue.
 *   patch:
 *     tags:
 *       - organizations
 *     description: Updates multiple organizations from the data provided in the
 *                  request body. Orgs that are currently archived must first be
 *                  unarchived before making any other updates. The following
 *                  fields can be updated [name, custom, archived, permissions].
 *                  NOTE, the id is required in the request body, but CANNOT be
 *                  updated.
 *     produces:
 *       - application/json
 *     parameters:
 *       - in: body
 *         name: orgs
 *         description: An array of objects containing updates to multiple orgs.
 *         schema:
 *           type: array
 *           items:
 *             type: object
 *             required:
 *               - id
 *             properties:
 *               id:
 *                 type: string
 *                 description: The current ID of the org, cannot be updated.
 *               name:
 *                 type: string
 *               custom:
 *                 type: object
 *               archived:
 *                 type: boolean
 *               permissions:
 *                 type: object
 *                 description: An object where keys are usernames and values
 *                              are the new role the user has. To remove a user,
 *                              the role should be REMOVE_ALL.
 *       - name: populate
 *         description: Comma separated list of values to be populated on return
 *                      of the object.
 *         in: query
 *         type: string
 *       - name: fields
 *         description: Comma separated list of specific fields to return. By
 *                      default the id field is returned. To specifically NOT
 *                      include a field, include a '-' in front of the field
 *                      (-name).
 *         in: query
 *         type: string
 *       - name: minified
 *         description: If true, the returned JSON is minified. If false, the
 *                      returned JSON is formatted based on the format specified
 *                      in the config. The default value is false.
 *         in: query
 *         type: boolean
 *         default: false
 *     responses:
 *       200:
 *         description: OK, Succeeded to PATCH orgs, returns orgs' public data.
 *       400:
 *         description: Bad Request, Failed to PATCH orgs due to invalid data.
 *       401:
 *         description: Unauthorized, Failed to PATCH orgs due to not being
 *                      logged in.
 *       403:
 *         description: Forbidden, Failed to PATCH orgs due to org already being
 *                      archived.
 *       500:
 *         description: Internal Server Error, Failed to PATCH orgs due to a
 *                      server side issue.
 *   delete:
 *     tags:
 *       - organizations
 *     description: Deletes multiple organizations and any projects and elements
 *                  name-spaced under the specified orgs. NOTE this endpoint can
 *                  be used by system-admins ONLY.
 *     produces:
 *       - application/json
 *     parameters:
 *       - name: orgIDs
 *         description: An array of organization IDs to delete. Can optionally
 *                      be an array of objects containing id key/value pairs.
 *         in: body
 *         required: true
 *         schema:
 *           type: array
 *           items:
 *             type: string
 *       - name: minified
 *         description: If true, the returned JSON is minified. If false, the
 *                      returned JSON is formatted based on the format specified
 *                      in the config. The default value is false.
 *         in: query
 *         type: boolean
 *         default: false
 *     responses:
 *       200:
 *         description: OK, Succeeded to DELETE orgs, returns deleted orgs' ids.
 *       400:
 *         description: Bad Request, Failed to DELETE orgs due to invalid data
 *                      in the request body.
 *       401:
 *         description: Unauthorized, Failed to DELETE orgs due to not being
 *                      logged in.
 *       403:
 *         description: Forbidden, Failed to DELETE orgs due to not having
 *                      correct permissions.
 *       500:
 *         description: Internal Server Error, Failed to PATCH org due to a
 *                      server side issue.
 */
api.route('/orgs')
.get(
  AuthController.authenticate,
  Middleware.logRoute,
  APIController.getOrgs
)
.post(
  AuthController.authenticate,
  Middleware.logRoute,
  APIController.postOrgs
)
.put(
  AuthController.authenticate,
  Middleware.logRoute,
  APIController.putOrgs
)
.patch(
  AuthController.authenticate,
  Middleware.logRoute,
  APIController.patchOrgs
)
.delete(
  AuthController.authenticate,
  Middleware.logRoute,
  APIController.deleteOrgs
);


/**
 * @swagger
 * /api/orgs/{orgid}:
 *   get:
 *     tags:
 *       - organizations
 *     description: Finds and returns an organizations public data if the user
 *                  has read permissions on that org.
 *     produces:
 *       - application/json
 *     parameters:
 *       - name: orgid
 *         description: The ID of the organization to find.
 *         in: path
 *         required: true
 *         type: string
 *       - name: populate
 *         description: Comma separated list of values to be populated on return
 *                      of the object.
 *         in: query
 *         type: string
 *         required: false
 *       - name: archived
 *         description: If true, archived objects will be also be searched
 *                      through.
 *         in: query
 *         type: boolean
 *       - name: fields
 *         description: Comma separated list of specific fields to return. By
 *                      default the id field is returned. To specifically NOT
 *                      include a field, include a '-' in front of the field
 *                      (-name).
 *         in: query
 *         type: string
 *       - name: minified
 *         description: If true, the returned JSON is minified. If false, the
 *                      returned JSON is formatted based on the format specified
 *                      in the config. The default value is false.
 *         in: query
 *         type: boolean
 *         default: false
 *     responses:
 *       200:
 *         description: OK, Succeeded to GET org, returns org public data.
 *       400:
 *         description: Bad Request, Failed to GET org due to invalid data.
 *       401:
 *         description: Unauthorized, Failed to GET org due to not being logged
 *                      in.
 *       404:
 *         description: Not Found, Failed to GET org due to org not existing.
 *       500:
 *         description: Internal Server Error, Failed to GET org due to a server
 *                      side issue.
 *   post:
 *     tags:
 *       - organizations
 *     description: Create a new organization from the given data in the request
 *                  body. This endpoint is reserved for system-admins ONLY.
 *     produces:
 *       - application/json
 *     parameters:
 *       - name: orgid
 *         description: The ID of the organization to create.
 *         in: path
 *         required: true
 *         type: string
 *       - name: org
 *         description: The object containing the new organization data.
 *         in: body
 *         required: true
 *         schema:
 *           type: object
 *           required:
 *             - name
 *           properties:
 *             id:
 *               type: string
 *               description: Must match the id in the request parameters.
 *             name:
 *               type: string
 *             custom:
 *               type: object
 *             permissions:
 *               type: object
 *               description: Any preset permissions. Keys are the users
 *                            usernames, and values are the permission.
 *       - name: populate
 *         description: Comma separated list of values to be populated on return
 *                      of the object.
 *         in: query
 *         type: string
 *         required: false
 *       - name: fields
 *         description: Comma separated list of specific fields to return. By
 *                      default the id field is returned. To specifically NOT
 *                      include a field, include a '-' in front of the field
 *                      (-name).
 *         in: query
 *         type: string
 *       - name: minified
 *         description: If true, the returned JSON is minified. If false, the
 *                      returned JSON is formatted based on the format specified
 *                      in the config. The default value is false.
 *         in: query
 *         type: boolean
 *         default: false
 *     responses:
 *       200:
 *         description: OK, Succeeded to POST org, returns org public data.
 *       400:
 *         description: Bad Request, Failed to POST org due to invalid field in
 *                      request data.
 *       401:
 *         description: Unauthorized, Failed to POST org due to not being
 *                      logged in.
 *       403:
 *         description: Forbidden, Failed to POST org due to an existing org
 *                      with same id.
 *       500:
 *         description: Internal Server Error, Failed to POST org due to a
 *                      server side issue.
 *   put:
 *     tags:
 *       - organizations
 *     description: Creates or replaces an organization from the given data in
 *                  the request body. If the organization already exists it is
 *                  replaced, otherwise it is created. This endpoint is reserved
 *                  for system-admins ONLY.
 *     produces:
 *       - application/json
 *     parameters:
 *       - name: orgid
 *         description: The ID of the organization to create.
 *         in: path
 *         required: true
 *         type: string
 *       - name: org
 *         description: The object containing the new organization data.
 *         in: body
 *         required: true
 *         schema:
 *           type: object
 *           required:
 *             - name
 *           properties:
 *             id:
 *               type: string
 *               description: Must match the id in the request parameters.
 *             name:
 *               type: string
 *             custom:
 *               type: object
 *             permissions:
 *               type: object
 *               description: Any preset permissions. Keys are the users
 *                            usernames, and values are the permission.
 *       - name: populate
 *         description: Comma separated list of values to be populated on return
 *                      of the object.
 *         in: query
 *         type: string
 *         required: false
 *       - name: fields
 *         description: Comma separated list of specific fields to return. By
 *                      default the id field is returned. To specifically NOT
 *                      include a field, include a '-' in front of the field
 *                      (-name).
 *         in: query
 *         type: string
 *       - name: minified
 *         description: If true, the returned JSON is minified. If false, the
 *                      returned JSON is formatted based on the format specified
 *                      in the config. The default value is false.
 *         in: query
 *         type: boolean
 *         default: false
 *     responses:
 *       200:
 *         description: OK, Succeeded to POST org, returns org public data.
 *       400:
 *         description: Bad Request, Failed to POST org due to invalid field in
 *                      request data.
 *       401:
 *         description: Unauthorized, Failed to POST org due to not being
 *                      logged in.
 *       403:
 *         description: Forbidden, Failed to POST org due to an existing org
 *                      with same id.
 *       500:
 *         description: Internal Server Error, Failed to POST org due to a
 *                      server side issue.
 *   patch:
 *     tags:
 *       - organizations
 *     description: Updates an existing organization. The following fields can
 *                  be updated [name, custom, archived, permissions]. Orgs that
 *                  are currently archived must first be unarchived before
 *                  making any other updates.
 *     produces:
 *       - application/json
 *     parameters:
 *       - name: orgid
 *         description: The ID of the organization to update.
 *         in: path
 *         required: true
 *         type: string
 *       - name: update
 *         description: The object containing the updated organization data.
 *         in: body
 *         required: true
 *         schema:
 *           type: object
 *           properties:
 *             name:
 *               type: string
 *             custom:
 *               type: object
 *             archived:
 *               type: boolean
 *             permissions:
 *                 type: object
 *                 description: An object where keys are usernames and values
 *                              are the new role the user has. To remove a user,
 *                              the role should be REMOVE_ALL.
 *       - name: populate
 *         description: Comma separated list of values to be populated on return
 *                      of the object.
 *         in: query
 *         type: string
 *       - name: fields
 *         description: Comma separated list of specific fields to return. By
 *                      default the id field is returned. To specifically NOT
 *                      include a field, include a '-' in front of the field
 *                      (-name).
 *         in: query
 *         type: string
 *       - name: minified
 *         description: If true, the returned JSON is minified. If false, the
 *                      returned JSON is formatted based on the format specified
 *                      in the config. The default value is false.
 *         in: query
 *         type: boolean
 *         default: false
 *     responses:
 *       200:
 *         description: OK, Succeeded to PATCH org, returns updated org public
 *                      data.
 *       400:
 *         description: Bad Request, FAILED to PATCH org due to invalid
 *                      update request data.
 *       401:
 *         description: Unauthorized, FAILED to PATCH org due to not being
 *                      logged in.
 *       403:
 *         description: Forbidden, FAILED to PATCH org due to updating an
 *                      immutable field.
 *       404:
 *         description: Not Found, FAILED to PATCH org due to not finding org.
 *       500:
 *         description: Internal Server Error, Failed to PATCH org due to a
 *                      server side issue.
 *   delete:
 *     tags:
 *       - organizations
 *     description: Deletes the specified organization and any projects and
 *                  elements name-spaced under the org. NOTE this endpoint is
 *                  reserved for system-wide admins ONLY.
 *     produces:
 *       - application/json
 *     parameters:
 *       - name: orgid
 *         description: The ID of the organization to delete.
 *         in: path
 *         required: true
 *         type: string
 *       - name: minified
 *         description: If true, the returned JSON is minified. If false, the
 *                      returned JSON is formatted based on the format specified
 *                      in the config. The default value is false.
 *         in: query
 *         type: boolean
 *         default: false
 *     responses:
 *       200:
 *         description: OK, Succeeded to DELETE org, return deleted org ID.
 *       400:
 *         description: Bad Request, Failed to DELETE org due to invalid data.
 *       401:
 *         description: Unauthorized, Failed to DELETE org due to not being
 *                      logged in.
 *       403:
 *         description: Forbidden, Failed to DELETE org due to not having
 *                      permissions.
 *       404:
 *         description: Not Found, Failed to DELETE org due to not finding org.
 *       500:
 *         description: Internal Server Error, Failed to DELETE org due to a
 *                      server side issue.
 */
api.route('/orgs/:orgid')
.get(
  AuthController.authenticate,
  Middleware.logRoute,
  APIController.getOrg
)
.post(
  AuthController.authenticate,
  Middleware.logRoute,
  APIController.postOrg
)
.put(
  AuthController.authenticate,
  Middleware.logRoute,
  APIController.putOrg
)
.patch(
  AuthController.authenticate,
  Middleware.logRoute,
  APIController.patchOrg
)
.delete(
  AuthController.authenticate,
  Middleware.logRoute,
  APIController.deleteOrg
);


/**
 * @swagger
 * /api/projects:
 *   get:
 *     tags:
 *       - projects
 *     description: Returns a list of all projects and their public data that
 *                  the requesting user has access to.
 *     produces:
 *       - application/json
 *     parameters:
 *       - name: populate
 *         description: Comma separated list of values to be populated on return
 *                      of the object.
 *         in: query
 *         type: string
 *         required: false
 *       - name: archived
 *         description: If true, archived objects will be also be searched
 *                      through.
 *         in: query
 *         type: boolean
 *       - name: fields
 *         description: Comma separated list of specific fields to return. By
 *                      default the id field is returned. To specifically NOT
 *                      include a field, include a '-' in front of the field
 *                      (-name).
 *         in: query
 *         type: string
 *       - name: limit
 *         description: The maximum number of objects to return. A limit of 0 is
 *                      equivalent to setting no limit.
 *         in: query
 *         type: number
 *       - name: skip
 *         description: The number of objects to skip returning. For example,
 *                      if 10 objects are found and skip is 5, the first five
 *                      objects will NOT be returned. NOTE, skip cannot be a
 *                      negative number.
 *         in: query
 *         type: number
 *       - name: minified
 *         description: If true, the returned JSON is minified. If false, the
 *                      returned JSON is formatted based on the format specified
 *                      in the config. The default value is false.
 *         in: query
 *         type: boolean
 *         default: false
 *     responses:
 *       200:
 *         description: OK, Succeeded to GET projects, returns project public
 *                      data.
 *       400:
 *         description: Bad Request, Failed to GET projects due to invalid data.
 *       401:
 *         description: Unauthorized, Failed to GET projects due to not being
 *                      logged in.
 *       403:
 *         description: Forbidden, Failed to GET projects due to not having
 *                      permissions.
 *       404:
 *         description: Not Found, Failed to GET projects due to projects not
 *                      existing.
 *       500:
 *         description: Internal Server Error, Failed to GET projects due to a
 *                      server side issue.
 */
api.route('/projects')
.get(
  AuthController.authenticate,
  Middleware.logRoute,
  APIController.getAllProjects
);

/**
 * @swagger
 * /api/orgs/{orgid}/projects:
 *   get:
 *     tags:
 *       - projects
 *     description: Returns an array of projects the requesting user has read
 *                  access to on a specified org. By default, returns all
 *                  projects on the specified org that the user has read access
 *                  to. Optionally, an array of IDs can be provided in the
 *                  request body or a comma separated list in the request
 *                  parameters to find multiple, specific projects.
 *     produces:
 *       - application/json
 *     parameters:
 *       - name: orgid
 *         description: The ID of the organization which contains the searched
 *                      projects.
 *         in: path
 *         required: true
 *         type: string
 *       - in: body
 *         schema:
 *           type: array
 *           items:
 *             type: string
 *         description: An array of object IDs to search for. If both query
 *                      parameter and body are not provided, all objects the
 *                      user has access to (under the specified org) are found.
 *       - name: ids
 *         description: Comma separated list of IDs to search for. If both query
 *                      parameter and body are not provided, all objects the
 *                      user has access to (under the specified org) are found.
 *         in: query
 *         type: string
 *       - name: populate
 *         description: Comma separated list of values to be populated on return
 *                      of the object.
 *         in: query
 *         type: string
 *       - name: archived
 *         description: If true, archived objects will be also be searched
 *                      through.
 *         in: query
 *         type: boolean
 *       - name: fields
 *         description: Comma separated list of specific fields to return. By
 *                      default the id field is returned. To specifically NOT
 *                      include a field, include a '-' in front of the field
 *                      (-name).
 *         in: query
 *         type: string
 *       - name: limit
 *         description: The maximum number of objects to return. A limit of 0 is
 *                      equivalent to setting no limit.
 *         in: query
 *         type: number
 *       - name: skip
 *         description: The number of objects to skip returning. For example,
 *                      if 10 objects are found and skip is 5, the first five
 *                      objects will NOT be returned. NOTE, skip cannot be a
 *                      negative number.
 *         in: query
 *         type: number
 *       - name: minified
 *         description: If true, the returned JSON is minified. If false, the
 *                      returned JSON is formatted based on the format specified
 *                      in the config. The default value is false.
 *         in: query
 *         type: boolean
 *         default: false
 *     responses:
 *       200:
 *         description: OK, Succeeded to GET projects, returns project public
 *                      data.
 *       400:
 *         description: Bad Request, Failed to GET projects due to invalid data.
 *       401:
 *         description: Unauthorized, Failed to GET projects due to not being
 *                      logged in.
 *       403:
 *         description: Forbidden, Failed to GET projects due to not having
 *                      permissions.
 *       404:
 *         description: Not Found, Failed to GET projects due to projects not
 *                      existing.
 *       500:
 *         description: Internal Server Error, Failed to GET projects due to a
 *                      server side issue.
 *   post:
 *     tags:
 *       - projects
 *     description: Creates multiple projects from the supplied data in the
 *                  request body. Returns the created projects' public data.
 *     produces:
 *       - application/json
 *     parameters:
 *       - name: orgid
 *         description: The ID of the organization whose projects to create.
 *         in: path
 *         required: true
 *         type: string
 *       - name: projects
 *         in: body
 *         description: An array of objects containing new project data.
 *         schema:
 *           type: array
 *           items:
 *             type: object
 *             required:
 *               - id
 *               - name
 *             properties:
 *               id:
 *                 type: string
 *               name:
 *                 type: string
 *               custom:
 *                 type: object
 *               visibility:
 *                 type: string
 *                 default: private
 *                 enum: [internal, private]
 *               permissions:
 *                 type: object
 *                 description: Any preset permissions. Keys are the users
 *                              usernames, and values are the permission.
 *       - name: populate
 *         description: Comma separated list of values to be populated on return
 *                      of the object.
 *         in: query
 *         type: string
 *         required: false
 *       - name: fields
 *         description: Comma separated list of specific fields to return. By
 *                      default the id field is returned. To specifically NOT
 *                      include a field, include a '-' in front of the field
 *                      (-name).
 *         in: query
 *         type: string
 *       - name: minified
 *         description: If true, the returned JSON is minified. If false, the
 *                      returned JSON is formatted based on the format specified
 *                      in the config. The default value is false.
 *         in: query
 *         type: boolean
 *         default: false
 *     responses:
 *       200:
 *         description: OK, Succeeded to POST projects, returns project public
 *                      data.
 *       400:
 *         description: Bad Request, Failed to POST projects due to invalid
 *                      project data.
 *       401:
 *         description: Unauthorized, Failed to POST projects due to not being
 *                      logged in.
 *       403:
 *         description: Forbidden, Failed to POST projects due to project ids
 *                      already existing.
 *       500:
 *         description: Internal Server Error, Failed to POST projects due to a
 *                      server side issue.
 *   put:
 *     tags:
 *       - projects
 *     description: Creates or replaces multiple projects from the supplied data
 *                  in the request body. If the project already exists, it will
 *                  be replaced along with the root model element. Returns the
 *                  created projects' public data. NOTE this endpoint is
 *                  reserved for system-wide admins ONLY.
 *     produces:
 *       - application/json
 *     parameters:
 *       - name: orgid
 *         description: The ID of the organization whose projects to create.
 *         in: path
 *         required: true
 *         type: string
 *       - name: projects
 *         in: body
 *         description: An array of objects containing new project data.
 *         schema:
 *           type: array
 *           items:
 *             type: object
 *             required:
 *               - id
 *               - name
 *             properties:
 *               id:
 *                 type: string
 *               name:
 *                 type: string
 *               custom:
 *                 type: object
 *               visibility:
 *                 type: string
 *                 default: private
 *                 enum: [internal, private]
 *               permissions:
 *                 type: object
 *                 description: Any preset permissions. Keys are the users
 *                              usernames, and values are the permission.
 *       - name: populate
 *         description: Comma separated list of values to be populated on return
 *                      of the object.
 *         in: query
 *         type: string
 *         required: false
 *       - name: fields
 *         description: Comma separated list of specific fields to return. By
 *                      default the id field is returned. To specifically NOT
 *                      include a field, include a '-' in front of the field
 *                      (-name).
 *         in: query
 *         type: string
 *       - name: minified
 *         description: If true, the returned JSON is minified. If false, the
 *                      returned JSON is formatted based on the format specified
 *                      in the config. The default value is false.
 *         in: query
 *         type: boolean
 *         default: false
 *     responses:
 *       200:
 *         description: OK, Succeeded to PUT projects, returns project public
 *                      data.
 *       400:
 *         description: Bad Request, Failed to PUT projects due to invalid
 *                      project data.
 *       401:
 *         description: Unauthorized, Failed to PUT projects due to not being
 *                      logged in.
 *       403:
 *         description: Forbidden, Failed to PUT projects due to invalid
 *                      parameters.
 *       500:
 *         description: Internal Server Error, Failed to PUT projects due to a
 *                      server side issue.
 *   patch:
 *     tags:
 *       - projects
 *     description: Updates multiple projects from the data provided in the
 *                  request body. Projects that are currently archived must
 *                  first be unarchived before making any other updates. The
 *                  following fields can be updated [name, custom, archived,
 *                  permissions]. NOTE, the id is required in the request body,
 *                  but CANNOT be updated.
 *     produces:
 *       - application/json
 *     parameters:
 *       - name: orgid
 *         description: The ID of the organization whose projects to update.
 *         in: path
 *         required: true
 *         type: string
 *       - in: body
 *         name: projects
 *         description: An array of objects containing updates to multiple
 *                      projects.
 *         schema:
 *           type: array
 *           items:
 *             type: object
 *             required:
 *               - id
 *             properties:
 *               id:
 *                 type: string
 *                 description: The current ID of the project, cannot be
 *                              updated.
 *               name:
 *                 type: string
 *               custom:
 *                 type: object
 *               archived:
 *                 type: boolean
 *               permissions:
 *                 type: object
 *                 description: An object where keys are usernames and values
 *                              are the new role the user has. To remove a user,
 *                              the role should be REMOVE_ALL.
 *       - name: populate
 *         description: Comma separated list of values to be populated on return
 *                      of the object.
 *         in: query
 *         type: string
 *       - name: fields
 *         description: Comma separated list of specific fields to return. By
 *                      default the id field is returned. To specifically NOT
 *                      include a field, include a '-' in front of the field
 *                      (-name).
 *         in: query
 *         type: string
 *       - name: minified
 *         description: If true, the returned JSON is minified. If false, the
 *                      returned JSON is formatted based on the format specified
 *                      in the config. The default value is false.
 *         in: query
 *         type: boolean
 *         default: false
 *     responses:
 *       200:
 *         description: OK, Succeeded to PATCH project, returns project public
 *                      data.
 *       400:
 *         description: Bad Request, Failed to PATCH project due to invalid
 *                      request data.
 *       401:
 *         description: Unauthorized, Failed to PATCH project due to not being
 *                      logged in.
 *       403:
 *         description: Forbidden, Failed to PATCH project due to updating an
 *                      immutable field.
 *       500:
 *         description: Internal Server Error, Failed to PATCH project due to
 *                      server side issue.
 *   delete:
 *     tags:
 *       - projects
 *     description: Deletes multiple projects and any elements name-spaced under
 *                  the specified project. NOTE this endpoint can be used by
 *                  system-admins ONLY.
 *     produces:
 *       - application/json
 *     parameters:
 *       - name: orgid
 *         description: The ID of the organization whose projects are to be
 *                      deleted.
 *         in: path
 *         required: true
 *         type: string
 *       - name: projectIDs
 *         description: An array of project IDs to delete. Can optionally be an
 *                      array of objects containing id key/value pairs.
 *         in: body
 *         required: false
 *         schema:
 *           type: array
 *           items:
 *             type: string
 *       - name: minified
 *         description: If true, the returned JSON is minified. If false, the
 *                      returned JSON is formatted based on the format specified
 *                      in the config. The default value is false.
 *         in: query
 *         type: boolean
 *         default: false
 *     responses:
 *       200:
 *         description: OK, Succeeded to DELETE projects, return deleted
 *                      projects' ids.
 *       400:
 *         description: Bad Request, Failed to DELETE project due to invalid
 *                      data.
 *       401:
 *         description: Unauthorized, Failed to DELETE project due to not being
 *                      logged in.
 *       403:
 *         description: Forbidden, Failed to DELETE project due to not having
 *                      permissions.
 *       500:
 *         description: Internal Server Error, Failed to DELETE org due to a
 *                      server side issue.
 */
api.route('/orgs/:orgid/projects')
.get(
  AuthController.authenticate,
  Middleware.logRoute,
  APIController.getProjects
)
.post(
  AuthController.authenticate,
  Middleware.logRoute,
  APIController.postProjects
)
.put(
  AuthController.authenticate,
  Middleware.logRoute,
  APIController.putProjects
)
.patch(
  AuthController.authenticate,
  Middleware.logRoute,
  APIController.patchProjects
)
.delete(
  AuthController.authenticate,
  Middleware.logRoute,
  APIController.deleteProjects
);


/**
 * @swagger
 * /api/orgs/{orgid}/projects/{projectid}:
 *   get:
 *     tags:
 *       - projects
 *     description: Finds and returns a projects public data if the user has
 *                  read permissions on that project.
 *     produces:
 *       - application/json
 *     parameters:
 *       - name: orgid
 *         description: The ID of the organization the project is a part of.
 *         in: path
 *         required: true
 *         type: string
 *       - name: projectid
 *         description: The ID of the project to find.
 *         in: path
 *         required: true
 *         type: string
 *       - name: populate
 *         description: Comma separated list of values to be populated on return
 *                      of the object.
 *         in: query
 *         type: string
 *         required: false
 *       - name: archived
 *         description: If true, archived objects will be also be searched
 *                      through.
 *         in: query
 *         type: boolean
 *       - name: fields
 *         description: Comma separated list of specific fields to return. By
 *                      default the id field is returned. To specifically NOT
 *                      include a field, include a '-' in front of the field
 *                      (-name).
 *         in: query
 *         type: string
 *       - name: minified
 *         description: If true, the returned JSON is minified. If false, the
 *                      returned JSON is formatted based on the format specified
 *                      in the config. The default value is false.
 *         in: query
 *         type: boolean
 *         default: false
 *     responses:
 *       200:
 *         description: OK, Succeeded to GET project, returns project public
 *                      data.
 *       400:
 *         description: Bad Request, Failed to GET project due to invalid data.
 *       401:
 *         description: Unauthorized, Failed to GET project due to not not being
 *                      logged in.
 *       403:
 *         description: Forbidden, Failed to GET project due to not having
 *                      permissions.
 *       404:
 *         description: Not Found, Failed to GET project due to project with
 *                      specified id not existing.
 *       500:
 *         description: Internal Server Error, Failed to GET project due to a
 *                      server side issue.
 *   post:
 *     tags:
 *       - projects
 *     description: Creates a new project from the given data in the request
 *                  body.
 *     produces:
 *       - application/json
 *     parameters:
 *       - name: orgid
 *         description: The ID of the organization containing the new project.
 *         in: path
 *         required: true
 *         type: string
 *       - name: projectid
 *         description: The ID of the project to create.
 *         in: path
 *         required: true
 *         type: string
 *       - name: project
 *         description: The object containing the new project data.
 *         in: body
 *         required: true
 *         schema:
 *           type: object
 *           required:
 *             - name
 *           properties:
 *             id:
 *               type: string
 *               description: Must match the id in the request parameters.
 *             name:
 *               type: string
 *             custom:
 *               type: object
 *             visibility:
 *               type: string
 *               default: private
 *               enum: [internal, private]
 *             permissions:
 *               type: object
 *               description: Any preset permissions. Keys are the users
 *                            usernames, and values are the permission.
 *       - name: populate
 *         description: Comma separated list of values to be populated on return
 *                      of the object.
 *         in: query
 *         type: string
 *         required: false
 *       - name: fields
 *         description: Comma separated list of specific fields to return. By
 *                      default the id field is returned. To specifically NOT
 *                      include a field, include a '-' in front of the field
 *                      (-name).
 *         in: query
 *         type: string
 *       - name: minified
 *         description: If true, the returned JSON is minified. If false, the
 *                      returned JSON is formatted based on the format specified
 *                      in the config. The default value is false.
 *         in: query
 *         type: boolean
 *         default: false
 *     responses:
 *       200:
 *         description: OK, Succeeded to POST project, return project public
 *                      data.
 *       400:
 *         description: Bad Request, Failed to POST project due to invalid
 *                      project data.
 *       401:
 *         description: Unauthorized, Failed to POST project due to not being
 *                      logged in.
 *       403:
 *         description: Forbidden, Failed to POST project due posting with an
 *                      already existing id.
 *       404:
 *         description: Not Found, Failed to POST project due to org not being
 *                      found.
 *       500:
 *         description: Internal Server Error, Failed to POST project due to a
 *                      server side issue.
 *   put:
 *     tags:
 *       - projects
 *     description: Creates or replaces a project from the given data in the
 *                  request body. If the project already exists, it will be
 *                  replaced. NOTE this function is reserved for system-wide
 *                  admins ONLY.
 *     produces:
 *       - application/json
 *     parameters:
 *       - name: orgid
 *         description: The ID of the organization containing the project.
 *         in: path
 *         required: true
 *         type: string
 *       - name: projectid
 *         description: The ID of the project to create/replace.
 *         in: path
 *         required: true
 *         type: string
 *       - name: project
 *         description: The object containing the project data.
 *         in: body
 *         required: true
 *         schema:
 *           type: object
 *           required:
 *             - name
 *           properties:
 *             id:
 *               type: string
 *               description: Must match the id in the request parameters.
 *             name:
 *               type: string
 *             custom:
 *               type: object
 *             visibility:
 *               type: string
 *               default: private
 *               enum: [internal, private]
 *             permissions:
 *               type: object
 *               description: Any preset permissions. Keys are the users
 *                            usernames, and values are the permission.
 *       - name: populate
 *         description: Comma separated list of values to be populated on return
 *                      of the object.
 *         in: query
 *         type: string
 *         required: false
 *       - name: fields
 *         description: Comma separated list of specific fields to return. By
 *                      default the id field is returned. To specifically NOT
 *                      include a field, include a '-' in front of the field
 *                      (-name).
 *         in: query
 *         type: string
 *       - name: minified
 *         description: If true, the returned JSON is minified. If false, the
 *                      returned JSON is formatted based on the format specified
 *                      in the config. The default value is false.
 *         in: query
 *         type: boolean
 *         default: false
 *     responses:
 *       200:
 *         description: OK, Succeeded to PUT project, return project public
 *                      data.
 *       400:
 *         description: Bad Request, Failed to PUT project due to invalid
 *                      project data.
 *       401:
 *         description: Unauthorized, Failed to PUT project due to not being
 *                      logged in.
 *       403:
 *         description: Forbidden, Failed to PUT project due to an invalid
 *                      parameter.
 *       404:
 *         description: Not Found, Failed to PUT project due to org not being
 *                      found.
 *       500:
 *         description: Internal Server Error, Failed to PUT project due to a
 *                      server side issue.
 *   patch:
 *     tags:
 *       - projects
 *     description: Updates an existing project. The following fields can be
 *                  updated [name, custom, archived, permissions]. Projects that
 *                  are currently archived must first be unarchived before
 *                  making any other updates.
 *     produces:
 *       - application/json
 *     parameters:
 *       - name: orgid
 *         description: The ID of the organization containing the project.
 *         in: path
 *         required: true
 *         type: string
 *       - name: projectid
 *         description: The ID of the project to update.
 *         in: path
 *         required: true
 *         type: string
 *       - name: update
 *         description: The object containing the updated project data.
 *         in: body
 *         required: true
 *         schema:
 *           type: object
 *           properties:
 *             name:
 *               type: string
 *             custom:
 *               type: object
 *             archived:
 *               type: boolean
 *             permissions:
 *                 type: object
 *                 description: An object where keys are usernames and values
 *                              are the new role the user has. To remove a user,
 *                              the role should be REMOVE_ALL.
 *       - name: populate
 *         description: Comma separated list of values to be populated on return
 *                      of the object.
 *         in: query
 *         type: string
 *       - name: fields
 *         description: Comma separated list of specific fields to return. By
 *                      default the id field is returned. To specifically NOT
 *                      include a field, include a '-' in front of the field
 *                      (-name).
 *         in: query
 *         type: string
 *       - name: minified
 *         description: If true, the returned JSON is minified. If false, the
 *                      returned JSON is formatted based on the format specified
 *                      in the config. The default value is false.
 *         in: query
 *         type: boolean
 *         default: false
 *     responses:
 *       200:
 *         description: OK, Succeeded to PATCH project, return updated project
 *                      public data.
 *       400:
 *         description: Bad Request, Failed to PATCH project due to invalid
 *                      update request data.
 *       401:
 *         description: Unauthorized, Failed to PATCH project due to not being
 *                      logged in.
 *       403:
 *         description: Forbidden, Failed to PATCH project due to updating an
 *                      immutable field.
 *       404:
 *         description: Not Found, Failed to PATCH project due to not finding
 *                      project.
 *       500:
 *         description: Internal Server Error, Failed to PATCH project due to a
 *                      server side issue.
 *   delete:
 *     tags:
 *       - projects
 *     description: Deletes the specified project and any elements name-spaced
 *                  under the project. NOTE this endpoint is reserved for
 *                  system-wide admins ONLY.
 *     produces:
 *       - application/json
 *     parameters:
 *       - name: orgid
 *         description: The ID of the organization containing the project
 *                      to be deleted.
 *         in: path
 *         required: true
 *         type: string
 *       - name: projectid
 *         description: The ID of the project to delete.
 *         in: path
 *         required: true
 *         type: string
 *       - name: minified
 *         description: If true, the returned JSON is minified. If false, the
 *                      returned JSON is formatted based on the format specified
 *                      in the config. The default value is false.
 *         in: query
 *         type: boolean
 *         default: false
 *     responses:
 *       200:
 *         description: OK, Succeeded to DELETE project, return deleted project
 *                      ID.
 *       400:
 *         description: Bad Request, Failed to DELETE project due to invalid
 *                      project data.
 *       401:
 *         description: Unauthorized, Failed to DELETE project due to not being
 *                      logged in.
 *       403:
 *         description: Forbidden, Failed to DELETE project due to not having
 *                      permissions on org.
 *       404:
 *         description: Not Found, Failed to DELETE project due to not finding
 *                      project.
 *       500:
 *         description: Internal Server Error, Failed to DELETE project due to
 *                      server side issue.
 */
api.route('/orgs/:orgid/projects/:projectid')
.get(
  AuthController.authenticate,
  Middleware.logRoute,
  APIController.getProject
)
.post(
  AuthController.authenticate,
  Middleware.logRoute,
  APIController.postProject
)
.put(
  AuthController.authenticate,
  Middleware.logRoute,
  APIController.putProject
)
.patch(
  AuthController.authenticate,
  Middleware.logRoute,
  APIController.patchProject
)
.delete(
  AuthController.authenticate,
  Middleware.logRoute,
  APIController.deleteProject
);

/**
 * @swagger
 * /api/orgs/{orgid}/projects/{projectid}/branches/{branchid}/elements/search:
 *   get:
 *     tags:
 *       - elements
 *     description: Finds multiple elements using text based search on the
 *                  documentation, name, id, parent, source and target fields.
 *                  Allows for exact searches by quoting the desired field
 *                  "exact search", or the ability to not include a word in a
 *                  search by using a dash -not. Returns the elements public
 *                  data.
 *     produces:
 *       - application/json
 *     parameters:
 *       - name: orgid
 *         description: The ID of the organization containing the specified
 *                      project.
 *         in: path
 *         required: true
 *         type: string
 *       - name: projectid
 *         description: The ID of the project containing the specified branch.
 *         in: path
 *         required: true
 *         type: string
 *       - name: branchid
 *         description: The ID of the branch containing the searched elements.
 *         in: path
 *         required: true
 *         type: string
 *       - name: q
 *         description: The desired text to be searched for.
 *         in: query
 *         type: string
 *       - name: populate
 *         description: Comma separated list of values to be populated on return
 *                      of the object.
 *         in: query
 *         type: string
 *         required: false
 *       - name: archived
 *         description: If true, archived objects will be also be searched
 *                      through.
 *         in: query
 *         type: boolean
 *       - name: limit
 *         description: The maximum number of objects to return. A limit of 0 is
 *                      equivalent to setting no limit.
 *         in: query
 *         type: number
 *       - name: skip
 *         description: The number of objects to skip returning. For example,
 *                      if 10 objects are found and skip is 5, the first five
 *                      objects will NOT be returned. NOTE, skip cannot be a
 *                      negative number.
 *         in: query
 *         type: number
 *       - name: minified
 *         description: If true, the returned JSON is minified. If false, the
 *                      returned JSON is formatted based on the format specified
 *                      in the config. The default value is false.
 *         in: query
 *         type: boolean
 *         default: false
 *     responses:
 *       200:
 *         description: OK, Succeeded to GET elements, returns elements public
 *                      data.
 *       400:
 *         description: Bad Request, Failed to GET elements due to invalid data.
 *       401:
 *         description: Unauthorized, Failed to GET elements due to not being
 *                      logged in.
 *       403:
 *         description: Forbidden, Failed to GET elements due to not having
 *                      permissions.
 *       404:
 *         description: Not Found, Failed to GET elements due to a non-existent
 *                      org, project or branch.
 *       500:
 *         description: Internal Server Error, Failed to GET elements due to
 *                      server side issue.
 */
api.route('/orgs/:orgid/projects/:projectid/branches/:branchid/elements/search')
.get(
  AuthController.authenticate,
  Middleware.logRoute,
  APIController.searchElements
);


/**
 * @swagger
 * /api/orgs/{orgid}/projects/{projectid}/branches/{branchid}/elements:
 *   get:
 *     tags:
 *       - elements
 *     description: Returns an array of elements on a specified branch. By
 *                  default, returns all elements on the specified branch.
 *                  Optionally, an array of IDs can be provided in the request
 *                  body or a comma separated list in the request parameters to
 *                  find multiple, specific elements.
 *     produces:
 *       - application/json
 *     parameters:
 *       - name: orgid
 *         description: The ID of the organization containing the specified
 *                      project.
 *         in: path
 *         required: true
 *         type: string
 *       - name: projectid
 *         description: The ID of the project containing the specified branch.
 *         in: path
 *         required: true
 *         type: string
 *       - name: branchid
 *         description: The ID of the branch containing the searched elements.
 *         in: path
 *         required: true
 *         type: string
 *       - in: body
 *         schema:
 *           type: array
 *           items:
 *             type: string
 *         description: An array of object IDs to search for. If both query
 *                      parameter and body are not provided, all objects the
 *                      user has access to (under the specified branch) are
 *                      found.
 *       - name: ids
 *         description: Comma separated list of IDs to search for. If both query
 *                      parameter and body are not provided, all objects the
 *                      user has access to (under the specified branch) are
 *                      found.
 *         in: query
 *         type: string
 *       - name: populate
 *         description: Comma separated list of values to be populated on return
 *                      of the object.
 *         in: query
 *         type: string
 *         required: false
 *       - name: archived
 *         description: If true, archived objects will be also be searched
 *                      through.
 *         in: query
 *         type: boolean
 *       - name: subtree
 *         description: If true, returns all searched elements as well as the
 *                      elements in the searched element's subtree.
 *         in: query
 *         type: boolean
 *       - name: fields
 *         description: Comma separated list of specific fields to return. By
 *                      default the id field is returned. To specifically NOT
 *                      include a field, include a '-' in front of the field
 *                      (-name).
 *         in: query
 *         type: string
 *       - name: limit
 *         description: The maximum number of objects to return. A limit of 0 is
 *                      equivalent to setting no limit.
 *         in: query
 *         type: number
<<<<<<< HEAD
 *       - name: skip
 *         description: The number of objects to skip returning. For example,
 *                      if 10 objects are found and skip is 5, the first five
 *                      objects will NOT be returned. NOTE, skip cannot be a
 *                      negative number.
 *         in: query
 *         type: number
=======
 *       - name: format
 *         description: The desired format of the response. If jmi1, the
 *                      elements are returned in an array of element objects. If
 *                      jmi2, an object is returned where keys are the element
 *                      ids, and values are the element object. If jmi3, an
 *                      object is returned in a tree-like structure.
 *         in: query
 *         type: string
 *         default: jmi1
 *         enum: [jmi1, jmi2, jmi3]
>>>>>>> 78862c50
 *       - name: minified
 *         description: If true, the returned JSON is minified. If false, the
 *                      returned JSON is formatted based on the format specified
 *                      in the config. The default value is false.
 *         in: query
 *         type: boolean
 *         default: false
 *     responses:
 *       200:
 *         description: OK, Succeeded to GET elements, returns elements public
 *                      data.
 *       400:
 *         description: Bad Request, Failed to GET elements due to invalid data.
 *       401:
 *         description: Unauthorized, Failed to GET elements due to not being
 *                      logged in.
 *       403:
 *         description: Forbidden, Failed to GET elements due to not having
 *                      permissions.
 *       404:
 *         description: Not Found, Failed to GET elements due to a non-existent
 *                      org, project or branch.
 *       500:
 *         description: Internal Server Error, Failed to GET elements due to
 *                      server side issue.
 *   post:
 *     tags:
 *       - elements
 *     description: Creates multiple elements from the supplied data in the
 *                  request body. Returns the created element' public data.
 *     produces:
 *       - application/json
 *     parameters:
 *       - name: orgid
 *         description: The ID of the organization containing the specified
 *                      project.
 *         in: path
 *         required: true
 *         type: string
 *       - name: projectid
 *         description: The ID of the project containing the specified branch.
 *         in: path
 *         required: true
 *         type: string
 *       - name: branchid
 *         description: The ID of the branch whose elements are being created.
 *         in: path
 *         required: true
 *         type: string
 *       - name: body
 *         in: body
 *         description: An array of objects containing new element data.
 *         schema:
 *           type: array
 *           items:
 *             type: object
 *             required:
 *               - id
 *             properties:
 *               id:
 *                 type: string
 *               name:
 *                 type: string
 *               parent:
 *                 type: string
 *                 default: 'model'
 *               source:
 *                 type: string
 *                 description: Required if target is provided.
 *               target:
 *                 type: string
 *                 description: Required if source is provided.
 *               documentation:
 *                 type: string
 *                 default: ''
 *                 description: An optional field to provided notes or
 *                              description about an element.
 *               type:
 *                 type: string
 *                 default: ''
 *               custom:
 *                 type: object
 *       - name: populate
 *         description: Comma separated list of values to be populated on return
 *                      of the object.
 *         in: query
 *         type: string
 *         required: false
 *       - name: fields
 *         description: Comma separated list of specific fields to return. By
 *                      default the id field is returned. To specifically NOT
 *                      include a field, include a '-' in front of the field
 *                      (-name).
 *         in: query
 *         type: string
 *       - name: minified
 *         description: If true, the returned JSON is minified. If false, the
 *                      returned JSON is formatted based on the format specified
 *                      in the config. The default value is false.
 *         in: query
 *         type: boolean
 *         default: false
 *     responses:
 *       200:
 *         description: OK, Succeeded to POST elements, return element public
 *                      data.
 *       400:
 *         description: Bad Request, Failed to POST elements due to invalid
 *                      element data.
 *       401:
 *         description: Unauthorized, Failed to POST elements due to not being
 *                      logged in.
 *       403:
 *         description: Forbidden, Failed to POST elements due to permissions
 *                      or already existing elements with matching ids.
 *       404:
 *         description: Not Found, Failed to GET branch, project or org.
 *       500:
 *         description: Internal Server Error, Failed to POST elements due to a
 *                      server side issue.
 *   put:
 *     tags:
 *       - elements
 *     description: Creates or replaces multiple elements from the supplied data
 *                  in the request body. In an element with a matching ID
 *                  already exists, it is replaced. Returns the element's public
 *                  data. NOTE this route is reserved for system-wide admins
 *                  ONLY.
 *     produces:
 *       - application/json
 *     parameters:
 *       - name: orgid
 *         description: The ID of the organization containing the specified
 *                      project.
 *         in: path
 *         required: true
 *         type: string
 *       - name: projectid
 *         description: The ID of the project containing the specified branch.
 *         in: path
 *         required: true
 *         type: string
 *       - name: branchid
 *         description: The ID of the branch whose elements are being
 *                      created/replaced.
 *         in: path
 *         required: true
 *         type: string
 *       - name: body
 *         in: body
 *         description: An array of objects containing element data.
 *         schema:
 *           type: array
 *           items:
 *             type: object
 *             required:
 *               - id
 *             properties:
 *               id:
 *                 type: string
 *               name:
 *                 type: string
 *               parent:
 *                 type: string
 *                 default: 'model'
 *               source:
 *                 type: string
 *                 description: Required if target is provided.
 *               target:
 *                 type: string
 *                 description: Required if source is provided.
 *               documentation:
 *                 type: string
 *                 default: ''
 *                 description: An optional field to provided notes or
 *                              description about an element.
 *               type:
 *                 type: string
 *                 default: ''
 *               custom:
 *                 type: object
 *       - name: populate
 *         description: Comma separated list of values to be populated on return
 *                      of the object.
 *         in: query
 *         type: string
 *         required: false
 *       - name: fields
 *         description: Comma separated list of specific fields to return. By
 *                      default the id field is returned. To specifically NOT
 *                      include a field, include a '-' in front of the field
 *                      (-name).
 *         in: query
 *         type: string
 *       - name: minified
 *         description: If true, the returned JSON is minified. If false, the
 *                      returned JSON is formatted based on the format specified
 *                      in the config. The default value is false.
 *         in: query
 *         type: boolean
 *         default: false
 *     responses:
 *       200:
 *         description: OK, Succeeded to PUT elements, return element public
 *                      data.
 *       400:
 *         description: Bad Request, Failed to PUT elements due to invalid
 *                      element data.
 *       401:
 *         description: Unauthorized, Failed to PUT elements due to not being
 *                      logged in.
 *       403:
 *         description: Forbidden, Failed to PUT elements due to invalid
 *                      permissions.
 *       404:
 *         description: Not Found, Failed to PUT elements because branch,
 *                      project or org did not exist.
 *       500:
 *         description: Internal Server Error, Failed to PUT elements due to a
 *                      server side issue.
 *   patch:
 *     tags:
 *       - elements
 *     description: Updates multiple elements from the data provided in the
 *                  request body. Elements that are currently archived must
 *                  first be unarchived before making any other updates. The
 *                  following fields can be updated [name, custom, archived,
 *                  parent, type, documentation]. NOTE, the id is required in
 *                  the request body, but CANNOT be updated.
 *     produces:
 *       - application/json
 *     parameters:
 *       - name: orgid
 *         description: The ID of the organization containing the specified
 *                      project.
 *         in: path
 *         required: true
 *         type: string
 *       - name: projectid
 *         description: The ID of the project containing the specified branch.
 *         in: path
 *         required: true
 *         type: string
 *       - name: branchid
 *         description: The ID of the branch whose elements are to be updated.
 *         in: path
 *         required: true
 *         type: string
 *       - in: body
 *         name: elements
 *         description: An array of objects containing updates to multiple
 *                      elements.
 *         schema:
 *           type: array
 *           items:
 *             type: object
 *             required:
 *               - id
 *             properties:
 *               id:
 *                 type: string
 *                 description: The current ID of the element, cannot be
 *                              updated.
 *               name:
 *                 type: string
 *               source:
 *                 type: string
 *               target:
 *                 type: string
 *               documentation:
 *                 type: string
 *               type:
 *                 type: string
 *               custom:
 *                 type: object
 *               archived:
 *                 type: boolean
 *       - name: populate
 *         description: Comma separated list of values to be populated on return
 *                      of the object.
 *         in: query
 *         type: string
 *         required: false
 *       - name: fields
 *         description: Comma separated list of specific fields to return. By
 *                      default the id field is returned. To specifically NOT
 *                      include a field, include a '-' in front of the field
 *                      (-name).
 *         in: query
 *         type: string
 *       - name: minified
 *         description: If true, the returned JSON is minified. If false, the
 *                      returned JSON is formatted based on the format specified
 *                      in the config. The default value is false.
 *         in: query
 *         type: boolean
 *         default: false
 *     responses:
 *       200:
 *         description: OK, Succeeded to PATCH elements, returns element public
 *                      data.
 *       400:
 *         description: Bad Request, Failed to PATCH elements due to invalid
 *                      data.
 *       401:
 *         description: Unauthorized, Failed to PATCH element due to not being
 *                      logged in.
 *       403:
 *         description: Forbidden, Failed to PATCH elements due to not having
 *                      permissions.
 *       500:
 *         description: Internal Server Error, Failed to PATCH elements due to
 *                      server side issue.
 *   delete:
 *     tags:
 *       - elements
 *     description: Deletes multiple elements. NOTE this endpoint can be used by
 *                  system-admins ONLY.
 *     produces:
 *       - application/json
 *     parameters:
 *       - name: orgid
 *         description: The ID of the organization containing the specified
 *                      project
 *         in: path
 *         required: true
 *         type: string
 *       - name: projectid
 *         description: The ID of the project containing the specified branch.
 *         in: path
 *         required: true
 *         type: string
 *       - name: branchid
 *         description: The ID of the branch whose elements are to be deleted.
 *         in: path
 *         required: true
 *         type: string
 *       - name: elementIDs
 *         description: An array of element IDs to delete. Can optionally be an
 *                      array of objects containing id key/value pairs.
 *         in: body
 *         required: true
 *         schema:
 *           type: array
 *           items:
 *             type: string
 *       - name: minified
 *         description: If true, the returned JSON is minified. If false, the
 *                      returned JSON is formatted based on the format specified
 *                      in the config. The default value is false.
 *         in: query
 *         type: boolean
 *         default: false
 *     responses:
 *       200:
 *         description: OK, Succeeded to DELETE elements, return deleted
 *                      elements' ids.
 *       400:
 *         description: Bad Request, Failed to DELETE elements due to invalid
 *                      data.
 *       401:
 *         description: Unauthorized, Failed to DELETE element due to not being
 *                      logged in.
 *       403:
 *         description: Forbidden, Failed to DELETE elements due to not having
 *                      permissions.
 *       500:
 *         description: Internal Server Error, Failed to DELETE elements due to
 *                      server side issue.
 */
api.route('/orgs/:orgid/projects/:projectid/branches/:branchid/elements')
.get(
  AuthController.authenticate,
  Middleware.logRoute,
  APIController.getElements
)
.post(
  AuthController.authenticate,
  Middleware.logRoute,
  APIController.postElements
)
.put(
  AuthController.authenticate,
  Middleware.logRoute,
  APIController.putElements
)
.patch(
  AuthController.authenticate,
  Middleware.logRoute,
  APIController.patchElements
)
.delete(
  AuthController.authenticate,
  Middleware.logRoute,
  APIController.deleteElements
);

/**
 * @swagger
 * /api/orgs/{orgid}/projects/{projectid}/branches/{branchid}/elements/{elementid}:
 *   get:
 *     tags:
 *       - elements
 *     description: Returns an elements public data on a specified branch.
 *     produces:
 *       - application/json
 *     parameters:
 *       - name: orgid
 *         description: The ID of the organization containing the specified
 *                      project.
 *         in: path
 *         required: true
 *         type: string
 *       - name: projectid
 *         description: The ID of the project containing the specified branch.
 *         in: path
 *         required: true
 *         type: string
 *       - name: branchid
 *         description: The ID of the branch containing the searched element.
 *         in: path
 *         required: true
 *         type: string
 *       - name: elementid
 *         description: The ID of the element to find.
 *         in: path
 *         required: true
 *         type: string
 *       - name: populate
 *         description: Comma separated list of values to be populated on return
 *                      of the object.
 *         in: query
 *         type: string
 *         required: false
 *       - name: archived
 *         description: If true, archived objects will be also be searched
 *                      through.
 *         in: query
 *         type: boolean
 *       - name: subtree
 *         description: If true, returns all elements in the search elements
 *                      subtree. If true, returns an array of elements rather
 *                      than a single object.
 *         in: query
 *         type: boolean
 *       - name: fields
 *         description: Comma separated list of specific fields to return. By
 *                      default the id field is returned. To specifically NOT
 *                      include a field, include a '-' in front of the field
 *                      (-name).
 *         in: query
 *         type: string
 *       - name: minified
 *         description: If true, the returned JSON is minified. If false, the
 *                      returned JSON is formatted based on the format specified
 *                      in the config. The default value is false.
 *         in: query
 *         type: boolean
 *         default: false
 *     responses:
 *       200:
 *         description: OK, Succeeded to GET element, returns element public
 *                      data.
 *       400:
 *         description: Bad Request, Failed to GET element due to invalid data.
 *       401:
 *         description: Unauthorized, Failed to GET element due to not being
 *                      logged in.
 *       403:
 *         description: Forbidden, Failed to GET element due to not having
 *                      permissions.
 *       404:
 *         description: Not Found, Failed to GET element due to element not
 *                      existing.
 *       500:
 *         description: Internal Server Error, Failed to GET element due to
 *                      server side issue.
 *   post:
 *     tags:
 *       - elements
 *     description: Creates a new element from given data in the request body.
 *     produces:
 *       - application/json
 *     parameters:
 *       - name: orgid
 *         description: The ID of the organization containing the specified
 *                      project.
 *         in: path
 *         required: true
 *         type: string
 *       - name: projectid
 *         description: The ID of the project containing the specified branch.
 *         in: path
 *         required: true
 *         type: string
 *       - name: branchid
 *         description: The ID of the branch containing the new element.
 *         in: path
 *         required: true
 *         type: string
 *       - name: elementid
 *         description: The ID of the element to create.
 *         in: path
 *         required: true
 *         type: string
 *       - name: body
 *         description: The object containing the new element data.
 *         in: body
 *         required: false
 *         schema:
 *           type: object
 *           properties:
 *             id:
 *               type: string
 *               description: The ID of the element. If provided, it must
 *                      match the element ID provided in the path.
 *             name:
 *               type: string
 *             parent:
 *               type: string
 *               default: 'model'
 *               description: The ID of the parent of the new element.
 *             source:
 *               type: string
 *               description: An optional field that stores the ID of a source
 *                            element. If provided, target is required.
 *             target:
 *               type: string
 *               description: An optional field that stores the ID of a target
 *                            element. If provided, source is required.
 *             documentation:
 *               type: string
 *               default: ''
 *               description: The documentation for the element.
 *             type:
 *               type: string
 *               default: ''
 *             custom:
 *               type: object
 *       - name: populate
 *         description: Comma separated list of values to be populated on return
 *                      of the object.
 *         in: query
 *         type: string
 *         required: false
 *       - name: fields
 *         description: Comma separated list of specific fields to return. By
 *                      default the id field is returned. To specifically NOT
 *                      include a field, include a '-' in front of the field
 *                      (-name).
 *         in: query
 *         type: string
 *       - name: minified
 *         description: If true, the returned JSON is minified. If false, the
 *                      returned JSON is formatted based on the format specified
 *                      in the config. The default value is false.
 *         in: query
 *         type: boolean
 *         default: false
 *     responses:
 *       200:
 *         description: OK, Succeeded to POST element, returns element public
 *                      data.
 *       400:
 *         description: Bad Request, Failed to POST element due to invalid data.
 *       401:
 *         description: Unauthorized, Failed to POST element due to not being
 *                      logged in.
 *       403:
 *         description: Forbidden, Failed to POST element due to not having
 *                      permissions.
 *       404:
 *         description: Not Found, Failed to POST element due to branch, project
 *                      or org not existing.
 *       500:
 *         description: Internal Server Error, Failed to POST element due to
 *                      server side issue.
 *   put:
 *     tags:
 *       - elements
 *     description: Creates or replaces an element from given data in the
 *                  request body. If an element with the same ID already exists,
 *                  it will be replaced. NOTE this route is reserved for system
 *                  admins ONLY.
 *     produces:
 *       - application/json
 *     parameters:
 *       - name: orgid
 *         description: The ID of the organization containing the specified
 *                      project.
 *         in: path
 *         required: true
 *         type: string
 *       - name: projectid
 *         description: The ID of the project containing the specified branch.
 *         in: path
 *         required: true
 *         type: string
 *       - name: branchid
 *         description: The ID of the branch containing the element.
 *         in: path
 *         required: true
 *         type: string
 *       - name: elementid
 *         description: The ID of the element to create/replace.
 *         in: path
 *         required: true
 *         type: string
 *       - name: body
 *         description: The object containing the element data.
 *         in: body
 *         required: false
 *         schema:
 *           type: object
 *           properties:
 *             id:
 *               type: string
 *               description: The ID of the element. If provided, it must
 *                      match the element ID provided in the path.
 *             name:
 *               type: string
 *             parent:
 *               type: string
 *               default: 'model'
 *               description: The ID of the parent element.
 *             source:
 *               type: string
 *               description: An optional field that stores the ID of a source
 *                            element. If provided, target is required.
 *             target:
 *               type: string
 *               description: An optional field that stores the ID of a target
 *                            element. If provided, source is required.
 *             documentation:
 *               type: string
 *               default: ''
 *               description: The documentation for the element.
 *             type:
 *               type: string
 *               default: ''
 *             custom:
 *               type: object
 *       - name: populate
 *         description: Comma separated list of values to be populated on return
 *                      of the object.
 *         in: query
 *         type: string
 *         required: false
 *       - name: fields
 *         description: Comma separated list of specific fields to return. By
 *                      default the id field is returned. To specifically NOT
 *                      include a field, include a '-' in front of the field
 *                      (-name).
 *         in: query
 *         type: string
 *       - name: minified
 *         description: If true, the returned JSON is minified. If false, the
 *                      returned JSON is formatted based on the format specified
 *                      in the config. The default value is false.
 *         in: query
 *         type: boolean
 *         default: false
 *     responses:
 *       200:
 *         description: OK, Succeeded to PUT element, returns element public
 *                      data.
 *       400:
 *         description: Bad Request, Failed to PUT element due to invalid data.
 *       401:
 *         description: Unauthorized, Failed to PUT element due to not being
 *                      logged in.
 *       403:
 *         description: Forbidden, Failed to PUT element due to not having
 *                      permissions.
 *       404:
 *         description: Not Found, Failed to PUT element due to branch, project
 *                      or org not existing.
 *       500:
 *         description: Internal Server Error, Failed to PUT element due to
 *                      server side issue.
 *   patch:
 *     tags:
 *       - elements
 *     description: Updates an existing element. The following fields can be
 *                  updated [name, custom, archived, parent, documentation,
 *                  type]. Elements that are currently archived must first be
 *                  unarchived before making any other updates.
 *     produces:
 *       - application/json
 *     parameters:
 *       - name: orgid
 *         description: The ID of the organization containing the specified
 *                      project.
 *         in: path
 *         required: true
 *         type: string
 *       - name: projectid
 *         description: The ID of the project containing the specified branch.
 *         in: path
 *         required: true
 *         type: string
 *       - name: branchid
 *         description: The ID of the branch containing the element to be
 *                      updated.
 *         in: path
 *         required: true
 *         type: string
 *       - name: elementid
 *         description: The ID of the element to update.
 *         in: path
 *         required: true
 *         type: string
 *       - name: update
 *         description: The object containing the updated element data.
 *         in: body
 *         required: true
 *         schema:
 *           type: object
 *           properties:
 *             name:
 *               type: string
 *             parent:
 *               type: string
 *             source:
 *               type: string
 *             target:
 *               type: string
 *             documentation:
 *               type: string
 *             type:
 *               type: string
 *             custom:
 *               type: object
 *             archived:
 *               type: boolean
 *       - name: populate
 *         description: Comma separated list of values to be populated on return
 *                      of the object.
 *         in: query
 *         type: string
 *         required: false
 *       - name: fields
 *         description: Comma separated list of specific fields to return. By
 *                      default the id field is returned. To specifically NOT
 *                      include a field, include a '-' in front of the field
 *                      (-name).
 *         in: query
 *         type: string
 *       - name: minified
 *         description: If true, the returned JSON is minified. If false, the
 *                      returned JSON is formatted based on the format specified
 *                      in the config. The default value is false.
 *         in: query
 *         type: boolean
 *         default: false
 *     responses:
 *       200:
 *         description: OK, Succeeded to PATCH element, returns element public
 *                      data.
 *       400:
 *         description: Bad Request, Failed to PATCH element due to invalid
 *                      data.
 *       401:
 *         description: Unauthorized, Failed to PATCH element due to not being
 *                      logged in.
 *       403:
 *         description: Forbidden, Failed to PATCH element due to updating an
 *                      immutable field.
 *       404:
 *         description: Not Found, Failed to PATCH element due to element not
 *                      existing.
 *       500:
 *         description: Internal Server Error, Failed to PATCH element due to
 *                      server side issue.
 *   delete:
 *     tags:
 *       -  elements
 *     description: Deletes the specified element and all elements in the
 *                  specified elements subtree. NOTE this endpoint is reserved
 *                  for system-wide admins ONLY.
 *     produces:
 *       - application/json
 *     parameters:
 *       - name: orgid
 *         description: The ID of the organization containing the specified
 *                      project.
 *         in: path
 *         required: true
 *         type: string
 *       - name: projectid
 *         description: The ID of the project containing the specified branch.
 *         in: path
 *         required: true
 *         type: string
 *       - name: branchid
 *         description: The ID of the branch containing the element to be
 *                      deleted.
 *         in: path
 *         required: true
 *         type: string
 *       - name: elementid
 *         description: The ID of the element to delete.
 *         in: path
 *         required: true
 *         type: string
 *       - name: minified
 *         description: If true, the returned JSON is minified. If false, the
 *                      returned JSON is formatted based on the format specified
 *                      in the config. The default value is false.
 *         in: query
 *         type: boolean
 *         default: false
 *     responses:
 *       200:
 *         description: OK, Succeeded to DELETE element, returns deleted
 *                      element's id.
 *       400:
 *         description: Bad Request, Failed to DELETE element due to invalid
 *                      data.
 *       401:
 *         description: Unauthorized, Failed to DELETE element due to not being
 *                      logged in.
 *       403:
 *         description: Forbidden, Failed to DELETE element due to not having
 *                      permissions.
 *       404:
 *         description: Not Found, Failed to DELETE element due to element not
 *                      existing.
 *       500:
 *         description: Internal Server Error, Failed to DELETE element due to
 *                      server side issue.
 */
api.route('/orgs/:orgid/projects/:projectid/branches/:branchid/elements/:elementid')
.get(
  AuthController.authenticate,
  Middleware.logRoute,
  APIController.getElement
)
.post(
  AuthController.authenticate,
  Middleware.logRoute,
  APIController.postElement
)
.put(
  AuthController.authenticate,
  Middleware.logRoute,
  APIController.putElement
)
.patch(
  AuthController.authenticate,
  Middleware.logRoute,
  APIController.patchElement
)
.delete(
  AuthController.authenticate,
  Middleware.logRoute,
  APIController.deleteElement
);

/**
 * @swagger
 * /api/users:
 *   get:
 *     tags:
 *       - users
 *     description: Returns an array of users. By default, returns all users.
 *                  Optionally, an array of usernames can be provided in the
 *                  request body or a comma separated list in the request
 *                  parameters to find multiple, specific users.
 *     produces:
 *       - application/json
 *     parameters:
 *       - in: body
 *         schema:
 *           type: array
 *           items:
 *             type: string
 *         description: An array of usernames to search for. If both query
 *                      parameter and body are not provided, all users are
 *                      found.
 *       - name: usernames
 *         description: Comma separated list of usernames to search for. If both
 *                      the query parameter and body are not provided, all
 *                      users are found.
 *         in: query
 *         type: string
 *       - name: populate
 *         description: Comma separated list of values to be populated on return
 *                      of the object.
 *         in: query
 *         type: string
 *         required: false
 *       - name: archived
 *         description: If true, archived users will be also be searched
 *                      through.
 *         in: query
 *         type: boolean
 *       - name: fields
 *         description: Comma separated list of specific fields to return. By
 *                      default the username field is returned. To specifically
 *                      NOT include a field, include a '-' in front of the field
 *                      (-name).
 *         in: query
 *         type: string
 *       - name: limit
 *         description: The maximum number of objects to return. A limit of 0 is
 *                      equivalent to setting no limit.
 *         in: query
 *         type: number
 *       - name: skip
 *         description: The number of objects to skip returning. For example,
 *                      if 10 objects are found and skip is 5, the first five
 *                      objects will NOT be returned. NOTE, skip cannot be a
 *                      negative number.
 *         in: query
 *         type: number
 *       - name: minified
 *         description: If true, the returned JSON is minified. If false, the
 *                      returned JSON is formatted based on the format specified
 *                      in the config. The default value is false.
 *         in: query
 *         type: boolean
 *         default: false
 *     responses:
 *       200:
 *         description: OK, Succeeded to GET users, returns user public data.
 *       400:
 *         description: Bad Request, Failed to GET users due to invalid data.
 *       401:
 *         description: Unauthorized, Failed to GET users due to not being
 *                      logged in.
 *       403:
 *         description: Forbidden, Failed to GET users due to not having
 *                      permissions.
 *       404:
 *         description: Not Found, Failed to GET users due to users not
 *                      existing.
 *       500:
 *         description: Internal Server Error, Failed to GET users due to
 *                      server side issue.
 *   post:
 *     tags:
 *       - users
 *     description: Creates multiple users from the data provided in the request
 *                  body. Returns the created user's public data. NOTE This
 *                  endpoint is reserved for system-wide admins ONLY.
 *     produces:
 *       - application/json
 *     parameters:
 *       - in: body
 *         name: users
 *         description: An array of objects containing new user data.
 *         schema:
 *           type: array
 *           items:
 *             type: object
 *             required:
 *               - username
 *             properties:
 *               username:
 *                 type: string
 *               password:
 *                 type: string
 *                 description: Required unless running LDAP auth.
 *               fname:
 *                 type: string
 *                 description: User's first name.
 *               lname:
 *                 type: string
 *                 description: User's last name.
 *               preferredName:
 *                 type: string
 *               email:
 *                 type: string
 *               provider:
 *                 type: string
 *                 default: 'local'
 *               admin:
 *                 type: boolean
 *                 description: If true, user is system-wide admin.
 *               custom:
 *                 type: object
 *       - name: populate
 *         description: Comma separated list of values to be populated on return
 *                      of the object.
 *         in: query
 *         type: string
 *         required: false
 *       - name: fields
 *         description: Comma separated list of specific fields to return. By
 *                      default the username field is returned. To specifically
 *                      NOT include a field, include a '-' in front of the field
 *                      (-name).
 *         in: query
 *         type: string
 *       - name: minified
 *         description: If true, the returned JSON is minified. If false, the
 *                      returned JSON is formatted based on the format specified
 *                      in the config. The default value is false.
 *         in: query
 *         type: boolean
 *         default: false
 *     responses:
 *       200:
 *         description: OK, Succeeded to POST users returns public users data.
 *       400:
 *         description: Bad Request, Failed to POST users due to invalid data.
 *       401:
 *         description: Unauthorized, Failed to POST users due to not being
 *                      logged in.
 *       403:
 *         description: Forbidden, Failed to POST users due to not having
 *                      permissions.
 *       500:
 *         description: Internal Server Error, Failed to POST users due to
 *                      server side issue.
 *   put:
 *     tags:
 *       - users
 *     description: Creates or replaces multiple users from the data provided in
 *                  the request body. Returns the user's public data. NOTE This
 *                  endpoint is reserved for system-wide admins ONLY.
 *     produces:
 *       - application/json
 *     parameters:
 *       - in: body
 *         name: users
 *         description: An array of objects containing user data.
 *         schema:
 *           type: array
 *           items:
 *             type: object
 *             required:
 *               - username
 *             properties:
 *               username:
 *                 type: string
 *               password:
 *                 type: string
 *                 description: Required unless running LDAP auth.
 *               fname:
 *                 type: string
 *                 description: User's first name.
 *               lname:
 *                 type: string
 *                 description: User's last name.
 *               preferredName:
 *                 type: string
 *               email:
 *                 type: string
 *               provider:
 *                 type: string
 *                 default: 'local'
 *               admin:
 *                 type: boolean
 *                 description: If true, user is system-wide admin.
 *               custom:
 *                 type: object
 *       - name: populate
 *         description: Comma separated list of values to be populated on return
 *                      of the object.
 *         in: query
 *         type: string
 *         required: false
 *       - name: fields
 *         description: Comma separated list of specific fields to return. By
 *                      default the username field is returned. To specifically
 *                      NOT include a field, include a '-' in front of the field
 *                      (-name).
 *         in: query
 *         type: string
 *       - name: minified
 *         description: If true, the returned JSON is minified. If false, the
 *                      returned JSON is formatted based on the format specified
 *                      in the config. The default value is false.
 *         in: query
 *         type: boolean
 *         default: false
 *     responses:
 *       200:
 *         description: OK, Succeeded to PUT users returns public users data.
 *       400:
 *         description: Bad Request, Failed to PUT users due to invalid data.
 *       401:
 *         description: Unauthorized, Failed to PUT users due to not being
 *                      logged in.
 *       403:
 *         description: Forbidden, Failed to PUT users due to not having
 *                      permissions.
 *       500:
 *         description: Internal Server Error, Failed to PUT users due to
 *                      server side issue.
 *   patch:
 *     tags:
 *       - users
 *     description: Updates multiple users from the data provided in the request
 *                  body. Users that are currently archived must first be
 *                  unarchived before making any other updates. The following
 *                  fields can be updated [custom, archived, fname, lname,
 *                  preferredName, email]. NOTE, the username is required in the
 *                  request body, but CANNOT be updated. This endpoint is
 *                  reserved for admins only, unless user is updating self.
 *     produces:
 *       - application/json
 *     parameters:
 *       - in: body
 *         name: users
 *         description: An array of objects containing updates to multiple
 *                      users.
 *         schema:
 *           type: array
 *           items:
 *             type: object
 *             required:
 *               - username
 *             properties:
 *               username:
 *                 type: string
 *                 description: The current username of the user, cannot be
 *                              updated.
 *               fname:
 *                 type: string
 *               lname:
 *                 type: string
 *               preferredName:
 *                 type: string
 *               email:
 *                 type: string
 *               custom:
 *                 type: object
 *               archived:
 *                 type: boolean
 *       - name: populate
 *         description: Comma separated list of values to be populated on return
 *                      of the object.
 *         in: query
 *         type: string
 *         required: false
 *       - name: fields
 *         description: Comma separated list of specific fields to return. By
 *                      default the username field is returned. To specifically
 *                      NOT include a field, include a '-' in front of the field
 *                      (-name).
 *         in: query
 *         type: string
 *       - name: minified
 *         description: If true, the returned JSON is minified. If false, the
 *                      returned JSON is formatted based on the format specified
 *                      in the config. The default value is false.
 *         in: query
 *         type: boolean
 *         default: false
 *     responses:
 *       200:
 *         description: OK, Succeeded to PATCH users, returns user's public
 *                      data.
 *       400:
 *         description: Bad Request, Failed to PATCH users due to invalid data.
 *       401:
 *         description: Unauthorized, Failed to PATCH users due to not being
 *                      logged in.
 *       403:
 *         description: Forbidden, Failed to PATCH users due to not having
 *                      permissions.
 *       500:
 *         description: Internal Server Error, Failed to PATCH users due to
 *                      server side issue.
 *   delete:
 *     tags:
 *       - users
 *     description: Deletes multiple users. Removes them from any orgs or
 *                  projects which they have permissions on. NOTE this endpoint
 *                  is reserved for system-wide admins ONLY.
 *     produces:
 *       - application/json
 *     parameters:
 *       - name: usernames
 *         description: An array of usernames to delete. Can optionally be an
 *                      array of objects containing id key/value pairs.
 *         in: body
 *         required: true
 *         schema:
 *           type: array
 *           items:
 *             type: string
 *       - name: minified
 *         description: If true, the returned JSON is minified. If false, the
 *                      returned JSON is formatted based on the format specified
 *                      in the config. The default value is false.
 *         in: query
 *         type: boolean
 *         default: false
 *     responses:
 *       200:
 *         description: OK, Succeeded to DELETE users, return deleted user's
 *                      usernames.
 *       400:
 *         description: Bad Request, Failed to DELETE users due to invalid data.
 *       401:
 *         description: Unauthorized, Failed to DELETE users due to not being
 *                      logged in.
 *       403:
 *         description: Forbidden, Failed to DELETE users due to not having
 *                      permissions.
 *       500:
 *         description: Internal Server Error, Failed to DELETE users due to
 *                      server side issue.
 */
api.route('/users')
.get(
  AuthController.authenticate,
  Middleware.logRoute,
  Middleware.disableUserAPI,
  APIController.getUsers
)
.post(
  AuthController.authenticate,
  Middleware.logRoute,
  Middleware.disableUserAPI,
  APIController.postUsers
)
.put(
  AuthController.authenticate,
  Middleware.logRoute,
  Middleware.disableUserAPI,
  APIController.putUsers
)
.patch(
  AuthController.authenticate,
  Middleware.logRoute,
  Middleware.disableUserAPI,
  APIController.patchUsers
)
.delete(
  AuthController.authenticate,
  Middleware.logRoute,
  Middleware.disableUserAPI,
  APIController.deleteUsers
);

/**
 * @swagger
 * /api/users/whoami:
 *   get:
 *     tags:
 *       - users
 *     description: Returns the currently logged in user's public information.
 *     produces:
 *       - application/json
 *     parameters:
 *       - name: minified
 *         description: If true, the returned JSON is minified. If false, the
 *                      returned JSON is formatted based on the format specified
 *                      in the config. The default value is false.
 *         in: query
 *         type: boolean
 *         default: false
 *     responses:
 *       200:
 *         description: OK, Succeeded to GET current user information returns
 *                      user public data.
 *       401:
 *         description: Unauthorized, Failed to GET user information due to not
 *                      being logged in.
 *       403:
 *         description: Forbidden, Failed to GET user information due to not
 *                      having permissions.
 *       404:
 *         description: Not Found, Failed to GET current user information due to
 *                      not finding user.
 *       500:
 *         description: Internal Server Error, Failed to GET user info due to
 *                      server side issue.
 */
api.route('/users/whoami')
.get(
  AuthController.authenticate,
  Middleware.logRoute,
  APIController.whoami
);

/**
 * @swagger
 * /api/users/{username}:
 *   get:
 *     tags:
 *       - users
 *     description: Finds and returns a users public data.
 *     produces:
 *       - application/json
 *     parameters:
 *       - name: username
 *         description: The username of the user to find.
 *         required: true
 *         type: string
 *         in: path
 *       - name: populate
 *         description: Comma separated list of values to be populated on return
 *                      of the object.
 *         in: query
 *         type: string
 *         required: false
 *       - name: archived
 *         description: If true, archived objects will be also be searched
 *                      through.
 *         in: query
 *         type: boolean
 *       - name: fields
 *         description: Comma separated list of specific fields to return. By
 *                      default the username field is returned. To specifically
 *                      NOT include a field, include a '-' in front of the field
 *                      (-name).
 *         in: query
 *         type: string
 *       - name: minified
 *         description: If true, the returned JSON is minified. If false, the
 *                      returned JSON is formatted based on the format specified
 *                      in the config. The default value is false.
 *         in: query
 *         type: boolean
 *         default: false
 *     responses:
 *       200:
 *         description: OK, Succeeded to GET user, returns user's public data.
 *       400:
 *         description: Bad Request, Failed to GET user due to invalid data.
 *       401:
 *         description: Unauthorized, Failed to GET user due to not being logged
 *                      in.
 *       403:
 *         description: Forbidden, Failed to GET user due to not having
 *                      permissions.
 *       404:
 *         description: Not Found, Failed to GET user due to user not existing.
 *       500:
 *         description: Internal Server Error, Failed to GET user due to server
 *                      side issue.
 *   post:
 *     tags:
 *       - users
 *     description: Create a new user from the given data in the request body.
 *                  This endpoint is reserved for system-wide admins ONLY.
 *     produces:
 *       - application/json
 *     parameters:
 *       - name: username
 *         description: The username of the user to create.
 *         required: true
 *         type: string
 *         in: path
 *       - name: user
 *         description: The object containing the new user data.
 *         in: body
 *         required: true
 *         schema:
 *           type: object
 *           properties:
 *             username:
 *               type: string
 *               description: The username of the user to create. If provided,
 *                            this must match the username provided in the path.
 *             password:
 *               type: string
 *               description: The password of the user being created. This field
 *                            is required unless LDAP authentication is used.
 *             fname:
 *               type: string
 *             lname:
 *               type: string
 *             preferredName:
 *               type: string
 *             email:
 *               type: string
 *             provider:
 *               type: string
 *               default: 'local'
 *             admin:
 *               type: boolean
 *             custom:
 *               type: object
 *       - name: populate
 *         description: Comma separated list of values to be populated on return
 *                      of the object.
 *         in: query
 *         type: string
 *         required: false
 *       - name: fields
 *         description: Comma separated list of specific fields to return. By
 *                      default the username field is returned. To specifically
 *                      NOT include a field, include a '-' in front of the field
 *                      (-name).
 *         in: query
 *         type: string
 *       - name: minified
 *         description: If true, the returned JSON is minified. If false, the
 *                      returned JSON is formatted based on the format specified
 *                      in the config. The default value is false.
 *         in: query
 *         type: boolean
 *         default: false
 *     responses:
 *       200:
 *         description: OK, Succeeded to POST user, return user's public data.
 *       400:
 *         description: Bad Request, Failed to POST user due to invalid data.
 *       401:
 *         description: Unauthorized, Failed to POST user due to not being
 *                      logged in.
 *       403:
 *         description: Forbidden, Failed to POST user due to using username
 *                      that already exists.
 *       500:
 *         description: Internal Server Error, Failed to POST user due to server
 *                      side issue.
 *   put:
 *     tags:
 *       - users
 *     description: Creates or replaces a user from the given data in the
 *                  request body. If a user with the username already exists,
 *                  they are replaced. NOTE This endpoint is reserved for
 *                  system-wide admins ONLY.
 *     produces:
 *       - application/json
 *     parameters:
 *       - name: username
 *         description: The username of the user to create/replace.
 *         required: true
 *         type: string
 *         in: path
 *       - name: user
 *         description: The object containing the user data.
 *         in: body
 *         required: true
 *         schema:
 *           type: object
 *           properties:
 *             username:
 *               type: string
 *               description: The username of the user. If provided, this must
 *                            match the username provided in the path.
 *             password:
 *               type: string
 *               description: The password of the user. This field is required
 *                            unless LDAP authentication is used.
 *             fname:
 *               type: string
 *             lname:
 *               type: string
 *             preferredName:
 *               type: string
 *             email:
 *               type: string
 *             provider:
 *               type: string
 *               default: 'local'
 *             admin:
 *               type: boolean
 *             custom:
 *               type: object
 *       - name: populate
 *         description: Comma separated list of values to be populated on return
 *                      of the object.
 *         in: query
 *         type: string
 *         required: false
 *       - name: fields
 *         description: Comma separated list of specific fields to return. By
 *                      default the username field is returned. To specifically
 *                      NOT include a field, include a '-' in front of the field
 *                      (-name).
 *         in: query
 *         type: string
 *       - name: minified
 *         description: If true, the returned JSON is minified. If false, the
 *                      returned JSON is formatted based on the format specified
 *                      in the config. The default value is false.
 *         in: query
 *         type: boolean
 *         default: false
 *     responses:
 *       200:
 *         description: OK, Succeeded to PUT user, return user's public data.
 *       400:
 *         description: Bad Request, Failed to PUT user due to invalid data.
 *       401:
 *         description: Unauthorized, Failed to PUT user due to not being
 *                      logged in.
 *       403:
 *         description: Forbidden, Failed to POST PUT due to an invalid request
 *                      body.
 *       500:
 *         description: Internal Server Error, Failed to PUT user due to server
 *                      side issue.
 *   patch:
 *     tags:
 *       - users
 *     description: Updates an existing user. The following fields can be
 *                  updated [fname, lname, preferredName, email, custom,
 *                  archived]. Users that are currently archived must first be
 *                  unarchived before making any other updates.
 *     produces:
 *       - application/json
 *     parameters:
 *       - name: username
 *         description: The username of the user to update.
 *         required: true
 *         type: string
 *         in: path
 *       - name: update
 *         description: The object containing the updated user data.
 *         in: body
 *         required: true
 *         schema:
 *           type: object
 *           properties:
 *             fname:
 *               type: string
 *             lname:
 *               type: string
 *             preferredName:
 *               type: string
 *             email:
 *               type: string
 *             custom:
 *               type: object
 *             archived:
 *               type: boolean
 *       - name: populate
 *         description: Comma separated list of values to be populated on return
 *                      of the object.
 *         in: query
 *         type: string
 *       - name: fields
 *         description: Comma separated list of specific fields to return. By
 *                      default the username field is returned. To specifically
 *                      NOT include a field, include a '-' in front of the field
 *                      (-name).
 *         in: query
 *         type: string
 *       - name: minified
 *         description: If true, the returned JSON is minified. If false, the
 *                      returned JSON is formatted based on the format specified
 *                      in the config. The default value is false.
 *         in: query
 *         type: boolean
 *         default: false
 *     responses:
 *       200:
 *         description: OK, Succeeded to PATCH user, return user's public data.
 *       400:
 *         description: Bad Request, Failed to PATCH user due to invalid data.
 *       401:
 *         description: Unauthorized, Failed to PATCH user due to not being
 *                      logged in.
 *       403:
 *         description: Forbidden, Failed to PATCH user due updating an
 *                      immutable field.
 *       404:
 *         description: Not Found, Failed ot PATCH user due to user not
 *                      existing.
 *       500:
 *         description: Internal Server Error, Failed ot PATCH user due to
 *                      server side issue.
 *   delete:
 *     tags:
 *       - users
 *     description: Deletes the specified user. Removes them from any orgs or
 *                  projects which they have permissions on. NOTE this endpoint
 *                  is reserved for system-wide admins ONLY.
 *     produces:
 *       - application/json
 *     parameters:
 *       - name: username
 *         description: The username of the user to delete.
 *         in: path
 *         required: true
 *         type: string
 *       - name: minified
 *         description: If true, the returned JSON is minified. If false, the
 *                      returned JSON is formatted based on the format specified
 *                      in the config. The default value is false.
 *         in: query
 *         type: boolean
 *         default: false
 *     responses:
 *       200:
 *         description: OK, Succeeded to DELETE user, returns deleted user's
 *                      username.
 *       400:
 *         description: Bad Request, Failed to DELETE user due to invalid data.
 *       401:
 *         description: Unauthorized, Failed to DELETE user due to not being
 *                      logged in.
 *       403:
 *         description: Forbidden, Failed to DELETE user due to not having
 *                      permissions.
 *       404:
 *         description: Not Found, Failed to DELETE user due to user not
 *                      existing.
 *       500:
 *         description: Internal Server Error, Failed to DELETE user due to
 *                      server side issues.
 */
api.route('/users/:username')
.get(
  AuthController.authenticate,
  Middleware.logRoute,
  Middleware.disableUserAPI,
  APIController.getUser
)
.post(
  AuthController.authenticate,
  Middleware.logRoute,
  Middleware.disableUserAPI,
  APIController.postUser
)
.put(
  AuthController.authenticate,
  Middleware.logRoute,
  Middleware.disableUserAPI,
  APIController.putUser
)
.patch(
  AuthController.authenticate,
  Middleware.logRoute,
  Middleware.disableUserAPI,
  APIController.patchUser
)
.delete(
  AuthController.authenticate,
  Middleware.logRoute,
  Middleware.disableUserAPI,
  APIController.deleteUser
);

/**
 * @swagger
 * /api/users/{username}/password:
 *   patch:
 *     tags:
 *       - users
 *     description: Updates an existing users password. Users can only update
 *                  their own password.
 *     produces:
 *       - application/json
 *     parameters:
 *       - name: username
 *         description: The username of the user to update.
 *         required: true
 *         type: string
 *         in: path
 *       - in: body
 *         description: The object containing the updated user data.
 *         name: passwordInfo
 *         required: true
 *         schema:
 *           type: object
 *           required:
 *             - oldPassword
 *             - password
 *             - confirmPassword
 *           properties:
 *             oldPassword:
 *               type: string
 *               description: The user's old password.
 *             password:
 *               type: string
 *               description: The user's new password.
 *             confirmPassword:
 *               type: string
 *               description: The users new password a second time, to confirm
 *                            they match.
 *       - name: minified
 *         description: If true, the returned JSON is minified. If false, the
 *                      returned JSON is formatted based on the format specified
 *                      in the config. The default value is false.
 *         in: query
 *         type: boolean
 *         default: false
 *     responses:
 *       200:
 *         description: OK, Succeeded to PATCH user returns public user data.
 *       400:
 *         description: Bad Request, Failed to PATCH user due to invalid data.
 *       401:
 *         description: Unauthorized, Failed to PATCH user due to not being
 *                      logged in.
 *       403:
 *         description: Forbidden, Failed to PATCH user due updating an
 *                      immutable field.
 *       500:
 *         description: Internal Server Error, Failed to DELETE user due to
 *                      server side issues.
 */
api.route('/users/:username/password')
.patch(
  AuthController.authenticate,
  Middleware.logRoute,
  Middleware.disableUserAPI,
  APIController.patchPassword
);

// Catches any invalid api route not defined above.
api.use('*', APIController.invalidRoute);

// Export the API router
module.exports = api;<|MERGE_RESOLUTION|>--- conflicted
+++ resolved
@@ -1802,7 +1802,6 @@
  *                      equivalent to setting no limit.
  *         in: query
  *         type: number
-<<<<<<< HEAD
  *       - name: skip
  *         description: The number of objects to skip returning. For example,
  *                      if 10 objects are found and skip is 5, the first five
@@ -1810,7 +1809,6 @@
  *                      negative number.
  *         in: query
  *         type: number
-=======
  *       - name: format
  *         description: The desired format of the response. If jmi1, the
  *                      elements are returned in an array of element objects. If
@@ -1821,7 +1819,6 @@
  *         type: string
  *         default: jmi1
  *         enum: [jmi1, jmi2, jmi3]
->>>>>>> 78862c50
  *       - name: minified
  *         description: If true, the returned JSON is minified. If false, the
  *                      returned JSON is formatted based on the format specified
