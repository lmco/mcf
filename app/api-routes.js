/**
 * Classification: UNCLASSIFIED
 *
 * @module api-routes
 *
 * @copyright Copyright (C) 2018, Lockheed Martin Corporation
 *
 * @license LMPI
 *
 * LMPI WARNING: This file is Lockheed Martin Proprietary Information.
 * It is not approved for public release or redistribution.
 *
 * EXPORT CONTROL WARNING: This software may be subject to applicable export
 * control laws. Contact legal and export compliance prior to distribution.
 *
 * @author Josh Kaplan <joshua.d.kaplan@lmco.com>
 *
 * @description This file defines the MBEE API routes.
 *
 * Note: Routes that require authentication calls
 * "AuthController.authenticate()" as their first function.
 * This will authenticate the user and move to the next function.
 */

// Node modules
const express = require('express');
const api = express.Router();

// MBEE modules
const APIController = M.require('controllers.api-controller');
const AuthController = M.require('lib.auth');
const Middleware = M.require('lib.middleware');


/**
 * @swagger
 * /api/test:
 *   get:
 *     tags:
 *       - general
 *     description: Returns a 200 status. Used to test if the API is up or a
 *        connection can be established.
 *     responses:
 *       200:
 *         description: OK, Succeeded to test the API is up.
 */
api.get('/test', Middleware.logRoute, APIController.test);


/**
 * @swagger
 * /api/doc/swagger.json:
 *   get:
 *     tags:
 *       - general
 *     description: Returns the swagger spec file in JSON format.
 *     produces:
 *       - application/json
 *     responses:
 *       200:
 *         description: OK, Succeeded to get the swagger doc.
 */
api.get('/doc/swagger.json', Middleware.logRoute, APIController.swaggerJSON);

/**
 * @swagger
 * /api/login:
 *   post:
 *     tags:
 *       - general
 *     description: Logs the user into the application.
 *     parameters:
 *       - name: Content
 *         description: The object containing username and password
 *         in: body
 *         required: true
 *         schema:
 *           type: object
 *           required:
 *             - username
 *             - password
 *           properties:
 *             username:
 *               type: string
 *             password:
 *               type: string
 *     produces:
 *       - application/json
 *     consumes:
 *       - application/json
 *     responses:
 *       200:
 *         description: OK, Succeeded to login returns session token data.
 *       400:
 *         description: Bad Request, Failed to login due to invalid credentials.
 *       401:
 *         description: Unauthorized, Failed to login due to not having permissions.
 *       500:
 *         description: Internal Server Error, Failed to login due to a server side issue.
 */
api.route('/login')
.post(
  AuthController.authenticate,
  Middleware.logRoute,
  AuthController.doLogin,
  APIController.login
);


/**
 * @swagger
 * /api/version:
 *   get:
 *     tags:
 *       - general
 *     description: Returns the application version as JSON.
 *     produces:
 *       - application/json
 *     responses:
 *       200:
 *         description: OK, Succeeded to get version returns version.
 *       401:
 *         description: Unauthorized, Failed to get version due to not having permissions.
 *       500:
 *         description: Internal Server Error, Failed to get version due to a server side issue.
 */
api.route('/version')
.get(
  AuthController.authenticate,
  Middleware.logRoute,
  APIController.version
);

/**
 * @swagger
 * /api/orgs:
 *   get:
 *     tags:
 *       - organizations
 *     description: Returns an array of organizations that the requesting user is a member of.
 *         If the user is not a member of any organizations, an empty array is returned.
 *     produces:
 *       - application/json
 *     responses:
 *       200:
 *         description: OK, Succeeded to GET orgs returns orgs' data.
 *       400:
 *         description: Bad Request, Failed to GET orgs due to invalid data.
 *       401:
 *         description: Unauthorized, Failed to GET orgs due to not being logged in.
 *       404:
 *         description: Not Found, Failed to GET orgs due to orgs not existing.
 *       500:
 *         description: Internal Server Error, Failed to GET orgs due to a server side issue.
 *   post:
 *     tags:
 *       - organizations
 *     description: Creates multiple organizations from the data provided in the
 *                  request body.
 *     produces:
 *       - application/json
 *     parameters:
 *       - name: content
 *         description: The object containing the organization data.
 *         in: body
 *         required: true
 *         schema:
 *           type: object
 *           required:
 *             - orgs
 *           properties:
 *             orgs:
 *               type: object
 *               description: An array of objects containing organization data.
 *     responses:
 *       200:
 *         description: OK, Succeeded to POST orgs returns orgs' data.
 *       400:
 *         description: Bad Request, Failed to POST orgs due to invalid field in orgs' data.
 *       401:
 *         description: Unauthorized, Failed to POST orgs due to not being logged in.
 *       403:
 *         description: Forbidden, Failed to POST orgs due to an already existing orgs with same id.
 *       500:
 *         description: Internal Server Error, Failed to POST orgs due to a server side issue.
 *   patch:
 *     tags:
 *       - organizations
 *     description: Updates multiple organizations from the data provided in the
 *                  request body.
 *     produces:
 *       - application/json
 *     parameters:
 *       - name: content
 *         description: The object containing the organization data.
 *         in: body
 *         required: true
 *         schema:
 *           type: object
 *           required:
 *             - orgs
 *           properties:
 *             orgs:
 *               type: object
 *               description: An array of orgs to update. Can either be the
 *                            org objects or the ids of the orgs.
 *             update:
 *               type: object
 *               description: An object containing fields to update in the orgs
 *                            and their corresponding values.
 *     responses:
 *       200:
 *         description: OK, Succeeded to PATCH orgs returns orgs' data.
 *       400:
 *         description: Bad Request, Failed to PATCH orgs due to invalid data.
 *       401:
 *         description: Unauthorized, Failed to PATCH orgs due to not being logged in.
 *       403:
 *         description: Forbidden, Failed to PATCH orgs due to an already existing org with same id.
 *       500:
 *         description: Internal Server Error, Failed to PATCH orgs due to a server side issue.
 *   delete:
 *     tags:
 *       - organizations
 *     description: Deletes multiple organizations from the data provided in the
 *                  request body.
 *     produces:
 *       - application/json
 *     parameters:
 *       - name: content
 *         description: The object containing the organization data.
 *         in: body
 *         required: true
 *         schema:
 *           type: object
 *           required:
 *             - orgs
 *           properties:
 *             orgs:
 *               type: object
 *               description: An array of orgs to delete. Can either be the
 *                            org objects or the ids of the orgs.
 *             hardDelete:
 *               type: boolean
 *               description: The boolean indicating if the org should be hard
 *                            deleted or not. The user must be a global admin
 *                            to hard delete. Defaults to false.
 *     responses:
 *       200:
 *         description: OK, Succeeded to DELETE orgs returns deleted orgs' data.
 *       400:
 *         description: Bad Request, Failed to DELETE orgs due to invalid orgs' data.
 *       401:
 *         description: Unauthorized, Failed to DELETE orgs due to not being logged in.
 *       403:
 *         description: Forbidden, Failed to DELETE orgs due to not having permissions.
 *       500:
 *         description: Internal Server Error, Failed to PATCH org due to a server side issue.
 */
api.route('/orgs')
.get(
  AuthController.authenticate,
  Middleware.logRoute,
  APIController.getOrgs
)
.post(
  AuthController.authenticate,
  Middleware.logRoute,
  APIController.postOrgs
)
.patch(
  AuthController.authenticate,
  Middleware.logRoute,
  APIController.patchOrgs
)
.delete(
  AuthController.authenticate,
  Middleware.logRoute,
  APIController.deleteOrgs
);


/**
 * @swagger
 * /api/orgs/:orgid:
 *   get:
 *     tags:
 *       - organizations
 *     description: Returns an organization's public data.
 *     produces:
 *       - application/json
 *     parameters:
 *       - name: orgid
 *         description: The ID of the organization to get
 *         in: URI
 *         required: true
 *         type: string
 *     responses:
 *       200:
 *         description: OK, Succeeded to GET org returns org data.
 *       400:
 *         description: Bad Request, Failed to GET org due to invalid data.
 *       401:
 *         description: Unauthorized, Failed to GET org due to not being logged in.
 *       404:
 *         description: Not Found, Failed to GET org due an existing org with same id.
 *       500:
 *         description: Internal Server Error, Failed to GET org due to a server side issue.
 *   post:
 *     tags:
 *       - organizations
 *     description: Create a new organization.
 *     produces:
 *       - application/json
 *     parameters:
 *       - name: orgid
 *         description: The ID of the organization to create. A valid orgid must
 *                      only contain lowercase letters, numbers, and dashes
 *                      ("-") and must begin with a letter.
 *         in: URI
 *         required: true
 *         type: string
 *       - name: content
 *         description: The object containing the organization data.
 *         in: body
 *         required: true
 *         schema:
 *           type: object
 *           required:
 *             - name
 *           properties:
 *             name:
 *               type: string
 *               description: The name of the organization. A valid organization name
 *                            can only contain letters, numbers, dashes ("-"), and
 *                            spaces.
 *             id:
 *               type: string
 *               description: The ID of the organization to create. A valid id must
 *                            only contain lowercase letters, numbers, and dashes
 *                            ("-") and must begin with a letter.
 *             custom:
 *               type: JSON Object
 *               description: Custom JSON data that can be added to an organization
 *     responses:
 *       200:
 *         description: OK, Succeeded to POST org returns org data.
 *       400:
 *         description: Bad Request, Failed to POST org due to invalid field in data.
 *       401:
 *         description: Unauthorized, Failed to POST org due to not being logged in.
 *       403:
 *         description: Forbidden, Failed to POST org due to an existing org with same id.
 *       500:
 *         description: Internal Server Error, Failed to POST org due to a server side issue.
 *
 *   patch:
 *     tags:
 *       - organizations
 *     description: Updates an existing organization.
 *     produces:
 *       - application/json
 *     parameters:
 *       - name: orgid
 *         description: The ID of the existing organization to update.
 *         in: URI
 *         required: true
 *         type: string
 *       - name: content
 *         description: The object containing the updated organization data.
 *         in: body
 *         required: true
 *         schema:
 *           type: object
 *           properties:
 *             name:
 *               type: string
 *               description: The updated name of the organization.
 *             custom:
 *               type: JSON Object
 *               description: The updated custom JSON data of the organization.
 *     responses:
 *       200:
 *         description: OK, Succeeded to PATCH org returns updated org data.
 *       400:
 *         description: Bad Request, FAILED to PATCH org due to invalid update data.
 *       401:
 *         description: Unauthorized, FAILED to PATCH org due to not being logged in.
 *       403:
 *         description: Forbidden, FAILED to PATCH org due to updating an immutable field.
 *       404:
 *         description: Not Found, FAILED to PATCH org due to not finding org.
 *       500:
 *         description: Internal Server Error, Failed to PATCH org due to a server side issue.
 *
 *   delete:
 *     tags:
 *       - organizations
 *     description: Deletes the organization.
 *     produces:
 *       - application/json
 *     parameters:
 *       - name: orgid
 *         description: The ID of the organization to delete.
 *         in: URI
 *         required: true
 *         type: string
 *       - name: content
 *         description: The object containing delete options.
 *         in: body
 *         required: false
 *         schema:
 *           type: object
 *           properties:
 *             hardDelete:
 *               type: boolean
 *               description: The boolean indicating if the organization should be hard deleted or
 *                            not. The user must be a global admin to hard delete. Defaults to
 *                            false.
 *     responses:
 *       200:
 *         description: OK, Succeeded to DELETE org return deleted org data.
 *       400:
 *         description: Bad Request, Failed to DELETE org due to invalid data.
 *       401:
 *         description: Unauthorized, Failed to DELETE org due to not being logged in.
 *       403:
 *         description: Forbidden, Failed to DELETE org due to not having permissions.
 *       404:
 *         description: Not Found, Failed to DELETE org due to not finding org.
 *       500:
 *         description: Internal Server Error, Failed to DELETE org due to a server side issue.
 */
api.route('/orgs/:orgid')
.get(
  AuthController.authenticate,
  Middleware.logRoute,
  APIController.getOrg
)
.post(
  AuthController.authenticate,
  Middleware.logRoute,
  APIController.postOrg
)
.patch(
  AuthController.authenticate,
  Middleware.logRoute,
  APIController.patchOrg
)
.delete(
  AuthController.authenticate,
  Middleware.logRoute,
  APIController.deleteOrg
);

/**
 * @swagger
 * /api/orgs/:orgid/projects:
 *   get:
 *     tags:
 *       - projects
 *     description: Returns a list of all projects and their public data that the requesting
 *                  user has access to within an organization.
 *     produces:
 *       - application/json
 *     parameters:
 *       - name: orgid
 *         description: The ID of the organization whose projects to get.
 *         in: URI
 *         required: true
 *         type: string
 *       - name: content
 *         description: The object containing get project options.
 *         in: body
 *         required: false
 *         schema:
 *           type: object
 *           properties:
 *             softDeleted:
 *               type: boolean
 *               description: The boolean indicating if soft deleted projects are returned. The user
 *                            must be a global admin or an admin on the organization to find soft
 *                            deleted projects.
 *     responses:
 *       200:
 *         description: OK, Succeeded to GET projects returns org data.
 *       400:
 *         description: Bad Request, Failed to GET projects due to invalid data.
 *       401:
 *         description: Unauthorized, Failed to GET projects due to not being logged in.
 *       403:
 *         description: Forbidden, Failed to GET projects due to not having permissions.
 *       404:
 *         description: Not Found, Failed to GET projects due to projects not existing.
 *       500:
 *         description: Internal Server Error, Failed to GET projects due to a server side issue.
 *
 *   post:
 *     tags:
 *       - projects
 *     description: Creates multiple projects from the supplied data in the body.
 *     produces:
 *       - application/json
 *     parameters:
 *       - name: orgid
 *         description: The ID of the organization whose projects to get.
 *         in: URI
 *         required: true
 *         type: string
 *       - name: content
 *         description: The object containing project objects to be created.
 *         in: body
 *         required: true
 *         schema:
 *           type: object
 *           properties:
 *             projects:
 *               type: object
 *               description: An array of projects to create. Each project must
 *                            contain the name and id of that project.
 *     responses:
 *       200:
 *         description: OK, Succeeded to POST projects returns project data
 *       400:
 *         description: Bad Request, Failed to POST projects due to invalid project data.
 *       401:
 *         description: Unauthorized, Failed to POST projects due to not being logged in.
 *       403:
 *         description: Forbidden, Failed to POST projects due to project ids already existing.
 *       500:
 *         description: Internal Server Error, Failed to POST projects due to a server side issue.
 *   patch:
 *     tags:
 *       - projects
 *     description: Updates multiple projects from the data provided in the
 *                  request body.
 *     produces:
 *       - application/json
 *     parameters:
 *       - name: content
 *         description: The object containing the project data.
 *         in: body
 *         required: true
 *         schema:
 *           type: object
 *           required:
 *             - projects
 *             - update
 *           properties:
 *             projects:
 *               type: object
 *               description: An array of projects to update. Can either be the
 *                            project objects or the ids of the projects.
 *             update:
 *               type: object
 *               description: An object containing fields to update in the
 *                            projects and their corresponding values.
 *     responses:
 *       200:
 *         description: OK, Succeeded to PATCH project returns project data.
 *       400:
 *         description: Bad Request, Failed to PATCH project due to invalid data.
 *       401:
 *         description: Unauthorized, Failed to PATCH project due to not being logged in.
 *       403:
 *         description: Forbidden, Failed to PATCH project due to updating an immutable field.
 *       500:
 *         description: Internal Server Error, Failed to PATCH project due to server side issue.
 *   delete:
 *     tags:
 *       - projects
 *     description: Deletes multiple projects either by the organization or by
 *                  a supplied list in the body of the request.
 *     produces:
 *       - application/json
 *     parameters:
 *       - name: orgid
 *         description: The ID of the organization whose projects to get.
 *         in: URI
 *         required: true
 *         type: string
 *       - name: content
 *         description: The object containing delete projects options.
 *         in: body
 *         required: false
 *         schema:
 *           type: object
 *           properties:
 *             projects:
 *               type: object
 *               description: An array of projects to delete. Can either be the
 *                            project objects or the ids of the projects. If the
 *                            list is not provided, all projects under the
 *                            organization will be deleted.
 *             hardDelete:
 *               type: boolean
 *               description: The boolean indicating if the project should be hard deleted or
 *                            not. The user must be a global admin to hard delete.
 *                            Defaults to false.
 *     responses:
 *       200:
 *         description: OK, Succeeded to DELETE projects return deleted project data.
 *       400:
 *         description: Bad Request, Failed to DELETE project due to invalid data.
 *       401:
 *         description: Unauthorized, Failed to DELETE project due to not being logged in.
 *       403:
 *         description: Forbidden, Failed to DELETE project due to not having permissions on org.
 *       500:
 *         description: Internal Server Error, Failed to DELETE org due to a server side issue.
 */
api.route('/orgs/:orgid/projects')
.get(
  AuthController.authenticate,
  Middleware.logRoute,
  APIController.getProjects
)
.post(
  AuthController.authenticate,
  Middleware.logRoute,
  APIController.postProjects
)
.patch(
  AuthController.authenticate,
  Middleware.logRoute,
  APIController.patchProjects
)
.delete(
  AuthController.authenticate,
  Middleware.logRoute,
  APIController.deleteProjects
);

/**
 * @swagger
 * /api/orgs/:orgid/projects/:projectid:
 *   get:
 *     tags:
 *       - projects
 *     description: Returns a project's public data.
 *     produces:
 *       - application/json
 *     parameters:
 *       - name: orgid
 *         description: The organization ID the project is in.
 *         in: URI
 *         required: true
 *         type: string
 *       - name: projectid
 *         description: The ID of the project to get.
 *         in: URI
 *         required: true
 *         type: string
 *       - name: content
 *         description: The object containing get project options.
 *         in: body
 *         required: false
 *         schema:
 *           type: object
 *           properties:
 *             softDeleted:
 *               type: boolean
 *               description: The boolean indicating if a soft deleted project is returned. The user
 *                            must be a global admin or an admin on the organization to find a soft
 *                            deleted project.
 *     responses:
 *       200:
 *         description: OK, Succeeded to GET project returns project data.
 *       400:
 *         description: Bad Request, Failed to GET project due to invalid id field.
 *       401:
 *         description: Unauthorized, Failed to GET project due to not not being logged in.
 *       403:
 *         description: Forbidden, Failed to GET project due to not having permissions.
 *       404:
 *         description: Not Found, Failed to GET project due to project with given id not existing.
 *       500:
 *         description: Internal Server Error, Failed to GET project due to a server side issue.
 *
 *   post:
 *     tags:
 *       - projects
 *     description: Creates a new project.
 *     produces:
 *       - application/json
 *     parameters:
 *       - name: orgid
 *         description: The ID of the organization containing the new project.
 *         in: URI
 *         required: true
 *         type: string
 *       - name: projectid
 *         description: The ID of the new project. A valid project ID must consist
 *                      of only lowercase letters, numbers, and dashes (e.g.
 *                      "-") and must begin with a letter.
 *         in: URI
 *         required: true
 *         type: string
 *       - name: content
 *         description: The object containing the new project data.
 *         in: body
 *         required: true
 *         schema:
 *           type: object
 *           required:
 *             - id
 *             - name
 *           properties:
 *             id:
 *               type: string
 *               description: The ID of the project. If this is provided, it must
 *                      match the project ID provided in the URI. A valid
 *                      project ID must consist of only lowercase letters,
 *                      numbers, and dashes (e.g. "-") and must begin with a
 *                      letter.
 *             name:
 *               type: string
 *               description: The name of the new project. A valid project name can
 *                      only consist of only letters, numbers, and dashes
 *                      (e.g. "-").
 *             orgid:
 *               type: string
 *               description: The ID of the organization containing project. If this
 *                      is provided, it must match the organization ID provided
 *                      in the URI.
 *             custom:
 *               type: JSON Object
 *               description: Custom JSON data that can be added to a project.
 *             visibility:
 *               type: string
 *               description: Indicates the visibility of the project. Can be either
 *                            private or internal. Defaults to private if not included.
 *     responses:
 *       200:
 *         description: OK, Succeeded to POST project return project data.
 *       400:
 *         description: Bad Request, Failed to POST project due to invalid project data.
 *       401:
 *         description: Unauthorized, Failed to POST project due to not being logged in.
 *       403:
 *         description: Forbidden, Failed to POST project due posting with an already existing id.
 *       404:
 *         description: Not Found, Failed to POST project due to org not being found.
 *       500:
 *         description: Internal Server Error, Failed to POST project due to a server side issue.
 *
 *   patch:
 *     tags:
 *       - projects
 *     description: Updates an existing project.
 *     produces:
 *       - application/json
 *     parameters:
 *       - name: orgid
 *         description: The ID of the organization containing the project to update.
 *         in: URI
 *         required: true
 *         type: string
 *       - name: projectid
 *         description: The ID of the project to update.
 *         in: URI
 *         required: true
 *         type: string
 *       - name: content
 *         description:
 *         in: body
 *         required: true
 *         schema:
 *           type: object
 *           properties:
 *             name:
 *               type: string
 *               description: The updated name for the project.
 *             custom:
 *               type: JSON Object
 *               description: The updated custom data for the project.
 *     responses:
 *       200:
 *         description: OK, Succeeded to PATCH project returns updated project data.
 *       400:
 *         description: Bad Request, Failed to PATCH project due to invalid update data.
 *       401:
 *         description: Unauthorized, Failed to PATCH project due to not being logged in.
 *       403:
 *         description: Forbidden, Failed to PATCH project due to updating an immutable field.
 *       404:
 *         description: Not Found, Failed to PATCH project due to not finding project.
 *       500:
 *         description: Internal Server Error, Failed to PATCH project due to a server side issue.
 *
 *   delete:
 *     tags:
 *       - projects
 *     description: Deletes a project.
 *     produces:
 *       - application/json
 *     parameters:
 *       - name: orgid
 *         description: The ID of the organization containing the project to be deleted.
 *         in: URI
 *         required: true
 *         type: string
 *       - name: projectid
 *         description: The ID of the project to delete.
 *         in: URI
 *         required: true
 *         type: string
 *       - name: content
 *         description: The object containing delete options.
 *         in: body
 *         required: false
 *         schema:
 *           type: object
 *           properties:
 *             hardDelete:
 *               type: boolean
 *               description: The boolean indicating if the project should be hard deleted or
 *                            not. The user must be a global admin to hard delete.
 *                            Defaults to false.
 *     responses:
 *       200:
 *         description: OK, Succeeded to DELETE project return deleted project data.
 *       400:
 *         description: Bad Request, Failed to DELETE project due to invalid project data.
 *       401:
 *         description: Unauthorized, Failed to DELETE project due to not being logged in.
 *       403:
 *         description: Forbidden, Failed to DELETE project due to not having permissions on org.
 *       404:
 *         description: Not Found, Failed to DELETE project due to not finding project.
 *       500:
 *         description: Internal Server Error, Failed to DELETE project due to server side issue.
 */
api.route('/orgs/:orgid/projects/:projectid')
.get(
  AuthController.authenticate,
  Middleware.logRoute,
  APIController.getProject
)
.post(
  AuthController.authenticate,
  Middleware.logRoute,
  APIController.postProject
)
.patch(
  AuthController.authenticate,
  Middleware.logRoute,
  APIController.patchProject
)
.delete(
  AuthController.authenticate,
  Middleware.logRoute,
  APIController.deleteProject
);


/**
 * @swagger
 * /api/orgs/:orgid/members:
 *   get:
 *     tags:
 *       - organizations
 *     description: Returns a list of users roles who are members of an organization.
 *     produces:
 *       - application/json
 *     parameters:
 *       - name: orgid
 *         description: The ID of the organization to get members permissions from.
 *         in: URI
 *         required: true
 *         type: string
 *     responses:
 *       200:
 *         description: OK, Succeeded to GET members from org returns list of members.
 *       400:
 *         description: Bad Request, Failed to GET members due to invalid org data.
 *       401:
 *         description: Unauthorized, Failed to GET members due to not being logged in.
 *       403:
 *         description: Forbidden, Failed to GET members due to not having permissions on org.
 *       404:
 *         description: Not Found, Failed to GET members from org due to org not existing.
 *       500:
 *         description: Internal Server Error, Failed to GET members due to a server side issue.
 */
api.route('/orgs/:orgid/members')
.get(
  AuthController.authenticate,
  Middleware.logRoute,
  APIController.getAllOrgMemRoles
);

/**
 * @swagger
 * /api/orgs/:orgid/members/:username:
 *   get:
 *     tags:
 *       - organizations
 *     description: Returns the permissions a user has on an organization.
 *     produces:
 *       - application/json
 *     parameters:
 *       - name: orgid
 *         description: The ID of the organization to get a users permissions on.
 *         in: URI
 *         required: true
 *         type: string
 *       - name: username
 *         description: The username of the user to return permissions on.
 *         in: URI
 *         required: true
 *         type: string
 *     responses:
 *       200:
 *         description: OK, Succeeded to GET user from org returns public user data.
 *       400:
 *         description: Bad Request, Failed to GET user from org due to invalid data.
 *       401:
 *         description: Unauthorized, Failed to GET user due to not being logged in.
 *       403:
 *         description: Forbidden, Failed to GET user due to not having permissions
 *       404:
 *         description: Not Found, Failed to GET user due to not finding user or org.
 *       500:
 *         description: Internal Server Error, Failed to GET user due to server side issue.
 *
 *   post:
 *     tags:
 *       - organizations
 *     description: Sets or updates a users permissions on an organization.
 *     produces:
 *       - application/json
 *     parameters:
 *       - name: orgid
 *         description: The ID of the organization to set or update user permission on.
 *         in: URI
 *         required: true
 *         type: string
 *       - name: username
 *         description: The username of the user to set up update permissions on.
 *         in: URI
 *         required: true
 *         type: string
 *       - name: content
 *         description: The object containing the permissions level to set.
 *         in: body
 *         required: true
 *         schema:
 *           type: object
 *           required:
 *             - role
 *           properties:
 *             role:
 *               type: string
 *               description: The role the user will be set to on the organization.
 *     responses:
 *       200:
 *         description: OK, Succeeded to POST org user role returns org data.
 *       400:
 *         description: Bad Request, Failed to POST org user role due to invalid data.
 *       401:
 *         description: Unauthorized, Failed to POST org user role due to not being logged in.
 *       403:
 *         description: Forbidden, Failed to POST org user role due to not having permissions.
 *       404:
 *         description: Not Found, Failed to POST org user role due to not finding org.
 *       500:
 *         description: Internal Server Error, Failed to POST user role due to server side issue.
 *
 *   patch:
 *     tags:
 *       - organizations
 *     description: Sets or updates a users permissions on an organization.
 *     produces:
 *       - application/json
 *     parameters:
 *       - name: orgid
 *         description: The ID of the organization to set or update user permission on.
 *         in: URI
 *         required: true
 *         type: string
 *       - name: username
 *         description: The username of the user to set up update permissions on.
 *         in: URI
 *         required: true
 *         type: string
 *       - name: content
 *         description: The object containing the permissions level to set.
 *         in: body
 *         required: true
 *         schema:
 *           type: object
 *           required:
 *             - role
 *           properties:
 *             role:
 *               type: string
 *               description: The role the user will be set to on the organization.
 *     responses:
 *       200:
 *         description: OK, Succeeded to PATCH org user role returns org data.
 *       400:
 *         description: Bad Request, Failed to PATCH org user role due to invalid data.
 *       401:
 *         description: Unauthorized, Failed to PATCH org user role due to not being logged in.
 *       403:
 *         description: Forbidden, Failed to PATCH org user role due to not having permissions.
 *       404:
 *         description: Not Found, Failed to PATCH org user role due to org not existing.
 *       500:
 *         description: Internal Server Error, Failed ot PATCH user role due to server side issue.
 *
 *   delete:
 *     tags:
 *       - organizations
 *     description: Removes all users permissions from an organization.
 *     produces:
 *       - application/json
 *     parameters:
 *       - name: orgid
 *         description: The ID of the organization to remove the user from.
 *         in: URI
 *         required: true
 *         type: string
 *       - name: username
 *         description: The username of the user to remove from the organization.
 *         in: URI
 *         required: true
 *         type: string
 *     responses:
 *       200:
 *         description: OK, Succeeded to DELETE user role returns org data.
 *       400:
 *         description: Bad Request, Failed to DELETE user role due to invalid data.
 *       401:
 *         description: Unauthorized, Failed to DELETE user role due to not being logged in.
 *       403:
 *         description: Forbidden, Failed to DELETE user role due to not having permissions.
 *       404:
 *         description: Not Found, Failed to DELETE user role due to org not existing.
 *       500:
 *         description: Internal Server Error, Failed to DELETE user role due to server side issue.
 */
api.route('/orgs/:orgid/members/:username')
.get(
  AuthController.authenticate,
  Middleware.logRoute,
  APIController.getOrgRole
)
// NOTE: POST and PATCH have the same functionality in this case,
// thus they map to the same route.
.post(
  AuthController.authenticate,
  Middleware.logRoute,
  APIController.postOrgRole
)
.patch(
  AuthController.authenticate,
  Middleware.logRoute,
  APIController.postOrgRole
)
.delete(
  AuthController.authenticate,
  Middleware.logRoute,
  APIController.deleteOrgRole
);

/**
 * @swagger
 * /api/orgs/:orgid/projects/:projectid/members:
 *   get:
 *     tags:
 *       - projects
 *     description: Returns a list of members and their permissions for a project.
 *     produces:
 *       - application/json
 *     parameters:
 *       - name: orgid
 *         description: The ID of the organization containing the project.
 *         in: URI
 *         required: true
 *         type: string
 *       - name: projectid
 *         description: The ID of the project to get members permissions from.
 *         in: URI
 *         required: true
 *         type: string
 *     responses:
 *       200:
 *         description: OK, Succeeded to GET project members returns list of members.
 *       400:
 *         description: Bad Request, Failed to GET project members due to invalid project data.
 *       401:
 *         description: Unauthorized, Failed to GET project members due to not being logged in.
 *       403:
 *         description: Forbidden, Failed to GET project members due to not having permissions.
 *       404:
 *         description: Not Found, Failed to GET project members due to org not existing.
 *       500:
 *         description: Internal Server Error, Failed to GET members due to server side issue.
 */
api.route('/orgs/:orgid/projects/:projectid/members')
.get(
  AuthController.authenticate,
  Middleware.logRoute,
  APIController.getAllProjMemRoles
);

/**
 * @swagger
 * /api/orgs/:orgid/projects/:projectid/members/:username:
 *   get:
 *     tags:
 *       - projects
 *     description: Returns the permissions a user has on a project.
 *     produces:
 *       - application/json
 *     parameters:
 *       - name: orgid
 *         description: The ID of the organization containing the project.
 *         in: URI
 *         required: true
 *         type: string
 *       - name: projectid
 *         description: The ID of the project to get a users permissions on.
 *         in: URI
 *         required: true
 *         type: string
 *       - name: username
 *         description: The username of the user to return permissions for.
 *         in: URI
 *         required: true
 *         type: string
 *     responses:
 *       200:
 *         description: OK, Succeeded to GET user from project returns user public data.
 *       400:
 *         description: Bad Request, Failed to GET user from project due to invalid data.
 *       401:
 *         description: Unauthorized, Failed to GET user from project due to not being logged in.
 *       403:
 *         description: Forbidden, Failed to GET user from project due to not having permissions.
 *       404:
 *         description: Not Found, Failed to GET user from project due to org not existing.
 *       500:
 *         description: Internal Server Error, Failed to GET user due to server side issue.
 *
 *   post:
 *     tags:
 *       - projects
 *     description: Sets or updates a users permissions on a project.
 *     produces:
 *       - application/json
 *     parameters:
 *       - name: orgid
 *         description: The ID of the organization containing the project.
 *         in: URI
 *         required: true
 *         type: string
 *       - name: projectid
 *         description: The ID of the project to set or update a user's permissions on.
 *         in: URI
 *         required: true
 *         type: string
 *       - name: username
 *         description: The username of the user to set permissions for.
 *         in: URI
 *         required: true
 *         type: string
 *       - name: content
 *         description: The object containing the permissions level to set.
 *         in: body
 *         required: true
 *         schema:
 *           type: object
 *           required:
 *             - role
 *           properties:
 *             role:
 *               type: string
 *               description: The role the user will be set to on the project.
 *     responses:
 *       200:
 *         description: OK, Succeeded to POST project user role returns project data.
 *       400:
 *         description: Bad Request, Failed to POST project user role due to invalid data.
 *       401:
 *         description: Unauthorized, Failed to POST project user role due to not being logged in.
 *       403:
 *         description: Forbidden, Failed to POST project user role due to not having permissions.
 *       404:
 *         description: Not Found, Failed to POST project user role due to project not existing.
 *       500:
 *         description: Internal Server Error, Failed to POST user role due to server side issue.
 *
 *   patch:
 *     tags:
 *       - projects
 *     description: Sets or updates a users permissions on a project.
 *     produces:
 *       - application/json
 *     parameters:
 *       - name: orgid
 *         description: The ID of the organization containing the project.
 *         in: URI
 *         required: true
 *         type: string
 *       - name: projectid
 *         description: The ID of the project to set or update a user's permissions on.
 *         in: URI
 *         required: true
 *         type: string
 *       - name: username
 *         description: The username of the user to set permissions for.
 *         in: URI
 *         required: true
 *         type: string
 *       - name: content
 *         description: The object containing the permissions level to set.
 *         in: body
 *         required: true
 *         schema:
 *           type: object
 *           required:
 *             - role
 *           properties:
 *             role:
 *               type: string
 *               description: The role the user will be set to on the project.
 *     responses:
 *       200:
 *         description: OK, Succeeded to PATCH project user role returns project data.
 *       400:
 *         description: Bad Request, Failed to PATCH project user role due to invalid data.
 *       401:
 *         description: Unauthorized, Failed to PATCH project user role due to not being logged in.
 *       403:
 *         description: Forbidden, Failed to PATCH project user role due to not having permissions.
 *       404:
 *         description: Not Found, Failed to PATCH project user role due to project not existing.
 *       500:
 *         description: Internal Server Error, Failed to PATCH user role due to server side issue.
 *
 *   delete:
 *     tags:
 *       - projects
 *     description: Removes all users permissions from a project.
 *     produces:
 *       - application/json
 *     parameters:
 *       - name: orgid
 *         description: The ID of the organization containing the project.
 *         in: URI
 *         required: true
 *         type: string
 *       - name: projectid
 *         description: The ID of the project to remove the user from.
 *         in: URI
 *         required: true
 *         type: string
 *       - name: username
 *         description: The username of the user to remove from the project.
 *         in: URI
 *         required: true
 *         type: string
 *     responses:
 *       200:
 *         description: OK, Succeeded to DELETE project user role returns org data.
 *       400:
 *         description: Bad Request, Failed to DELETE project user role due to invalid data.
 *       401:
 *         description: Unauthorized, Failed to DELETE project user role due to not being logged in.
 *       403:
 *         description: Forbidden, Failed to DELETE project user role due to not having permissions.
 *       404:
 *         description: Not Found, Failed to DELETE project user role due to project not existing.
 *       500:
 *         description: Internal Server Error, Failed to DELETE user role due to server side issue.
 */
api.route('/orgs/:orgid/projects/:projectid/members/:username')
.get(
  AuthController.authenticate,
  Middleware.logRoute,
  APIController.getProjMemRole
)
// NOTE: POST and PATCH have the same functionality in this case,
// thus they map to the same route.
.post(
  AuthController.authenticate,
  Middleware.logRoute,
  APIController.postProjectRole
)
.patch(
  AuthController.authenticate,
  Middleware.logRoute,
  APIController.postProjectRole
)
.delete(
  AuthController.authenticate,
  Middleware.logRoute,
  APIController.deleteProjectRole
);

/**
 * @swagger
 * /api/orgs/:orgid/projects/:projectid/elements:
 *   get:
 *     tags:
 *       - elements
 *     description: Returns an array of all elements of a project.
 *     produces:
 *       - application/json
 *     parameters:
 *       - name: orgid
 *         description: The ID of the organization containing the project.
 *         in: URI
 *         required: true
 *         type: string
 *       - name: projectid
 *         description: The ID of the project containing the element.
 *         in: URI
 *         required: true
 *         type: string
 *       - name: content
 *         description: The object containing get elements options.
 *         in: body
 *         required: false
 *         schema:
 *           type: object
 *           properties:
 *             softDeleted:
 *               type: boolean
 *               description: The boolean indicating if a soft deleted element is returned. The user
 *                            must be a global admin or an admin on the project to find a soft
 *                            deleted elements.
 *     responses:
 *       200:
 *         description: OK, Succeeded to GET elements returns elements data
 *       400:
 *         description: Bad Request, Failed to GET elements due to invalid data.
 *       401:
 *         description: Unauthorized, Failed to GET elements due to not being logged in.
 *       403:
 *         description: Forbidden, Failed to GET elements due to not having permissions.
 *       404:
 *         description: Not Found, Failed to GET elements due to a non existing project or org.
 *       500:
 *         description: Internal Server Error, Failed to GET elements due to server side issue.
 *
 *   post:
 *     tags:
 *       - elements
 *     description: Creates multiple elements from the data provided in the
 *                  request body.
 *     produces:
 *       - application/json
 *     parameters:
 *       - name: orgid
 *         description: The ID of the organization containing the project.
 *         in: URI
 *         required: true
 *         type: string
 *       - name: projectid
 *         description: The ID of the project containing the elements.
 *         in: URI
 *         required: true
 *         type: string
 *       - name: content
 *         description: The object containing the element data.
 *         in: body
 *         required: true
 *         schema:
 *           type: object
 *           required:
 *             - elements
 *           properties:
 *             elements:
 *               type: object
 *               description: An array of element objects to create.
 *     responses:
 *       200:
 *         description: OK, Succeeded to POST element, return element data.
 *       400:
 *         description: Bad Request, Failed to POST elements due to invalid element data.
 *       401:
 *         description: Unauthorized, Failed to POST elements due to not being logged in.
 *       403:
 *         description: Forbidden, Failed to POST elements due to permissions or already
 *                      existing elements.
 *       404:
 *         description: Not Found, Failed to GET project or organization.
 *       500:
 *         description: Internal Server Error, Failed to POST elements due to a server side issue.
 *   patch:
 *     tags:
 *       - elements
 *     description: Updates multiple elements from the data provided in the
 *                  request body.
 *     produces:
 *       - application/json
 *     parameters:
 *       - name: content
 *         description: The object containing the element data.
 *         in: body
 *         required: true
 *         schema:
 *           type: object
 *           required:
 *             - elements
 *             - update
 *           properties:
 *             elements:
 *               type: object
 *               description: An array of elements to update. Can either be the
 *                            element objects or the ids of the elements.
 *             update:
 *               type: object
 *               description: An object containing fields to update in the
 *                            elements and their corresponding values.
 *     responses:
 *       200:
 *         description: OK, Succeeded to PATCH elements, returns elements data
 *       400:
 *         description: Bad Request, Failed to PATCH elements due to invalid
 *                      data.
 *       401:
 *         description: Unauthorized, Failed to PATCH element due to not being logged in.
 *       403:
 *         description: Forbidden, Failed to PATCH elements due to not having
 *                      permissions.
 *       500:
 *         description: Internal Server Error, Failed to PATCH elements due to server side issue.
 *   delete:
 *     tags:
 *       - elements
 *     description: Deletes multiple elements either by the org and project or by
 *                  a supplied list in the body of the request.
 *     produces:
 *       - application/json
 *     parameters:
 *       - name: orgid
 *         description: The ID of the organization whose projects to get.
 *         in: URI
 *         required: true
 *         type: string
 *       - name: projectid
 *         description: The ID of the project whose elements to delete.
 *         in: URI
 *         required: true
 *         type: string
 *       - name: content
 *         description: The object containing delete elements options.
 *         in: body
 *         required: false
 *         schema:
 *           type: object
 *           properties:
 *             projects:
 *               type: object
 *               description: An array of elements to delete. Can either be the
 *                            element objects or the ids of the elements. If the
 *                            list is not provided, all elements under the
 *                            project will be deleted.
 *             hardDelete:
 *               type: boolean
 *               description: The boolean indicating if the element should be
 *                            hard deleted or not. The user must be a global
 *                            admin to hard delete. Defaults to false.
 *     responses:
 *       200:
 *         description: OK, Succeeded to DELETE elements, returns elements data
 *       400:
 *         description: Bad Request, Failed to DELETE elements due to invalid
 *                      data.
 *       401:
 *         description: Unauthorized, Failed to DELETE element due to not being
 *                      logged in.
 *       403:
 *         description: Forbidden, Failed to DELETE elements due to not having
 *                      permissions.
 *       500:
 *         description: Internal Server Error, Failed to DELETE elements due to
 *                      server side issue.
 */
api.route('/orgs/:orgid/projects/:projectid/elements')
.get(
  AuthController.authenticate,
  Middleware.logRoute,
  APIController.getElements
)
.post(
  AuthController.authenticate,
  Middleware.logRoute,
  APIController.postElements
)
.patch(
  AuthController.authenticate,
  Middleware.logRoute,
  APIController.patchElements
)
.delete(
  AuthController.authenticate,
  Middleware.logRoute,
  APIController.deleteElements
);

/**
 * @swagger
 * /api/orgs/:orgid/projects/:projectid/elements/:elementid:
 *   get:
 *     tags:
 *       - elements
 *     description: Returns an element.
 *     produces:
 *       - application/json
 *     parameters:
 *       - name: orgid
 *         description: The ID of the organization containing the project.
 *         in: URI
 *         required: true
 *         type: string
 *       - name: projectid
 *         description: The ID of the project containing the element.
 *         in: URI
 *         required: true
 *         type: string
 *       - name: elementid
 *         description: The ID of the element to return.
 *         in: URI
 *         required: true
 *         type: string
 *       - name: content
 *         description: The object containing get element options.
 *         in: body
 *         required: false
 *         schema:
 *           type: object
 *           properties:
 *             softDeleted:
 *               type: boolean
 *               description: The boolean indicating if the soft deleted element is returned. The
 *                            user must be a global admin or an admin on the project to
 *                            find a soft deleted element.
 *     responses:
 *       200:
 *         description: OK, Succeeded to GET element returns element data.
 *       400:
 *         description: Bad Request, Failed to GET element due to invalid data.
 *       401:
 *         description: Unauthorized, Failed to GET element due to not being logged in.
 *       403:
 *         description: Forbidden, Failed to GET element due to not having permissions.
 *       404:
 *         description: Not Found, Failed to GET element due to element not existing.
 *       500:
 *         description: Internal Server Error, Failed to GET element due to server side issue.
 *
 *   post:
 *     tags:
 *       - elements
 *     description: Creates a new element.
 *     produces:
 *       - application/json
 *     parameters:
 *       - name: orgid
 *         description: The ID of the organization containing the project.
 *         in: URI
 *         required: true
 *         type: string
 *       - name: projectid
 *         description: The ID of the project containing the element.
 *         in: URI
 *         required: true
 *         type: string
 *       - name: elementid
 *         description: The ID of the element to be created.
 *         in: URI
 *         required: true
 *         type: string
 *       - name: content
 *         description: The object containing the new element data.
 *         in: body
 *         required: false
 *         schema:
 *           type: object
 *           required:
 *             - id
 *             - name
 *           properties:
 *             id:
 *               type: string
 *               description: The ID of the element. If this is provided, it must
 *                      match the element ID provided in the URI.
 *             name:
 *               type: string
 *               description: The name for the element.
 *             documentation:
 *               type: string
 *               description: The documentation for the element.
 *             custom:
 *               type: JSON Object
 *               description: Custom JSON data that can be added to the element.
 *     responses:
 *       200:
 *         description: OK, Succeeded to POST element returns element data.
 *       400:
 *         description: Bad Request, Failed to POST element due to invalid data.
 *       401:
 *         description: Unauthorized, Failed to POST element due to not being logged in.
 *       403:
 *         description: Forbidden, Failed to POST element due to not having permissions.
 *       404:
 *         description: Not Found, Failed to POST element due to project/org not existing.
 *       500:
 *         description: Internal Server Error, Failed to POST element due to server side issue.
 *
 *   patch:
 *     tags:
 *       - elements
 *     description: Updates an existing element.
 *     produces:
 *       - application/json
 *     parameters:
 *       - name: orgid
 *         description: The ID of the organization containing the project.
 *         in: URI
 *         required: true
 *         type: string
 *       - name: projectid
 *         description: The ID of the project containing the element.
 *         in: URI
 *         required: true
 *         type: string
 *       - name: elementid
 *         description: The ID of the element to be updated.
 *         in: URI
 *         required: true
 *         type: string
 *       - name: content
 *         description: The object containing the updated element data.
 *         in: body
 *         required: false
 *         schema:
 *           type: object
 *           properties:
 *             name:
 *               type: string
 *               description: The updated name for the element.
 *             documentation:
 *               type: string
 *               description: The updated documentation for the element.
 *             custom:
 *               type: JSON Object
 *               description: The updated custom JSON data for the element.
 *     responses:
 *       200:
 *         description: OK, Succeeded to PATCH element returns element data.
 *       400:
 *         description: Bad Request, Failed to PATCH element due to invalid data.
 *       401:
 *         description: Unauthorized, Failed to PATCH element due to not being logged in.
 *       403:
 *         description: Forbidden, Failed to PATCH element due to updating an immutable field.
 *       404:
 *         description: Not Found, Failed to PATCH element due to element not existing.
 *       500:
 *         description: Internal Server Error, Failed to PATCH element due to server side issue.
 *
 *   delete:
 *     tags:
 *       -  elements
 *     description: Deletes an element.
 *     produces:
 *       - application/json
 *     parameters:
 *       - name: orgid
 *         description: The ID of the organization containing the project.
 *         in: URI
 *         required: true
 *         type: string
 *       - name: projectid
 *         description: The ID of the project containing the element.
 *         in: URI
 *         required: true
 *         type: string
 *       - name: elementid
 *         description: The ID of the element to delete.
 *         in: URI
 *         required: true
 *         type: string
 *       - name: content
 *         description: The object containing delete options.
 *         in: body
 *         required: false
 *         schema:
 *           type: object
 *           properties:
 *             hardDelete:
 *               type: boolean
 *               description: The boolean indicating if the element should be hard deleted or
 *                            not. The user must be a global admin to hard delete.
 *                            Defaults to false.
 *     responses:
 *       200:
 *         description: OK, Succeeded to DELETE element returns element data.
 *       400:
 *         description: Bad Request, Failed to DELETE element due to invalid data.
 *       401:
 *         description: Unauthorized, Failed to DELETE element due to not being logged in.
 *       403:
 *         description: Forbidden, Failed to DELETE element due to not having permissions.
 *       404:
 *         description: Not Found, Failed to DELETE element due to element not existing.
 *       500:
 *         description: Internal Server Error, Failed to DELETE element due to server side issue.
 */
api.route('/orgs/:orgid/projects/:projectid/elements/:elementid')
.get(
  AuthController.authenticate,
  Middleware.logRoute,
  APIController.getElement
)
.post(
  AuthController.authenticate,
  Middleware.logRoute,
  APIController.postElement
)
.patch(
  AuthController.authenticate,
  Middleware.logRoute,
  APIController.patchElement
)
.delete(
  AuthController.authenticate,
  Middleware.logRoute,
  APIController.deleteElement
);

/**
 * @swagger
 * /api/users:
 *   get:
 *     tags:
 *       - users
 *     description: Returns an array of all user's public data.
 *     produces:
 *       - application/json
 *     parameters:
 *       - N/A
 *     responses:
 *       200:
 *         description: OK, Succeeded to GET users returns public user data.
 *       400:
 *         description: Bad Request, Failed to GET users due to invalid data.
 *       401:
 *         description: Unauthorized, Failed to GET users due to not being logged in.
 *       403:
 *         description: Forbidden, Failed to GET users due to not having permissions.
 *       404:
 *         description: Not Found, Failed to GET users due to not finding any users.
 *       500:
 *         description: Internal Server Error, Failed to GET users due to server side issue.
 *
 *   post:
 *     tags:
 *       - users
 *     description: Creates multiple users from the supplied data in the body.
 *     produces:
 *       - application/json
 *     parameters:
 *       - name: content
 *         description: The object containing user objects to be created.
 *         in: body
 *         required: true
 *         schema:
 *           type: object
 *           properties:
 *             users:
 *               type: object
 *               description: An array of users to create. Each user must
 *                            contain the username of that user.
 *     responses:
 *       200:
 *         description: OK, Succeeded to POST users returns public users data.
 *       400:
 *         description: Bad Request, Failed to POST users due to invalid data.
 *       401:
 *         description: Unauthorized, Failed to POST users due to not being logged in.
 *       403:
 *         description: Forbidden, Failed to POST users due to not having permissions.
 *       500:
 *         description: Internal Server Error, Failed to POST users due to server side issue.
 *   patch:
 *     tags:
 *       - users
 *     description: Updates multiple users from the supplied list in the body.
 *     produces:
 *       - application/json
 *     parameters:
 *       - name: content
 *         description: The object containing user objects to be updated.
 *         in: body
 *         required: true
 *         schema:
 *           type: object
 *           properties:
 *             users:
 *               type: object
 *               description: An array of users to update. Can either be a list
 *                            of user objects or of usernames.
 *             update:
 *               type: object
 *               description: An object containing fields to update in the users
 *                            and their corresponding values.
 *     responses:
 *       200:
 *         description: OK, Succeeded to PATCH users, returns public users data.
 *       400:
 *         description: Bad Request, Failed to PATCH users due to invalid data.
 *       401:
 *         description: Unauthorized, Failed to PATCH users due to not being
 *                      logged in.
 *       403:
 *         description: Forbidden, Failed to PATCH users due to not having
 *                      permissions.
 *       500:
 *         description: Internal Server Error, Failed to PATCH users due to
 *                      server side issue.
 *   delete:
 *     tags:
 *       - users
 *     description: Deletes multiple users from the supplied list in the body.
 *     produces:
 *       - application/json
 *     parameters:
 *       - name: content
 *         description: The object containing user objects to be deleted.
 *         in: body
 *         required: true
 *         schema:
 *           type: object
 *           properties:
 *             users:
 *               type: object
 *               description: An array of users to delete. Can either be a list
 *                            of user objects or of usernames.
 *             hardDelete:
 *               type: boolean
 *               description: The boolean indicating if the users should be hard
 *                            deleted or not. Defaults to false.
 *     responses:
 *       200:
 *         description: OK, Succeeded to DELETE users return users data.
 *       400:
 *         description: Bad Request, Failed to DELETE users due to invalid data.
 *       401:
 *         description: Unauthorized, Failed to DELETE users due to not being logged in.
 *       403:
 *         description: Forbidden, Failed to DELETE users due to not having permissions.
 *       500:
 *         description: Internal Server Error, Failed to DELETE users due to server side issue.
 */
api.route('/users')
.get(
  AuthController.authenticate,
  Middleware.logRoute,
  Middleware.disableUserAPI,
  APIController.getUsers
)
.post(
  AuthController.authenticate,
  Middleware.logRoute,
  Middleware.disableUserAPI,
  APIController.postUsers
)
.patch(
  AuthController.authenticate,
  Middleware.logRoute,
  Middleware.disableUserAPI,
  APIController.patchUsers
)
.delete(
  AuthController.authenticate,
  Middleware.logRoute,
  Middleware.disableUserAPI,
  APIController.deleteUsers
);

/**
 * @swagger
 * /users/whoami:
 *   get:
 *     tags:
 *       - users
 *     description: Returns the currently logged in user's public information
 *     responses:
 *       200:
 *         description: OK, Succeeded to GET current user information returns user public data.
 *       400:
 *         description: Bad Request, Failed to GET current user information due to invalid data.
 *       401:
 *         description: Unauthorized, Failed to GET user information due to not being logged in.
 *       403:
 *         description: Forbidden, Failed to GET user information due to not having permissions.
 *       404:
 *         description: Not Found, Failed to GET current user information due to not finding user.
 *       500:
 *         description: Internal Server Error, Failed to GET user info due to server side issue.
 */
api.route('/users/whoami')
.get(
  AuthController.authenticate,
  Middleware.logRoute,
  APIController.whoami
);

/**
 * @swagger
 * /users/:username:
 *   get:
 *     tags:
 *       - users
 *     description: Returns a user's public information.
 *     produces:
 *       - application/json
 *     parameters:
 *       - name: username
 *         description: The username of the user to return
 *         required: true
 *         type: string
 *         in: URI
 *     responses:
 *       200:
 *         description: OK, Succeeded to GET user returns user public data.
 *       400:
 *         description: Bad Request, Failed to GET user due to invalid data.
 *       401:
 *         description: Unauthorized, Failed to GET user due to not being logged in.
 *       403:
 *         description: Forbidden, Failed to GET user due to not having permissions.
 *       404:
 *         description: Not Found, Failed to GET user due to user not existing.
 *       500:
 *         description: Internal Server Error, Failed to GET user due to server side issue.
 *
 *   post:
 *     tags:
 *       - users
 *     description: Creates a new user.
 *     produces:
 *       - application/json
 *     parameters:
 *       - name: username
 *         description: The username of the user to create.
 *         required: true
 *         type: string
 *         in: URI
 *       - name: content
 *         description: The object containing the new user data.
 *         in: body
 *         required: true
 *         schema:
 *           type: object
 *           required:
 *             - username
 *             - password
 *           properties:
 *             username:
 *               type: string
 *               description: The username of the user to create. If provided, this
 *                            must match the username provided in the URI.
 *             password:
 *               type: string
 *               description: The password of the user being created. This field
 *                            is required unless LDAP authentication is used.
 *             fname:
 *               type: string
 *               description: The user's first name.
 *             lname:
 *               type: string
 *               description: The user's last name.
 *             preferredName:
 *               type: string
 *               description: The user's preferred first name.
 *             email:
 *               type: string
 *               description: The user's email address.
 *             custom:
 *               type: JSON Object
 *               description: Custom JSON data that can be added to a user.
 *     responses:
 *       200:
 *         description: OK, Succeeded to POST user returns public user data.
 *       400:
 *         description: Bad Request, Failed to POST user due to invalid information.
 *       401:
 *         description: Unauthorized, Failed to POST user due to not being logged in.
 *       403:
 *         description: Forbidden, Failed to POST user due to using username that already exists.
 *       500:
 *         description: Internal Server Error, Failed to POST user due to server side issue.
 *
 *   patch:
 *     tags:
 *       - users
 *     description: Updates an existing user.
 *     produces:
 *       - application/json
 *     parameters:
 *       - name: username
 *         description: The username of the user to update.
 *         required: true
 *         type: string
 *         in: URI
 *       - name: content
 *         description: The object containing the updated user data.
 *         in: body
 *         required: true
 *         schema:
 *           type: object
 *           required:
 *             - username
 *             - password
 *           properties:
 *             fname:
 *               type: string
 *               description: The user's updated first name.
 *             lname:
 *               type: string
 *               description: The user's updated last name.
 *             preferredName:
 *               type: string
 *               description: The user's updated preferred first name.
 *             email:
 *               type: string
 *               description: The user's updated email address.
 *             custom:
 *               type: JSON Object
 *               description: The updated custom JSON data for the user.
 *     responses:
 *       200:
 *         description: OK, Succeeded to PATCH user returns public user data.
 *       400:
 *         description: Bad Request, Failed to PATCH user due to invalid data.
 *       401:
 *         description: Unauthorized, Failed to PATCH user due to not being logged in.
 *       403:
 *         description: Forbidden, Failed to PATCH user due updating an immutable field.
 *       404:
 *         description: Not Found, Failed ot PATCH user due to user not existing.
 *       500:
 *         description: Internal Server Error, Failed ot PATCH user due to server side issue.
 *
 *   delete:
 *     tags:
 *       - users
 *     description: Deletes a user.
 *     produces:
 *       - application/json
 *     parameters:
 *       - name: username
 *         description: The username of the user to delete.
 *         required: true
 *         type: string
 *         in: URI
 *     responses:
 *       200:
 *         description: OK, Succeeded to DELETE user returns user public data.
 *       400:
 *         description: Bad Request, Failed to DELETE user due to invalid data.
 *       401:
 *         description: Unauthorized, Failed to DELETE user due to not being logged in.
 *       403:
 *         description: Forbidden, Failed to DELETE user due to not having permissions.
 *       404:
 *         description: Not Found, Failed to DELETE user due to user not existing.
 *       500:
 *         description: Internal Server Error, Failed to DELETE user due to server side issues.
 */
api.route('/users/:username')
.get(
  AuthController.authenticate,
  Middleware.logRoute,
  Middleware.disableUserAPI,
  APIController.getUser
)
.post(
  AuthController.authenticate,
  Middleware.logRoute,
  Middleware.disableUserAPI,
  APIController.postUser
)
.patch(
  AuthController.authenticate,
  Middleware.logRoute,
  Middleware.disableUserAPI,
  APIController.patchUser
)
.delete(
  AuthController.authenticate,
  Middleware.logRoute,
  Middleware.disableUserAPI,
  APIController.deleteUser
);

/**
 * @swagger
 * /api/orgs/:orgid/projects/:projectid/webhooks/:webhookid:
 *   get:
 *     tags:
 *       - webhooks
 *     description: Finds and returns a webhook.
 *     produces:
 *       - application/json
 *     parameters:
 *       - name: orgid
 *         description: The ID of the organization containing the project.
 *         in: URI
 *         required: true
 *         type: string
 *       - name: projectid
 *         description: The ID of the project containing the webhook.
 *         in: URI
 *         required: true
 *         type: string
 *       - name: webhookid
 *         description: The ID of the webhook to return.
 *         in: URI
 *         required: true
 *         type: string
 *       - name: content
 *         description: The object containing get webhook options.
 *         in: body
 *         required: false
 *         schema:
 *           type: object
 *           properties:
 *             softDeleted:
 *               type: boolean
 *               description: The boolean indicating if the soft deleted webhook
 *                            is returned. The user must be a global admin or an
 *                            admin on the project to find a soft deleted
 *                            webhook.
 *     responses:
 *       200:
 *         description: OK, Succeeded to GET webhook, returns webhook data.
 *       400:
 *         description: Bad Request, Failed to GET webhook due to invalid data.
 *       401:
 *         description: Unauthorized, Failed to GET webhook due to not being
 *                      logged in.
 *       403:
 *         description: Forbidden, Failed to GET webhook due to not having
 *                      correct permissions.
 *       404:
 *         description: Not Found, Failed to GET webhook due to webhook not
 *                      existing.
 *       500:
 *         description: Internal Server Error, Failed to GET webhook due to
 *                      server side issue.
 *   post:
 *     tags:
 *       - webhooks
 *     description: Creates a new webhook.
 *     produces:
 *       - application/json
 *     parameters:
 *       - name: orgid
 *         description: The ID of the organization containing the project.
 *         in: URI
 *         required: true
 *         type: string
 *       - name: projectid
 *         description: The ID of the project containing the webhook.
 *         in: URI
 *         required: true
 *         type: string
 *       - name: webhookid
 *         description: The ID of the webhook to be created.
 *         in: URI
 *         required: true
 *         type: string
 *       - name: content
 *         description: The object containing the new webhook data.
 *         in: body
 *         required: false
 *         schema:
 *           type: object
 *           required:
 *             - name
 *             - triggers
 *             - responses
 *           properties:
 *             id:
 *               type: string
 *               description: The ID of the webhook. If this is provided, it
 *                            must match the webhook ID provided in the URI.
 *             name:
 *               type: string
 *               description: The name for the webhook.
 *             triggers:
 *               type: object
 *               description: An array of events on which the webhook will be
 *                            triggered. The events should all be strings.
 *             responses:
 *               type: object
 *               description: An array of objects, each containing a URL
 *                            (required, string), method (string, defaults to
 *                            GET), and optional data field. On trigger of an
 *                            an event, the a request of type 'method' will be
 *                            sent to the specified URL.
 *             custom:
 *               type: JSON Object
 *               description: Custom JSON data that can be added to the webhook.
 *     responses:
 *       200:
 *         description: OK, Succeeded to POST webhook, returns webhook data.
 *       400:
 *         description: Bad Request, Failed to POST webhook due to invalid data.
 *       401:
 *         description: Unauthorized, Failed to POST webhook due to not being
 *                      logged in.
 *       403:
 *         description: Forbidden, Failed to POST webhook due to not having
 *                      permissions.
 *       404:
 *         description: Not Found, Failed to POST webhook due to project/org not
 *                      existing.
 *       500:
 *         description: Internal Server Error, Failed to POST webhook due to
 *                      server side issue.
 *
<<<<<<< HEAD
=======
 *   patch:
 *     tags:
 *       - webhooks
 *     description: Updates an existing webhook.
 *     produces:
 *       - application/json
 *     parameters:
 *       - name: orgid
 *         description: The ID of the organization containing the project.
 *         in: URI
 *         required: true
 *         type: string
 *       - name: projectid
 *         description: The ID of the project containing the webhook.
 *         in: URI
 *         required: true
 *         type: string
 *       - name: webhookid
 *         description: The ID of the webhook to be updated.
 *         in: URI
 *         required: true
 *         type: string
 *       - name: content
 *         description: The object containing the updated webhook data.
 *         in: body
 *         required: false
 *         schema:
 *           type: object
 *           properties:
 *             name:
 *               type: string
 *               description: The updated name for the webhook.
 *             custom:
 *               type: JSON Object
 *               description: The updated custom JSON data for the webhook.
 *     responses:
 *       200:
 *         description: OK, Succeeded to PATCH webhook, returns webhook data.
 *       400:
 *         description: Bad Request, Failed to PATCH webhook due to invalid
 *                      data.
 *       401:
 *         description: Unauthorized, Failed to PATCH webhook due to not being
 *                      logged in.
 *       403:
 *         description: Forbidden, Failed to PATCH webhook due to updating an
 *                      immutable field.
 *       404:
 *         description: Not Found, Failed to PATCH webhook due to webhook
 *                      not existing.
 *       500:
 *         description: Internal Server Error, Failed to PATCH webhook due to
 *                      server side issue.
 *
>>>>>>> d870d63b
 *   delete:
 *     tags:
 *       -  webhooks
 *     description: Deletes a webhook.
 *     produces:
 *       - application/json
 *     parameters:
 *       - name: orgid
 *         description: The ID of the organization containing the project.
 *         in: URI
 *         required: true
 *         type: string
 *       - name: projectid
 *         description: The ID of the project containing the webhook.
 *         in: URI
 *         required: true
 *         type: string
 *       - name: webhookid
 *         description: The ID of the webhook to delete.
 *         in: URI
 *         required: true
 *         type: string
 *       - name: content
 *         description: The object containing delete options.
 *         in: body
 *         required: false
 *         schema:
 *           type: object
 *           properties:
 *             hardDelete:
 *               type: boolean
 *               description: The boolean indicating if the webhook should be
 *                            hard deleted or not. The user must be a global
 *                            admin to hard delete. Defaults to false.
 *     responses:
 *       200:
 *         description: OK, Succeeded to DELETE webhook, returns true.
 *       400:
 *         description: Bad Request, Failed to DELETE webhook due to invalid
 *                      data.
 *       401:
 *         description: Unauthorized, Failed to DELETE webhook due to not being
 *                      logged in.
 *       403:
 *         description: Forbidden, Failed to DELETE webhook due to not having
 *                      permissions.
 *       404:
 *         description: Not Found, Failed to DELETE webhook due to webhook not
 *                      existing.
 *       500:
 *         description: Internal Server Error, Failed to DELETE webhook due to
 *                      server side issue.
 */
api.route('/orgs/:orgid/projects/:projectid/webhooks/:webhookid')
.get(
  AuthController.authenticate,
  Middleware.logRoute,
  APIController.getWebhook
)
.post(
  AuthController.authenticate,
  Middleware.logRoute,
  APIController.postWebhook
)
<<<<<<< HEAD
=======
.patch(
  AuthController.authenticate,
  Middleware.logRoute,
  APIController.patchWebhook
)
>>>>>>> d870d63b
.delete(
  AuthController.authenticate,
  Middleware.logRoute,
  APIController.deleteWebhook
);

// Export the API router
module.exports = api;<|MERGE_RESOLUTION|>--- conflicted
+++ resolved
@@ -2230,8 +2230,6 @@
  *         description: Internal Server Error, Failed to POST webhook due to
  *                      server side issue.
  *
-<<<<<<< HEAD
-=======
  *   patch:
  *     tags:
  *       - webhooks
@@ -2286,7 +2284,6 @@
  *         description: Internal Server Error, Failed to PATCH webhook due to
  *                      server side issue.
  *
->>>>>>> d870d63b
  *   delete:
  *     tags:
  *       -  webhooks
@@ -2351,14 +2348,11 @@
   Middleware.logRoute,
   APIController.postWebhook
 )
-<<<<<<< HEAD
-=======
 .patch(
   AuthController.authenticate,
   Middleware.logRoute,
   APIController.patchWebhook
 )
->>>>>>> d870d63b
 .delete(
   AuthController.authenticate,
   Middleware.logRoute,
