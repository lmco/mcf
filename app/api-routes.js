/**
 * Classification: UNCLASSIFIED
 *
 * @module api-routes
 *
 * @copyright Copyright (C) 2018, Lockheed Martin Corporation
 *
 * @license LMPI
 *
 * LMPI WARNING: This file is Lockheed Martin Proprietary Information.
 * It is not approved for public release or redistribution.
 *
 * EXPORT CONTROL WARNING: This software may be subject to applicable export
 * control laws. Contact legal and export compliance prior to distribution.
 *
 * @author Josh Kaplan <joshua.d.kaplan@lmco.com>
 *
 * @description This file defines the MBEE API routes.
 *
 * Note: Routes that require authentication calls
 * "AuthController.authenticate()" as their first function.
 * This will authenticate the user and move to the next function.
 */

// Node modules
const express = require('express');
const api = express.Router();

// MBEE modules
const APIController = M.require('controllers.api-controller');
const AuthController = M.require('lib.auth');
const Middleware = M.require('lib.middleware');


/**
 * @swagger
 * /api/test:
 *   get:
 *     tags:
 *       - general
 *     description: Returns a 200 status. Used to test if the API is up or a
 *        connection can be established.
 *     responses:
 *       200:
 *         description: OK, Succeeded to test the API is up.
 */
api.get('/test', Middleware.logRoute, APIController.test);


/**
 * @swagger
 * /api/doc/swagger.json:
 *   get:
 *     tags:
 *       - general
 *     description: Returns the swagger spec file in JSON format.
 *     produces:
 *       - application/json
 *     responses:
 *       200:
 *         description: OK, Succeeded to get the swagger doc.
 */
api.get('/doc/swagger.json', Middleware.logRoute, APIController.swaggerJSON);

/**
 * @swagger
 * /api/login:
 *   post:
 *     tags:
 *       - general
 *     description: Logs the user into the application.
 *     parameters:
 *       - name: Content
 *         description: The object containing username and password
 *         in: body
 *         required: true
 *         schema:
 *           type: object
 *           required:
 *             - username
 *             - password
 *           properties:
 *             username:
 *               type: string
 *             password:
 *               type: string
 *     produces:
 *       - application/json
 *     consumes:
 *       - application/json
 *     responses:
 *       200:
 *         description: OK, Succeeded to login returns session token data.
 *       400:
 *         description: Bad Request, Failed to login due to invalid credentials.
 *       401:
 *         description: Unauthorized, Failed to login due to not having permissions.
 *       500:
 *         description: Internal Server Error, Failed to login due to a server side issue.
 */
api.route('/login')
.post(
  AuthController.authenticate,
  Middleware.logRoute,
  AuthController.doLogin,
  APIController.login
);


/**
 * @swagger
 * /api/version:
 *   get:
 *     tags:
 *       - general
 *     description: Returns the application version as JSON.
 *     produces:
 *       - application/json
 *     responses:
 *       200:
 *         description: OK, Succeeded to get version returns version.
 *       401:
 *         description: Unauthorized, Failed to get version due to not having permissions.
 *       500:
 *         description: Internal Server Error, Failed to get version due to a server side issue.
 */
api.route('/version')
.get(
  AuthController.authenticate,
  Middleware.logRoute,
  APIController.version
);

/**
 * @swagger
 * /api/orgs:
 *   get:
 *     tags:
 *       - organizations
 *     description: Returns an array of organizations that the requesting user is a member of.
 *         If the user is not a member of any organizations, an empty array is returned.
 *     produces:
 *       - application/json
 *     responses:
 *       200:
 *         description: OK, Succeeded to GET orgs returns orgs' data.
 *       400:
 *         description: Bad Request, Failed to GET orgs due to invalid data.
 *       401:
<<<<<<< HEAD
 *         description: Unauthorized, Failed to GET orgs due to not being logged in.
=======
 *         description: Unauthorized
 *       404:
 *         description: Not Found
>>>>>>> 57a5a87d
 *       500:
 *         description: Internal Server Error, Failed to GET orgs due to a server side issue.
 *   post:
 *     tags:
 *       - organizations
 *     description: Creates multiple organizations from the data provided in the
 *                  request body.
 *     produces:
 *       - application/json
 *     parameters:
 *       - name: content
 *         description: The object containing the organization data.
 *         in: body
 *         required: true
 *         schema:
 *           type: object
 *           required:
 *             - orgs
 *           properties:
 *             orgs:
 *               type: object
 *               description: An array of objects containing organization data.
 *     responses:
 *       200:
 *         description: OK, Succeeded to POST orgs returns orgs' data.
 *       400:
 *         description: Bad Request, Failed to POST orgs due to invalid field in orgs' data.
 *       401:
 *         description: Unauthorized, Failed to POST orgs due to not being logged in.
 *       403:
 *         description: Forbidden, Failed to POST orgs due to an already existing orgs with same id.
 *       500:
 *         description: Internal Server Error, Failed to POST orgs due to a server side issue.
 *   patch:
 *     tags:
 *       - organizations
 *     description: Updates multiple organizations from the data provided in the
 *                  request body.
 *     produces:
 *       - application/json
 *     parameters:
 *       - name: content
 *         description: The object containing the organization data.
 *         in: body
 *         required: true
 *         schema:
 *           type: object
 *           required:
 *             - orgs
 *           properties:
 *             orgs:
 *               type: object
 *               description: An array of orgs to update. Can either be the
 *                            org objects or the ids of the orgs.
 *             update:
 *               type: object
 *               description: An object containing fields to update in the orgs
 *                            and their corresponding values.
 *     responses:
 *       200:
 *         description: OK
 *       400:
 *         description: Bad Request
 *       401:
 *         description: Unauthorized
 *       403:
 *         description: Forbidden
 *       500:
 *         description: Internal Server Error
 *   delete:
 *     tags:
 *       - organizations
 *     description: Deletes multiple organizations from the data provided in the
 *                  request body.
 *     produces:
 *       - application/json
 *     parameters:
 *       - name: content
 *         description: The object containing the organization data.
 *         in: body
 *         required: true
 *         schema:
 *           type: object
 *           required:
 *             - orgs
 *           properties:
 *             orgs:
 *               type: object
 *               description: An array of orgs to delete. Can either be the
 *                            org objects or the ids of the orgs.
 *             hardDelete:
 *               type: boolean
 *               description: The boolean indicating if the org should be hard
 *                            deleted or not. The user must be a global admin
 *                            to hard delete. Defaults to false.
 *     responses:
 *       200:
 *         description: OK, Succeeded to DELETE orgs returns deleted orgs' data.
 *       400:
 *         description: Bad Request, Failed to DELETE orgs due to invalid orgs' data.
 *       401:
 *         description: Unauthorized, Failed to DELETE orgs due to not being logged in.
 *       403:
 *         description: Forbidden, Failed to DELETE orgs due to not having permissions.
 *       500:
 *         description: Internal Server Error, Failed to PATCH org due to a server side issue.
 */
api.route('/orgs')
.get(
  AuthController.authenticate,
  Middleware.logRoute,
  APIController.getOrgs
)
.post(
  AuthController.authenticate,
  Middleware.logRoute,
  APIController.postOrgs
)
.patch(
  AuthController.authenticate,
  Middleware.logRoute,
  APIController.patchOrgs
)
.delete(
  AuthController.authenticate,
  Middleware.logRoute,
  APIController.deleteOrgs
);


/**
 * @swagger
 * /api/orgs/:orgid:
 *   get:
 *     tags:
 *       - organizations
 *     description: Returns an organization's public data.
 *     produces:
 *       - application/json
 *     parameters:
 *       - name: orgid
 *         description: The ID of the organization to get
 *         in: URI
 *         required: true
 *         type: string
 *     responses:
 *       200:
 *         description: OK, Succeeded to GET org returns org data.
 *       400:
 *         description: Bad Request, Failed to GET org due to invalid data.
 *       401:
 *         description: Unauthorized, Failed to GET org due to not being logged in.
 *       404:
 *         description: Not Found, Failed to GET org due an existing org with same id.
 *       500:
 *         description: Internal Server Error, Failed to GET org due to a server side issue.
 *   post:
 *     tags:
 *       - organizations
 *     description: Create a new organization.
 *     produces:
 *       - application/json
 *     parameters:
 *       - name: orgid
 *         description: The ID of the organization to create. A valid orgid must
 *                      only contain lowercase letters, numbers, and dashes
 *                      ("-") and must begin with a letter.
 *         in: URI
 *         required: true
 *         type: string
 *       - name: content
 *         description: The object containing the organization data.
 *         in: body
 *         required: true
 *         schema:
 *           type: object
 *           required:
 *             - name
 *           properties:
 *             name:
 *               type: string
 *               description: The name of the organization. A valid organization name
 *                            can only contain letters, numbers, dashes ("-"), and
 *                            spaces.
 *             id:
 *               type: string
 *               description: The ID of the organization to create. A valid id must
 *                            only contain lowercase letters, numbers, and dashes
 *                            ("-") and must begin with a letter.
 *             custom:
 *               type: JSON Object
 *               description: Custom JSON data that can be added to an organization
 *     responses:
 *       200:
 *         description: OK, Succeeded to POST org returns org data.
 *       400:
 *         description: Bad Request, Failed to POST org due to invalid field in data.
 *       401:
 *         description: Unauthorized, Failed to POST org due to not being logged in.
 *       403:
 *         description: Forbidden, Failed to POST org due to an existing org with same id.
 *       500:
 *         description: Internal Server Error, Failed to POST org due to a server side issue.
 *
 *   patch:
 *     tags:
 *       - organizations
 *     description: Updates an existing organization.
 *     produces:
 *       - application/json
 *     parameters:
 *       - name: orgid
 *         description: The ID of the existing organization to update.
 *         in: URI
 *         required: true
 *         type: string
 *       - name: content
 *         description: The object containing the updated organization data.
 *         in: body
 *         required: true
 *         schema:
 *           type: object
 *           properties:
 *             name:
 *               type: string
 *               description: The updated name of the organization.
 *             custom:
 *               type: JSON Object
 *               description: The updated custom JSON data of the organization.
 *     responses:
 *       200:
 *         description: OK, Succeeded to PATCH org returns updated org data.
 *       400:
 *         description: Bad Request, FAILED to PATCH org due to invalid update data.
 *       401:
 *         description: Unauthorized, FAILED to PATCH org due to not being logged in.
 *       403:
 *         description: Forbidden, FAILED to PATCH org due to updating an immutable field.
 *       404:
 *         description: Not Found, FAILED to PATCH org due to not finding org.
 *       500:
 *         description: Internal Server Error, Failed to PATCH org due to a server side issue.
 *
 *   delete:
 *     tags:
 *       - organizations
 *     description: Deletes the organization.
 *     produces:
 *       - application/json
 *     parameters:
 *       - name: orgid
 *         description: The ID of the organization to delete.
 *         in: URI
 *         required: true
 *         type: string
 *       - name: content
 *         description: The object containing delete options.
 *         in: body
 *         required: false
 *         schema:
 *           type: object
 *           properties:
 *             hardDelete:
 *               type: boolean
 *               description: The boolean indicating if the organization should be hard deleted or
 *                            not. The user must be a global admin to hard delete. Defaults to
 *                            false.
 *     responses:
 *       200:
 *         description: OK, Succeeded to DELETE org return deleted org data.
 *       400:
 *         description: Bad Request, Failed to DELETE org due to invalid data.
 *       401:
 *         description: Unauthorized, Failed to DELETE org due to not being logged in.
 *       403:
 *         description: Forbidden, Failed to DELETE org due to not having permissions.
 *       404:
 *         description: Not Found, Failed to DELETE org due to not finding org.
 *       500:
 *         description: Internal Server Error, Failed to DELETE org due to a server side issue.
 */
api.route('/orgs/:orgid')
.get(
  AuthController.authenticate,
  Middleware.logRoute,
  APIController.getOrg
)
.post(
  AuthController.authenticate,
  Middleware.logRoute,
  APIController.postOrg
)
.patch(
  AuthController.authenticate,
  Middleware.logRoute,
  APIController.patchOrg
)
.delete(
  AuthController.authenticate,
  Middleware.logRoute,
  APIController.deleteOrg
);

/**
 * @swagger
 * /api/orgs/:orgid/projects:
 *   get:
 *     tags:
 *       - projects
 *     description: Returns a list of all projects and their public data that the requesting
 *                  user has access to within an organization.
 *     produces:
 *       - application/json
 *     parameters:
 *       - name: orgid
 *         description: The ID of the organization whose projects to get.
 *         in: URI
 *         required: true
 *         type: string
 *       - name: content
 *         description: The object containing get project options.
 *         in: body
 *         required: false
 *         schema:
 *           type: object
 *           properties:
 *             softDeleted:
 *               type: boolean
 *               description: The boolean indicating if soft deleted projects are returned. The user
 *                            must be a global admin or an admin on the organization to find soft
 *                            deleted projects.
 *     responses:
 *       200:
 *         description: OK, Succeeded to GET projects returns org data.
 *       400:
 *         description: Bad Request, Failed to GET projects due to invalid data.
 *       401:
 *         description: Unauthorized, Failed to GET projects due to not being logged in.
 *       403:
 *         description: Forbidden, Failed to GET projects due to not having permissions.
 *       404:
 *         description: Not Found, Failed to GET projects due to projects not existing.
 *       500:
 *         description: Internal Server Error, Failed to GET projects due to a server side issue.
 *
 *   post:
 *     tags:
 *       - projects
 *     description: Creates multiple projects from the supplied data in the body.
 *     produces:
 *       - application/json
 *     parameters:
 *       - name: orgid
 *         description: The ID of the organization whose projects to get.
 *         in: URI
 *         required: true
 *         type: string
 *       - name: content
 *         description: The object containing project objects to be created.
 *         in: body
 *         required: true
 *         schema:
 *           type: object
 *           properties:
 *             projects:
 *               type: object
 *               description: An array of projects to create. Each project must
 *                            contain the name and id of that project.
 *     responses:
 *       200:
 *         description: OK, Succeeded to POST projects returns project data
 *       400:
 *         description: Bad Request, Failed to POST projects due to invalid project data.
 *       401:
 *         description: Unauthorized, Failed to POST projects due to not being logged in.
 *       403:
 *         description: Forbidden, Failed to POST projects due to project ids already existing.
 *       500:
 *         description: Internal Server Error, Failed to POST projects due to a server side issue.
 *   patch:
 *     tags:
 *       - projects
 *     description: Updates multiple projects from the data provided in the
 *                  request body.
 *     produces:
 *       - application/json
 *     parameters:
 *       - name: content
 *         description: The object containing the project data.
 *         in: body
 *         required: true
 *         schema:
 *           type: object
 *           required:
 *             - projects
 *             - update
 *           properties:
 *             projects:
 *               type: object
 *               description: An array of projects to update. Can either be the
 *                            project objects or the ids of the projects.
 *             update:
 *               type: object
 *               description: An object containing fields to update in the
 *                            projects and their corresponding values.
 *     responses:
 *       200:
 *         description: OK
 *       400:
 *         description: Bad Request
 *       401:
 *         description: Unauthorized
 *       403:
 *         description: Forbidden
 *       500:
 *         description: Internal Server Error
 *   delete:
 *     tags:
 *       - projects
 *     description: Deletes multiple projects either by the organization or by
 *                  a supplied list in the body of the request.
 *     produces:
 *       - application/json
 *     parameters:
 *       - name: orgid
 *         description: The ID of the organization whose projects to get.
 *         in: URI
 *         required: true
 *         type: string
 *       - name: content
 *         description: The object containing delete projects options.
 *         in: body
 *         required: false
 *         schema:
 *           type: object
 *           properties:
 *             projects:
 *               type: object
 *               description: An array of projects to delete. Can either be the
 *                            project objects or the ids of the projects. If the
 *                            list is not provided, all projects under the
 *                            organization will be deleted.
 *             hardDelete:
 *               type: boolean
 *               description: The boolean indicating if the project should be hard deleted or
 *                            not. The user must be a global admin to hard delete.
 *                            Defaults to false.
 *     responses:
 *       200:
 *         description: OK, Succeeded to DELETE projects return deleted project data.
 *       400:
 *         description: Bad Request, Failed to DELETE project due to invalid data.
 *       401:
 *         description: Unauthorized, Failed to DELETE project due to not being logged in.
 *       403:
 *         description: Forbidden, Failed to DELETE project due to not having permissions on org.
 *       500:
 *         description: Internal Server Error, Failed to DELETE org due to a server side issue.
 */
api.route('/orgs/:orgid/projects')
.get(
  AuthController.authenticate,
  Middleware.logRoute,
  APIController.getProjects
)
.post(
  AuthController.authenticate,
  Middleware.logRoute,
  APIController.postProjects
)
.patch(
  AuthController.authenticate,
  Middleware.logRoute,
  APIController.patchProjects
)
.delete(
  AuthController.authenticate,
  Middleware.logRoute,
  APIController.deleteProjects
);

/**
 * @swagger
 * /api/orgs/:orgid/projects/:projectid:
 *   get:
 *     tags:
 *       - projects
 *     description: Returns a project's public data.
 *     produces:
 *       - application/json
 *     parameters:
 *       - name: orgid
 *         description: The organization ID the project is in.
 *         in: URI
 *         required: true
 *         type: string
 *       - name: projectid
 *         description: The ID of the project to get.
 *         in: URI
 *         required: true
 *         type: string
 *       - name: content
 *         description: The object containing get project options.
 *         in: body
 *         required: false
 *         schema:
 *           type: object
 *           properties:
 *             softDeleted:
 *               type: boolean
 *               description: The boolean indicating if a soft deleted project is returned. The user
 *                            must be a global admin or an admin on the organization to find a soft
 *                            deleted project.
 *     responses:
 *       200:
 *         description: OK, Succeeded to GET project returns project data.
 *       400:
 *         description: Bad Request, Failed to GET project due to invalid id field.
 *       401:
 *         description: Unauthorized, Failed to GET project due to not not being logged in.
 *       403:
 *         description: Forbidden, Failed to GET project due to not having permissions.
 *       404:
 *         description: Not Found, Failed to GET project due to project with given id not existing.
 *       500:
 *         description: Internal Server Error, Failed to GET project due to a server side issue.
 *
 *   post:
 *     tags:
 *       - projects
 *     description: Creates a new project.
 *     produces:
 *       - application/json
 *     parameters:
 *       - name: orgid
 *         description: The ID of the organization containing the new project.
 *         in: URI
 *         required: true
 *         type: string
 *       - name: projectid
 *         description: The ID of the new project. A valid project ID must consist
 *                      of only lowercase letters, numbers, and dashes (e.g.
 *                      "-") and must begin with a letter.
 *         in: URI
 *         required: true
 *         type: string
 *       - name: content
 *         description: The object containing the new project data.
 *         in: body
 *         required: true
 *         schema:
 *           type: object
 *           required:
 *             - id
 *             - name
 *           properties:
 *             id:
 *               type: string
 *               description: The ID of the project. If this is provided, it must
 *                      match the project ID provided in the URI. A valid
 *                      project ID must consist of only lowercase letters,
 *                      numbers, and dashes (e.g. "-") and must begin with a
 *                      letter.
 *             name:
 *               type: string
 *               description: The name of the new project. A valid project name can
 *                      only consist of only letters, numbers, and dashes
 *                      (e.g. "-").
 *             orgid:
 *               type: string
 *               description: The ID of the organization containing project. If this
 *                      is provided, it must match the organization ID provided
 *                      in the URI.
 *             custom:
 *               type: JSON Object
 *               description: Custom JSON data that can be added to a project.
 *             visibility:
 *               type: string
 *               description: Indicates the visibility of the project. Can be either
 *                            private or internal. Defaults to private if not included.
 *     responses:
 *       200:
 *         description: OK, Succeeded to POST project return project data.
 *       400:
 *         description: Bad Request, Failed to POST project due to invalid project data.
 *       401:
 *         description: Unauthorized, Failed to POST project due to not being logged in.
 *       403:
 *         description: Forbidden, Failed to POST project due posting with an already existing id.
 *       404:
 *         description: Not Found, Failed to POST project due to org not being found.
 *       500:
 *         description: Internal Server Error, Failed to POST project due to a server side issue.
 *
 *   patch:
 *     tags:
 *       - projects
 *     description: Updates an existing project.
 *     produces:
 *       - application/json
 *     parameters:
 *       - name: orgid
 *         description: The ID of the organization containing the project to update.
 *         in: URI
 *         required: true
 *         type: string
 *       - name: projectid
 *         description: The ID of the project to update.
 *         in: URI
 *         required: true
 *         type: string
 *       - name: content
 *         description:
 *         in: body
 *         required: true
 *         schema:
 *           type: object
 *           properties:
 *             name:
 *               type: string
 *               description: The updated name for the project.
 *             custom:
 *               type: JSON Object
 *               description: The updated custom data for the project.
 *     responses:
 *       200:
 *         description: OK, Succeeded to PATCH project returns updated project data.
 *       400:
 *         description: Bad Request, Failed to PATCH project due to invalid update data.
 *       401:
 *         description: Unauthorized, Failed to PATCH project due to not being logged in.
 *       403:
 *         description: Forbidden, Failed to PATCH project due to updating an immutable field.
 *       404:
 *         description: Not Found, Failed to PATCH project due to not finding project.
 *       500:
 *         description: Internal Server Error, Failed to PATCH project due to a server side issue.
 *
 *   delete:
 *     tags:
 *       - projects
 *     description: Deletes a project.
 *     produces:
 *       - application/json
 *     parameters:
 *       - name: orgid
 *         description: The ID of the organization containing the project to be deleted.
 *         in: URI
 *         required: true
 *         type: string
 *       - name: projectid
 *         description: The ID of the project to delete.
 *         in: URI
 *         required: true
 *         type: string
 *       - name: content
 *         description: The object containing delete options.
 *         in: body
 *         required: false
 *         schema:
 *           type: object
 *           properties:
 *             hardDelete:
 *               type: boolean
 *               description: The boolean indicating if the project should be hard deleted or
 *                            not. The user must be a global admin to hard delete.
 *                            Defaults to false.
 *     responses:
 *       200:
 *         description: OK, Succeeded to DELETE project return deleted project data.
 *       400:
 *         description: Bad Request, Failed to DELETE project due to invalid project data.
 *       401:
 *         description: Unauthorized, Failed to DELETE project due to not being logged in.
 *       403:
 *         description: Forbidden, Failed to DELETE project due to not having permissions on org.
 *       404:
 *         description: Not Found, Failed to DELETE project due to not finding project.
 *       500:
 *         description: Internal Server Error, Failed to DELETE project due to server side issue.
 */
api.route('/orgs/:orgid/projects/:projectid')
.get(
  AuthController.authenticate,
  Middleware.logRoute,
  APIController.getProject
)
.post(
  AuthController.authenticate,
  Middleware.logRoute,
  APIController.postProject
)
.patch(
  AuthController.authenticate,
  Middleware.logRoute,
  APIController.patchProject
)
.delete(
  AuthController.authenticate,
  Middleware.logRoute,
  APIController.deleteProject
);


/**
 * @swagger
 * /api/orgs/:orgid/members:
 *   get:
 *     tags:
 *       - organizations
 *     description: Returns a list of users roles who are members of an organization.
 *     produces:
 *       - application/json
 *     parameters:
 *       - name: orgid
 *         description: The ID of the organization to get members permissions from.
 *         in: URI
 *         required: true
 *         type: string
 *     responses:
 *       200:
 *         description: OK, Succeeded to GET members from org returns list of members.
 *       400:
 *         description: Bad Request, Failed to GET members due to invalid org data.
 *       401:
 *         description: Unauthorized, Failed to GET members due to not being logged in.
 *       403:
 *         description: Forbidden, Failed to GET members due to not having permissions on org.
 *       404:
 *         description: Not Found, Failed to GET members from org due to org not existing.
 *       500:
 *         description: Internal Server Error, Failed to GET members due to a server side issue.
 */
api.route('/orgs/:orgid/members')
.get(
  AuthController.authenticate,
  Middleware.logRoute,
  APIController.getAllOrgMemRoles
);

/**
 * @swagger
 * /api/orgs/:orgid/members/:username:
 *   get:
 *     tags:
 *       - organizations
 *     description: Returns the permissions a user has on an organization.
 *     produces:
 *       - application/json
 *     parameters:
 *       - name: orgid
 *         description: The ID of the organization to get a users permissions on.
 *         in: URI
 *         required: true
 *         type: string
 *       - name: username
 *         description: The username of the user to return permissions on.
 *         in: URI
 *         required: true
 *         type: string
 *     responses:
 *       200:
 *         description: OK, Succeeded to GET user from org returns public user data.
 *       400:
 *         description: Bad Request, Failed to GET user from org due to invalid data.
 *       401:
 *         description: Unauthorized, Failed to GET user due to not being logged in.
 *       403:
 *         description: Forbidden, Failed to GET user due to not having permissions
 *       404:
 *         description: Not Found, Failed to GET user due to not finding user or org.
 *       500:
 *         description: Internal Server Error, Failed to GET user due to server side issue.
 *
 *   post:
 *     tags:
 *       - organizations
 *     description: Sets or updates a users permissions on an organization.
 *     produces:
 *       - application/json
 *     parameters:
 *       - name: orgid
 *         description: The ID of the organization to set or update user permission on.
 *         in: URI
 *         required: true
 *         type: string
 *       - name: username
 *         description: The username of the user to set up update permissions on.
 *         in: URI
 *         required: true
 *         type: string
 *       - name: content
 *         description: The object containing the permissions level to set.
 *         in: body
 *         required: true
 *         schema:
 *           type: object
 *           required:
 *             - role
 *           properties:
 *             role:
 *               type: string
 *               description: The role the user will be set to on the organization.
 *     responses:
 *       200:
 *         description: OK, Succeeded to POST org user role returns org data.
 *       400:
 *         description: Bad Request, Failed to POST org user role due to invalid data.
 *       401:
 *         description: Unauthorized, Failed to POST org user role due to not being logged in.
 *       403:
 *         description: Forbidden, Failed to POST org user role due to not having permissions.
 *       404:
 *         description: Not Found, Failed to POST org user role due to not finding org.
 *       500:
 *         description: Internal Server Error, Failed to POST user role due to server side issue.
 *
 *   patch:
 *     tags:
 *       - organizations
 *     description: Sets or updates a users permissions on an organization.
 *     produces:
 *       - application/json
 *     parameters:
 *       - name: orgid
 *         description: The ID of the organization to set or update user permission on.
 *         in: URI
 *         required: true
 *         type: string
 *       - name: username
 *         description: The username of the user to set up update permissions on.
 *         in: URI
 *         required: true
 *         type: string
 *       - name: content
 *         description: The object containing the permissions level to set.
 *         in: body
 *         required: true
 *         schema:
 *           type: object
 *           required:
 *             - role
 *           properties:
 *             role:
 *               type: string
 *               description: The role the user will be set to on the organization.
 *     responses:
 *       200:
 *         description: OK, Succeeded to PATCH org user role returns org data.
 *       400:
 *         description: Bad Request, Failed to PATCH org user role due to invalid data.
 *       401:
 *         description: Unauthorized, Failed to PATCH org user role due to not being logged in.
 *       403:
 *         description: Forbidden, Failed to PATCH org user role due to not having permissions.
 *       404:
 *         description: Not Found, Failed to PATCH org user role due to org not existing.
 *       500:
 *         description: Internal Server Error, Failed ot PATCH user role due to server side issue.
 *
 *   delete:
 *     tags:
 *       - organizations
 *     description: Removes all users permissions from an organization.
 *     produces:
 *       - application/json
 *     parameters:
 *       - name: orgid
 *         description: The ID of the organization to remove the user from.
 *         in: URI
 *         required: true
 *         type: string
 *       - name: username
 *         description: The username of the user to remove from the organization.
 *         in: URI
 *         required: true
 *         type: string
 *     responses:
 *       200:
 *         description: OK, Succeeded to DELETE user role returns org data.
 *       400:
 *         description: Bad Request, Failed to DELETE user role due to invalid data.
 *       401:
 *         description: Unauthorized, Failed to DELETE user role due to not being logged in.
 *       403:
 *         description: Forbidden, Failed to DELETE user role due to not having permissions.
 *       404:
 *         description: Not Found, Failed to DELETE user role due to org not existing.
 *       500:
 *         description: Internal Server Error, Failed to DELETE user role due to server side issue.
 */
api.route('/orgs/:orgid/members/:username')
.get(
  AuthController.authenticate,
  Middleware.logRoute,
  APIController.getOrgRole
)
// NOTE: POST and PATCH have the same functionality in this case,
// thus they map to the same route.
.post(
  AuthController.authenticate,
  Middleware.logRoute,
  APIController.postOrgRole
)
.patch(
  AuthController.authenticate,
  Middleware.logRoute,
  APIController.postOrgRole
)
.delete(
  AuthController.authenticate,
  Middleware.logRoute,
  APIController.deleteOrgRole
);

/**
 * @swagger
 * /api/orgs/:orgid/projects/:projectid/members:
 *   get:
 *     tags:
 *       - projects
 *     description: Returns a list of members and their permissions for a project.
 *     produces:
 *       - application/json
 *     parameters:
 *       - name: orgid
 *         description: The ID of the organization containing the project.
 *         in: URI
 *         required: true
 *         type: string
 *       - name: projectid
 *         description: The ID of the project to get members permissions from.
 *         in: URI
 *         required: true
 *         type: string
 *     responses:
 *       200:
 *         description: OK, Succeeded to GET project members returns list of members.
 *       400:
 *         description: Bad Request, Failed to GET project members due to invalid project data.
 *       401:
 *         description: Unauthorized, Failed to GET project members due to not being logged in.
 *       403:
 *         description: Forbidden, Failed to GET project members due to not having permissions.
 *       404:
 *         description: Not Found, Failed to GET project members due to org not existing.
 *       500:
 *         description: Internal Server Error, Failed to GET members due to server side issue.
 */
api.route('/orgs/:orgid/projects/:projectid/members')
.get(
  AuthController.authenticate,
  Middleware.logRoute,
  APIController.getAllProjMemRoles
);

/**
 * @swagger
 * /api/orgs/:orgid/projects/:projectid/members/:username:
 *   get:
 *     tags:
 *       - projects
 *     description: Returns the permissions a user has on a project.
 *     produces:
 *       - application/json
 *     parameters:
 *       - name: orgid
 *         description: The ID of the organization containing the project.
 *         in: URI
 *         required: true
 *         type: string
 *       - name: projectid
 *         description: The ID of the project to get a users permissions on.
 *         in: URI
 *         required: true
 *         type: string
 *       - name: username
 *         description: The username of the user to return permissions for.
 *         in: URI
 *         required: true
 *         type: string
 *     responses:
 *       200:
 *         description: OK, Succeeded to GET user from project returns user public data.
 *       400:
 *         description: Bad Request, Failed to GET user from project due to invalid data.
 *       401:
 *         description: Unauthorized, Failed to GET user from project due to not being logged in.
 *       403:
 *         description: Forbidden, Failed to GET user from project due to not having permissions.
 *       404:
 *         description: Not Found, Failed to GET user from project due to org not existing.
 *       500:
 *         description: Internal Server Error, Failed to GET user due to server side issue.
 *
 *   post:
 *     tags:
 *       - projects
 *     description: Sets or updates a users permissions on a project.
 *     produces:
 *       - application/json
 *     parameters:
 *       - name: orgid
 *         description: The ID of the organization containing the project.
 *         in: URI
 *         required: true
 *         type: string
 *       - name: projectid
 *         description: The ID of the project to set or update a user's permissions on.
 *         in: URI
 *         required: true
 *         type: string
 *       - name: username
 *         description: The username of the user to set permissions for.
 *         in: URI
 *         required: true
 *         type: string
 *       - name: content
 *         description: The object containing the permissions level to set.
 *         in: body
 *         required: true
 *         schema:
 *           type: object
 *           required:
 *             - role
 *           properties:
 *             role:
 *               type: string
 *               description: The role the user will be set to on the project.
 *     responses:
 *       200:
 *         description: OK, Succeeded to POST project user role returns project data.
 *       400:
 *         description: Bad Request, Failed to POST project user role due to invalid data.
 *       401:
 *         description: Unauthorized, Failed to POST project user role due to not being logged in.
 *       403:
 *         description: Forbidden, Failed to POST project user role due to not having permissisons.
 *       404:
 *         description: Not Found, Failed to POST project user role due to project not existing.
 *       500:
 *         description: Internal Server Error, Failed to POST user role due to server side issue.
 *
 *   patch:
 *     tags:
 *       - projects
 *     description: Sets or updates a users permissions on a project.
 *     produces:
 *       - application/json
 *     parameters:
 *       - name: orgid
 *         description: The ID of the organization containing the project.
 *         in: URI
 *         required: true
 *         type: string
 *       - name: projectid
 *         description: The ID of the project to set or update a user's permissions on.
 *         in: URI
 *         required: true
 *         type: string
 *       - name: username
 *         description: The username of the user to set permissions for.
 *         in: URI
 *         required: true
 *         type: string
 *       - name: content
 *         description: The object containing the permissions level to set.
 *         in: body
 *         required: true
 *         schema:
 *           type: object
 *           required:
 *             - role
 *           properties:
 *             role:
 *               type: string
 *               description: The role the user will be set to on the project.
 *     responses:
 *       200:
 *         description: OK, Succeeded to PATCH project user role returns project data.
 *       400:
 *         description: Bad Request, Failed to PATCH project user role due to invalid data.
 *       401:
 *         description: Unauthorized, Failed to PATCH project user role due to not being logged in.
 *       403:
 *         description: Forbidden, Failed to PATCH project user role due to not having permissions.
 *       404:
 *         description: Not Found, Failed to PATCH project user role due to project not existing.
 *       500:
 *         description: Internal Server Error, Failed to PATCH user role due to server side issue.
 *
 *   delete:
 *     tags:
 *       - projects
 *     description: Removes all users permissions from a project.
 *     produces:
 *       - application/json
 *     parameters:
 *       - name: orgid
 *         description: The ID of the organization containing the project.
 *         in: URI
 *         required: true
 *         type: string
 *       - name: projectid
 *         description: The ID of the project to remove the user from.
 *         in: URI
 *         required: true
 *         type: string
 *       - name: username
 *         description: The username of the user to remove from the project.
 *         in: URI
 *         required: true
 *         type: string
 *     responses:
 *       200:
 *         description: OK, Succeeded to DELETE project user role returns org data.
 *       400:
 *         description: Bad Request, Failed to DELETE project user role due to invalid data.
 *       401:
 *         description: Unauthorized, Failed to DELETE project user role due to not being logged in.
 *       403:
 *         description: Forbidden, Failed to DELETE project user role due to not having permissions.
 *       404:
 *         description: Not Found, Failed to DELETE project user role due to project not existing.
 *       500:
 *         description: Internal Server Error, Failed to DELETE user role due to server side issue.
 */
api.route('/orgs/:orgid/projects/:projectid/members/:username')
.get(
  AuthController.authenticate,
  Middleware.logRoute,
  APIController.getProjMemRole
)
// NOTE: POST and PATCH have the same functionality in this case,
// thus they map to the same route.
.post(
  AuthController.authenticate,
  Middleware.logRoute,
  APIController.postProjectRole
)
.patch(
  AuthController.authenticate,
  Middleware.logRoute,
  APIController.postProjectRole
)
.delete(
  AuthController.authenticate,
  Middleware.logRoute,
  APIController.deleteProjectRole
);

/**
 * @swagger
 * /api/orgs/:orgid/projects/:projectid/elements:
 *   get:
 *     tags:
 *       - elements
 *     description: Returns an array of all elements of a project.
 *     produces:
 *       - application/json
 *     parameters:
 *       - name: orgid
 *         description: The ID of the organization containing the project.
 *         in: URI
 *         required: true
 *         type: string
 *       - name: projectid
 *         description: The ID of the project containing the element.
 *         in: URI
 *         required: true
 *         type: string
 *       - name: content
 *         description: The object containing get elements options.
 *         in: body
 *         required: false
 *         schema:
 *           type: object
 *           properties:
 *             softDeleted:
 *               type: boolean
 *               description: The boolean indicating if a soft deleted element is returned. The user
 *                            must be a global admin or an admin on the project to find a soft
 *                            deleted elements.
 *     responses:
 *       200:
 *         description: OK, Succeeded to GET elements returns elements data
 *       400:
 *         description: Bad Request, Failed to GET elements due to invalid data.
 *       401:
 *         description: Unauthorized, Failed to GET elements due to not being logged in.
 *       403:
 *         description: Forbidden, Failed to GET elements due to not having permissions.
 *       404:
 *         description: Not Found, Failed to GET elements due to a non existing project or org.
 *       500:
 *         description: Internal Server Error, Failed to GET elements due to server side issue.
 *
 *   post:
 *     tags:
 *       - elements
 *     description: Not implemented, reserved for future use.
 *     responses:
 *       501:
 *         description: Not Implemented
 *   patch:
 *     tags:
 *       - elements
 *     description: Not implemented, reserved for future use.
 *     responses:
 *       501:
 *         description: Not Implemented
 *   delete:
 *     tags:
 *       - elements
 *     description: Not implemented, reserved for future use. If implemented,
 *                  this would delete all elements in a project.
 *     responses:
 *       501:
 *         description: Not Implemented
 */
api.route('/orgs/:orgid/projects/:projectid/elements')
.get(
  AuthController.authenticate,
  Middleware.logRoute,
  APIController.getElements
)
.post(
  AuthController.authenticate,
  Middleware.logRoute,
  APIController.notImplemented
)
.patch(
  AuthController.authenticate,
  Middleware.logRoute,
  APIController.notImplemented
)
.delete(
  AuthController.authenticate,
  Middleware.logRoute,
  APIController.notImplemented
);

/**
 * @swagger
 * /api/orgs/:orgid/projects/:projectid/elements/:elementid:
 *   get:
 *     tags:
 *       - elements
 *     description: Returns an element.
 *     produces:
 *       - application/json
 *     parameters:
 *       - name: orgid
 *         description: The ID of the organization containing the project.
 *         in: URI
 *         required: true
 *         type: string
 *       - name: projectid
 *         description: The ID of the project containing the element.
 *         in: URI
 *         required: true
 *         type: string
 *       - name: elementid
 *         description: The ID of the element to return.
 *         in: URI
 *         required: true
 *         type: string
 *       - name: content
 *         description: The object containing get element options.
 *         in: body
 *         required: false
 *         schema:
 *           type: object
 *           properties:
 *             softDeleted:
 *               type: boolean
 *               description: The boolean indicating if the soft deleted element is returned. The
 *                            user must be a global admin or an admin on the project to
 *                            find a soft deleted element.
 *     responses:
 *       200:
 *         description: OK, Succeeded to GET element returns element data.
 *       400:
 *         description: Bad Request, Failed to GET element due to invalid data.
 *       401:
 *         description: Unauthorized, Failed to GET element due to not being logged in.
 *       403:
 *         description: Forbidden, Failed to GET element due to not having permissions.
 *       404:
 *         description: Not Found, Failed to GET element due to element not existing.
 *       500:
 *         description: Internal Server Error, Failed to GET element due to server side issue.
 *
 *   post:
 *     tags:
 *       - elements
 *     description: Creates a new element.
 *     produces:
 *       - application/json
 *     parameters:
 *       - name: orgid
 *         description: The ID of the organization containing the project.
 *         in: URI
 *         required: true
 *         type: string
 *       - name: projectid
 *         description: The ID of the project containing the element.
 *         in: URI
 *         required: true
 *         type: string
 *       - name: elementid
 *         description: The ID of the element to be created.
 *         in: URI
 *         required: true
 *         type: string
 *       - name: content
 *         description: The object containing the new element data.
 *         in: body
 *         required: false
 *         schema:
 *           type: object
 *           required:
 *             - id
 *             - name
 *           properties:
 *             id:
 *               type: string
 *               description: The ID of the element. If this is provided, it must
 *                      match the element ID provided in the URI.
 *             name:
 *               type: string
 *               description: The name for the element.
 *             documentation:
 *               type: string
 *               description: The documentation for the element.
 *             custom:
 *               type: JSON Object
 *               description: Custom JSON data that can be added to the element.
 *     responses:
 *       200:
 *         description: OK, Succeded to POST element returns element data.
 *       400:
 *         description: Bad Request, Failed to POST element due to invalid data.
 *       401:
 *         description: Unauthorized, Failed to POST element due to not being logged in.
 *       403:
 *         description: Forbidden, Failed to POST element due to not having permissions.
 *       404:
 *         description: Not Found, Failed to POST element due to project/org not existing.
 *       500:
 *         description: Internal Server Error, Failed to POST element due to server side issue.
 *
 *   patch:
 *     tags:
 *       - elements
 *     description: Updates an existing element.
 *     produces:
 *       - application/json
 *     parameters:
 *       - name: orgid
 *         description: The ID of the organization containing the project.
 *         in: URI
 *         required: true
 *         type: string
 *       - name: projectid
 *         description: The ID of the project containing the element.
 *         in: URI
 *         required: true
 *         type: string
 *       - name: elementid
 *         description: The ID of the element to be updated.
 *         in: URI
 *         required: true
 *         type: string
 *       - name: content
 *         description: The object containing the updated element data.
 *         in: body
 *         required: false
 *         schema:
 *           type: object
 *           properties:
 *             name:
 *               type: string
 *               description: The updated name for the element.
 *             documentation:
 *               type: string
 *               description: The updated documentation for the element.
 *             custom:
 *               type: JSON Object
 *               description: The updated custom JSON data for the element.
 *     responses:
 *       200:
 *         description: OK, Succeeded to PATCH element returns element data.
 *       400:
 *         description: Bad Request, Failed to PATCH element due to invalid data.
 *       401:
 *         description: Unauthorized, Failed to PATCH element due to not being logged in.
 *       403:
 *         description: Forbidden, Failed to PATCH element due to updating an immutable field.
 *       404:
 *         description: Not Found, Failed to PATCH element due to element does not exist.
 *       500:
 *         description: Internal Server Error, Failed to PATCH element due to server side issue.
 *
 *   delete:
 *     tags:
 *       -  elements
 *     description: Deletes an element.
 *     produces:
 *       - application/json
 *     parameters:
 *       - name: orgid
 *         description: The ID of the organization containing the project.
 *         in: URI
 *         required: true
 *         type: string
 *       - name: projectid
 *         description: The ID of the project containing the element.
 *         in: URI
 *         required: true
 *         type: string
 *       - name: elementid
 *         description: The ID of the element to delete.
 *         in: URI
 *         required: true
 *         type: string
 *       - name: content
 *         description: The object containing delete options.
 *         in: body
 *         required: false
 *         schema:
 *           type: object
 *           properties:
 *             hardDelete:
 *               type: boolean
 *               description: The boolean indicating if the element should be hard deleted or
 *                            not. The user must be a global admin to hard delete.
 *                            Defaults to false.
 *     responses:
 *       200:
 *         description: OK, Succeeded to DELETE element returns element data.
 *       400:
 *         description: Bad Request, Failed to DELETE element due to invalid data.
 *       401:
 *         description: Unauthorized, Failed to DELETE element due to not being logged in.
 *       403:
 *         description: Forbidden, Failed to DELETE element due to not having permissions.
 *       404:
 *         description: Not Found, Failed to DELETE element due to element not existing.
 *       500:
 *         description: Internal Server Error, Failed to DELETE element due to server side issue.
 */
api.route('/orgs/:orgid/projects/:projectid/elements/:elementid')
.get(
  AuthController.authenticate,
  Middleware.logRoute,
  APIController.getElement
)
.post(
  AuthController.authenticate,
  Middleware.logRoute,
  APIController.postElement
)
.patch(
  AuthController.authenticate,
  Middleware.logRoute,
  APIController.patchElement
)
.delete(
  AuthController.authenticate,
  Middleware.logRoute,
  APIController.deleteElement
);

/**
 * @swagger
 * /api/users:
 *   get:
 *     tags:
 *       - users
 *     description: Returns an array of all user's public data.
 *     produces:
 *       - application/json
 *     parameters:
 *       - N/A
 *     responses:
 *       200:
 *         description: OK, Succeeded to GET users returns public user data.
 *       400:
 *         description: Bad Request, Failed to GET users due to invalid data.
 *       401:
 *         description: Unauthorized, Failed to GET users due to not being logged in.
 *       403:
 *         description: Forbidden, Failed to GET users due to not having permissions.
 *       404:
 *         description: Not Found, Failed to GET users due to not finding any users.
 *       500:
 *         description: Internal Server Error, Failed to GET users due to server side issue.
 *
 *   post:
 *     tags:
 *       - users
 *     description: Creates multiple users from the supplied data in the body.
 *     produces:
 *       - application/json
 *     parameters:
 *       - name: content
 *         description: The object containing user objects to be created.
 *         in: body
 *         required: true
 *         schema:
 *           type: object
 *           properties:
 *             users:
 *               type: object
 *               description: An array of users to create. Each user must
 *                            contain the username of that user.
 *     responses:
 *       200:
 *         description: OK
 *       400:
 *         description: Bad Request
 *       401:
 *         description: Unauthorized
 *       403:
 *         description: Forbidden
 *       500:
 *         description: Internal Server Error
 *   patch:
 *     tags:
 *       - users
 *     description: Not implemented, reserved for future use.
 *     responses:
 *       501:
 *         description: Not Implemented
 *   delete:
 *     tags:
 *       - users
 *     description: Deletes multiple users from the supplied list in the body.
 *     produces:
 *       - application/json
 *     parameters:
 *       - name: content
 *         description: The object containing user objects to be deleted.
 *         in: body
 *         required: true
 *         schema:
 *           type: object
 *           properties:
 *             users:
 *               type: object
 *               description: An array of users to delete. Can either be a list
 *                            of user objects or of usernames.
 *             hardDelete:
 *               type: boolean
 *               description: The boolean indicating if the users should be hard
 *                            deleted or not. Defaults to false.
 *     responses:
 *       200:
 *         description: OK
 *       400:
 *         description: Bad Request
 *       401:
 *         description: Unauthorized
 *       403:
 *         description: Forbidden
 *       500:
 *         description: Internal Server Error
 */
api.route('/users')
.get(
  AuthController.authenticate,
  Middleware.logRoute,
  Middleware.disableUserAPI,
  APIController.getUsers
)
.post(
  AuthController.authenticate,
  Middleware.logRoute,
  Middleware.disableUserAPI,
  APIController.postUsers
)
.patch(
  AuthController.authenticate,
  Middleware.logRoute,
  Middleware.disableUserAPI,
  APIController.notImplemented
)
.delete(
  AuthController.authenticate,
  Middleware.logRoute,
  Middleware.disableUserAPI,
  APIController.deleteUsers
);

/**
 * @swagger
 * /users/whoami:
 *   get:
 *     tags:
 *       - users
 *     description: Returns the currently logged in user's public information
 *     responses:
 *       200:
 *         description: OK, Succeeded to GET current user information returns user public data.
 *       400:
 *         description: Bad Request, Failed to GET current user information due to invalid data.
 *       401:
 *         description: Unauthorized, Failed to GET user information due to not being logged in.
 *       403:
 *         description: Forbidden, Failed to GET user information due to not having permissions.
 *       404:
 *         description: Not Found, Failed to GET current user information due to not finding user.
 *       500:
 *         description: Internal Server Error, Failed to GET user info due to server side issue.
 */
api.route('/users/whoami')
.get(
  AuthController.authenticate,
  Middleware.logRoute,
  APIController.whoami
);

/**
 * @swagger
 * /users/:username:
 *   get:
 *     tags:
 *       - users
 *     description: Returns a user's public information.
 *     produces:
 *       - application/json
 *     parameters:
 *       - name: username
 *         description: The username of the user to return
 *         required: true
 *         type: string
 *         in: URI
 *     responses:
 *       200:
 *         description: OK, Succeeded to GET user returns user public data.
 *       400:
 *         description: Bad Request, Failed to GET user due to invalid data.
 *       401:
 *         description: Unauthorized, Failed to GET user due to not being logged in.
 *       403:
 *         description: Forbidden, Failed to GET user due to not having permissions.
 *       404:
 *         description: Not Found, Failed to GET user due to user not existing.
 *       500:
 *         description: Internal Server Error, Failed to GET user due to server side issue.
 *
 *   post:
 *     tags:
 *       - users
 *     description: Creates a new user.
 *     produces:
 *       - application/json
 *     parameters:
 *       - name: username
 *         description: The username of the user to create.
 *         required: true
 *         type: string
 *         in: URI
 *       - name: content
 *         description: The object containing the new user data.
 *         in: body
 *         required: true
 *         schema:
 *           type: object
 *           required:
 *             - username
 *             - password
 *           properties:
 *             username:
 *               type: string
 *               description: The username of the user to create. If provided, this
 *                            must match the username provided in the URI.
 *             password:
 *               type: string
 *               description: The password of the user being created. This field
 *                            is required unless LDAP authentication is used.
 *             fname:
 *               type: string
 *               description: The user's first name.
 *             lname:
 *               type: string
 *               description: The user's last name.
 *             preferredName:
 *               type: string
 *               description: The user's preferred first name.
 *             email:
 *               type: string
 *               description: The user's email address.
 *             custom:
 *               type: JSON Object
 *               description: Custom JSON data that can be added to a user.
 *     responses:
 *       200:
 *         description: OK, Succeeded to POST user returns public user data.
 *       400:
 *         description: Bad Request, Failed to POST user due to invalid information.
 *       401:
 *         description: Unauthorized, Failed to POST user due to not being logged in.
 *       403:
 *         description: Forbidden, Failed to POST user due to using username that already exists.
 *       500:
 *         description: Internal Server Error, Failed to POST user due to server side issue.
 *
 *   patch:
 *     tags:
 *       - users
 *     description: Updates an existing user.
 *     produces:
 *       - application/json
 *     parameters:
 *       - name: username
 *         description: The username of the user to update.
 *         required: true
 *         type: string
 *         in: URI
 *       - name: content
 *         description: The object containing the updated user data.
 *         in: body
 *         required: true
 *         schema:
 *           type: object
 *           required:
 *             - username
 *             - password
 *           properties:
 *             fname:
 *               type: string
 *               description: The user's updated first name.
 *             lname:
 *               type: string
 *               description: The user's updated last name.
 *             preferredName:
 *               type: string
 *               description: The user's updated preferred first name.
 *             email:
 *               type: string
 *               description: The user's updated email address.
 *             custom:
 *               type: JSON Object
 *               description: The updated custom JSON data for the user.
 *     responses:
 *       200:
 *         description: OK, Succeeded to PATCH user returns public user data.
 *       400:
 *         description: Bad Request, Failed to PATCH user due to invalid data.
 *       401:
 *         description: Unauthorized, Failed to PATCH user due to not being logged in.
 *       403:
 *         description: Forbidden, Failed to PATCH user due updating an immutable field.
 *       404:
 *         description: Not Found, Failed ot PATCH user due to user not existing.
 *       500:
 *         description: Internal Server Error, Failed ot PATCH user due to server side issue.
 *
 *   delete:
 *     tags:
 *       - users
 *     description: Deletes a user.
 *     produces:
 *       - application/json
 *     parameters:
 *       - name: username
 *         description: The username of the user to delete.
 *         required: true
 *         type: string
 *         in: URI
 *     responses:
 *       200:
 *         description: OK, Succeeded to DELETE user returns user public data.
 *       400:
 *         description: Bad Request, Failed to DELETE user due to invalid data.
 *       401:
 *         description: Unauthorized, Failed to DELETE user due to not being logged in.
 *       403:
 *         description: Forbidden, Failed to DELETE user due to not having permissions.
 *       404:
 *         description: Not Found, Failed to DELETE user due to user not existing.
 *       500:
 *         description: Internal Server Error, Failed to DELETE user due to server side issues.
 */
api.route('/users/:username')
.get(
  AuthController.authenticate,
  Middleware.logRoute,
  Middleware.disableUserAPI,
  APIController.getUser
)
.post(
  AuthController.authenticate,
  Middleware.logRoute,
  Middleware.disableUserAPI,
  APIController.postUser
)
.patch(
  AuthController.authenticate,
  Middleware.logRoute,
  Middleware.disableUserAPI,
  APIController.patchUser
)
.delete(
  AuthController.authenticate,
  Middleware.logRoute,
  Middleware.disableUserAPI,
  APIController.deleteUser
);

// Export the API router
module.exports = api;<|MERGE_RESOLUTION|>--- conflicted
+++ resolved
@@ -147,13 +147,9 @@
  *       400:
  *         description: Bad Request, Failed to GET orgs due to invalid data.
  *       401:
-<<<<<<< HEAD
  *         description: Unauthorized, Failed to GET orgs due to not being logged in.
-=======
- *         description: Unauthorized
- *       404:
- *         description: Not Found
->>>>>>> 57a5a87d
+ *       404:
+ *         description: Not Found, Failed to GET orgs due to orgs not existing.
  *       500:
  *         description: Internal Server Error, Failed to GET orgs due to a server side issue.
  *   post:
