/**
 * Classification: UNCLASSIFIED
 *
 * @module api-routes
 *
 * @copyright Copyright (C) 2018, Lockheed Martin Corporation
 *
 * @license LMPI
 *
 * LMPI WARNING: This file is Lockheed Martin Proprietary Information.
 * It is not approved for public release or redistribution.
 *
 * EXPORT CONTROL WARNING: This software may be subject to applicable export
 * control laws. Contact legal and export compliance prior to distribution.
 *
 * @author Josh Kaplan <joshua.d.kaplan@lmco.com>
 *
 * @description This file defines the MBEE API routes.
 *
 * Note: Routes that require authentication calls
 * "AuthController.authenticate()" as their first function.
 * This will authenticate the user and move to the next function.
 */

// Node modules
const express = require('express');
const api = express.Router();

// MBEE modules
const APIController = M.require('controllers.api-controller');
const AuthController = M.require('lib.auth');
const Middleware = M.require('lib.middleware');


/**
 * @swagger
 * /api/test:
 *   get:
 *     tags:
 *       - general
 *     description: Returns a 200 status. Used to test if the API is up or a
 *        connection can be established.
 *     responses:
 *       200:
 *         description: OK, Succeeded to test the API is up.
 */
api.get('/test', Middleware.logRoute, APIController.test);


/**
 * @swagger
 * /api/doc/swagger.json:
 *   get:
 *     tags:
 *       - general
 *     description: Returns the swagger spec file in JSON format.
 *     produces:
 *       - application/json
 *     responses:
 *       200:
 *         description: OK, Succeeded to get the swagger doc.
 */
api.get('/doc/swagger.json', Middleware.logRoute, APIController.swaggerJSON);

/**
 * @swagger
 * /api/login:
 *   post:
 *     tags:
 *       - general
 *     description: Logs the user into the application.
 *     parameters:
 *       - name: Content
 *         description: The object containing username and password
 *         in: body
 *         required: true
 *         schema:
 *           type: object
 *           required:
 *             - username
 *             - password
 *           properties:
 *             username:
 *               type: string
 *             password:
 *               type: string
 *     produces:
 *       - application/json
 *     consumes:
 *       - application/json
 *     responses:
 *       200:
 *         description: OK, Succeeded to login returns session token data.
 *       400:
 *         description: Bad Request, Failed to login due to invalid credentials.
 *       401:
 *         description: Unauthorized, Failed to login due to not having permissions.
 *       500:
 *         description: Internal Server Error, Failed to login due to a server side issue.
 */
api.route('/login')
.post(
  AuthController.authenticate,
  Middleware.logRoute,
  AuthController.doLogin,
  APIController.login
);


/**
 * @swagger
 * /api/version:
 *   get:
 *     tags:
 *       - general
 *     description: Returns the application version as JSON.
 *     produces:
 *       - application/json
 *     responses:
 *       200:
 *         description: OK, Succeeded to get version returns version.
 *       401:
 *         description: Unauthorized, Failed to get version due to not having permissions.
 *       500:
 *         description: Internal Server Error, Failed to get version due to a server side issue.
 */
api.route('/version')
.get(
  AuthController.authenticate,
  Middleware.logRoute,
  APIController.version
);

/**
 * @swagger
 * /api/orgs:
 *   get:
 *     tags:
 *       - organizations
 *     description: Returns an array of organizations that the requesting user is a member of.
 *         If the user is not a member of any organizations, an empty array is returned.
 *     produces:
 *       - application/json
 *     responses:
 *       200:
 *         description: OK, Succeeded to GET orgs returns orgs' data.
 *       400:
 *         description: Bad Request, Failed to GET orgs due to invalid data.
 *       401:
 *         description: Unauthorized, Failed to GET orgs due to not being logged in.
 *       404:
 *         description: Not Found, Failed to GET orgs due to orgs not existing.
 *       500:
 *         description: Internal Server Error, Failed to GET orgs due to a server side issue.
 *   post:
 *     tags:
 *       - organizations
 *     description: Creates multiple organizations from the data provided in the
 *                  request body.
 *     produces:
 *       - application/json
 *     parameters:
 *       - name: content
 *         description: The object containing the organization data.
 *         in: body
 *         required: true
 *         schema:
 *           type: object
 *           required:
 *             - orgs
 *           properties:
 *             orgs:
 *               type: object
 *               description: An array of objects containing organization data.
 *     responses:
 *       200:
 *         description: OK, Succeeded to POST orgs returns orgs' data.
 *       400:
 *         description: Bad Request, Failed to POST orgs due to invalid field in orgs' data.
 *       401:
 *         description: Unauthorized, Failed to POST orgs due to not being logged in.
 *       403:
 *         description: Forbidden, Failed to POST orgs due to an already existing orgs with same id.
 *       500:
 *         description: Internal Server Error, Failed to POST orgs due to a server side issue.
 *   patch:
 *     tags:
 *       - organizations
 *     description: Updates multiple organizations from the data provided in the
 *                  request body.
 *     produces:
 *       - application/json
 *     parameters:
 *       - name: content
 *         description: The object containing the organization data.
 *         in: body
 *         required: true
 *         schema:
 *           type: object
 *           required:
 *             - orgs
 *           properties:
 *             orgs:
 *               type: object
 *               description: An array of orgs to update. Can either be the
 *                            org objects or the ids of the orgs.
 *             update:
 *               type: object
 *               description: An object containing fields to update in the orgs
 *                            and their corresponding values.
 *     responses:
 *       200:
 *         description: OK, Succeeded to PATCH orgs returns orgs' data.
 *       400:
 *         description: Bad Request, Failed to PATCH orgs due to invalid data.
 *       401:
 *         description: Unauthorized, Failed to PATCH orgs due to not being logged in.
 *       403:
 *         description: Forbidden, Failed to PATCH orgs due to an already existing org with same id.
 *       500:
 *         description: Internal Server Error, Failed to PATCH orgs due to a server side issue.
 *   delete:
 *     tags:
 *       - organizations
 *     description: Deletes multiple organizations from the data provided in the
 *                  request body.
 *     produces:
 *       - application/json
 *     parameters:
 *       - name: content
 *         description: The object containing the organization data.
 *         in: body
 *         required: true
 *         schema:
 *           type: object
 *           description: An array of orgs objects to delete.
 *     responses:
 *       200:
 *         description: OK, Succeeded to DELETE orgs returns deleted orgs' data.
 *       400:
 *         description: Bad Request, Failed to DELETE orgs due to invalid orgs' data.
 *       401:
 *         description: Unauthorized, Failed to DELETE orgs due to not being logged in.
 *       403:
 *         description: Forbidden, Failed to DELETE orgs due to not having permissions.
 *       500:
 *         description: Internal Server Error, Failed to PATCH org due to a server side issue.
 */
api.route('/orgs')
.get(
  AuthController.authenticate,
  Middleware.logRoute,
  APIController.getOrgs
)
.post(
  AuthController.authenticate,
  Middleware.logRoute,
  APIController.postOrgs
)
.patch(
  AuthController.authenticate,
  Middleware.logRoute,
  APIController.patchOrgs
)
.delete(
  AuthController.authenticate,
  Middleware.logRoute,
  APIController.deleteOrgs
);


/**
 * @swagger
 * /api/orgs/:orgid:
 *   get:
 *     tags:
 *       - organizations
 *     description: Returns an organization's public data.
 *     produces:
 *       - application/json
 *     parameters:
 *       - name: orgid
 *         description: The ID of the organization to get
 *         in: URI
 *         required: true
 *         type: string
 *     responses:
 *       200:
 *         description: OK, Succeeded to GET org returns org data.
 *       400:
 *         description: Bad Request, Failed to GET org due to invalid data.
 *       401:
 *         description: Unauthorized, Failed to GET org due to not being logged in.
 *       404:
 *         description: Not Found, Failed to GET org due an existing org with same id.
 *       500:
 *         description: Internal Server Error, Failed to GET org due to a server side issue.
 *   post:
 *     tags:
 *       - organizations
 *     description: Create a new organization.
 *     produces:
 *       - application/json
 *     parameters:
 *       - name: orgid
 *         description: The ID of the organization to create. A valid orgid must
 *                      only contain lowercase letters, numbers, and dashes
 *                      ("-") and must begin with a letter.
 *         in: URI
 *         required: true
 *         type: string
 *       - name: content
 *         description: The object containing the organization data.
 *         in: body
 *         required: true
 *         schema:
 *           type: object
 *           required:
 *             - name
 *           properties:
 *             name:
 *               type: string
 *               description: The name of the organization. A valid organization name
 *                            can only contain letters, numbers, dashes ("-"), and
 *                            spaces.
 *             id:
 *               type: string
 *               description: The ID of the organization to create. A valid id must
 *                            only contain lowercase letters, numbers, and dashes
 *                            ("-") and must begin with a letter.
 *             custom:
 *               type: JSON Object
 *               description: Custom JSON data that can be added to an organization
 *     responses:
 *       200:
 *         description: OK, Succeeded to POST org returns org data.
 *       400:
 *         description: Bad Request, Failed to POST org due to invalid field in data.
 *       401:
 *         description: Unauthorized, Failed to POST org due to not being logged in.
 *       403:
 *         description: Forbidden, Failed to POST org due to an existing org with same id.
 *       500:
 *         description: Internal Server Error, Failed to POST org due to a server side issue.
 *
 *   patch:
 *     tags:
 *       - organizations
 *     description: Updates an existing organization.
 *     produces:
 *       - application/json
 *     parameters:
 *       - name: orgid
 *         description: The ID of the existing organization to update.
 *         in: URI
 *         required: true
 *         type: string
 *       - name: content
 *         description: The object containing the updated organization data.
 *         in: body
 *         required: true
 *         schema:
 *           type: object
 *           properties:
 *             name:
 *               type: string
 *               description: The updated name of the organization.
 *             custom:
 *               type: JSON Object
 *               description: The updated custom JSON data of the organization.
 *     responses:
 *       200:
 *         description: OK, Succeeded to PATCH org returns updated org data.
 *       400:
 *         description: Bad Request, FAILED to PATCH org due to invalid update data.
 *       401:
 *         description: Unauthorized, FAILED to PATCH org due to not being logged in.
 *       403:
 *         description: Forbidden, FAILED to PATCH org due to updating an immutable field.
 *       404:
 *         description: Not Found, FAILED to PATCH org due to not finding org.
 *       500:
 *         description: Internal Server Error, Failed to PATCH org due to a server side issue.
 *
 *   delete:
 *     tags:
 *       - organizations
 *     description: Deletes the organization.
 *     produces:
 *       - application/json
 *     parameters:
 *       - name: orgid
 *         description: The ID of the organization to delete.
 *         in: URI
 *         required: true
 *         type: string
 *     responses:
 *       200:
 *         description: OK, Succeeded to DELETE org return deleted org data.
 *       400:
 *         description: Bad Request, Failed to DELETE org due to invalid data.
 *       401:
 *         description: Unauthorized, Failed to DELETE org due to not being logged in.
 *       403:
 *         description: Forbidden, Failed to DELETE org due to not having permissions.
 *       404:
 *         description: Not Found, Failed to DELETE org due to not finding org.
 *       500:
 *         description: Internal Server Error, Failed to DELETE org due to a server side issue.
 */
api.route('/orgs/:orgid')
.get(
  AuthController.authenticate,
  Middleware.logRoute,
  APIController.getOrg
)
.post(
  AuthController.authenticate,
  Middleware.logRoute,
  APIController.postOrg
)
.patch(
  AuthController.authenticate,
  Middleware.logRoute,
  APIController.patchOrg
)
.delete(
  AuthController.authenticate,
  Middleware.logRoute,
  APIController.deleteOrg
);

/**
 * @swagger
 * /api/orgs/:orgid/projects:
 *   get:
 *     tags:
 *       - projects
 *     description: Returns a list of all projects and their public data that the requesting
 *                  user has access to within an organization.
 *     produces:
 *       - application/json
 *     parameters:
 *       - name: orgid
 *         description: The ID of the organization whose projects to get.
 *         in: URI
 *         required: true
 *         type: string
 *       - name: content
 *         description: The object containing get project options.
 *         in: body
 *         required: false
 *         schema:
 *           type: object
 *           properties:
 *             archived:
 *               type: boolean
 *               description: The boolean indicating if archived projects are returned. The user
 *                            must be a global admin or an admin on the organization to find
 *                            archived projects.
 *     responses:
 *       200:
 *         description: OK, Succeeded to GET projects returns org data.
 *       400:
 *         description: Bad Request, Failed to GET projects due to invalid data.
 *       401:
 *         description: Unauthorized, Failed to GET projects due to not being logged in.
 *       403:
 *         description: Forbidden, Failed to GET projects due to not having permissions.
 *       404:
 *         description: Not Found, Failed to GET projects due to projects not existing.
 *       500:
 *         description: Internal Server Error, Failed to GET projects due to a server side issue.
 *
 *   post:
 *     tags:
 *       - projects
 *     description: Creates multiple projects from the supplied data in the body.
 *     produces:
 *       - application/json
 *     parameters:
 *       - name: orgid
 *         description: The ID of the organization whose projects to get.
 *         in: URI
 *         required: true
 *         type: string
 *       - name: content
 *         description: The object containing project objects to be created.
 *         in: body
 *         required: true
 *         schema:
 *           type: object
 *           description: An array of projects to create. Each project must
 *                        contain the name and id of that project.
 *     responses:
 *       200:
 *         description: OK, Succeeded to POST projects returns project data
 *       400:
 *         description: Bad Request, Failed to POST projects due to invalid project data.
 *       401:
 *         description: Unauthorized, Failed to POST projects due to not being logged in.
 *       403:
 *         description: Forbidden, Failed to POST projects due to project ids already existing.
 *       500:
 *         description: Internal Server Error, Failed to POST projects due to a server side issue.
 *   patch:
 *     tags:
 *       - projects
 *     description: Updates multiple projects from the data provided in the
 *                  request body.
 *     produces:
 *       - application/json
 *     parameters:
 *       - name: content
 *         description: The object containing the project data.
 *         in: body
 *         required: true
 *         schema:
 *           type: object
 *           description: An array of updated project objects.
 *
 *     responses:
 *       200:
 *         description: OK, Succeeded to PATCH project returns project data.
 *       400:
 *         description: Bad Request, Failed to PATCH project due to invalid data.
 *       401:
 *         description: Unauthorized, Failed to PATCH project due to not being logged in.
 *       403:
 *         description: Forbidden, Failed to PATCH project due to updating an immutable field.
 *       500:
 *         description: Internal Server Error, Failed to PATCH project due to server side issue.
 *   delete:
 *     tags:
 *       - projects
 *     description: Deletes multiple projects either by the organization or by
 *                  a supplied list in the body of the request.
 *     produces:
 *       - application/json
 *     parameters:
 *       - name: orgid
 *         description: The ID of the organization whose projects to get.
 *         in: URI
 *         required: true
 *         type: string
 *       - name: content
 *         description: The object containing delete projects options.
 *         in: body
 *         required: false
 *         schema:
 *           type: object
 *           description: An array of projects to delete.
 *     responses:
 *       200:
 *         description: OK, Succeeded to DELETE projects return deleted project data.
 *       400:
 *         description: Bad Request, Failed to DELETE project due to invalid data.
 *       401:
 *         description: Unauthorized, Failed to DELETE project due to not being logged in.
 *       403:
 *         description: Forbidden, Failed to DELETE project due to not having permissions on org.
 *       500:
 *         description: Internal Server Error, Failed to DELETE org due to a server side issue.
 */
api.route('/orgs/:orgid/projects')
.get(
  AuthController.authenticate,
  Middleware.logRoute,
  APIController.getProjects
)
.post(
  AuthController.authenticate,
  Middleware.logRoute,
  APIController.postProjects
)
.patch(
  AuthController.authenticate,
  Middleware.logRoute,
  APIController.patchProjects
)
.delete(
  AuthController.authenticate,
  Middleware.logRoute,
  APIController.deleteProjects
);

/**
 * @swagger
 * /api/orgs/:orgid/projects/:projectid:
 *   get:
 *     tags:
 *       - projects
 *     description: Returns a project's public data.
 *     produces:
 *       - application/json
 *     parameters:
 *       - name: orgid
 *         description: The organization ID the project is in.
 *         in: URI
 *         required: true
 *         type: string
 *       - name: projectid
 *         description: The ID of the project to get.
 *         in: URI
 *         required: true
 *         type: string
 *       - name: content
 *         description: The object containing get project options.
 *         in: body
 *         required: false
 *         schema:
 *           type: object
 *           properties:
 *             archived:
 *               type: boolean
 *               description: The boolean indicating if a archived project is returned. The user
 *                            must be a global admin or an admin on the organization to find an
 *                            archived project.
 *     responses:
 *       200:
 *         description: OK, Succeeded to GET project returns project data.
 *       400:
 *         description: Bad Request, Failed to GET project due to invalid id field.
 *       401:
 *         description: Unauthorized, Failed to GET project due to not not being logged in.
 *       403:
 *         description: Forbidden, Failed to GET project due to not having permissions.
 *       404:
 *         description: Not Found, Failed to GET project due to project with given id not existing.
 *       500:
 *         description: Internal Server Error, Failed to GET project due to a server side issue.
 *
 *   post:
 *     tags:
 *       - projects
 *     description: Creates a new project.
 *     produces:
 *       - application/json
 *     parameters:
 *       - name: orgid
 *         description: The ID of the organization containing the new project.
 *         in: URI
 *         required: true
 *         type: string
 *       - name: projectid
 *         description: The ID of the new project. A valid project ID must consist
 *                      of only lowercase letters, numbers, and dashes (e.g.
 *                      "-") and must begin with a letter.
 *         in: URI
 *         required: true
 *         type: string
 *       - name: content
 *         description: The object containing the new project data.
 *         in: body
 *         required: true
 *         schema:
 *           type: object
 *           required:
 *             - id
 *             - name
 *           properties:
 *             id:
 *               type: string
 *               description: The ID of the project. If this is provided, it must
 *                      match the project ID provided in the URI. A valid
 *                      project ID must consist of only lowercase letters,
 *                      numbers, and dashes (e.g. "-") and must begin with a
 *                      letter.
 *             name:
 *               type: string
 *               description: The name of the new project. A valid project name can
 *                      only consist of only letters, numbers, and dashes
 *                      (e.g. "-").
 *             orgid:
 *               type: string
 *               description: The ID of the organization containing project. If this
 *                      is provided, it must match the organization ID provided
 *                      in the URI.
 *             custom:
 *               type: JSON Object
 *               description: Custom JSON data that can be added to a project.
 *             visibility:
 *               type: string
 *               description: Indicates the visibility of the project. Can be either
 *                            private or internal. Defaults to private if not included.
 *     responses:
 *       200:
 *         description: OK, Succeeded to POST project return project data.
 *       400:
 *         description: Bad Request, Failed to POST project due to invalid project data.
 *       401:
 *         description: Unauthorized, Failed to POST project due to not being logged in.
 *       403:
 *         description: Forbidden, Failed to POST project due posting with an already existing id.
 *       404:
 *         description: Not Found, Failed to POST project due to org not being found.
 *       500:
 *         description: Internal Server Error, Failed to POST project due to a server side issue.
 *
 *   patch:
 *     tags:
 *       - projects
 *     description: Updates an existing project.
 *     produces:
 *       - application/json
 *     parameters:
 *       - name: orgid
 *         description: The ID of the organization containing the project to update.
 *         in: URI
 *         required: true
 *         type: string
 *       - name: projectid
 *         description: The ID of the project to update.
 *         in: URI
 *         required: true
 *         type: string
 *       - name: content
 *         description:
 *         in: body
 *         required: true
 *         schema:
 *           type: object
 *           properties:
 *             name:
 *               type: string
 *               description: The updated name for the project.
 *             custom:
 *               type: JSON Object
 *               description: The updated custom data for the project.
 *     responses:
 *       200:
 *         description: OK, Succeeded to PATCH project returns updated project data.
 *       400:
 *         description: Bad Request, Failed to PATCH project due to invalid update data.
 *       401:
 *         description: Unauthorized, Failed to PATCH project due to not being logged in.
 *       403:
 *         description: Forbidden, Failed to PATCH project due to updating an immutable field.
 *       404:
 *         description: Not Found, Failed to PATCH project due to not finding project.
 *       500:
 *         description: Internal Server Error, Failed to PATCH project due to a server side issue.
 *
 *   delete:
 *     tags:
 *       - projects
 *     description: Deletes a project.
 *     produces:
 *       - application/json
 *     parameters:
 *       - name: orgid
 *         description: The ID of the organization containing the project to be deleted.
 *         in: URI
 *         required: true
 *         type: string
 *       - name: projectid
 *         description: The ID of the project to delete.
 *         in: URI
 *         required: true
 *         type: string
 *     responses:
 *       200:
 *         description: OK, Succeeded to DELETE project return deleted project data.
 *       400:
 *         description: Bad Request, Failed to DELETE project due to invalid project data.
 *       401:
 *         description: Unauthorized, Failed to DELETE project due to not being logged in.
 *       403:
 *         description: Forbidden, Failed to DELETE project due to not having permissions on org.
 *       404:
 *         description: Not Found, Failed to DELETE project due to not finding project.
 *       500:
 *         description: Internal Server Error, Failed to DELETE project due to server side issue.
 */
api.route('/orgs/:orgid/projects/:projectid')
.get(
  AuthController.authenticate,
  Middleware.logRoute,
  APIController.getProject
)
.post(
  AuthController.authenticate,
  Middleware.logRoute,
  APIController.postProject
)
.patch(
  AuthController.authenticate,
  Middleware.logRoute,
  APIController.patchProject
)
.delete(
  AuthController.authenticate,
  Middleware.logRoute,
  APIController.deleteProject
);


/**
 * @swagger
 * /api/orgs/:orgid/members:
 *   get:
 *     tags:
 *       - organizations
 *     description: Returns a list of users roles who are members of an organization.
 *     produces:
 *       - application/json
 *     parameters:
 *       - name: orgid
 *         description: The ID of the organization to get members permissions from.
 *         in: URI
 *         required: true
 *         type: string
 *     responses:
 *       200:
 *         description: OK, Succeeded to GET members from org returns list of members.
 *       400:
 *         description: Bad Request, Failed to GET members due to invalid org data.
 *       401:
 *         description: Unauthorized, Failed to GET members due to not being logged in.
 *       403:
 *         description: Forbidden, Failed to GET members due to not having permissions on org.
 *       404:
 *         description: Not Found, Failed to GET members from org due to org not existing.
 *       500:
 *         description: Internal Server Error, Failed to GET members due to a server side issue.
 */
api.route('/orgs/:orgid/members')
.get(
  AuthController.authenticate,
  Middleware.logRoute,
  APIController.getAllOrgMemRoles
);

/**
 * @swagger
 * /api/orgs/:orgid/members/:username:
 *   get:
 *     tags:
 *       - organizations
 *     description: Returns the permissions a user has on an organization.
 *     produces:
 *       - application/json
 *     parameters:
 *       - name: orgid
 *         description: The ID of the organization to get a users permissions on.
 *         in: URI
 *         required: true
 *         type: string
 *       - name: username
 *         description: The username of the user to return permissions on.
 *         in: URI
 *         required: true
 *         type: string
 *     responses:
 *       200:
 *         description: OK, Succeeded to GET user from org returns public user data.
 *       400:
 *         description: Bad Request, Failed to GET user from org due to invalid data.
 *       401:
 *         description: Unauthorized, Failed to GET user due to not being logged in.
 *       403:
 *         description: Forbidden, Failed to GET user due to not having permissions
 *       404:
 *         description: Not Found, Failed to GET user due to not finding user or org.
 *       500:
 *         description: Internal Server Error, Failed to GET user due to server side issue.
 *
 *   post:
 *     tags:
 *       - organizations
 *     description: Sets or updates a users permissions on an organization.
 *     produces:
 *       - application/json
 *     parameters:
 *       - name: orgid
 *         description: The ID of the organization to set or update user permission on.
 *         in: URI
 *         required: true
 *         type: string
 *       - name: username
 *         description: The username of the user to set up update permissions on.
 *         in: URI
 *         required: true
 *         type: string
 *       - name: content
 *         description: The object containing the permissions level to set.
 *         in: body
 *         required: true
 *         schema:
 *           type: object
 *           required:
 *             - role
 *           properties:
 *             role:
 *               type: string
 *               description: The role the user will be set to on the organization.
 *     responses:
 *       200:
 *         description: OK, Succeeded to POST org user role returns org data.
 *       400:
 *         description: Bad Request, Failed to POST org user role due to invalid data.
 *       401:
 *         description: Unauthorized, Failed to POST org user role due to not being logged in.
 *       403:
 *         description: Forbidden, Failed to POST org user role due to not having permissions.
 *       404:
 *         description: Not Found, Failed to POST org user role due to not finding org.
 *       500:
 *         description: Internal Server Error, Failed to POST user role due to server side issue.
 *
 *   patch:
 *     tags:
 *       - organizations
 *     description: Sets or updates a users permissions on an organization.
 *     produces:
 *       - application/json
 *     parameters:
 *       - name: orgid
 *         description: The ID of the organization to set or update user permission on.
 *         in: URI
 *         required: true
 *         type: string
 *       - name: username
 *         description: The username of the user to set up update permissions on.
 *         in: URI
 *         required: true
 *         type: string
 *       - name: content
 *         description: The object containing the permissions level to set.
 *         in: body
 *         required: true
 *         schema:
 *           type: object
 *           required:
 *             - role
 *           properties:
 *             role:
 *               type: string
 *               description: The role the user will be set to on the organization.
 *     responses:
 *       200:
 *         description: OK, Succeeded to PATCH org user role returns org data.
 *       400:
 *         description: Bad Request, Failed to PATCH org user role due to invalid data.
 *       401:
 *         description: Unauthorized, Failed to PATCH org user role due to not being logged in.
 *       403:
 *         description: Forbidden, Failed to PATCH org user role due to not having permissions.
 *       404:
 *         description: Not Found, Failed to PATCH org user role due to org not existing.
 *       500:
 *         description: Internal Server Error, Failed ot PATCH user role due to server side issue.
 *
 *   delete:
 *     tags:
 *       - organizations
 *     description: Removes all users permissions from an organization.
 *     produces:
 *       - application/json
 *     parameters:
 *       - name: orgid
 *         description: The ID of the organization to remove the user from.
 *         in: URI
 *         required: true
 *         type: string
 *       - name: username
 *         description: The username of the user to remove from the organization.
 *         in: URI
 *         required: true
 *         type: string
 *     responses:
 *       200:
 *         description: OK, Succeeded to DELETE user role returns org data.
 *       400:
 *         description: Bad Request, Failed to DELETE user role due to invalid data.
 *       401:
 *         description: Unauthorized, Failed to DELETE user role due to not being logged in.
 *       403:
 *         description: Forbidden, Failed to DELETE user role due to not having permissions.
 *       404:
 *         description: Not Found, Failed to DELETE user role due to org not existing.
 *       500:
 *         description: Internal Server Error, Failed to DELETE user role due to server side issue.
 */
api.route('/orgs/:orgid/members/:username')
.get(
  AuthController.authenticate,
  Middleware.logRoute,
  APIController.getOrgRole
)
// NOTE: POST and PATCH have the same functionality in this case,
// thus they map to the same route.
.post(
  AuthController.authenticate,
  Middleware.logRoute,
  APIController.postOrgRole
)
.patch(
  AuthController.authenticate,
  Middleware.logRoute,
  APIController.postOrgRole
)
.delete(
  AuthController.authenticate,
  Middleware.logRoute,
  APIController.deleteOrgRole
);

/**
 * @swagger
 * /api/orgs/:orgid/projects/:projectid/members:
 *   get:
 *     tags:
 *       - projects
 *     description: Returns a list of members and their permissions for a project.
 *     produces:
 *       - application/json
 *     parameters:
 *       - name: orgid
 *         description: The ID of the organization containing the project.
 *         in: URI
 *         required: true
 *         type: string
 *       - name: projectid
 *         description: The ID of the project to get members permissions from.
 *         in: URI
 *         required: true
 *         type: string
 *     responses:
 *       200:
 *         description: OK, Succeeded to GET project members returns list of members.
 *       400:
 *         description: Bad Request, Failed to GET project members due to invalid project data.
 *       401:
 *         description: Unauthorized, Failed to GET project members due to not being logged in.
 *       403:
 *         description: Forbidden, Failed to GET project members due to not having permissions.
 *       404:
 *         description: Not Found, Failed to GET project members due to org not existing.
 *       500:
 *         description: Internal Server Error, Failed to GET members due to server side issue.
 */
api.route('/orgs/:orgid/projects/:projectid/members')
.get(
  AuthController.authenticate,
  Middleware.logRoute,
  APIController.getAllProjMemRoles
);

/**
 * @swagger
 * /api/orgs/:orgid/projects/:projectid/members/:username:
 *   get:
 *     tags:
 *       - projects
 *     description: Returns the permissions a user has on a project.
 *     produces:
 *       - application/json
 *     parameters:
 *       - name: orgid
 *         description: The ID of the organization containing the project.
 *         in: URI
 *         required: true
 *         type: string
 *       - name: projectid
 *         description: The ID of the project to get a users permissions on.
 *         in: URI
 *         required: true
 *         type: string
 *       - name: username
 *         description: The username of the user to return permissions for.
 *         in: URI
 *         required: true
 *         type: string
 *     responses:
 *       200:
 *         description: OK, Succeeded to GET user from project returns user public data.
 *       400:
 *         description: Bad Request, Failed to GET user from project due to invalid data.
 *       401:
 *         description: Unauthorized, Failed to GET user from project due to not being logged in.
 *       403:
 *         description: Forbidden, Failed to GET user from project due to not having permissions.
 *       404:
 *         description: Not Found, Failed to GET user from project due to org not existing.
 *       500:
 *         description: Internal Server Error, Failed to GET user due to server side issue.
 *
 *   post:
 *     tags:
 *       - projects
 *     description: Sets or updates a users permissions on a project.
 *     produces:
 *       - application/json
 *     parameters:
 *       - name: orgid
 *         description: The ID of the organization containing the project.
 *         in: URI
 *         required: true
 *         type: string
 *       - name: projectid
 *         description: The ID of the project to set or update a user's permissions on.
 *         in: URI
 *         required: true
 *         type: string
 *       - name: username
 *         description: The username of the user to set permissions for.
 *         in: URI
 *         required: true
 *         type: string
 *       - name: content
 *         description: The object containing the permissions level to set.
 *         in: body
 *         required: true
 *         schema:
 *           type: object
 *           required:
 *             - role
 *           properties:
 *             role:
 *               type: string
 *               description: The role the user will be set to on the project.
 *     responses:
 *       200:
 *         description: OK, Succeeded to POST project user role returns project data.
 *       400:
 *         description: Bad Request, Failed to POST project user role due to invalid data.
 *       401:
 *         description: Unauthorized, Failed to POST project user role due to not being logged in.
 *       403:
 *         description: Forbidden, Failed to POST project user role due to not having permissions.
 *       404:
 *         description: Not Found, Failed to POST project user role due to project not existing.
 *       500:
 *         description: Internal Server Error, Failed to POST user role due to server side issue.
 *
 *   patch:
 *     tags:
 *       - projects
 *     description: Sets or updates a users permissions on a project.
 *     produces:
 *       - application/json
 *     parameters:
 *       - name: orgid
 *         description: The ID of the organization containing the project.
 *         in: URI
 *         required: true
 *         type: string
 *       - name: projectid
 *         description: The ID of the project to set or update a user's permissions on.
 *         in: URI
 *         required: true
 *         type: string
 *       - name: username
 *         description: The username of the user to set permissions for.
 *         in: URI
 *         required: true
 *         type: string
 *       - name: content
 *         description: The object containing the permissions level to set.
 *         in: body
 *         required: true
 *         schema:
 *           type: object
 *           required:
 *             - role
 *           properties:
 *             role:
 *               type: string
 *               description: The role the user will be set to on the project.
 *     responses:
 *       200:
 *         description: OK, Succeeded to PATCH project user role returns project data.
 *       400:
 *         description: Bad Request, Failed to PATCH project user role due to invalid data.
 *       401:
 *         description: Unauthorized, Failed to PATCH project user role due to not being logged in.
 *       403:
 *         description: Forbidden, Failed to PATCH project user role due to not having permissions.
 *       404:
 *         description: Not Found, Failed to PATCH project user role due to project not existing.
 *       500:
 *         description: Internal Server Error, Failed to PATCH user role due to server side issue.
 *
 *   delete:
 *     tags:
 *       - projects
 *     description: Removes all users permissions from a project.
 *     produces:
 *       - application/json
 *     parameters:
 *       - name: orgid
 *         description: The ID of the organization containing the project.
 *         in: URI
 *         required: true
 *         type: string
 *       - name: projectid
 *         description: The ID of the project to remove the user from.
 *         in: URI
 *         required: true
 *         type: string
 *       - name: username
 *         description: The username of the user to remove from the project.
 *         in: URI
 *         required: true
 *         type: string
 *     responses:
 *       200:
 *         description: OK, Succeeded to DELETE project user role returns org data.
 *       400:
 *         description: Bad Request, Failed to DELETE project user role due to invalid data.
 *       401:
 *         description: Unauthorized, Failed to DELETE project user role due to not being logged in.
 *       403:
 *         description: Forbidden, Failed to DELETE project user role due to not having permissions.
 *       404:
 *         description: Not Found, Failed to DELETE project user role due to project not existing.
 *       500:
 *         description: Internal Server Error, Failed to DELETE user role due to server side issue.
 */
api.route('/orgs/:orgid/projects/:projectid/members/:username')
.get(
  AuthController.authenticate,
  Middleware.logRoute,
  APIController.getProjMemRole
)
// NOTE: POST and PATCH have the same functionality in this case,
// thus they map to the same route.
.post(
  AuthController.authenticate,
  Middleware.logRoute,
  APIController.postProjectRole
)
.patch(
  AuthController.authenticate,
  Middleware.logRoute,
  APIController.postProjectRole
)
.delete(
  AuthController.authenticate,
  Middleware.logRoute,
  APIController.deleteProjectRole
);

/**
 * @swagger
 * /api/orgs/:orgid/projects/:projectid/elements:
 *   get:
 *     tags:
 *       - elements
 *     description: Returns an array of all elements of a project.
 *     produces:
 *       - application/json
 *     parameters:
 *       - name: orgid
 *         description: The ID of the organization containing the project.
 *         in: URI
 *         required: true
 *         type: string
 *       - name: projectid
 *         description: The ID of the project containing the element.
 *         in: URI
 *         required: true
 *         type: string
 *       - name: content
 *         description: The object containing get elements options.
 *         in: body
 *         required: false
 *         schema:
 *           type: object
 *           properties:
 *             archived:
 *               type: boolean
 *               description: The boolean indicating if a archived element is returned. The user
 *                            must be a global admin or an admin on the project to find archived
 *                            elements.
 *     responses:
 *       200:
 *         description: OK, Succeeded to GET elements returns elements data
 *       400:
 *         description: Bad Request, Failed to GET elements due to invalid data.
 *       401:
 *         description: Unauthorized, Failed to GET elements due to not being logged in.
 *       403:
 *         description: Forbidden, Failed to GET elements due to not having permissions.
 *       404:
 *         description: Not Found, Failed to GET elements due to a non existing project or org.
 *       500:
 *         description: Internal Server Error, Failed to GET elements due to server side issue.
 *
 *   post:
 *     tags:
 *       - elements
 *     description: Creates multiple elements from the data provided in the
 *                  request body.
 *     produces:
 *       - application/json
 *     parameters:
 *       - name: orgid
 *         description: The ID of the organization containing the project.
 *         in: URI
 *         required: true
 *         type: string
 *       - name: projectid
 *         description: The ID of the project containing the elements.
 *         in: URI
 *         required: true
 *         type: string
 *       - name: content
 *         description: The object containing the element data.
 *         in: body
 *         required: true
 *         schema:
 *           type: object
 *           description: An array of element objects to create.
 *     responses:
 *       200:
 *         description: OK, Succeeded to POST element, return element data.
 *       400:
 *         description: Bad Request, Failed to POST elements due to invalid element data.
 *       401:
 *         description: Unauthorized, Failed to POST elements due to not being logged in.
 *       403:
 *         description: Forbidden, Failed to POST elements due to permissions or already
 *                      existing elements.
 *       404:
 *         description: Not Found, Failed to GET project or organization.
 *       500:
 *         description: Internal Server Error, Failed to POST elements due to a server side issue.
 *   patch:
 *     tags:
 *       - elements
 *     description: Updates multiple elements from the data provided in the
 *                  request body.
 *     produces:
 *       - application/json
 *     parameters:
 *       - name: content
 *         description: The object containing the element data.
 *         in: body
 *         required: true
 *         schema:
 *           type: object
 *           required:
 *             - elements
 *             - update
 *           properties:
 *             elements:
 *               type: object
 *               description: An array of elements to update. Can either be the
 *                            element objects or the ids of the elements.
 *             update:
 *               type: object
 *               description: An object containing fields to update in the
 *                            elements and their corresponding values.
 *     responses:
 *       200:
 *         description: OK, Succeeded to PATCH elements, returns elements data
 *       400:
 *         description: Bad Request, Failed to PATCH elements due to invalid
 *                      data.
 *       401:
 *         description: Unauthorized, Failed to PATCH element due to not being logged in.
 *       403:
 *         description: Forbidden, Failed to PATCH elements due to not having
 *                      permissions.
 *       500:
 *         description: Internal Server Error, Failed to PATCH elements due to server side issue.
 *   delete:
 *     tags:
 *       - elements
 *     description: Deletes multiple elements either by the org and project or by
 *                  a supplied list in the body of the request.
 *     produces:
 *       - application/json
 *     parameters:
 *       - name: orgid
 *         description: The ID of the organization whose projects to get.
 *         in: URI
 *         required: true
 *         type: string
 *       - name: projectid
 *         description: The ID of the project whose elements to delete.
 *         in: URI
 *         required: true
 *         type: string
 *       - name: content
 *         description: The object containing delete elements options.
 *         in: body
 *         required: false
 *         schema:
 *           type: object
 *           properties:
 *             projects:
 *               type: object
 *               description: An array of elements to delete. Can either be the
 *                            element objects or the ids of the elements. If the
 *                            list is not provided, all elements under the
 *                            project will be deleted.
 *     responses:
 *       200:
 *         description: OK, Succeeded to DELETE elements, returns elements data
 *       400:
 *         description: Bad Request, Failed to DELETE elements due to invalid
 *                      data.
 *       401:
 *         description: Unauthorized, Failed to DELETE element due to not being
 *                      logged in.
 *       403:
 *         description: Forbidden, Failed to DELETE elements due to not having
 *                      permissions.
 *       500:
 *         description: Internal Server Error, Failed to DELETE elements due to
 *                      server side issue.
 */
api.route('/orgs/:orgid/projects/:projectid/elements')
.get(
  AuthController.authenticate,
  Middleware.logRoute,
  APIController.getElements
)
.post(
  AuthController.authenticate,
  Middleware.logRoute,
  APIController.postElements
)
.patch(
  AuthController.authenticate,
  Middleware.logRoute,
  APIController.patchElements
)
.delete(
  AuthController.authenticate,
  Middleware.logRoute,
  APIController.deleteElements
);

/**
 * @swagger
 * /api/orgs/:orgid/projects/:projectid/elements/:elementid:
 *   get:
 *     tags:
 *       - elements
 *     description: Returns an element.
 *     produces:
 *       - application/json
 *     parameters:
 *       - name: orgid
 *         description: The ID of the organization containing the project.
 *         in: URI
 *         required: true
 *         type: string
 *       - name: projectid
 *         description: The ID of the project containing the element.
 *         in: URI
 *         required: true
 *         type: string
 *       - name: elementid
 *         description: The ID of the element to return.
 *         in: URI
 *         required: true
 *         type: string
 *       - name: content
 *         description: The object containing get element options.
 *         in: body
 *         required: false
 *         schema:
 *           type: object
 *           properties:
 *             archived:
 *               type: boolean
 *               description: The boolean indicating if the archived element is returned. The
 *                            user must be a global admin or an admin on the project to
 *                            find a archived element.
 *     responses:
 *       200:
 *         description: OK, Succeeded to GET element returns element data.
 *       400:
 *         description: Bad Request, Failed to GET element due to invalid data.
 *       401:
 *         description: Unauthorized, Failed to GET element due to not being logged in.
 *       403:
 *         description: Forbidden, Failed to GET element due to not having permissions.
 *       404:
 *         description: Not Found, Failed to GET element due to element not existing.
 *       500:
 *         description: Internal Server Error, Failed to GET element due to server side issue.
 *
 *   post:
 *     tags:
 *       - elements
 *     description: Creates a new element.
 *     produces:
 *       - application/json
 *     parameters:
 *       - name: orgid
 *         description: The ID of the organization containing the project.
 *         in: URI
 *         required: true
 *         type: string
 *       - name: projectid
 *         description: The ID of the project containing the element.
 *         in: URI
 *         required: true
 *         type: string
 *       - name: elementid
 *         description: The ID of the element to be created.
 *         in: URI
 *         required: true
 *         type: string
 *       - name: content
 *         description: The object containing the new element data.
 *         in: body
 *         required: false
 *         schema:
 *           type: object
 *           required:
 *             - id
 *             - name
 *           properties:
 *             id:
 *               type: string
 *               description: The ID of the element. If this is provided, it must
 *                      match the element ID provided in the URI.
 *             name:
 *               type: string
 *               description: The name for the element.
 *             documentation:
 *               type: string
 *               description: The documentation for the element.
 *             custom:
 *               type: JSON Object
 *               description: Custom JSON data that can be added to the element.
 *     responses:
 *       200:
 *         description: OK, Succeeded to POST element returns element data.
 *       400:
 *         description: Bad Request, Failed to POST element due to invalid data.
 *       401:
 *         description: Unauthorized, Failed to POST element due to not being logged in.
 *       403:
 *         description: Forbidden, Failed to POST element due to not having permissions.
 *       404:
 *         description: Not Found, Failed to POST element due to project/org not existing.
 *       500:
 *         description: Internal Server Error, Failed to POST element due to server side issue.
 *
 *   patch:
 *     tags:
 *       - elements
 *     description: Updates an existing element.
 *     produces:
 *       - application/json
 *     parameters:
 *       - name: orgid
 *         description: The ID of the organization containing the project.
 *         in: URI
 *         required: true
 *         type: string
 *       - name: projectid
 *         description: The ID of the project containing the element.
 *         in: URI
 *         required: true
 *         type: string
 *       - name: elementid
 *         description: The ID of the element to be updated.
 *         in: URI
 *         required: true
 *         type: string
 *       - name: content
 *         description: The object containing the updated element data.
 *         in: body
 *         required: false
 *         schema:
 *           type: object
 *           properties:
 *             name:
 *               type: string
 *               description: The updated name for the element.
 *             documentation:
 *               type: string
 *               description: The updated documentation for the element.
 *             custom:
 *               type: JSON Object
 *               description: The updated custom JSON data for the element.
 *     responses:
 *       200:
 *         description: OK, Succeeded to PATCH element returns element data.
 *       400:
 *         description: Bad Request, Failed to PATCH element due to invalid data.
 *       401:
 *         description: Unauthorized, Failed to PATCH element due to not being logged in.
 *       403:
 *         description: Forbidden, Failed to PATCH element due to updating an immutable field.
 *       404:
 *         description: Not Found, Failed to PATCH element due to element not existing.
 *       500:
 *         description: Internal Server Error, Failed to PATCH element due to server side issue.
 *
 *   delete:
 *     tags:
 *       -  elements
 *     description: Deletes an element.
 *     produces:
 *       - application/json
 *     parameters:
 *       - name: orgid
 *         description: The ID of the organization containing the project.
 *         in: URI
 *         required: true
 *         type: string
 *       - name: projectid
 *         description: The ID of the project containing the element.
 *         in: URI
 *         required: true
 *         type: string
 *       - name: elementid
 *         description: The ID of the element to delete.
 *         in: URI
 *         required: true
 *         type: string
 *     responses:
 *       200:
 *         description: OK, Succeeded to DELETE element returns element data.
 *       400:
 *         description: Bad Request, Failed to DELETE element due to invalid data.
 *       401:
 *         description: Unauthorized, Failed to DELETE element due to not being logged in.
 *       403:
 *         description: Forbidden, Failed to DELETE element due to not having permissions.
 *       404:
 *         description: Not Found, Failed to DELETE element due to element not existing.
 *       500:
 *         description: Internal Server Error, Failed to DELETE element due to server side issue.
 */
api.route('/orgs/:orgid/projects/:projectid/elements/:elementid')
.get(
  AuthController.authenticate,
  Middleware.logRoute,
  APIController.getElement
)
.post(
  AuthController.authenticate,
  Middleware.logRoute,
  APIController.postElement
)
.patch(
  AuthController.authenticate,
  Middleware.logRoute,
  APIController.patchElement
)
.delete(
  AuthController.authenticate,
  Middleware.logRoute,
  APIController.deleteElement
);

/**
 * @swagger
 * /api/users:
 *   get:
 *     tags:
 *       - users
 *     description: Returns an array of all user's public data.
 *     produces:
 *       - application/json
 *     parameters:
 *       - N/A
 *     responses:
 *       200:
 *         description: OK, Succeeded to GET users returns public user data.
 *       400:
 *         description: Bad Request, Failed to GET users due to invalid data.
 *       401:
 *         description: Unauthorized, Failed to GET users due to not being logged in.
 *       403:
 *         description: Forbidden, Failed to GET users due to not having permissions.
 *       404:
 *         description: Not Found, Failed to GET users due to not finding any users.
 *       500:
 *         description: Internal Server Error, Failed to GET users due to server side issue.
 *
 *   post:
 *     tags:
 *       - users
 *     description: Creates multiple users from the supplied data in the body.
 *     produces:
 *       - application/json
 *     parameters:
 *       - name: content
 *         description: The object containing user objects to be created.
 *         in: body
 *         required: true
 *         schema:
 *           type: object
 *           properties:
 *             users:
 *               type: object
 *               description: An array of users to create. Each user must
 *                            contain the username of that user.
 *     responses:
 *       200:
 *         description: OK, Succeeded to POST users returns public users data.
 *       400:
 *         description: Bad Request, Failed to POST users due to invalid data.
 *       401:
 *         description: Unauthorized, Failed to POST users due to not being logged in.
 *       403:
 *         description: Forbidden, Failed to POST users due to not having permissions.
 *       500:
 *         description: Internal Server Error, Failed to POST users due to server side issue.
 *   patch:
 *     tags:
 *       - users
 *     description: Updates multiple users from the supplied list in the body.
 *     produces:
 *       - application/json
 *     parameters:
 *       - name: content
 *         description: The object containing user objects to be updated.
 *         in: body
 *         required: true
 *         schema:
 *           type: object
 *           properties:
 *             users:
 *               type: object
 *               description: An array of users to update. Can either be a list
 *                            of user objects or of usernames.
 *             update:
 *               type: object
 *               description: An object containing fields to update in the users
 *                            and their corresponding values.
 *     responses:
 *       200:
 *         description: OK, Succeeded to PATCH users, returns public users data.
 *       400:
 *         description: Bad Request, Failed to PATCH users due to invalid data.
 *       401:
 *         description: Unauthorized, Failed to PATCH users due to not being
 *                      logged in.
 *       403:
 *         description: Forbidden, Failed to PATCH users due to not having
 *                      permissions.
 *       500:
 *         description: Internal Server Error, Failed to PATCH users due to
 *                      server side issue.
 *   delete:
 *     tags:
 *       - users
 *     description: Deletes multiple users from the supplied list in the body.
 *     produces:
 *       - application/json
 *     parameters:
 *       - name: content
 *         description: The object containing user objects to be deleted.
 *         in: body
 *         required: true
 *         schema:
 *           type: object
 *           properties:
 *             users:
 *               type: object
 *               description: An array of users to delete. Can either be a list
 *                            of user objects or of usernames.
 *     responses:
 *       200:
 *         description: OK, Succeeded to DELETE users return users data.
 *       400:
 *         description: Bad Request, Failed to DELETE users due to invalid data.
 *       401:
 *         description: Unauthorized, Failed to DELETE users due to not being logged in.
 *       403:
 *         description: Forbidden, Failed to DELETE users due to not having permissions.
 *       500:
 *         description: Internal Server Error, Failed to DELETE users due to server side issue.
 */
api.route('/users')
.get(
  AuthController.authenticate,
  Middleware.logRoute,
  Middleware.disableUserAPI,
  APIController.getUsers
)
.post(
  AuthController.authenticate,
  Middleware.logRoute,
  Middleware.disableUserAPI,
  APIController.postUsers
)
.patch(
  AuthController.authenticate,
  Middleware.logRoute,
  Middleware.disableUserAPI,
  APIController.patchUsers
)
.delete(
  AuthController.authenticate,
  Middleware.logRoute,
  Middleware.disableUserAPI,
  APIController.deleteUsers
);

/**
 * @swagger
 * /api/users/whoami:
 *   get:
 *     tags:
 *       - users
 *     description: Returns the currently logged in user's public information
 *     responses:
 *       200:
 *         description: OK, Succeeded to GET current user information returns user public data.
 *       400:
 *         description: Bad Request, Failed to GET current user information due to invalid data.
 *       401:
 *         description: Unauthorized, Failed to GET user information due to not being logged in.
 *       403:
 *         description: Forbidden, Failed to GET user information due to not having permissions.
 *       404:
 *         description: Not Found, Failed to GET current user information due to not finding user.
 *       500:
 *         description: Internal Server Error, Failed to GET user info due to server side issue.
 */
api.route('/users/whoami')
.get(
  AuthController.authenticate,
  Middleware.logRoute,
  APIController.whoami
);

/**
 * @swagger
 * /api/users/:username:
 *   get:
 *     tags:
 *       - users
 *     description: Returns a user's public information.
 *     produces:
 *       - application/json
 *     parameters:
 *       - name: username
 *         description: The username of the user to return
 *         required: true
 *         type: string
 *         in: URI
 *     responses:
 *       200:
 *         description: OK, Succeeded to GET user returns user public data.
 *       400:
 *         description: Bad Request, Failed to GET user due to invalid data.
 *       401:
 *         description: Unauthorized, Failed to GET user due to not being logged in.
 *       403:
 *         description: Forbidden, Failed to GET user due to not having permissions.
 *       404:
 *         description: Not Found, Failed to GET user due to user not existing.
 *       500:
 *         description: Internal Server Error, Failed to GET user due to server side issue.
 *
 *   post:
 *     tags:
 *       - users
 *     description: Creates a new user.
 *     produces:
 *       - application/json
 *     parameters:
 *       - name: username
 *         description: The username of the user to create.
 *         required: true
 *         type: string
 *         in: URI
 *       - name: content
 *         description: The object containing the new user data.
 *         in: body
 *         required: true
 *         schema:
 *           type: object
 *           required:
 *             - username
 *             - password
 *           properties:
 *             username:
 *               type: string
 *               description: The username of the user to create. If provided, this
 *                            must match the username provided in the URI.
 *             password:
 *               type: string
 *               description: The password of the user being created. This field
 *                            is required unless LDAP authentication is used.
 *             fname:
 *               type: string
 *               description: The user's first name.
 *             lname:
 *               type: string
 *               description: The user's last name.
 *             preferredName:
 *               type: string
 *               description: The user's preferred first name.
 *             email:
 *               type: string
 *               description: The user's email address.
 *             custom:
 *               type: JSON Object
 *               description: Custom JSON data that can be added to a user.
 *     responses:
 *       200:
 *         description: OK, Succeeded to POST user returns public user data.
 *       400:
 *         description: Bad Request, Failed to POST user due to invalid information.
 *       401:
 *         description: Unauthorized, Failed to POST user due to not being logged in.
 *       403:
 *         description: Forbidden, Failed to POST user due to using username that already exists.
 *       500:
 *         description: Internal Server Error, Failed to POST user due to server side issue.
 *
 *   patch:
 *     tags:
 *       - users
 *     description: Updates an existing user.
 *     produces:
 *       - application/json
 *     parameters:
 *       - name: username
 *         description: The username of the user to update.
 *         required: true
 *         type: string
 *         in: URI
 *       - name: content
 *         description: The object containing the updated user data.
 *         in: body
 *         required: true
 *         schema:
 *           type: object
 *           required:
 *             - username
 *             - password
 *           properties:
 *             fname:
 *               type: string
 *               description: The user's updated first name.
 *             lname:
 *               type: string
 *               description: The user's updated last name.
 *             preferredName:
 *               type: string
 *               description: The user's updated preferred first name.
 *             email:
 *               type: string
 *               description: The user's updated email address.
 *             custom:
 *               type: JSON Object
 *               description: The updated custom JSON data for the user.
 *     responses:
 *       200:
 *         description: OK, Succeeded to PATCH user returns public user data.
 *       400:
 *         description: Bad Request, Failed to PATCH user due to invalid data.
 *       401:
 *         description: Unauthorized, Failed to PATCH user due to not being logged in.
 *       403:
 *         description: Forbidden, Failed to PATCH user due updating an immutable field.
 *       404:
 *         description: Not Found, Failed ot PATCH user due to user not existing.
 *       500:
 *         description: Internal Server Error, Failed ot PATCH user due to server side issue.
 *
 *   delete:
 *     tags:
 *       - users
 *     description: Deletes a user.
 *     produces:
 *       - application/json
 *     parameters:
 *       - name: username
 *         description: The username of the user to delete.
 *         required: true
 *         type: string
 *         in: URI
 *     responses:
 *       200:
 *         description: OK, Succeeded to DELETE user returns user public data.
 *       400:
 *         description: Bad Request, Failed to DELETE user due to invalid data.
 *       401:
 *         description: Unauthorized, Failed to DELETE user due to not being logged in.
 *       403:
 *         description: Forbidden, Failed to DELETE user due to not having permissions.
 *       404:
 *         description: Not Found, Failed to DELETE user due to user not existing.
 *       500:
 *         description: Internal Server Error, Failed to DELETE user due to server side issues.
 */
api.route('/users/:username')
.get(
  AuthController.authenticate,
  Middleware.logRoute,
  Middleware.disableUserAPI,
  APIController.getUser
)
.post(
  AuthController.authenticate,
  Middleware.logRoute,
  Middleware.disableUserAPI,
  APIController.postUser
)
.patch(
  AuthController.authenticate,
  Middleware.logRoute,
  Middleware.disableUserAPI,
  APIController.patchUser
)
.delete(
  AuthController.authenticate,
  Middleware.logRoute,
  Middleware.disableUserAPI,
  APIController.deleteUser
);

/**
 * @swagger
 * /api/orgs/:orgid/projects/:projectid/webhooks/:webhookid:
 *   get:
 *     tags:
 *       - webhooks
 *     description: Finds and returns a webhook.
 *     produces:
 *       - application/json
 *     parameters:
 *       - name: orgid
 *         description: The ID of the organization containing the project.
 *         in: URI
 *         required: true
 *         type: string
 *       - name: projectid
 *         description: The ID of the project containing the webhook.
 *         in: URI
 *         required: true
 *         type: string
 *       - name: webhookid
 *         description: The ID of the webhook to return.
 *         in: URI
 *         required: true
 *         type: string
 *       - name: content
 *         description: The object containing get webhook options.
 *         in: body
 *         required: false
 *         schema:
 *           type: object
 *           properties:
 *             archived:
 *               type: boolean
 *               description: The boolean indicating if the archived webhook
 *                            is returned. The user must be a global admin or an
 *                            admin on the project to find an archived
 *                            webhook.
 *     responses:
 *       200:
 *         description: OK, Succeeded to GET webhook, returns webhook data.
 *       400:
 *         description: Bad Request, Failed to GET webhook due to invalid data.
 *       401:
 *         description: Unauthorized, Failed to GET webhook due to not being
 *                      logged in.
 *       403:
 *         description: Forbidden, Failed to GET webhook due to not having
 *                      correct permissions.
 *       404:
 *         description: Not Found, Failed to GET webhook due to webhook not
 *                      existing.
 *       500:
 *         description: Internal Server Error, Failed to GET webhook due to
 *                      server side issue.
 *   post:
 *     tags:
 *       - webhooks
 *     description: Creates a new webhook.
 *     produces:
 *       - application/json
 *     parameters:
 *       - name: orgid
 *         description: The ID of the organization containing the project.
 *         in: URI
 *         required: true
 *         type: string
 *       - name: projectid
 *         description: The ID of the project containing the webhook.
 *         in: URI
 *         required: true
 *         type: string
 *       - name: webhookid
 *         description: The ID of the webhook to be created.
 *         in: URI
 *         required: true
 *         type: string
 *       - name: content
 *         description: The object containing the new webhook data.
 *         in: body
 *         required: false
 *         schema:
 *           type: object
 *           required:
 *             - name
 *             - triggers
 *             - responses
 *           properties:
 *             id:
 *               type: string
 *               description: The ID of the webhook. If this is provided, it
 *                            must match the webhook ID provided in the URI.
 *             name:
 *               type: string
 *               description: The name for the webhook.
 *             triggers:
 *               type: object
 *               description: An array of events on which the webhook will be
 *                            triggered. The events should all be strings.
 *             responses:
 *               type: object
 *               description: An array of objects, each containing a URL
 *                            (required, string), method (string, defaults to
 *                            GET), and optional data field. On trigger of an
 *                            an event, the a request of type 'method' will be
 *                            sent to the specified URL.
 *             custom:
 *               type: JSON Object
 *               description: Custom JSON data that can be added to the webhook.
 *     responses:
 *       200:
 *         description: OK, Succeeded to POST webhook, returns webhook data.
 *       400:
 *         description: Bad Request, Failed to POST webhook due to invalid data.
 *       401:
 *         description: Unauthorized, Failed to POST webhook due to not being
 *                      logged in.
 *       403:
 *         description: Forbidden, Failed to POST webhook due to not having
 *                      permissions.
 *       404:
 *         description: Not Found, Failed to POST webhook due to project/org not
 *                      existing.
 *       500:
 *         description: Internal Server Error, Failed to POST webhook due to
 *                      server side issue.
 *
 *   patch:
 *     tags:
 *       - webhooks
 *     description: Updates an existing webhook.
 *     produces:
 *       - application/json
 *     parameters:
 *       - name: orgid
 *         description: The ID of the organization containing the project.
 *         in: URI
 *         required: true
 *         type: string
 *       - name: projectid
 *         description: The ID of the project containing the webhook.
 *         in: URI
 *         required: true
 *         type: string
 *       - name: webhookid
 *         description: The ID of the webhook to be updated.
 *         in: URI
 *         required: true
 *         type: string
 *       - name: content
 *         description: The object containing the updated webhook data.
 *         in: body
 *         required: false
 *         schema:
 *           type: object
 *           properties:
 *             name:
 *               type: string
 *               description: The updated name for the webhook.
 *             custom:
 *               type: JSON Object
 *               description: The updated custom JSON data for the webhook.
 *     responses:
 *       200:
 *         description: OK, Succeeded to PATCH webhook, returns webhook data.
 *       400:
 *         description: Bad Request, Failed to PATCH webhook due to invalid
 *                      data.
 *       401:
 *         description: Unauthorized, Failed to PATCH webhook due to not being
 *                      logged in.
 *       403:
 *         description: Forbidden, Failed to PATCH webhook due to updating an
 *                      immutable field.
 *       404:
 *         description: Not Found, Failed to PATCH webhook due to webhook
 *                      not existing.
 *       500:
 *         description: Internal Server Error, Failed to PATCH webhook due to
 *                      server side issue.
 *
 *   delete:
 *     tags:
 *       -  webhooks
 *     description: Deletes a webhook.
 *     produces:
 *       - application/json
 *     parameters:
 *       - name: orgid
 *         description: The ID of the organization containing the project.
 *         in: URI
 *         required: true
 *         type: string
 *       - name: projectid
 *         description: The ID of the project containing the webhook.
 *         in: URI
 *         required: true
 *         type: string
 *       - name: webhookid
 *         description: The ID of the webhook to delete.
 *         in: URI
 *         required: true
 *         type: string
 *     responses:
 *       200:
 *         description: OK, Succeeded to DELETE webhook, returns true.
 *       400:
 *         description: Bad Request, Failed to DELETE webhook due to invalid
 *                      data.
 *       401:
 *         description: Unauthorized, Failed to DELETE webhook due to not being
 *                      logged in.
 *       403:
 *         description: Forbidden, Failed to DELETE webhook due to not having
 *                      permissions.
 *       404:
 *         description: Not Found, Failed to DELETE webhook due to webhook not
 *                      existing.
 *       500:
 *         description: Internal Server Error, Failed to DELETE webhook due to
 *                      server side issue.
 */
api.route('/orgs/:orgid/projects/:projectid/webhooks/:webhookid')
.get(
  AuthController.authenticate,
  Middleware.logRoute,
  APIController.getWebhook
)
.post(
  AuthController.authenticate,
  Middleware.logRoute,
  APIController.postWebhook
)
.patch(
  AuthController.authenticate,
  Middleware.logRoute,
  APIController.patchWebhook
)
.delete(
  AuthController.authenticate,
  Middleware.logRoute,
  APIController.deleteWebhook
);

/**
 * @swagger
 * /api/webhooks/:webhookid:
 *   post:
 *     tags:
 *       - webhooks
 *     description: Triggers events for a given webhook
 *     produces:
 *       - application/json
 *     parameters:
 *       - name: webhookid
 *         description: The ID of the webhook, encoded in base64.
 *         in: URI
 *         required: true
 *         type: string
 *     responses:
 *       200:
 *         description: OK, Succeeded to trigger webhook events, return nothing.
 *       401:
 *         description: Unauthorized, Failed to triggers webhook events because
 *                      the given token did not match the webhooks token.
 *       404:
 *         description: Not Found, Failed to trigger webhook events due to the
 *                      webhook not existing.
 *       500:
 *         description: Internal Server Error, Failed to trigger webhook events
 *                      due to server side issue.
 */
api.route('/webhooks/:webhookid')
.post(
  Middleware.logRoute,
  APIController.postIncomingWebhook
);

/**
 * @swagger
 * /api/orgs/:orgid/projects/:projectid/artifacts/:artifactid:
 *   get:
 *     tags:
 *       - artifacts
 *     description: Finds and returns an artifact.
 *     produces:
 *       - application/json
 *     parameters:
 *       - name: orgid
 *         description: The ID of the organization containing the project.
 *         in: URI
 *         required: true
 *         type: string
 *       - name: projectid
 *         description: The ID of the project containing the artifact.
 *         in: URI
 *         required: true
 *         type: string
 *       - name: artifactid
 *         description: The ID of the artifact to return.
 *         in: URI
 *         required: true
 *         type: string
 *     responses:
 *       200:
 *         description: OK, Succeeded to GET artifact, returns artifact data.
 *       400:
 *         description: Bad Request, Failed to GET artifact due to invalid data.
 *       401:
 *         description: Unauthorized, Failed to GET artifact due to not being
 *                      logged in.
 *       403:
 *         description: Forbidden, Failed to GET artifact due to not having
 *                      correct permissions.
 *       404:
 *         description: Not Found, Failed to GET artifact due to artifact not
 *                      existing.
 *       500:
 *         description: Internal Server Error, Failed to GET artifact due to
 *                      server side issue.
 *
 *   post:
 *     tags:
 *       - artifacts
 *     description: Creates a new artifact.
 *     produces:
 *       - application/json
 *     parameters:
 *       - name: orgid
 *         description: The ID of the organization containing the project.
 *         in: URI
 *         required: true
 *         type: string
 *       - name: projectid
 *         description: The ID of the project containing the artifact.
 *         in: URI
 *         required: true
 *         type: string
 *       - name: artifactid
 *         description: The ID of the artifact to be created.
 *         in: URI
 *         required: true
 *         type: string
 *       - name: metaData
 *         description: The artifact meta data.
 *         in: body
 *         required: true
 *         schema:
 *           type: object
 *           required:
 *             - id
 *             - filename
 *           properties:
 *             id:
 *               type: string
 *               description: The ID of the artifact. If this is provided, it
 *                            must match the artifact ID provided in the URI.
 *             filename:
 *               type: string
 *               description: The name for the artifact file.
 *       - name: artifactBlob
 *         description: The artifact blob data.
 *         in: body
 *         required: true
 *     responses:
 *       200:
 *         description: OK, Succeeded to POST artifact, returns artifact data.
 *       400:
 *         description: Bad Request, Failed to POST artifact due to invalid data.
 *       401:
 *         description: Unauthorized, Failed to POST artifact due to not being
 *                      logged in.
 *       403:
 *         description: Forbidden, Failed to POST artifact due to not having
 *                      permissions.
 *       404:
 *         description: Not Found, Failed to POST artifact due to project/org not
 *                      existing.
 *       500:
 *         description: Internal Server Error, Failed to POST artifact due to
 *                      server side issue.
 *
 *   patch:
 *     tags:
 *       - artifacts
 *     description: Updates an existing artifact.
 *     produces:
 *       - application/json
 *     parameters:
 *       - name: orgid
 *         description: The ID of the organization containing the project.
 *         in: URI
 *         required: true
 *         type: string
 *       - name: projectid
 *         description: The ID of the project containing the artifact.
 *         in: URI
 *         required: true
 *         type: string
 *       - name: artifactid
 *         description: The ID of the artifact to be updated.
 *         in: URI
 *         required: true
 *         type: string
 *       - name: metaData
 *         description: The artifact meta data.
 *         in: body
 *         required: true
 *         schema:
 *           type: object
 *           required: false
 *             - filename
 *             - contentType
 *           properties:
 *             filename:
 *               type: string
 *               description: The name for the artifact file.
 *             contentType:
 *               type: string
 *               description: The content type of the artifact.
 *                            Normally an extension such as "png", "dat", etc.
 *       - name: artifactBlob
 *         description: The artifact blob data.
 *         in: body
 *
 *     responses:
 *       200:
 *         description: OK, Succeeded to PATCH artifact, returns artifact data.
 *       400:
 *         description: Bad Request, Failed to PATCH artifact due to invalid
 *                      data.
 *       401:
 *         description: Unauthorized, Failed to PATCH artifact due to not being
 *                      logged in.
 *       403:
 *         description: Forbidden, Failed to PATCH artifact due to updating an
 *                      immutable field.
 *       404:
 *         description: Not Found, Failed to PATCH artifact due to artifact
 *                      not existing.
 *       500:
 *         description: Internal Server Error, Failed to PATCH artifact due to
 *                      server side issue.
 *
 *   delete:
 *     tags:
 *       -  artifacts
 *     description: Deletes an artifact.
 *     produces:
 *       - application/json
 *     parameters:
 *       - name: orgid
 *         description: The ID of the organization containing the project.
 *         in: URI
 *         required: true
 *         type: string
 *       - name: projectid
 *         description: The ID of the project containing the artifact.
 *         in: URI
 *         required: true
 *         type: string
 *       - name: artifactid
 *         description: The ID of the artifact to delete.
 *         in: URI
 *         required: true
 *         type: string
 *     responses:
 *       200:
 *         description: OK, Succeeded to DELETE artifact, returns true.
 *       400:
 *         description: Bad Request, Failed to DELETE artifact due to invalid
 *                      data.
 *       401:
 *         description: Unauthorized, Failed to DELETE artifact due to not being
 *                      logged in.
 *       403:
 *         description: Forbidden, Failed to DELETE artifact due to not having
 *                      permissions.
 *       404:
 *         description: Not Found, Failed to DELETE artifact due to artifact not
 *                      existing.
 *       500:
 *         description: Internal Server Error, Failed to DELETE artifact due to
 *                      server side issue.
 */
api.route('/orgs/:orgid/projects/:projectid/artifacts/:artifactid')
.get(
  AuthController.authenticate,
  Middleware.logRoute,
  APIController.getArtifact
)
.post(
  AuthController.authenticate,
  Middleware.logRoute,
  APIController.postArtifact
)
.patch(
  AuthController.authenticate,
  Middleware.logRoute,
  APIController.patchArtifact
)
.delete(
  AuthController.authenticate,
  Middleware.logRoute,
  APIController.deleteArtifact
);

<<<<<<< HEAD
/**
 * @swagger
 * /api/orgs/:orgid/projects/:projectid/artifacts:
 *   get:
 *     tags:
 *       - artifacts
 *     description: Returns a list of all artifacts and their public data that the requesting
 *                  user has access to within a project.
 *     produces:
 *       - application/json
 *     parameters:
 *       - name: orgid
 *         description: The ID of the organization whose artifacts to get.
 *         in: URI
 *         required: true
 *         type: string
 *       - name: projectid
 *         description: The ID of the project whose artifacts to get.
 *         in: URI
 *         required: true
 *         type: string
 *       - name: content
 *         description: The object containing get artifact options.
 *         in: body
 *         required: false
 *         schema:
 *           type: object
 *           properties:
 *             softDeleted:
 *               type: boolean
 *               description: The boolean indicating if soft deleted artifacts are returned.
 *                            The user must be a global admin or an admin on the organization
 *                            to find soft deleted artifacts.
 *     responses:
 *       200:
 *         description: OK, Succeeded to GET artifacts returns org data.
 *       400:
 *         description: Bad Request, Failed to GET artifacts due to invalid data.
 *       401:
 *         description: Unauthorized, Failed to GET artifacts due to not being logged in.
 *       403:
 *         description: Forbidden, Failed to GET artifacts due to not having permissions.
 *       404:
 *         description: Not Found, Failed to GET artifacts due to artifacts not existing.
 *       500:
 *         description: Internal Server Error, Failed to GET artifacts due to a server side issue.
 *
 */
api.route('/orgs/:orgid/projects/:projectid/artifacts')
.get(
  AuthController.authenticate,
  Middleware.logRoute,
  APIController.getArtifacts
);
=======
// Catches any invalid api route not defined above.
api.use('*', APIController.invalidRoute);
>>>>>>> 6ec4d296

// Export the API router
module.exports = api;<|MERGE_RESOLUTION|>--- conflicted
+++ resolved
@@ -2525,7 +2525,6 @@
   APIController.deleteArtifact
 );
 
-<<<<<<< HEAD
 /**
  * @swagger
  * /api/orgs/:orgid/projects/:projectid/artifacts:
@@ -2580,10 +2579,9 @@
   Middleware.logRoute,
   APIController.getArtifacts
 );
-=======
+
 // Catches any invalid api route not defined above.
 api.use('*', APIController.invalidRoute);
->>>>>>> 6ec4d296
 
 // Export the API router
 module.exports = api;