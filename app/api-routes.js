/**
 * Classification: UNCLASSIFIED
 *
 * @module api-routes
 *
 * @copyright Copyright (C) 2018, Lockheed Martin Corporation
 *
 * @license LMPI - Lockheed Martin Proprietary Information
 *
 * @owner Austin Bieber <austin.j.bieber@lmco.com>
 *
 * @author Josh Kaplan <joshua.d.kaplan@lmco.com>
 * @author Austin Bieber <austin.j.bieber@lmco.com>
 *
 * @description This file defines the MBEE API routes.
 *
 * Note: Routes that require authentication calls
 * "AuthController.authenticate()" as their first function.
 * This will authenticate the user and move to the next function.
 */

// Node modules
const express = require('express');
const api = express.Router();

// MBEE modules
const APIController = M.require('controllers.api-controller');
const AuthController = M.require('lib.auth');
const Middleware = M.require('lib.middleware');


/**
 * @swagger
 * /api/test:
 *   get:
 *     tags:
 *       - general
 *     description: Returns a 200 status. Used to test if the API is up or a
 *        connection can be established.
 *     responses:
 *       200:
 *         description: OK, the API is up.
 */
api.get('/test', Middleware.logRoute, APIController.test);


/**
 * @swagger
 * /api/doc/swagger.json:
 *   get:
 *     tags:
 *       - general
 *     description: Returns the swagger spec file in JSON format.
 *     produces:
 *       - application/json
 *     responses:
 *       200:
 *         description: OK, Succeeded to get the swagger doc.
 */
api.get('/doc/swagger.json', Middleware.logRoute, APIController.swaggerJSON);

// TODO: Address deprecation warning on login
/**
 * @swagger
 * /api/login:
 *   post:
 *     tags:
 *       - general
 *     description: Logs the user into the application.
 *     produces:
 *       - application/json
 *     responses:
 *       200:
 *         description: OK, Succeeded to login user, returns session token data.
 *       400:
 *         description: Bad Request, Failed to login due to invalid credentials.
 *       401:
 *         description: Unauthorized, Failed to login due to not having
 *                      permissions.
 *       500:
 *         description: Internal Server Error, Failed to login due to a server
 *                      side issue.
 */
api.route('/login')
.post(
  AuthController.authenticate,
  Middleware.logRoute,
  AuthController.doLogin,
  APIController.login
);


/**
 * @swagger
 * /api/version:
 *   get:
 *     tags:
 *       - general
 *     description: Returns the application version as JSON.
 *     produces:
 *       - application/json
 *     responses:
 *       200:
 *         description: OK, Succeeded to get version.
 *       401:
 *         description: Unauthorized, Failed to get version due to not being
 *                      logged in.
 *       500:
 *         description: Internal Server Error, Failed to get version due to
 *                      server side issue.
 */
api.route('/version')
.get(
  AuthController.authenticate,
  Middleware.logRoute,
  APIController.version
);


/**
 * @swagger
 * /api/orgs:
 *   get:
 *     tags:
 *       - organizations
 *     description: Returns an array of organizations the requesting user has
 *                  read access to. By default, returns all organizations the
 *                  user has read access to. Optionally, an array of IDs can be
 *                  provided in the request body or a comma separated list in
 *                  the request parameters to find multiple, specific orgs.
 *     produces:
 *       - application/json
 *     parameters:
 *       - in: body
 *         schema:
 *           type: array
 *           items:
 *             type: string
 *         description: An array of object IDs to search for. If both query
 *                      parameter and body are not provided, all objects the
 *                      user has access to are found.
 *       - name: ids
 *         description: Comma separated list of IDs to search for. If both the
 *                      query parameter and body are not provided, all objects
 *                      the user has access to are found.
 *         in: query
 *         type: string
 *       - name: populate
 *         description: Comma separated list of values to be populated on return
 *                      of the object.
 *         in: query
 *         type: string
 *       - name: archived
 *         description: If true, archived objects will be also be searched
 *                      through.
 *         in: query
 *         type: boolean
 *       - name: fields
 *         description: Comma separated list of specific fields to return. By
 *                      default the id field is returned. To specifically NOT
 *                      include a field, include a '-' in front of the field
 *                      (-name).
 *         in: query
 *         type: string
 *       - name: limit
 *         description: The maximum number of objects to return. A limit of 0 is
 *                      equivalent to setting no limit.
 *         in: query
 *         type: number
 *       - name: minified
 *         description: If true, the returned JSON is minified. If false, the
 *                      returned JSON is formatted based on the format specified
 *                      in the config. The default value is false.
 *         in: query
 *         type: boolean
 *         default: false
 *     responses:
 *       200:
 *         description: OK, Succeeded to GET orgs, returns public org data.
 *       400:
 *         description: Bad Request, Failed to GET orgs due to invalid request
 *                      format.
 *       401:
 *         description: Unauthorized, Failed to GET orgs due to not being logged
 *                      in.
 *       404:
 *         description: Not Found, Failed to GET orgs due to orgs not existing.
 *       500:
 *         description: Internal Server Error, Failed to GET orgs due to a
 *                      server side issue.
 *   post:
 *     tags:
 *       - organizations
 *     description: Creates multiple organizations from the data provided in the
 *                  request body. Returns the created organization's public
 *                  data. This endpoint is reserved for system-wide admins ONLY.
 *     produces:
 *       - application/json
 *     parameters:
 *       - in: body
 *         name: orgs
 *         schema:
 *           type: array
 *           items:
 *             type: object
 *             required:
 *               - id
 *               - name
 *             properties:
 *               id:
 *                 type: string
 *               name:
 *                 type: string
 *               custom:
 *                 type: object
 *               permissions:
 *                 type: object
 *                 description: Any preset permissions. Keys are the users
 *                              usernames, and values are the permission.
 *         description: An array of objects containing organization data.
 *       - name: populate
 *         description: Comma separated list of values to be populated on return
 *                      of the object.
 *         in: query
 *         type: string
 *       - name: fields
 *         description: Comma separated list of specific fields to return. By
 *                      default the id field is returned. To specifically NOT
 *                      include a field, include a '-' in front of the field
 *                      (-name).
 *         in: query
 *         type: string
 *       - name: minified
 *         description: If true, the returned JSON is minified. If false, the
 *                      returned JSON is formatted based on the format specified
 *                      in the config. The default value is false.
 *         in: query
 *         type: boolean
 *         default: false
 *     responses:
 *       200:
 *         description: OK, Succeeded to POST orgs, returns orgs' public data.
 *       400:
 *         description: Bad Request, Failed to POST orgs due to invalid field in
 *                      request body.
 *       401:
 *         description: Unauthorized, Failed to POST orgs due to not being
 *                      logged in.
 *       403:
 *         description: Forbidden, Failed to POST orgs due to already existing
 *                      orgs with same id.
 *       500:
 *         description: Internal Server Error, Failed to POST orgs due to a
 *                      server side issue.
 *   put:
 *     tags:
 *       - organizations
 *     description: Creates or replaces multiple organizations from the data
 *                  provided in the request body. If the organization already
 *                  exists, it is updated with the provided data. NOTE This
 *                  function is reserved for system-wide admins ONLY.
 *     produces:
 *       - application/json
 *     parameters:
 *       - in: body
 *         name: orgs
 *         schema:
 *           type: array
 *           items:
 *             type: object
 *             required:
 *               - id
 *             properties:
 *               id:
 *                 type: string
 *               name:
 *                 type: string
 *                 description: Required if creating an organization.
 *               custom:
 *                 type: object
 *               permissions:
 *                 type: object
 *                 description: Any preset permissions. Keys are the users
 *                              usernames, and values are the permission.
 *         description: An array of objects containing organization data.
 *       - name: populate
 *         description: Comma separated list of values to be populated on return
 *                      of the object.
 *         in: query
 *         type: string
 *       - name: fields
 *         description: Comma separated list of specific fields to return. By
 *                      default the id field is returned. To specifically NOT
 *                      include a field, include a '-' in front of the field
 *                      (-name).
 *         in: query
 *         type: string
 *       - name: minified
 *         description: If true, the returned JSON is minified. If false, the
 *                      returned JSON is formatted based on the format specified
 *                      in the config. The default value is false.
 *         in: query
 *         type: boolean
 *         default: false
 *     responses:
 *       200:
 *         description: OK, Succeeded to PUT orgs, returns orgs' public data.
 *       400:
 *         description: Bad Request, Failed to PUT orgs due to invalid field in
 *                      request body.
 *       401:
 *         description: Unauthorized, Failed to PUT orgs due to not being
 *                      logged in.
 *       403:
 *         description: Forbidden, Failed to PUT orgs due to an invalid request
 *                      body.
 *       500:
 *         description: Internal Server Error, Failed to PUT orgs due to a
 *                      server side issue.
 *   patch:
 *     tags:
 *       - organizations
 *     description: Updates multiple organizations from the data provided in the
 *                  request body. Orgs that are currently archived must first be
 *                  unarchived before making any other updates. The following
 *                  fields can be updated [name, custom, archived, permissions].
 *                  NOTE, the id is required in the request body, but CANNOT be
 *                  updated.
 *     produces:
 *       - application/json
 *     parameters:
 *       - in: body
 *         name: orgs
 *         description: An array of objects containing updates to multiple orgs.
 *         schema:
 *           type: array
 *           items:
 *             type: object
 *             required:
 *               - id
 *             properties:
 *               id:
 *                 type: string
 *                 description: The current ID of the org, cannot be updated.
 *               name:
 *                 type: string
 *               custom:
 *                 type: object
 *               archived:
 *                 type: boolean
 *               permissions:
 *                 type: object
 *                 description: An object where keys are usernames and values
 *                              are the new role the user has. To remove a user,
 *                              the role should be REMOVE_ALL.
 *       - name: populate
 *         description: Comma separated list of values to be populated on return
 *                      of the object.
 *         in: query
 *         type: string
 *       - name: fields
 *         description: Comma separated list of specific fields to return. By
 *                      default the id field is returned. To specifically NOT
 *                      include a field, include a '-' in front of the field
 *                      (-name).
 *         in: query
 *         type: string
 *       - name: minified
 *         description: If true, the returned JSON is minified. If false, the
 *                      returned JSON is formatted based on the format specified
 *                      in the config. The default value is false.
 *         in: query
 *         type: boolean
 *         default: false
 *     responses:
 *       200:
 *         description: OK, Succeeded to PATCH orgs, returns orgs' public data.
 *       400:
 *         description: Bad Request, Failed to PATCH orgs due to invalid data.
 *       401:
 *         description: Unauthorized, Failed to PATCH orgs due to not being
 *                      logged in.
 *       403:
 *         description: Forbidden, Failed to PATCH orgs due to org already being
 *                      archived.
 *       500:
 *         description: Internal Server Error, Failed to PATCH orgs due to a
 *                      server side issue.
 *   delete:
 *     tags:
 *       - organizations
 *     description: Deletes multiple organizations and any projects and elements
 *                  name-spaced under the specified orgs. NOTE this endpoint can
 *                  be used by system-admins ONLY.
 *     produces:
 *       - application/json
 *     parameters:
 *       - name: orgIDs
 *         description: An array of organization IDs to delete. Can optionally
 *                      be an array of objects containing id key/value pairs.
 *         in: body
 *         required: true
 *         schema:
 *           type: array
 *           items:
 *             type: string
 *       - name: minified
 *         description: If true, the returned JSON is minified. If false, the
 *                      returned JSON is formatted based on the format specified
 *                      in the config. The default value is false.
 *         in: query
 *         type: boolean
 *         default: false
 *     responses:
 *       200:
 *         description: OK, Succeeded to DELETE orgs, returns deleted orgs' ids.
 *       400:
 *         description: Bad Request, Failed to DELETE orgs due to invalid data
 *                      in the request body.
 *       401:
 *         description: Unauthorized, Failed to DELETE orgs due to not being
 *                      logged in.
 *       403:
 *         description: Forbidden, Failed to DELETE orgs due to not having
 *                      correct permissions.
 *       500:
 *         description: Internal Server Error, Failed to PATCH org due to a
 *                      server side issue.
 */
api.route('/orgs')
.get(
  AuthController.authenticate,
  Middleware.logRoute,
  APIController.getOrgs
)
.post(
  AuthController.authenticate,
  Middleware.logRoute,
  APIController.postOrgs
)
.put(
  AuthController.authenticate,
  Middleware.logRoute,
  APIController.putOrgs
)
.patch(
  AuthController.authenticate,
  Middleware.logRoute,
  APIController.patchOrgs
)
.delete(
  AuthController.authenticate,
  Middleware.logRoute,
  APIController.deleteOrgs
);


/**
 * @swagger
 * /api/orgs/{orgid}:
 *   get:
 *     tags:
 *       - organizations
 *     description: Finds and returns an organizations public data if the user
 *                  has read permissions on that org.
 *     produces:
 *       - application/json
 *     parameters:
 *       - name: orgid
 *         description: The ID of the organization to find.
 *         in: path
 *         required: true
 *         type: string
 *       - name: populate
 *         description: Comma separated list of values to be populated on return
 *                      of the object.
 *         in: query
 *         type: string
 *         required: false
 *       - name: archived
 *         description: If true, archived objects will be also be searched
 *                      through.
 *         in: query
 *         type: boolean
 *       - name: fields
 *         description: Comma separated list of specific fields to return. By
 *                      default the id field is returned. To specifically NOT
 *                      include a field, include a '-' in front of the field
 *                      (-name).
 *         in: query
 *         type: string
 *       - name: minified
 *         description: If true, the returned JSON is minified. If false, the
 *                      returned JSON is formatted based on the format specified
 *                      in the config. The default value is false.
 *         in: query
 *         type: boolean
 *         default: false
 *     responses:
 *       200:
 *         description: OK, Succeeded to GET org, returns org public data.
 *       400:
 *         description: Bad Request, Failed to GET org due to invalid data.
 *       401:
 *         description: Unauthorized, Failed to GET org due to not being logged
 *                      in.
 *       404:
 *         description: Not Found, Failed to GET org due to org not existing.
 *       500:
 *         description: Internal Server Error, Failed to GET org due to a server
 *                      side issue.
 *   post:
 *     tags:
 *       - organizations
 *     description: Create a new organization from the given data in the request
 *                  body. This endpoint is reserved for system-admins ONLY.
 *     produces:
 *       - application/json
 *     parameters:
 *       - name: orgid
 *         description: The ID of the organization to create.
 *         in: path
 *         required: true
 *         type: string
 *       - name: org
 *         description: The object containing the new organization data.
 *         in: body
 *         required: true
 *         schema:
 *           type: object
 *           required:
 *             - name
 *           properties:
 *             id:
 *               type: string
 *               description: Must match the id in the request parameters.
 *             name:
 *               type: string
 *             custom:
 *               type: object
 *             permissions:
 *               type: object
 *               description: Any preset permissions. Keys are the users
 *                            usernames, and values are the permission.
 *       - name: populate
 *         description: Comma separated list of values to be populated on return
 *                      of the object.
 *         in: query
 *         type: string
 *         required: false
 *       - name: fields
 *         description: Comma separated list of specific fields to return. By
 *                      default the id field is returned. To specifically NOT
 *                      include a field, include a '-' in front of the field
 *                      (-name).
 *         in: query
 *         type: string
 *       - name: minified
 *         description: If true, the returned JSON is minified. If false, the
 *                      returned JSON is formatted based on the format specified
 *                      in the config. The default value is false.
 *         in: query
 *         type: boolean
 *         default: false
 *     responses:
 *       200:
 *         description: OK, Succeeded to POST org, returns org public data.
 *       400:
 *         description: Bad Request, Failed to POST org due to invalid field in
 *                      request data.
 *       401:
 *         description: Unauthorized, Failed to POST org due to not being
 *                      logged in.
 *       403:
 *         description: Forbidden, Failed to POST org due to an existing org
 *                      with same id.
 *       500:
 *         description: Internal Server Error, Failed to POST org due to a
 *                      server side issue.
 *   put:
 *     tags:
 *       - organizations
 *     description: Creates or replaces an organization from the given data in
 *                  the request body. If the organization already exists it is
 *                  replaced, otherwise it is created. This endpoint is reserved
 *                  for system-admins ONLY.
 *     produces:
 *       - application/json
 *     parameters:
 *       - name: orgid
 *         description: The ID of the organization to create.
 *         in: path
 *         required: true
 *         type: string
 *       - name: org
 *         description: The object containing the new organization data.
 *         in: body
 *         required: true
 *         schema:
 *           type: object
 *           required:
 *             - name
 *           properties:
 *             id:
 *               type: string
 *               description: Must match the id in the request parameters.
 *             name:
 *               type: string
 *             custom:
 *               type: object
 *             permissions:
 *               type: object
 *               description: Any preset permissions. Keys are the users
 *                            usernames, and values are the permission.
 *       - name: populate
 *         description: Comma separated list of values to be populated on return
 *                      of the object.
 *         in: query
 *         type: string
 *         required: false
 *       - name: fields
 *         description: Comma separated list of specific fields to return. By
 *                      default the id field is returned. To specifically NOT
 *                      include a field, include a '-' in front of the field
 *                      (-name).
 *         in: query
 *         type: string
 *       - name: minified
 *         description: If true, the returned JSON is minified. If false, the
 *                      returned JSON is formatted based on the format specified
 *                      in the config. The default value is false.
 *         in: query
 *         type: boolean
 *         default: false
 *     responses:
 *       200:
 *         description: OK, Succeeded to POST org, returns org public data.
 *       400:
 *         description: Bad Request, Failed to POST org due to invalid field in
 *                      request data.
 *       401:
 *         description: Unauthorized, Failed to POST org due to not being
 *                      logged in.
 *       403:
 *         description: Forbidden, Failed to POST org due to an existing org
 *                      with same id.
 *       500:
 *         description: Internal Server Error, Failed to POST org due to a
 *                      server side issue.
 *   patch:
 *     tags:
 *       - organizations
 *     description: Updates an existing organization. The following fields can
 *                  be updated [name, custom, archived, permissions]. Orgs that
 *                  are currently archived must first be unarchived before
 *                  making any other updates.
 *     produces:
 *       - application/json
 *     parameters:
 *       - name: orgid
 *         description: The ID of the organization to update.
 *         in: path
 *         required: true
 *         type: string
 *       - name: update
 *         description: The object containing the updated organization data.
 *         in: body
 *         required: true
 *         schema:
 *           type: object
 *           properties:
 *             name:
 *               type: string
 *             custom:
 *               type: object
 *             archived:
 *               type: boolean
 *             permissions:
 *                 type: object
 *                 description: An object where keys are usernames and values
 *                              are the new role the user has. To remove a user,
 *                              the role should be REMOVE_ALL.
 *       - name: populate
 *         description: Comma separated list of values to be populated on return
 *                      of the object.
 *         in: query
 *         type: string
 *       - name: fields
 *         description: Comma separated list of specific fields to return. By
 *                      default the id field is returned. To specifically NOT
 *                      include a field, include a '-' in front of the field
 *                      (-name).
 *         in: query
 *         type: string
 *       - name: minified
 *         description: If true, the returned JSON is minified. If false, the
 *                      returned JSON is formatted based on the format specified
 *                      in the config. The default value is false.
 *         in: query
 *         type: boolean
 *         default: false
 *     responses:
 *       200:
 *         description: OK, Succeeded to PATCH org, returns updated org public
 *                      data.
 *       400:
 *         description: Bad Request, FAILED to PATCH org due to invalid
 *                      update request data.
 *       401:
 *         description: Unauthorized, FAILED to PATCH org due to not being
 *                      logged in.
 *       403:
 *         description: Forbidden, FAILED to PATCH org due to updating an
 *                      immutable field.
 *       404:
 *         description: Not Found, FAILED to PATCH org due to not finding org.
 *       500:
 *         description: Internal Server Error, Failed to PATCH org due to a
 *                      server side issue.
 *   delete:
 *     tags:
 *       - organizations
 *     description: Deletes the specified organization and any projects and
 *                  elements name-spaced under the org. NOTE this endpoint is
 *                  reserved for system-wide admins ONLY.
 *     produces:
 *       - application/json
 *     parameters:
 *       - name: orgid
 *         description: The ID of the organization to delete.
 *         in: path
 *         required: true
 *         type: string
 *       - name: minified
 *         description: If true, the returned JSON is minified. If false, the
 *                      returned JSON is formatted based on the format specified
 *                      in the config. The default value is false.
 *         in: query
 *         type: boolean
 *         default: false
 *     responses:
 *       200:
 *         description: OK, Succeeded to DELETE org, return deleted org ID.
 *       400:
 *         description: Bad Request, Failed to DELETE org due to invalid data.
 *       401:
 *         description: Unauthorized, Failed to DELETE org due to not being
 *                      logged in.
 *       403:
 *         description: Forbidden, Failed to DELETE org due to not having
 *                      permissions.
 *       404:
 *         description: Not Found, Failed to DELETE org due to not finding org.
 *       500:
 *         description: Internal Server Error, Failed to DELETE org due to a
 *                      server side issue.
 */
api.route('/orgs/:orgid')
.get(
  AuthController.authenticate,
  Middleware.logRoute,
  APIController.getOrg
)
.post(
  AuthController.authenticate,
  Middleware.logRoute,
  APIController.postOrg
)
.put(
  AuthController.authenticate,
  Middleware.logRoute,
  APIController.putOrg
)
.patch(
  AuthController.authenticate,
  Middleware.logRoute,
  APIController.patchOrg
)
.delete(
  AuthController.authenticate,
  Middleware.logRoute,
  APIController.deleteOrg
);


/**
 * @swagger
 * /api/projects:
 *   get:
 *     tags:
 *       - projects
 *     description: Returns a list of all projects and their public data that
 *                  the requesting user has access to.
 *     produces:
 *       - application/json
 *     parameters:
 *       - name: populate
 *         description: Comma separated list of values to be populated on return
 *                      of the object.
 *         in: query
 *         type: string
 *         required: false
 *       - name: archived
 *         description: If true, archived objects will be also be searched
 *                      through.
 *         in: query
 *         type: boolean
 *       - name: fields
 *         description: Comma separated list of specific fields to return. By
 *                      default the id field is returned. To specifically NOT
 *                      include a field, include a '-' in front of the field
 *                      (-name).
 *         in: query
 *         type: string
 *       - name: limit
 *         description: The maximum number of objects to return. A limit of 0 is
 *                      equivalent to setting no limit.
 *         in: query
 *         type: number
 *       - name: minified
 *         description: If true, the returned JSON is minified. If false, the
 *                      returned JSON is formatted based on the format specified
 *                      in the config. The default value is false.
 *         in: query
 *         type: boolean
 *         default: false
 *     responses:
 *       200:
 *         description: OK, Succeeded to GET projects, returns project public
 *                      data.
 *       400:
 *         description: Bad Request, Failed to GET projects due to invalid data.
 *       401:
 *         description: Unauthorized, Failed to GET projects due to not being
 *                      logged in.
 *       403:
 *         description: Forbidden, Failed to GET projects due to not having
 *                      permissions.
 *       404:
 *         description: Not Found, Failed to GET projects due to projects not
 *                      existing.
 *       500:
 *         description: Internal Server Error, Failed to GET projects due to a
 *                      server side issue.
 */
api.route('/projects')
.get(
  AuthController.authenticate,
  Middleware.logRoute,
  APIController.getAllProjects
);

/**
 * @swagger
 * /api/orgs/{orgid}/projects:
 *   get:
 *     tags:
 *       - projects
 *     description: Returns an array of projects the requesting user has read
 *                  access to on a specified org. By default, returns all
 *                  projects on the specified org that the user has read access
 *                  to. Optionally, an array of IDs can be provided in the
 *                  request body or a comma separated list in the request
 *                  parameters to find multiple, specific projects.
 *     produces:
 *       - application/json
 *     parameters:
 *       - name: orgid
 *         description: The ID of the organization which contains the searched
 *                      projects.
 *         in: path
 *         required: true
 *         type: string
 *       - in: body
 *         schema:
 *           type: array
 *           items:
 *             type: string
 *         description: An array of object IDs to search for. If both query
 *                      parameter and body are not provided, all objects the
 *                      user has access to (under the specified org) are found.
 *       - name: ids
 *         description: Comma separated list of IDs to search for. If both query
 *                      parameter and body are not provided, all objects the
 *                      user has access to (under the specified org) are found.
 *         in: query
 *         type: string
 *       - name: populate
 *         description: Comma separated list of values to be populated on return
 *                      of the object.
 *         in: query
 *         type: string
 *       - name: archived
 *         description: If true, archived objects will be also be searched
 *                      through.
 *         in: query
 *         type: boolean
 *       - name: fields
 *         description: Comma separated list of specific fields to return. By
 *                      default the id field is returned. To specifically NOT
 *                      include a field, include a '-' in front of the field
 *                      (-name).
 *         in: query
 *         type: string
 *       - name: limit
 *         description: The maximum number of objects to return. A limit of 0 is
 *                      equivalent to setting no limit.
 *         in: query
 *         type: number
 *       - name: minified
 *         description: If true, the returned JSON is minified. If false, the
 *                      returned JSON is formatted based on the format specified
 *                      in the config. The default value is false.
 *         in: query
 *         type: boolean
 *         default: false
 *     responses:
 *       200:
 *         description: OK, Succeeded to GET projects, returns project public
 *                      data.
 *       400:
 *         description: Bad Request, Failed to GET projects due to invalid data.
 *       401:
 *         description: Unauthorized, Failed to GET projects due to not being
 *                      logged in.
 *       403:
 *         description: Forbidden, Failed to GET projects due to not having
 *                      permissions.
 *       404:
 *         description: Not Found, Failed to GET projects due to projects not
 *                      existing.
 *       500:
 *         description: Internal Server Error, Failed to GET projects due to a
 *                      server side issue.
 *   post:
 *     tags:
 *       - projects
 *     description: Creates multiple projects from the supplied data in the
 *                  request body. Returns the created projects' public data.
 *     produces:
 *       - application/json
 *     parameters:
 *       - name: orgid
 *         description: The ID of the organization whose projects to create.
 *         in: path
 *         required: true
 *         type: string
 *       - name: projects
 *         in: body
 *         description: An array of objects containing new project data.
 *         schema:
 *           type: array
 *           items:
 *             type: object
 *             required:
 *               - id
 *               - name
 *             properties:
 *               id:
 *                 type: string
 *               name:
 *                 type: string
 *               custom:
 *                 type: object
 *               visibility:
 *                 type: string
 *                 default: private
 *                 enum: [internal, private]
 *               permissions:
 *                 type: object
 *                 description: Any preset permissions. Keys are the users
 *                              usernames, and values are the permission.
 *       - name: populate
 *         description: Comma separated list of values to be populated on return
 *                      of the object.
 *         in: query
 *         type: string
 *         required: false
 *       - name: fields
 *         description: Comma separated list of specific fields to return. By
 *                      default the id field is returned. To specifically NOT
 *                      include a field, include a '-' in front of the field
 *                      (-name).
 *         in: query
 *         type: string
 *       - name: minified
 *         description: If true, the returned JSON is minified. If false, the
 *                      returned JSON is formatted based on the format specified
 *                      in the config. The default value is false.
 *         in: query
 *         type: boolean
 *         default: false
 *     responses:
 *       200:
 *         description: OK, Succeeded to POST projects, returns project public
 *                      data.
 *       400:
 *         description: Bad Request, Failed to POST projects due to invalid
 *                      project data.
 *       401:
 *         description: Unauthorized, Failed to POST projects due to not being
 *                      logged in.
 *       403:
 *         description: Forbidden, Failed to POST projects due to project ids
 *                      already existing.
 *       500:
 *         description: Internal Server Error, Failed to POST projects due to a
 *                      server side issue.
 *   put:
 *     tags:
 *       - projects
 *     description: Creates or replaces multiple projects from the supplied data
 *                  in the request body. If the project already exists, it will
 *                  be replaced along with the root model element. Returns the
 *                  created projects' public data. NOTE this endpoint is
 *                  reserved for system-wide admins ONLY.
 *     produces:
 *       - application/json
 *     parameters:
 *       - name: orgid
 *         description: The ID of the organization whose projects to create.
 *         in: path
 *         required: true
 *         type: string
 *       - name: projects
 *         in: body
 *         description: An array of objects containing new project data.
 *         schema:
 *           type: array
 *           items:
 *             type: object
 *             required:
 *               - id
 *               - name
 *             properties:
 *               id:
 *                 type: string
 *               name:
 *                 type: string
 *               custom:
 *                 type: object
 *               visibility:
 *                 type: string
 *                 default: private
 *                 enum: [internal, private]
 *               permissions:
 *                 type: object
 *                 description: Any preset permissions. Keys are the users
 *                              usernames, and values are the permission.
 *       - name: populate
 *         description: Comma separated list of values to be populated on return
 *                      of the object.
 *         in: query
 *         type: string
 *         required: false
 *       - name: fields
 *         description: Comma separated list of specific fields to return. By
 *                      default the id field is returned. To specifically NOT
 *                      include a field, include a '-' in front of the field
 *                      (-name).
 *         in: query
 *         type: string
 *       - name: minified
 *         description: If true, the returned JSON is minified. If false, the
 *                      returned JSON is formatted based on the format specified
 *                      in the config. The default value is false.
 *         in: query
 *         type: boolean
 *         default: false
 *     responses:
 *       200:
 *         description: OK, Succeeded to PUT projects, returns project public
 *                      data.
 *       400:
 *         description: Bad Request, Failed to PUT projects due to invalid
 *                      project data.
 *       401:
 *         description: Unauthorized, Failed to PUT projects due to not being
 *                      logged in.
 *       403:
 *         description: Forbidden, Failed to PUT projects due to invalid
 *                      parameters.
 *       500:
 *         description: Internal Server Error, Failed to PUT projects due to a
 *                      server side issue.
 *   patch:
 *     tags:
 *       - projects
 *     description: Updates multiple projects from the data provided in the
 *                  request body. Projects that are currently archived must
 *                  first be unarchived before making any other updates. The
 *                  following fields can be updated [name, custom, archived,
 *                  permissions]. NOTE, the id is required in the request body,
 *                  but CANNOT be updated.
 *     produces:
 *       - application/json
 *     parameters:
 *       - name: orgid
 *         description: The ID of the organization whose projects to update.
 *         in: path
 *         required: true
 *         type: string
 *       - in: body
 *         name: projects
 *         description: An array of objects containing updates to multiple
 *                      projects.
 *         schema:
 *           type: array
 *           items:
 *             type: object
 *             required:
 *               - id
 *             properties:
 *               id:
 *                 type: string
 *                 description: The current ID of the project, cannot be
 *                              updated.
 *               name:
 *                 type: string
 *               custom:
 *                 type: object
 *               archived:
 *                 type: boolean
 *               permissions:
 *                 type: object
 *                 description: An object where keys are usernames and values
 *                              are the new role the user has. To remove a user,
 *                              the role should be REMOVE_ALL.
 *       - name: populate
 *         description: Comma separated list of values to be populated on return
 *                      of the object.
 *         in: query
 *         type: string
 *       - name: fields
 *         description: Comma separated list of specific fields to return. By
 *                      default the id field is returned. To specifically NOT
 *                      include a field, include a '-' in front of the field
 *                      (-name).
 *         in: query
 *         type: string
 *       - name: minified
 *         description: If true, the returned JSON is minified. If false, the
 *                      returned JSON is formatted based on the format specified
 *                      in the config. The default value is false.
 *         in: query
 *         type: boolean
 *         default: false
 *     responses:
 *       200:
 *         description: OK, Succeeded to PATCH project, returns project public
 *                      data.
 *       400:
 *         description: Bad Request, Failed to PATCH project due to invalid
 *                      request data.
 *       401:
 *         description: Unauthorized, Failed to PATCH project due to not being
 *                      logged in.
 *       403:
 *         description: Forbidden, Failed to PATCH project due to updating an
 *                      immutable field.
 *       500:
 *         description: Internal Server Error, Failed to PATCH project due to
 *                      server side issue.
 *   delete:
 *     tags:
 *       - projects
 *     description: Deletes multiple projects and any elements name-spaced under
 *                  the specified project. NOTE this endpoint can be used by
 *                  system-admins ONLY.
 *     produces:
 *       - application/json
 *     parameters:
 *       - name: orgid
 *         description: The ID of the organization whose projects are to be
 *                      deleted.
 *         in: path
 *         required: true
 *         type: string
 *       - name: projectIDs
 *         description: An array of project IDs to delete. Can optionally be an
 *                      array of objects containing id key/value pairs.
 *         in: body
 *         required: false
 *         schema:
 *           type: array
 *           items:
 *             type: string
 *       - name: minified
 *         description: If true, the returned JSON is minified. If false, the
 *                      returned JSON is formatted based on the format specified
 *                      in the config. The default value is false.
 *         in: query
 *         type: boolean
 *         default: false
 *     responses:
 *       200:
 *         description: OK, Succeeded to DELETE projects, return deleted
 *                      projects' ids.
 *       400:
 *         description: Bad Request, Failed to DELETE project due to invalid
 *                      data.
 *       401:
 *         description: Unauthorized, Failed to DELETE project due to not being
 *                      logged in.
 *       403:
 *         description: Forbidden, Failed to DELETE project due to not having
 *                      permissions.
 *       500:
 *         description: Internal Server Error, Failed to DELETE org due to a
 *                      server side issue.
 */
api.route('/orgs/:orgid/projects')
.get(
  AuthController.authenticate,
  Middleware.logRoute,
  APIController.getProjects
)
.post(
  AuthController.authenticate,
  Middleware.logRoute,
  APIController.postProjects
)
.put(
  AuthController.authenticate,
  Middleware.logRoute,
  APIController.putProjects
)
.patch(
  AuthController.authenticate,
  Middleware.logRoute,
  APIController.patchProjects
)
.delete(
  AuthController.authenticate,
  Middleware.logRoute,
  APIController.deleteProjects
);


/**
 * @swagger
 * /api/orgs/{orgid}/projects/{projectid}:
 *   get:
 *     tags:
 *       - projects
 *     description: Finds and returns a projects public data if the user has
 *                  read permissions on that project.
 *     produces:
 *       - application/json
 *     parameters:
 *       - name: orgid
 *         description: The ID of the organization the project is a part of.
 *         in: path
 *         required: true
 *         type: string
 *       - name: projectid
 *         description: The ID of the project to find.
 *         in: path
 *         required: true
 *         type: string
 *       - name: populate
 *         description: Comma separated list of values to be populated on return
 *                      of the object.
 *         in: query
 *         type: string
 *         required: false
 *       - name: archived
 *         description: If true, archived objects will be also be searched
 *                      through.
 *         in: query
 *         type: boolean
 *       - name: fields
 *         description: Comma separated list of specific fields to return. By
 *                      default the id field is returned. To specifically NOT
 *                      include a field, include a '-' in front of the field
 *                      (-name).
 *         in: query
 *         type: string
 *       - name: minified
 *         description: If true, the returned JSON is minified. If false, the
 *                      returned JSON is formatted based on the format specified
 *                      in the config. The default value is false.
 *         in: query
 *         type: boolean
 *         default: false
 *     responses:
 *       200:
 *         description: OK, Succeeded to GET project, returns project public
 *                      data.
 *       400:
 *         description: Bad Request, Failed to GET project due to invalid data.
 *       401:
 *         description: Unauthorized, Failed to GET project due to not not being
 *                      logged in.
 *       403:
 *         description: Forbidden, Failed to GET project due to not having
 *                      permissions.
 *       404:
 *         description: Not Found, Failed to GET project due to project with
 *                      specified id not existing.
 *       500:
 *         description: Internal Server Error, Failed to GET project due to a
 *                      server side issue.
 *   post:
 *     tags:
 *       - projects
 *     description: Creates a new project from the given data in the request
 *                  body.
 *     produces:
 *       - application/json
 *     parameters:
 *       - name: orgid
 *         description: The ID of the organization containing the new project.
 *         in: path
 *         required: true
 *         type: string
 *       - name: projectid
 *         description: The ID of the project to create.
 *         in: path
 *         required: true
 *         type: string
 *       - name: project
 *         description: The object containing the new project data.
 *         in: body
 *         required: true
 *         schema:
 *           type: object
 *           required:
 *             - name
 *           properties:
 *             id:
 *               type: string
 *               description: Must match the id in the request parameters.
 *             name:
 *               type: string
 *             custom:
 *               type: object
 *             visibility:
 *               type: string
 *               default: private
 *               enum: [internal, private]
 *             permissions:
 *               type: object
 *               description: Any preset permissions. Keys are the users
 *                            usernames, and values are the permission.
 *       - name: populate
 *         description: Comma separated list of values to be populated on return
 *                      of the object.
 *         in: query
 *         type: string
 *         required: false
 *       - name: fields
 *         description: Comma separated list of specific fields to return. By
 *                      default the id field is returned. To specifically NOT
 *                      include a field, include a '-' in front of the field
 *                      (-name).
 *         in: query
 *         type: string
 *       - name: minified
 *         description: If true, the returned JSON is minified. If false, the
 *                      returned JSON is formatted based on the format specified
 *                      in the config. The default value is false.
 *         in: query
 *         type: boolean
 *         default: false
 *     responses:
 *       200:
 *         description: OK, Succeeded to POST project, return project public
 *                      data.
 *       400:
 *         description: Bad Request, Failed to POST project due to invalid
 *                      project data.
 *       401:
 *         description: Unauthorized, Failed to POST project due to not being
 *                      logged in.
 *       403:
 *         description: Forbidden, Failed to POST project due posting with an
 *                      already existing id.
 *       404:
 *         description: Not Found, Failed to POST project due to org not being
 *                      found.
 *       500:
 *         description: Internal Server Error, Failed to POST project due to a
 *                      server side issue.
 *   put:
 *     tags:
 *       - projects
 *     description: Creates or replaces a project from the given data in the
 *                  request body. If the project already exists, it will be
 *                  replaced. NOTE this function is reserved for system-wide
 *                  admins ONLY.
 *     produces:
 *       - application/json
 *     parameters:
 *       - name: orgid
 *         description: The ID of the organization containing the project.
 *         in: path
 *         required: true
 *         type: string
 *       - name: projectid
 *         description: The ID of the project to create/replace.
 *         in: path
 *         required: true
 *         type: string
 *       - name: project
 *         description: The object containing the project data.
 *         in: body
 *         required: true
 *         schema:
 *           type: object
 *           required:
 *             - name
 *           properties:
 *             id:
 *               type: string
 *               description: Must match the id in the request parameters.
 *             name:
 *               type: string
 *             custom:
 *               type: object
 *             visibility:
 *               type: string
 *               default: private
 *               enum: [internal, private]
 *             permissions:
 *               type: object
 *               description: Any preset permissions. Keys are the users
 *                            usernames, and values are the permission.
 *       - name: populate
 *         description: Comma separated list of values to be populated on return
 *                      of the object.
 *         in: query
 *         type: string
 *         required: false
 *       - name: fields
 *         description: Comma separated list of specific fields to return. By
 *                      default the id field is returned. To specifically NOT
 *                      include a field, include a '-' in front of the field
 *                      (-name).
 *         in: query
 *         type: string
 *       - name: minified
 *         description: If true, the returned JSON is minified. If false, the
 *                      returned JSON is formatted based on the format specified
 *                      in the config. The default value is false.
 *         in: query
 *         type: boolean
 *         default: false
 *     responses:
 *       200:
 *         description: OK, Succeeded to PUT project, return project public
 *                      data.
 *       400:
 *         description: Bad Request, Failed to PUT project due to invalid
 *                      project data.
 *       401:
 *         description: Unauthorized, Failed to PUT project due to not being
 *                      logged in.
 *       403:
 *         description: Forbidden, Failed to PUT project due to an invalid
 *                      parameter.
 *       404:
 *         description: Not Found, Failed to PUT project due to org not being
 *                      found.
 *       500:
 *         description: Internal Server Error, Failed to PUT project due to a
 *                      server side issue.
 *   patch:
 *     tags:
 *       - projects
 *     description: Updates an existing project. The following fields can be
 *                  updated [name, custom, archived, permissions]. Projects that
 *                  are currently archived must first be unarchived before
 *                  making any other updates.
 *     produces:
 *       - application/json
 *     parameters:
 *       - name: orgid
 *         description: The ID of the organization containing the project.
 *         in: path
 *         required: true
 *         type: string
 *       - name: projectid
 *         description: The ID of the project to update.
 *         in: path
 *         required: true
 *         type: string
 *       - name: update
 *         description: The object containing the updated project data.
 *         in: body
 *         required: true
 *         schema:
 *           type: object
 *           properties:
 *             name:
 *               type: string
 *             custom:
 *               type: object
 *             archived:
 *               type: boolean
 *             permissions:
 *                 type: object
 *                 description: An object where keys are usernames and values
 *                              are the new role the user has. To remove a user,
 *                              the role should be REMOVE_ALL.
 *       - name: populate
 *         description: Comma separated list of values to be populated on return
 *                      of the object.
 *         in: query
 *         type: string
 *       - name: fields
 *         description: Comma separated list of specific fields to return. By
 *                      default the id field is returned. To specifically NOT
 *                      include a field, include a '-' in front of the field
 *                      (-name).
 *         in: query
 *         type: string
 *       - name: minified
 *         description: If true, the returned JSON is minified. If false, the
 *                      returned JSON is formatted based on the format specified
 *                      in the config. The default value is false.
 *         in: query
 *         type: boolean
 *         default: false
 *     responses:
 *       200:
 *         description: OK, Succeeded to PATCH project, return updated project
 *                      public data.
 *       400:
 *         description: Bad Request, Failed to PATCH project due to invalid
 *                      update request data.
 *       401:
 *         description: Unauthorized, Failed to PATCH project due to not being
 *                      logged in.
 *       403:
 *         description: Forbidden, Failed to PATCH project due to updating an
 *                      immutable field.
 *       404:
 *         description: Not Found, Failed to PATCH project due to not finding
 *                      project.
 *       500:
 *         description: Internal Server Error, Failed to PATCH project due to a
 *                      server side issue.
 *   delete:
 *     tags:
 *       - projects
 *     description: Deletes the specified project and any elements name-spaced
 *                  under the project. NOTE this endpoint is reserved for
 *                  system-wide admins ONLY.
 *     produces:
 *       - application/json
 *     parameters:
 *       - name: orgid
 *         description: The ID of the organization containing the project
 *                      to be deleted.
 *         in: path
 *         required: true
 *         type: string
 *       - name: projectid
 *         description: The ID of the project to delete.
 *         in: path
 *         required: true
 *         type: string
 *       - name: minified
 *         description: If true, the returned JSON is minified. If false, the
 *                      returned JSON is formatted based on the format specified
 *                      in the config. The default value is false.
 *         in: query
 *         type: boolean
 *         default: false
 *     responses:
 *       200:
 *         description: OK, Succeeded to DELETE project, return deleted project
 *                      ID.
 *       400:
 *         description: Bad Request, Failed to DELETE project due to invalid
 *                      project data.
 *       401:
 *         description: Unauthorized, Failed to DELETE project due to not being
 *                      logged in.
 *       403:
 *         description: Forbidden, Failed to DELETE project due to not having
 *                      permissions on org.
 *       404:
 *         description: Not Found, Failed to DELETE project due to not finding
 *                      project.
 *       500:
 *         description: Internal Server Error, Failed to DELETE project due to
 *                      server side issue.
 */
api.route('/orgs/:orgid/projects/:projectid')
.get(
  AuthController.authenticate,
  Middleware.logRoute,
  APIController.getProject
)
.post(
  AuthController.authenticate,
  Middleware.logRoute,
  APIController.postProject
)
.put(
  AuthController.authenticate,
  Middleware.logRoute,
  APIController.putProject
)
.patch(
  AuthController.authenticate,
  Middleware.logRoute,
  APIController.patchProject
)
.delete(
  AuthController.authenticate,
  Middleware.logRoute,
  APIController.deleteProject
);

/**
 * @swagger
 * /api/orgs/{orgid}/projects/{projectid}/branches/{branchid}/elements/search:
 *   get:
 *     tags:
 *       - elements
 *     description: Finds multiple elements using text based search on the
 *                  documentation, name, id, parent, source and target fields.
 *                  Allows for exact searches by quoting the desired field
 *                  "exact search", or the ability to not include a word in a
 *                  search by using a dash -not. Returns the elements public
 *                  data.
 *     produces:
 *       - application/json
 *     parameters:
 *       - name: orgid
 *         description: The ID of the organization containing the specified
 *                      project.
 *         in: path
 *         required: true
 *         type: string
 *       - name: projectid
 *         description: The ID of the project containing the specified branch.
 *         in: path
 *         required: true
 *         type: string
 *       - name: branchid
 *         description: The ID of the branch containing the searched elements.
 *         in: path
 *         required: true
 *         type: string
 *       - name: q
 *         description: The desired text to be searched for.
 *         in: query
 *         type: string
 *       - name: populate
 *         description: Comma separated list of values to be populated on return
 *                      of the object.
 *         in: query
 *         type: string
 *         required: false
 *       - name: archived
 *         description: If true, archived objects will be also be searched
 *                      through.
 *         in: query
 *         type: boolean
 *       - name: limit
 *         description: The maximum number of objects to return. A limit of 0 is
 *                      equivalent to setting no limit.
 *         in: query
 *         type: number
 *       - name: minified
 *         description: If true, the returned JSON is minified. If false, the
 *                      returned JSON is formatted based on the format specified
 *                      in the config. The default value is false.
 *         in: query
 *         type: boolean
 *         default: false
 *     responses:
 *       200:
 *         description: OK, Succeeded to GET elements, returns elements public
 *                      data.
 *       400:
 *         description: Bad Request, Failed to GET elements due to invalid data.
 *       401:
 *         description: Unauthorized, Failed to GET elements due to not being
 *                      logged in.
 *       403:
 *         description: Forbidden, Failed to GET elements due to not having
 *                      permissions.
 *       404:
 *         description: Not Found, Failed to GET elements due to a non-existent
 *                      org, project or branch.
 *       500:
 *         description: Internal Server Error, Failed to GET elements due to
 *                      server side issue.
 */
api.route('/orgs/:orgid/projects/:projectid/branches/:branchid/elements/search')
.get(
  AuthController.authenticate,
  Middleware.logRoute,
  APIController.searchElements
);


/**
 * @swagger
 * /api/orgs/{orgid}/projects/{projectid}/branches/{branchid}/elements:
 *   get:
 *     tags:
 *       - elements
 *     description: Returns an array of elements on a specified branch. By
 *                  default, returns all elements on the specified branch.
 *                  Optionally, an array of IDs can be provided in the request
 *                  body or a comma separated list in the request parameters to
 *                  find multiple, specific elements.
 *     produces:
 *       - application/json
 *     parameters:
 *       - name: orgid
 *         description: The ID of the organization containing the specified
 *                      project.
 *         in: path
 *         required: true
 *         type: string
 *       - name: projectid
 *         description: The ID of the project containing the specified branch.
 *         in: path
 *         required: true
 *         type: string
 *       - name: branchid
 *         description: The ID of the branch containing the searched elements.
 *         in: path
 *         required: true
 *         type: string
 *       - in: body
 *         schema:
 *           type: array
 *           items:
 *             type: string
 *         description: An array of object IDs to search for. If both query
 *                      parameter and body are not provided, all objects the
 *                      user has access to (under the specified branch) are
 *                      found.
 *       - name: ids
 *         description: Comma separated list of IDs to search for. If both query
 *                      parameter and body are not provided, all objects the
 *                      user has access to (under the specified branch) are
 *                      found.
 *         in: query
 *         type: string
 *       - name: populate
 *         description: Comma separated list of values to be populated on return
 *                      of the object.
 *         in: query
 *         type: string
 *         required: false
 *       - name: archived
 *         description: If true, archived objects will be also be searched
 *                      through.
 *         in: query
 *         type: boolean
 *       - name: subtree
 *         description: If true, returns all searched elements as well as the
 *                      elements in the searched element's subtree.
 *         in: query
 *         type: boolean
 *       - name: fields
 *         description: Comma separated list of specific fields to return. By
 *                      default the id field is returned. To specifically NOT
 *                      include a field, include a '-' in front of the field
 *                      (-name).
 *         in: query
 *         type: string
 *       - name: limit
 *         description: The maximum number of objects to return. A limit of 0 is
 *                      equivalent to setting no limit.
 *         in: query
 *         type: number
<<<<<<< HEAD
 *       - name: format
 *         description: The desired format of the response. If jmi1, the
 *                      elements are returned in an array of element objects. If
 *                      jmi2, an object is returned where keys are the element
 *                      ids, and values are the element object. If jmi3, an
 *                      object is returned in a tree-like structure.
 *         in: query
 *         type: string
 *         default: jmi1
 *         enum: [jmi1, jmi2, jmi3]
=======
 *       - name: minified
 *         description: If true, the returned JSON is minified. If false, the
 *                      returned JSON is formatted based on the format specified
 *                      in the config. The default value is false.
 *         in: query
 *         type: boolean
 *         default: false
>>>>>>> 337a7383
 *     responses:
 *       200:
 *         description: OK, Succeeded to GET elements, returns elements public
 *                      data.
 *       400:
 *         description: Bad Request, Failed to GET elements due to invalid data.
 *       401:
 *         description: Unauthorized, Failed to GET elements due to not being
 *                      logged in.
 *       403:
 *         description: Forbidden, Failed to GET elements due to not having
 *                      permissions.
 *       404:
 *         description: Not Found, Failed to GET elements due to a non-existent
 *                      org, project or branch.
 *       500:
 *         description: Internal Server Error, Failed to GET elements due to
 *                      server side issue.
 *   post:
 *     tags:
 *       - elements
 *     description: Creates multiple elements from the supplied data in the
 *                  request body. Returns the created element' public data.
 *     produces:
 *       - application/json
 *     parameters:
 *       - name: orgid
 *         description: The ID of the organization containing the specified
 *                      project.
 *         in: path
 *         required: true
 *         type: string
 *       - name: projectid
 *         description: The ID of the project containing the specified branch.
 *         in: path
 *         required: true
 *         type: string
 *       - name: branchid
 *         description: The ID of the branch whose elements are being created.
 *         in: path
 *         required: true
 *         type: string
 *       - name: body
 *         in: body
 *         description: An array of objects containing new element data.
 *         schema:
 *           type: array
 *           items:
 *             type: object
 *             required:
 *               - id
 *             properties:
 *               id:
 *                 type: string
 *               name:
 *                 type: string
 *               parent:
 *                 type: string
 *                 default: 'model'
 *               source:
 *                 type: string
 *                 description: Required if target is provided.
 *               target:
 *                 type: string
 *                 description: Required if source is provided.
 *               documentation:
 *                 type: string
 *                 default: ''
 *                 description: An optional field to provided notes or
 *                              description about an element.
 *               type:
 *                 type: string
 *                 default: ''
 *               custom:
 *                 type: object
 *       - name: populate
 *         description: Comma separated list of values to be populated on return
 *                      of the object.
 *         in: query
 *         type: string
 *         required: false
 *       - name: fields
 *         description: Comma separated list of specific fields to return. By
 *                      default the id field is returned. To specifically NOT
 *                      include a field, include a '-' in front of the field
 *                      (-name).
 *         in: query
 *         type: string
 *       - name: minified
 *         description: If true, the returned JSON is minified. If false, the
 *                      returned JSON is formatted based on the format specified
 *                      in the config. The default value is false.
 *         in: query
 *         type: boolean
 *         default: false
 *     responses:
 *       200:
 *         description: OK, Succeeded to POST elements, return element public
 *                      data.
 *       400:
 *         description: Bad Request, Failed to POST elements due to invalid
 *                      element data.
 *       401:
 *         description: Unauthorized, Failed to POST elements due to not being
 *                      logged in.
 *       403:
 *         description: Forbidden, Failed to POST elements due to permissions
 *                      or already existing elements with matching ids.
 *       404:
 *         description: Not Found, Failed to GET branch, project or org.
 *       500:
 *         description: Internal Server Error, Failed to POST elements due to a
 *                      server side issue.
 *   put:
 *     tags:
 *       - elements
 *     description: Creates or replaces multiple elements from the supplied data
 *                  in the request body. In an element with a matching ID
 *                  already exists, it is replaced. Returns the element's public
 *                  data. NOTE this route is reserved for system-wide admins
 *                  ONLY.
 *     produces:
 *       - application/json
 *     parameters:
 *       - name: orgid
 *         description: The ID of the organization containing the specified
 *                      project.
 *         in: path
 *         required: true
 *         type: string
 *       - name: projectid
 *         description: The ID of the project containing the specified branch.
 *         in: path
 *         required: true
 *         type: string
 *       - name: branchid
 *         description: The ID of the branch whose elements are being
 *                      created/replaced.
 *         in: path
 *         required: true
 *         type: string
 *       - name: body
 *         in: body
 *         description: An array of objects containing element data.
 *         schema:
 *           type: array
 *           items:
 *             type: object
 *             required:
 *               - id
 *             properties:
 *               id:
 *                 type: string
 *               name:
 *                 type: string
 *               parent:
 *                 type: string
 *                 default: 'model'
 *               source:
 *                 type: string
 *                 description: Required if target is provided.
 *               target:
 *                 type: string
 *                 description: Required if source is provided.
 *               documentation:
 *                 type: string
 *                 default: ''
 *                 description: An optional field to provided notes or
 *                              description about an element.
 *               type:
 *                 type: string
 *                 default: ''
 *               custom:
 *                 type: object
 *       - name: populate
 *         description: Comma separated list of values to be populated on return
 *                      of the object.
 *         in: query
 *         type: string
 *         required: false
 *       - name: fields
 *         description: Comma separated list of specific fields to return. By
 *                      default the id field is returned. To specifically NOT
 *                      include a field, include a '-' in front of the field
 *                      (-name).
 *         in: query
 *         type: string
 *       - name: minified
 *         description: If true, the returned JSON is minified. If false, the
 *                      returned JSON is formatted based on the format specified
 *                      in the config. The default value is false.
 *         in: query
 *         type: boolean
 *         default: false
 *     responses:
 *       200:
 *         description: OK, Succeeded to PUT elements, return element public
 *                      data.
 *       400:
 *         description: Bad Request, Failed to PUT elements due to invalid
 *                      element data.
 *       401:
 *         description: Unauthorized, Failed to PUT elements due to not being
 *                      logged in.
 *       403:
 *         description: Forbidden, Failed to PUT elements due to invalid
 *                      permissions.
 *       404:
 *         description: Not Found, Failed to PUT elements because branch,
 *                      project or org did not exist.
 *       500:
 *         description: Internal Server Error, Failed to PUT elements due to a
 *                      server side issue.
 *   patch:
 *     tags:
 *       - elements
 *     description: Updates multiple elements from the data provided in the
 *                  request body. Elements that are currently archived must
 *                  first be unarchived before making any other updates. The
 *                  following fields can be updated [name, custom, archived,
 *                  parent, type, documentation]. NOTE, the id is required in
 *                  the request body, but CANNOT be updated.
 *     produces:
 *       - application/json
 *     parameters:
 *       - name: orgid
 *         description: The ID of the organization containing the specified
 *                      project.
 *         in: path
 *         required: true
 *         type: string
 *       - name: projectid
 *         description: The ID of the project containing the specified branch.
 *         in: path
 *         required: true
 *         type: string
 *       - name: branchid
 *         description: The ID of the branch whose elements are to be updated.
 *         in: path
 *         required: true
 *         type: string
 *       - in: body
 *         name: elements
 *         description: An array of objects containing updates to multiple
 *                      elements.
 *         schema:
 *           type: array
 *           items:
 *             type: object
 *             required:
 *               - id
 *             properties:
 *               id:
 *                 type: string
 *                 description: The current ID of the element, cannot be
 *                              updated.
 *               name:
 *                 type: string
 *               source:
 *                 type: string
 *               target:
 *                 type: string
 *               documentation:
 *                 type: string
 *               type:
 *                 type: string
 *               custom:
 *                 type: object
 *               archived:
 *                 type: boolean
 *       - name: populate
 *         description: Comma separated list of values to be populated on return
 *                      of the object.
 *         in: query
 *         type: string
 *         required: false
 *       - name: fields
 *         description: Comma separated list of specific fields to return. By
 *                      default the id field is returned. To specifically NOT
 *                      include a field, include a '-' in front of the field
 *                      (-name).
 *         in: query
 *         type: string
 *       - name: minified
 *         description: If true, the returned JSON is minified. If false, the
 *                      returned JSON is formatted based on the format specified
 *                      in the config. The default value is false.
 *         in: query
 *         type: boolean
 *         default: false
 *     responses:
 *       200:
 *         description: OK, Succeeded to PATCH elements, returns element public
 *                      data.
 *       400:
 *         description: Bad Request, Failed to PATCH elements due to invalid
 *                      data.
 *       401:
 *         description: Unauthorized, Failed to PATCH element due to not being
 *                      logged in.
 *       403:
 *         description: Forbidden, Failed to PATCH elements due to not having
 *                      permissions.
 *       500:
 *         description: Internal Server Error, Failed to PATCH elements due to
 *                      server side issue.
 *   delete:
 *     tags:
 *       - elements
 *     description: Deletes multiple elements. NOTE this endpoint can be used by
 *                  system-admins ONLY.
 *     produces:
 *       - application/json
 *     parameters:
 *       - name: orgid
 *         description: The ID of the organization containing the specified
 *                      project
 *         in: path
 *         required: true
 *         type: string
 *       - name: projectid
 *         description: The ID of the project containing the specified branch.
 *         in: path
 *         required: true
 *         type: string
 *       - name: branchid
 *         description: The ID of the branch whose elements are to be deleted.
 *         in: path
 *         required: true
 *         type: string
 *       - name: elementIDs
 *         description: An array of element IDs to delete. Can optionally be an
 *                      array of objects containing id key/value pairs.
 *         in: body
 *         required: true
 *         schema:
 *           type: array
 *           items:
 *             type: string
 *       - name: minified
 *         description: If true, the returned JSON is minified. If false, the
 *                      returned JSON is formatted based on the format specified
 *                      in the config. The default value is false.
 *         in: query
 *         type: boolean
 *         default: false
 *     responses:
 *       200:
 *         description: OK, Succeeded to DELETE elements, return deleted
 *                      elements' ids.
 *       400:
 *         description: Bad Request, Failed to DELETE elements due to invalid
 *                      data.
 *       401:
 *         description: Unauthorized, Failed to DELETE element due to not being
 *                      logged in.
 *       403:
 *         description: Forbidden, Failed to DELETE elements due to not having
 *                      permissions.
 *       500:
 *         description: Internal Server Error, Failed to DELETE elements due to
 *                      server side issue.
 */
api.route('/orgs/:orgid/projects/:projectid/branches/:branchid/elements')
.get(
  AuthController.authenticate,
  Middleware.logRoute,
  APIController.getElements
)
.post(
  AuthController.authenticate,
  Middleware.logRoute,
  APIController.postElements
)
.put(
  AuthController.authenticate,
  Middleware.logRoute,
  APIController.putElements
)
.patch(
  AuthController.authenticate,
  Middleware.logRoute,
  APIController.patchElements
)
.delete(
  AuthController.authenticate,
  Middleware.logRoute,
  APIController.deleteElements
);

/**
 * @swagger
 * /api/orgs/{orgid}/projects/{projectid}/branches/{branchid}/elements/{elementid}:
 *   get:
 *     tags:
 *       - elements
 *     description: Returns an elements public data on a specified branch.
 *     produces:
 *       - application/json
 *     parameters:
 *       - name: orgid
 *         description: The ID of the organization containing the specified
 *                      project.
 *         in: path
 *         required: true
 *         type: string
 *       - name: projectid
 *         description: The ID of the project containing the specified branch.
 *         in: path
 *         required: true
 *         type: string
 *       - name: branchid
 *         description: The ID of the branch containing the searched element.
 *         in: path
 *         required: true
 *         type: string
 *       - name: elementid
 *         description: The ID of the element to find.
 *         in: path
 *         required: true
 *         type: string
 *       - name: populate
 *         description: Comma separated list of values to be populated on return
 *                      of the object.
 *         in: query
 *         type: string
 *         required: false
 *       - name: archived
 *         description: If true, archived objects will be also be searched
 *                      through.
 *         in: query
 *         type: boolean
 *       - name: subtree
 *         description: If true, returns all elements in the search elements
 *                      subtree. If true, returns an array of elements rather
 *                      than a single object.
 *         in: query
 *         type: boolean
 *       - name: fields
 *         description: Comma separated list of specific fields to return. By
 *                      default the id field is returned. To specifically NOT
 *                      include a field, include a '-' in front of the field
 *                      (-name).
 *         in: query
 *         type: string
 *       - name: minified
 *         description: If true, the returned JSON is minified. If false, the
 *                      returned JSON is formatted based on the format specified
 *                      in the config. The default value is false.
 *         in: query
 *         type: boolean
 *         default: false
 *     responses:
 *       200:
 *         description: OK, Succeeded to GET element, returns element public
 *                      data.
 *       400:
 *         description: Bad Request, Failed to GET element due to invalid data.
 *       401:
 *         description: Unauthorized, Failed to GET element due to not being
 *                      logged in.
 *       403:
 *         description: Forbidden, Failed to GET element due to not having
 *                      permissions.
 *       404:
 *         description: Not Found, Failed to GET element due to element not
 *                      existing.
 *       500:
 *         description: Internal Server Error, Failed to GET element due to
 *                      server side issue.
 *   post:
 *     tags:
 *       - elements
 *     description: Creates a new element from given data in the request body.
 *     produces:
 *       - application/json
 *     parameters:
 *       - name: orgid
 *         description: The ID of the organization containing the specified
 *                      project.
 *         in: path
 *         required: true
 *         type: string
 *       - name: projectid
 *         description: The ID of the project containing the specified branch.
 *         in: path
 *         required: true
 *         type: string
 *       - name: branchid
 *         description: The ID of the branch containing the new element.
 *         in: path
 *         required: true
 *         type: string
 *       - name: elementid
 *         description: The ID of the element to create.
 *         in: path
 *         required: true
 *         type: string
 *       - name: body
 *         description: The object containing the new element data.
 *         in: body
 *         required: false
 *         schema:
 *           type: object
 *           properties:
 *             id:
 *               type: string
 *               description: The ID of the element. If provided, it must
 *                      match the element ID provided in the path.
 *             name:
 *               type: string
 *             parent:
 *               type: string
 *               default: 'model'
 *               description: The ID of the parent of the new element.
 *             source:
 *               type: string
 *               description: An optional field that stores the ID of a source
 *                            element. If provided, target is required.
 *             target:
 *               type: string
 *               description: An optional field that stores the ID of a target
 *                            element. If provided, source is required.
 *             documentation:
 *               type: string
 *               default: ''
 *               description: The documentation for the element.
 *             type:
 *               type: string
 *               default: ''
 *             custom:
 *               type: object
 *       - name: populate
 *         description: Comma separated list of values to be populated on return
 *                      of the object.
 *         in: query
 *         type: string
 *         required: false
 *       - name: fields
 *         description: Comma separated list of specific fields to return. By
 *                      default the id field is returned. To specifically NOT
 *                      include a field, include a '-' in front of the field
 *                      (-name).
 *         in: query
 *         type: string
 *       - name: minified
 *         description: If true, the returned JSON is minified. If false, the
 *                      returned JSON is formatted based on the format specified
 *                      in the config. The default value is false.
 *         in: query
 *         type: boolean
 *         default: false
 *     responses:
 *       200:
 *         description: OK, Succeeded to POST element, returns element public
 *                      data.
 *       400:
 *         description: Bad Request, Failed to POST element due to invalid data.
 *       401:
 *         description: Unauthorized, Failed to POST element due to not being
 *                      logged in.
 *       403:
 *         description: Forbidden, Failed to POST element due to not having
 *                      permissions.
 *       404:
 *         description: Not Found, Failed to POST element due to branch, project
 *                      or org not existing.
 *       500:
 *         description: Internal Server Error, Failed to POST element due to
 *                      server side issue.
 *   put:
 *     tags:
 *       - elements
 *     description: Creates or replaces an element from given data in the
 *                  request body. If an element with the same ID already exists,
 *                  it will be replaced. NOTE this route is reserved for system
 *                  admins ONLY.
 *     produces:
 *       - application/json
 *     parameters:
 *       - name: orgid
 *         description: The ID of the organization containing the specified
 *                      project.
 *         in: path
 *         required: true
 *         type: string
 *       - name: projectid
 *         description: The ID of the project containing the specified branch.
 *         in: path
 *         required: true
 *         type: string
 *       - name: branchid
 *         description: The ID of the branch containing the element.
 *         in: path
 *         required: true
 *         type: string
 *       - name: elementid
 *         description: The ID of the element to create/replace.
 *         in: path
 *         required: true
 *         type: string
 *       - name: body
 *         description: The object containing the element data.
 *         in: body
 *         required: false
 *         schema:
 *           type: object
 *           properties:
 *             id:
 *               type: string
 *               description: The ID of the element. If provided, it must
 *                      match the element ID provided in the path.
 *             name:
 *               type: string
 *             parent:
 *               type: string
 *               default: 'model'
 *               description: The ID of the parent element.
 *             source:
 *               type: string
 *               description: An optional field that stores the ID of a source
 *                            element. If provided, target is required.
 *             target:
 *               type: string
 *               description: An optional field that stores the ID of a target
 *                            element. If provided, source is required.
 *             documentation:
 *               type: string
 *               default: ''
 *               description: The documentation for the element.
 *             type:
 *               type: string
 *               default: ''
 *             custom:
 *               type: object
 *       - name: populate
 *         description: Comma separated list of values to be populated on return
 *                      of the object.
 *         in: query
 *         type: string
 *         required: false
 *       - name: fields
 *         description: Comma separated list of specific fields to return. By
 *                      default the id field is returned. To specifically NOT
 *                      include a field, include a '-' in front of the field
 *                      (-name).
 *         in: query
 *         type: string
 *       - name: minified
 *         description: If true, the returned JSON is minified. If false, the
 *                      returned JSON is formatted based on the format specified
 *                      in the config. The default value is false.
 *         in: query
 *         type: boolean
 *         default: false
 *     responses:
 *       200:
 *         description: OK, Succeeded to PUT element, returns element public
 *                      data.
 *       400:
 *         description: Bad Request, Failed to PUT element due to invalid data.
 *       401:
 *         description: Unauthorized, Failed to PUT element due to not being
 *                      logged in.
 *       403:
 *         description: Forbidden, Failed to PUT element due to not having
 *                      permissions.
 *       404:
 *         description: Not Found, Failed to PUT element due to branch, project
 *                      or org not existing.
 *       500:
 *         description: Internal Server Error, Failed to PUT element due to
 *                      server side issue.
 *   patch:
 *     tags:
 *       - elements
 *     description: Updates an existing element. The following fields can be
 *                  updated [name, custom, archived, parent, documentation,
 *                  type]. Elements that are currently archived must first be
 *                  unarchived before making any other updates.
 *     produces:
 *       - application/json
 *     parameters:
 *       - name: orgid
 *         description: The ID of the organization containing the specified
 *                      project.
 *         in: path
 *         required: true
 *         type: string
 *       - name: projectid
 *         description: The ID of the project containing the specified branch.
 *         in: path
 *         required: true
 *         type: string
 *       - name: branchid
 *         description: The ID of the branch containing the element to be
 *                      updated.
 *         in: path
 *         required: true
 *         type: string
 *       - name: elementid
 *         description: The ID of the element to update.
 *         in: path
 *         required: true
 *         type: string
 *       - name: update
 *         description: The object containing the updated element data.
 *         in: body
 *         required: true
 *         schema:
 *           type: object
 *           properties:
 *             name:
 *               type: string
 *             parent:
 *               type: string
 *             source:
 *               type: string
 *             target:
 *               type: string
 *             documentation:
 *               type: string
 *             type:
 *               type: string
 *             custom:
 *               type: object
 *             archived:
 *               type: boolean
 *       - name: populate
 *         description: Comma separated list of values to be populated on return
 *                      of the object.
 *         in: query
 *         type: string
 *         required: false
 *       - name: fields
 *         description: Comma separated list of specific fields to return. By
 *                      default the id field is returned. To specifically NOT
 *                      include a field, include a '-' in front of the field
 *                      (-name).
 *         in: query
 *         type: string
 *       - name: minified
 *         description: If true, the returned JSON is minified. If false, the
 *                      returned JSON is formatted based on the format specified
 *                      in the config. The default value is false.
 *         in: query
 *         type: boolean
 *         default: false
 *     responses:
 *       200:
 *         description: OK, Succeeded to PATCH element, returns element public
 *                      data.
 *       400:
 *         description: Bad Request, Failed to PATCH element due to invalid
 *                      data.
 *       401:
 *         description: Unauthorized, Failed to PATCH element due to not being
 *                      logged in.
 *       403:
 *         description: Forbidden, Failed to PATCH element due to updating an
 *                      immutable field.
 *       404:
 *         description: Not Found, Failed to PATCH element due to element not
 *                      existing.
 *       500:
 *         description: Internal Server Error, Failed to PATCH element due to
 *                      server side issue.
 *   delete:
 *     tags:
 *       -  elements
 *     description: Deletes the specified element and all elements in the
 *                  specified elements subtree. NOTE this endpoint is reserved
 *                  for system-wide admins ONLY.
 *     produces:
 *       - application/json
 *     parameters:
 *       - name: orgid
 *         description: The ID of the organization containing the specified
 *                      project.
 *         in: path
 *         required: true
 *         type: string
 *       - name: projectid
 *         description: The ID of the project containing the specified branch.
 *         in: path
 *         required: true
 *         type: string
 *       - name: branchid
 *         description: The ID of the branch containing the element to be
 *                      deleted.
 *         in: path
 *         required: true
 *         type: string
 *       - name: elementid
 *         description: The ID of the element to delete.
 *         in: path
 *         required: true
 *         type: string
 *       - name: minified
 *         description: If true, the returned JSON is minified. If false, the
 *                      returned JSON is formatted based on the format specified
 *                      in the config. The default value is false.
 *         in: query
 *         type: boolean
 *         default: false
 *     responses:
 *       200:
 *         description: OK, Succeeded to DELETE element, returns deleted
 *                      element's id.
 *       400:
 *         description: Bad Request, Failed to DELETE element due to invalid
 *                      data.
 *       401:
 *         description: Unauthorized, Failed to DELETE element due to not being
 *                      logged in.
 *       403:
 *         description: Forbidden, Failed to DELETE element due to not having
 *                      permissions.
 *       404:
 *         description: Not Found, Failed to DELETE element due to element not
 *                      existing.
 *       500:
 *         description: Internal Server Error, Failed to DELETE element due to
 *                      server side issue.
 */
api.route('/orgs/:orgid/projects/:projectid/branches/:branchid/elements/:elementid')
.get(
  AuthController.authenticate,
  Middleware.logRoute,
  APIController.getElement
)
.post(
  AuthController.authenticate,
  Middleware.logRoute,
  APIController.postElement
)
.put(
  AuthController.authenticate,
  Middleware.logRoute,
  APIController.putElement
)
.patch(
  AuthController.authenticate,
  Middleware.logRoute,
  APIController.patchElement
)
.delete(
  AuthController.authenticate,
  Middleware.logRoute,
  APIController.deleteElement
);

/**
 * @swagger
 * /api/users:
 *   get:
 *     tags:
 *       - users
 *     description: Returns an array of users. By default, returns all users.
 *                  Optionally, an array of usernames can be provided in the
 *                  request body or a comma separated list in the request
 *                  parameters to find multiple, specific users.
 *     produces:
 *       - application/json
 *     parameters:
 *       - in: body
 *         schema:
 *           type: array
 *           items:
 *             type: string
 *         description: An array of usernames to search for. If both query
 *                      parameter and body are not provided, all users are
 *                      found.
 *       - name: usernames
 *         description: Comma separated list of usernames to search for. If both
 *                      the query parameter and body are not provided, all
 *                      users are found.
 *         in: query
 *         type: string
 *       - name: populate
 *         description: Comma separated list of values to be populated on return
 *                      of the object.
 *         in: query
 *         type: string
 *         required: false
 *       - name: archived
 *         description: If true, archived users will be also be searched
 *                      through.
 *         in: query
 *         type: boolean
 *       - name: fields
 *         description: Comma separated list of specific fields to return. By
 *                      default the username field is returned. To specifically
 *                      NOT include a field, include a '-' in front of the field
 *                      (-name).
 *         in: query
 *         type: string
 *       - name: limit
 *         description: The maximum number of objects to return. A limit of 0 is
 *                      equivalent to setting no limit.
 *         in: query
 *         type: number
 *       - name: minified
 *         description: If true, the returned JSON is minified. If false, the
 *                      returned JSON is formatted based on the format specified
 *                      in the config. The default value is false.
 *         in: query
 *         type: boolean
 *         default: false
 *     responses:
 *       200:
 *         description: OK, Succeeded to GET users, returns user public data.
 *       400:
 *         description: Bad Request, Failed to GET users due to invalid data.
 *       401:
 *         description: Unauthorized, Failed to GET users due to not being
 *                      logged in.
 *       403:
 *         description: Forbidden, Failed to GET users due to not having
 *                      permissions.
 *       404:
 *         description: Not Found, Failed to GET users due to users not
 *                      existing.
 *       500:
 *         description: Internal Server Error, Failed to GET users due to
 *                      server side issue.
 *   post:
 *     tags:
 *       - users
 *     description: Creates multiple users from the data provided in the request
 *                  body. Returns the created user's public data. NOTE This
 *                  endpoint is reserved for system-wide admins ONLY.
 *     produces:
 *       - application/json
 *     parameters:
 *       - in: body
 *         name: users
 *         description: An array of objects containing new user data.
 *         schema:
 *           type: array
 *           items:
 *             type: object
 *             required:
 *               - username
 *             properties:
 *               username:
 *                 type: string
 *               password:
 *                 type: string
 *                 description: Required unless running LDAP auth.
 *               fname:
 *                 type: string
 *                 description: User's first name.
 *               lname:
 *                 type: string
 *                 description: User's last name.
 *               preferredName:
 *                 type: string
 *               email:
 *                 type: string
 *               provider:
 *                 type: string
 *                 default: 'local'
 *               admin:
 *                 type: boolean
 *                 description: If true, user is system-wide admin.
 *               custom:
 *                 type: object
 *       - name: populate
 *         description: Comma separated list of values to be populated on return
 *                      of the object.
 *         in: query
 *         type: string
 *         required: false
 *       - name: fields
 *         description: Comma separated list of specific fields to return. By
 *                      default the username field is returned. To specifically
 *                      NOT include a field, include a '-' in front of the field
 *                      (-name).
 *         in: query
 *         type: string
 *       - name: minified
 *         description: If true, the returned JSON is minified. If false, the
 *                      returned JSON is formatted based on the format specified
 *                      in the config. The default value is false.
 *         in: query
 *         type: boolean
 *         default: false
 *     responses:
 *       200:
 *         description: OK, Succeeded to POST users returns public users data.
 *       400:
 *         description: Bad Request, Failed to POST users due to invalid data.
 *       401:
 *         description: Unauthorized, Failed to POST users due to not being
 *                      logged in.
 *       403:
 *         description: Forbidden, Failed to POST users due to not having
 *                      permissions.
 *       500:
 *         description: Internal Server Error, Failed to POST users due to
 *                      server side issue.
 *   put:
 *     tags:
 *       - users
 *     description: Creates or replaces multiple users from the data provided in
 *                  the request body. Returns the user's public data. NOTE This
 *                  endpoint is reserved for system-wide admins ONLY.
 *     produces:
 *       - application/json
 *     parameters:
 *       - in: body
 *         name: users
 *         description: An array of objects containing user data.
 *         schema:
 *           type: array
 *           items:
 *             type: object
 *             required:
 *               - username
 *             properties:
 *               username:
 *                 type: string
 *               password:
 *                 type: string
 *                 description: Required unless running LDAP auth.
 *               fname:
 *                 type: string
 *                 description: User's first name.
 *               lname:
 *                 type: string
 *                 description: User's last name.
 *               preferredName:
 *                 type: string
 *               email:
 *                 type: string
 *               provider:
 *                 type: string
 *                 default: 'local'
 *               admin:
 *                 type: boolean
 *                 description: If true, user is system-wide admin.
 *               custom:
 *                 type: object
 *       - name: populate
 *         description: Comma separated list of values to be populated on return
 *                      of the object.
 *         in: query
 *         type: string
 *         required: false
 *       - name: fields
 *         description: Comma separated list of specific fields to return. By
 *                      default the username field is returned. To specifically
 *                      NOT include a field, include a '-' in front of the field
 *                      (-name).
 *         in: query
 *         type: string
 *       - name: minified
 *         description: If true, the returned JSON is minified. If false, the
 *                      returned JSON is formatted based on the format specified
 *                      in the config. The default value is false.
 *         in: query
 *         type: boolean
 *         default: false
 *     responses:
 *       200:
 *         description: OK, Succeeded to PUT users returns public users data.
 *       400:
 *         description: Bad Request, Failed to PUT users due to invalid data.
 *       401:
 *         description: Unauthorized, Failed to PUT users due to not being
 *                      logged in.
 *       403:
 *         description: Forbidden, Failed to PUT users due to not having
 *                      permissions.
 *       500:
 *         description: Internal Server Error, Failed to PUT users due to
 *                      server side issue.
 *   patch:
 *     tags:
 *       - users
 *     description: Updates multiple users from the data provided in the request
 *                  body. Users that are currently archived must first be
 *                  unarchived before making any other updates. The following
 *                  fields can be updated [custom, archived, fname, lname,
 *                  preferredName, email]. NOTE, the username is required in the
 *                  request body, but CANNOT be updated. This endpoint is
 *                  reserved for admins only, unless user is updating self.
 *     produces:
 *       - application/json
 *     parameters:
 *       - in: body
 *         name: users
 *         description: An array of objects containing updates to multiple
 *                      users.
 *         schema:
 *           type: array
 *           items:
 *             type: object
 *             required:
 *               - username
 *             properties:
 *               username:
 *                 type: string
 *                 description: The current username of the user, cannot be
 *                              updated.
 *               fname:
 *                 type: string
 *               lname:
 *                 type: string
 *               preferredName:
 *                 type: string
 *               email:
 *                 type: string
 *               custom:
 *                 type: object
 *               archived:
 *                 type: boolean
 *       - name: populate
 *         description: Comma separated list of values to be populated on return
 *                      of the object.
 *         in: query
 *         type: string
 *         required: false
 *       - name: fields
 *         description: Comma separated list of specific fields to return. By
 *                      default the username field is returned. To specifically
 *                      NOT include a field, include a '-' in front of the field
 *                      (-name).
 *         in: query
 *         type: string
 *       - name: minified
 *         description: If true, the returned JSON is minified. If false, the
 *                      returned JSON is formatted based on the format specified
 *                      in the config. The default value is false.
 *         in: query
 *         type: boolean
 *         default: false
 *     responses:
 *       200:
 *         description: OK, Succeeded to PATCH users, returns user's public
 *                      data.
 *       400:
 *         description: Bad Request, Failed to PATCH users due to invalid data.
 *       401:
 *         description: Unauthorized, Failed to PATCH users due to not being
 *                      logged in.
 *       403:
 *         description: Forbidden, Failed to PATCH users due to not having
 *                      permissions.
 *       500:
 *         description: Internal Server Error, Failed to PATCH users due to
 *                      server side issue.
 *   delete:
 *     tags:
 *       - users
 *     description: Deletes multiple users. Removes them from any orgs or
 *                  projects which they have permissions on. NOTE this endpoint
 *                  is reserved for system-wide admins ONLY.
 *     produces:
 *       - application/json
 *     parameters:
 *       - name: usernames
 *         description: An array of usernames to delete. Can optionally be an
 *                      array of objects containing id key/value pairs.
 *         in: body
 *         required: true
 *         schema:
 *           type: array
 *           items:
 *             type: string
 *       - name: minified
 *         description: If true, the returned JSON is minified. If false, the
 *                      returned JSON is formatted based on the format specified
 *                      in the config. The default value is false.
 *         in: query
 *         type: boolean
 *         default: false
 *     responses:
 *       200:
 *         description: OK, Succeeded to DELETE users, return deleted user's
 *                      usernames.
 *       400:
 *         description: Bad Request, Failed to DELETE users due to invalid data.
 *       401:
 *         description: Unauthorized, Failed to DELETE users due to not being
 *                      logged in.
 *       403:
 *         description: Forbidden, Failed to DELETE users due to not having
 *                      permissions.
 *       500:
 *         description: Internal Server Error, Failed to DELETE users due to
 *                      server side issue.
 */
api.route('/users')
.get(
  AuthController.authenticate,
  Middleware.logRoute,
  Middleware.disableUserAPI,
  APIController.getUsers
)
.post(
  AuthController.authenticate,
  Middleware.logRoute,
  Middleware.disableUserAPI,
  APIController.postUsers
)
.put(
  AuthController.authenticate,
  Middleware.logRoute,
  Middleware.disableUserAPI,
  APIController.putUsers
)
.patch(
  AuthController.authenticate,
  Middleware.logRoute,
  Middleware.disableUserAPI,
  APIController.patchUsers
)
.delete(
  AuthController.authenticate,
  Middleware.logRoute,
  Middleware.disableUserAPI,
  APIController.deleteUsers
);

/**
 * @swagger
 * /api/users/whoami:
 *   get:
 *     tags:
 *       - users
 *     description: Returns the currently logged in user's public information.
 *     produces:
 *       - application/json
 *     parameters:
 *       - name: minified
 *         description: If true, the returned JSON is minified. If false, the
 *                      returned JSON is formatted based on the format specified
 *                      in the config. The default value is false.
 *         in: query
 *         type: boolean
 *         default: false
 *     responses:
 *       200:
 *         description: OK, Succeeded to GET current user information returns
 *                      user public data.
 *       401:
 *         description: Unauthorized, Failed to GET user information due to not
 *                      being logged in.
 *       403:
 *         description: Forbidden, Failed to GET user information due to not
 *                      having permissions.
 *       404:
 *         description: Not Found, Failed to GET current user information due to
 *                      not finding user.
 *       500:
 *         description: Internal Server Error, Failed to GET user info due to
 *                      server side issue.
 */
api.route('/users/whoami')
.get(
  AuthController.authenticate,
  Middleware.logRoute,
  APIController.whoami
);

/**
 * @swagger
 * /api/users/{username}:
 *   get:
 *     tags:
 *       - users
 *     description: Finds and returns a users public data.
 *     produces:
 *       - application/json
 *     parameters:
 *       - name: username
 *         description: The username of the user to find.
 *         required: true
 *         type: string
 *         in: path
 *       - name: populate
 *         description: Comma separated list of values to be populated on return
 *                      of the object.
 *         in: query
 *         type: string
 *         required: false
 *       - name: archived
 *         description: If true, archived objects will be also be searched
 *                      through.
 *         in: query
 *         type: boolean
 *       - name: fields
 *         description: Comma separated list of specific fields to return. By
 *                      default the username field is returned. To specifically
 *                      NOT include a field, include a '-' in front of the field
 *                      (-name).
 *         in: query
 *         type: string
 *       - name: minified
 *         description: If true, the returned JSON is minified. If false, the
 *                      returned JSON is formatted based on the format specified
 *                      in the config. The default value is false.
 *         in: query
 *         type: boolean
 *         default: false
 *     responses:
 *       200:
 *         description: OK, Succeeded to GET user, returns user's public data.
 *       400:
 *         description: Bad Request, Failed to GET user due to invalid data.
 *       401:
 *         description: Unauthorized, Failed to GET user due to not being logged
 *                      in.
 *       403:
 *         description: Forbidden, Failed to GET user due to not having
 *                      permissions.
 *       404:
 *         description: Not Found, Failed to GET user due to user not existing.
 *       500:
 *         description: Internal Server Error, Failed to GET user due to server
 *                      side issue.
 *   post:
 *     tags:
 *       - users
 *     description: Create a new user from the given data in the request body.
 *                  This endpoint is reserved for system-wide admins ONLY.
 *     produces:
 *       - application/json
 *     parameters:
 *       - name: username
 *         description: The username of the user to create.
 *         required: true
 *         type: string
 *         in: path
 *       - name: user
 *         description: The object containing the new user data.
 *         in: body
 *         required: true
 *         schema:
 *           type: object
 *           properties:
 *             username:
 *               type: string
 *               description: The username of the user to create. If provided,
 *                            this must match the username provided in the path.
 *             password:
 *               type: string
 *               description: The password of the user being created. This field
 *                            is required unless LDAP authentication is used.
 *             fname:
 *               type: string
 *             lname:
 *               type: string
 *             preferredName:
 *               type: string
 *             email:
 *               type: string
 *             provider:
 *               type: string
 *               default: 'local'
 *             admin:
 *               type: boolean
 *             custom:
 *               type: object
 *       - name: populate
 *         description: Comma separated list of values to be populated on return
 *                      of the object.
 *         in: query
 *         type: string
 *         required: false
 *       - name: fields
 *         description: Comma separated list of specific fields to return. By
 *                      default the username field is returned. To specifically
 *                      NOT include a field, include a '-' in front of the field
 *                      (-name).
 *         in: query
 *         type: string
 *       - name: minified
 *         description: If true, the returned JSON is minified. If false, the
 *                      returned JSON is formatted based on the format specified
 *                      in the config. The default value is false.
 *         in: query
 *         type: boolean
 *         default: false
 *     responses:
 *       200:
 *         description: OK, Succeeded to POST user, return user's public data.
 *       400:
 *         description: Bad Request, Failed to POST user due to invalid data.
 *       401:
 *         description: Unauthorized, Failed to POST user due to not being
 *                      logged in.
 *       403:
 *         description: Forbidden, Failed to POST user due to using username
 *                      that already exists.
 *       500:
 *         description: Internal Server Error, Failed to POST user due to server
 *                      side issue.
 *   put:
 *     tags:
 *       - users
 *     description: Creates or replaces a user from the given data in the
 *                  request body. If a user with the username already exists,
 *                  they are replaced. NOTE This endpoint is reserved for
 *                  system-wide admins ONLY.
 *     produces:
 *       - application/json
 *     parameters:
 *       - name: username
 *         description: The username of the user to create/replace.
 *         required: true
 *         type: string
 *         in: path
 *       - name: user
 *         description: The object containing the user data.
 *         in: body
 *         required: true
 *         schema:
 *           type: object
 *           properties:
 *             username:
 *               type: string
 *               description: The username of the user. If provided, this must
 *                            match the username provided in the path.
 *             password:
 *               type: string
 *               description: The password of the user. This field is required
 *                            unless LDAP authentication is used.
 *             fname:
 *               type: string
 *             lname:
 *               type: string
 *             preferredName:
 *               type: string
 *             email:
 *               type: string
 *             provider:
 *               type: string
 *               default: 'local'
 *             admin:
 *               type: boolean
 *             custom:
 *               type: object
 *       - name: populate
 *         description: Comma separated list of values to be populated on return
 *                      of the object.
 *         in: query
 *         type: string
 *         required: false
 *       - name: fields
 *         description: Comma separated list of specific fields to return. By
 *                      default the username field is returned. To specifically
 *                      NOT include a field, include a '-' in front of the field
 *                      (-name).
 *         in: query
 *         type: string
 *       - name: minified
 *         description: If true, the returned JSON is minified. If false, the
 *                      returned JSON is formatted based on the format specified
 *                      in the config. The default value is false.
 *         in: query
 *         type: boolean
 *         default: false
 *     responses:
 *       200:
 *         description: OK, Succeeded to PUT user, return user's public data.
 *       400:
 *         description: Bad Request, Failed to PUT user due to invalid data.
 *       401:
 *         description: Unauthorized, Failed to PUT user due to not being
 *                      logged in.
 *       403:
 *         description: Forbidden, Failed to POST PUT due to an invalid request
 *                      body.
 *       500:
 *         description: Internal Server Error, Failed to PUT user due to server
 *                      side issue.
 *   patch:
 *     tags:
 *       - users
 *     description: Updates an existing user. The following fields can be
 *                  updated [fname, lname, preferredName, email, custom,
 *                  archived]. Users that are currently archived must first be
 *                  unarchived before making any other updates.
 *     produces:
 *       - application/json
 *     parameters:
 *       - name: username
 *         description: The username of the user to update.
 *         required: true
 *         type: string
 *         in: path
 *       - name: update
 *         description: The object containing the updated user data.
 *         in: body
 *         required: true
 *         schema:
 *           type: object
 *           properties:
 *             fname:
 *               type: string
 *             lname:
 *               type: string
 *             preferredName:
 *               type: string
 *             email:
 *               type: string
 *             custom:
 *               type: object
 *             archived:
 *               type: boolean
 *       - name: populate
 *         description: Comma separated list of values to be populated on return
 *                      of the object.
 *         in: query
 *         type: string
 *       - name: fields
 *         description: Comma separated list of specific fields to return. By
 *                      default the username field is returned. To specifically
 *                      NOT include a field, include a '-' in front of the field
 *                      (-name).
 *         in: query
 *         type: string
 *       - name: minified
 *         description: If true, the returned JSON is minified. If false, the
 *                      returned JSON is formatted based on the format specified
 *                      in the config. The default value is false.
 *         in: query
 *         type: boolean
 *         default: false
 *     responses:
 *       200:
 *         description: OK, Succeeded to PATCH user, return user's public data.
 *       400:
 *         description: Bad Request, Failed to PATCH user due to invalid data.
 *       401:
 *         description: Unauthorized, Failed to PATCH user due to not being
 *                      logged in.
 *       403:
 *         description: Forbidden, Failed to PATCH user due updating an
 *                      immutable field.
 *       404:
 *         description: Not Found, Failed ot PATCH user due to user not
 *                      existing.
 *       500:
 *         description: Internal Server Error, Failed ot PATCH user due to
 *                      server side issue.
 *   delete:
 *     tags:
 *       - users
 *     description: Deletes the specified user. Removes them from any orgs or
 *                  projects which they have permissions on. NOTE this endpoint
 *                  is reserved for system-wide admins ONLY.
 *     produces:
 *       - application/json
 *     parameters:
 *       - name: username
 *         description: The username of the user to delete.
 *         in: path
 *         required: true
 *         type: string
 *       - name: minified
 *         description: If true, the returned JSON is minified. If false, the
 *                      returned JSON is formatted based on the format specified
 *                      in the config. The default value is false.
 *         in: query
 *         type: boolean
 *         default: false
 *     responses:
 *       200:
 *         description: OK, Succeeded to DELETE user, returns deleted user's
 *                      username.
 *       400:
 *         description: Bad Request, Failed to DELETE user due to invalid data.
 *       401:
 *         description: Unauthorized, Failed to DELETE user due to not being
 *                      logged in.
 *       403:
 *         description: Forbidden, Failed to DELETE user due to not having
 *                      permissions.
 *       404:
 *         description: Not Found, Failed to DELETE user due to user not
 *                      existing.
 *       500:
 *         description: Internal Server Error, Failed to DELETE user due to
 *                      server side issues.
 */
api.route('/users/:username')
.get(
  AuthController.authenticate,
  Middleware.logRoute,
  Middleware.disableUserAPI,
  APIController.getUser
)
.post(
  AuthController.authenticate,
  Middleware.logRoute,
  Middleware.disableUserAPI,
  APIController.postUser
)
.put(
  AuthController.authenticate,
  Middleware.logRoute,
  Middleware.disableUserAPI,
  APIController.putUser
)
.patch(
  AuthController.authenticate,
  Middleware.logRoute,
  Middleware.disableUserAPI,
  APIController.patchUser
)
.delete(
  AuthController.authenticate,
  Middleware.logRoute,
  Middleware.disableUserAPI,
  APIController.deleteUser
);

/**
 * @swagger
 * /api/users/{username}/password:
 *   patch:
 *     tags:
 *       - users
 *     description: Updates an existing users password. Users can only update
 *                  their own password.
 *     produces:
 *       - application/json
 *     parameters:
 *       - name: username
 *         description: The username of the user to update.
 *         required: true
 *         type: string
 *         in: path
 *       - in: body
 *         description: The object containing the updated user data.
 *         name: passwordInfo
 *         required: true
 *         schema:
 *           type: object
 *           required:
 *             - oldPassword
 *             - password
 *             - confirmPassword
 *           properties:
 *             oldPassword:
 *               type: string
 *               description: The user's old password.
 *             password:
 *               type: string
 *               description: The user's new password.
 *             confirmPassword:
 *               type: string
 *               description: The users new password a second time, to confirm
 *                            they match.
 *       - name: minified
 *         description: If true, the returned JSON is minified. If false, the
 *                      returned JSON is formatted based on the format specified
 *                      in the config. The default value is false.
 *         in: query
 *         type: boolean
 *         default: false
 *     responses:
 *       200:
 *         description: OK, Succeeded to PATCH user returns public user data.
 *       400:
 *         description: Bad Request, Failed to PATCH user due to invalid data.
 *       401:
 *         description: Unauthorized, Failed to PATCH user due to not being
 *                      logged in.
 *       403:
 *         description: Forbidden, Failed to PATCH user due updating an
 *                      immutable field.
 *       500:
 *         description: Internal Server Error, Failed to DELETE user due to
 *                      server side issues.
 */
api.route('/users/:username/password')
.patch(
  AuthController.authenticate,
  Middleware.logRoute,
  Middleware.disableUserAPI,
  APIController.patchPassword
);

// Catches any invalid api route not defined above.
api.use('*', APIController.invalidRoute);

// Export the API router
module.exports = api;<|MERGE_RESOLUTION|>--- conflicted
+++ resolved
@@ -1774,7 +1774,6 @@
  *                      equivalent to setting no limit.
  *         in: query
  *         type: number
-<<<<<<< HEAD
  *       - name: format
  *         description: The desired format of the response. If jmi1, the
  *                      elements are returned in an array of element objects. If
@@ -1785,15 +1784,13 @@
  *         type: string
  *         default: jmi1
  *         enum: [jmi1, jmi2, jmi3]
-=======
- *       - name: minified
- *         description: If true, the returned JSON is minified. If false, the
- *                      returned JSON is formatted based on the format specified
- *                      in the config. The default value is false.
- *         in: query
- *         type: boolean
- *         default: false
->>>>>>> 337a7383
+ *       - name: minified
+ *         description: If true, the returned JSON is minified. If false, the
+ *                      returned JSON is formatted based on the format specified
+ *                      in the config. The default value is false.
+ *         in: query
+ *         type: boolean
+ *         default: false
  *     responses:
  *       200:
  *         description: OK, Succeeded to GET elements, returns elements public
