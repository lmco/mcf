/**
 * Classification: UNCLASSIFIED
 *
 * @module api-routes
 *
 * @copyright Copyright (C) 2018, Lockheed Martin Corporation
 *
 * @license LMPI - Lockheed Martin Proprietary Information
 *
 * @owner Austin Bieber <austin.j.bieber@lmco.com>
 *
 * @author Josh Kaplan <joshua.d.kaplan@lmco.com>
 * @author Austin Bieber <austin.j.bieber@lmco.com>
 *
 * @description This file defines the MBEE API routes.
 *
 * Note: Routes that require authentication calls
 * "AuthController.authenticate()" as their first function.
 * This will authenticate the user and move to the next function.
 */

// Node modules
const express = require('express');
const api = express.Router();

// MBEE modules
const APIController = M.require('controllers.api-controller');
const AuthController = M.require('lib.auth');
const Middleware = M.require('lib.middleware');


/**
 * @swagger
 * /api/test:
 *   get:
 *     tags:
 *       - general
 *     description: Returns a 200 status. Used to test if the API is up or a
 *        connection can be established.
 *     responses:
 *       200:
 *         description: OK, the API is up.
 */
api.get('/test', Middleware.logRoute, APIController.test);


/**
 * @swagger
 * /api/doc/swagger.json:
 *   get:
 *     tags:
 *       - general
 *     description: Returns the swagger spec file in JSON format.
 *     produces:
 *       - application/json
 *     responses:
 *       200:
 *         description: OK, Succeeded to get the swagger doc.
 */
api.get('/doc/swagger.json', Middleware.logRoute, APIController.swaggerJSON);

// TODO: Address deprecation warning on login
/**
 * @swagger
 * /api/login:
 *   post:
 *     tags:
 *       - general
 *     description: Logs the user into the application.
 *     produces:
 *       - application/json
 *     responses:
 *       200:
 *         description: OK, Succeeded to login user, returns session token data.
 *       400:
 *         description: Bad Request, Failed to login due to invalid credentials.
 *       401:
 *         description: Unauthorized, Failed to login due to not having
 *                      permissions.
 *       500:
 *         description: Internal Server Error, Failed to login due to a server
 *                      side issue.
 */
api.route('/login')
.post(
  AuthController.authenticate,
  Middleware.logRoute,
  AuthController.doLogin,
  APIController.login
);


/**
 * @swagger
 * /api/version:
 *   get:
 *     tags:
 *       - general
 *     description: Returns the application version as JSON.
 *     produces:
 *       - application/json
 *     responses:
 *       200:
 *         description: OK, Succeeded to get version.
 *       401:
 *         description: Unauthorized, Failed to get version due to not being
 *                      logged in.
 *       500:
 *         description: Internal Server Error, Failed to get version due to
 *                      server side issue.
 */
api.route('/version')
.get(
  AuthController.authenticate,
  Middleware.logRoute,
  APIController.version
);


/**
 * @swagger
 * /api/orgs:
 *   get:
 *     tags:
 *       - organizations
 *     description: Returns an array of organizations the requesting user has
 *                  read access to. By default, returns all organizations the
 *                  user has read access to. Optionally, an array of IDs can be
 *                  provided in the request body or a comma separated list in
 *                  the request parameters to find multiple, specific orgs.
 *     produces:
 *       - application/json
 *     parameters:
 *       - in: body
 *         schema:
 *           type: array
 *           items:
 *             type: string
 *         description: An array of object IDs to search for. If both query
 *                      parameter and body are not provided, all objects the
 *                      user has access to are found.
 *       - name: ids
 *         description: Comma separated list of IDs to search for. If both the
 *                      query parameter and body are not provided, all objects
 *                      the user has access to are found.
 *         in: query
 *         type: string
 *       - name: populate
 *         description: Comma separated list of values to be populated on return
 *                      of the object.
 *         in: query
 *         type: string
 *       - name: archived
 *         description: If true, archived objects will be also be searched
 *                      through.
 *         in: query
 *         type: boolean
 *       - name: fields
 *         description: Comma separated list of specific fields to return. By
 *                      default the id field is returned. To specifically NOT
 *                      include a field, include a '-' in front of the field
 *                      (-name).
 *         in: query
 *         type: string
 *       - name: limit
 *         description: The maximum number of objects to return. A limit of 0 is
 *                      equivalent to setting no limit.
 *         in: query
 *         type: number
<<<<<<< HEAD
 *       - name: skip
 *         description: The number of objects to skip returning. For example,
 *                      if 10 objects are found and skip is 5, the first five
 *                      objects will NOT be returned. NOTE, skip cannot be a
 *                      negative number.
 *         in: query
 *         type: number
=======
 *       - name: minified
 *         description: If true, the returned JSON is minified. If false, the
 *                      returned JSON is formatted based on the format specified
 *                      in the config. The default value is false.
 *         in: query
 *         type: boolean
 *         default: false
>>>>>>> a0fcefbe
 *     responses:
 *       200:
 *         description: OK, Succeeded to GET orgs, returns public org data.
 *       400:
 *         description: Bad Request, Failed to GET orgs due to invalid request
 *                      format.
 *       401:
 *         description: Unauthorized, Failed to GET orgs due to not being logged
 *                      in.
 *       404:
 *         description: Not Found, Failed to GET orgs due to orgs not existing.
 *       500:
 *         description: Internal Server Error, Failed to GET orgs due to a
 *                      server side issue.
 *   post:
 *     tags:
 *       - organizations
 *     description: Creates multiple organizations from the data provided in the
 *                  request body. Returns the created organization's public
 *                  data. This endpoint is reserved for system-wide admins ONLY.
 *     produces:
 *       - application/json
 *     parameters:
 *       - in: body
 *         name: orgs
 *         schema:
 *           type: array
 *           items:
 *             type: object
 *             required:
 *               - id
 *               - name
 *             properties:
 *               id:
 *                 type: string
 *               name:
 *                 type: string
 *               custom:
 *                 type: object
 *               permissions:
 *                 type: object
 *                 description: Any preset permissions. Keys are the users
 *                              usernames, and values are the permission.
 *         description: An array of objects containing organization data.
 *       - name: populate
 *         description: Comma separated list of values to be populated on return
 *                      of the object.
 *         in: query
 *         type: string
 *       - name: fields
 *         description: Comma separated list of specific fields to return. By
 *                      default the id field is returned. To specifically NOT
 *                      include a field, include a '-' in front of the field
 *                      (-name).
 *         in: query
 *         type: string
 *       - name: minified
 *         description: If true, the returned JSON is minified. If false, the
 *                      returned JSON is formatted based on the format specified
 *                      in the config. The default value is false.
 *         in: query
 *         type: boolean
 *         default: false
 *     responses:
 *       200:
 *         description: OK, Succeeded to POST orgs, returns orgs' public data.
 *       400:
 *         description: Bad Request, Failed to POST orgs due to invalid field in
 *                      request body.
 *       401:
 *         description: Unauthorized, Failed to POST orgs due to not being
 *                      logged in.
 *       403:
 *         description: Forbidden, Failed to POST orgs due to already existing
 *                      orgs with same id.
 *       500:
 *         description: Internal Server Error, Failed to POST orgs due to a
 *                      server side issue.
 *   put:
 *     tags:
 *       - organizations
 *     description: Creates or replaces multiple organizations from the data
 *                  provided in the request body. If the organization already
 *                  exists, it is updated with the provided data. NOTE This
 *                  function is reserved for system-wide admins ONLY.
 *     produces:
 *       - application/json
 *     parameters:
 *       - in: body
 *         name: orgs
 *         schema:
 *           type: array
 *           items:
 *             type: object
 *             required:
 *               - id
 *             properties:
 *               id:
 *                 type: string
 *               name:
 *                 type: string
 *                 description: Required if creating an organization.
 *               custom:
 *                 type: object
 *               permissions:
 *                 type: object
 *                 description: Any preset permissions. Keys are the users
 *                              usernames, and values are the permission.
 *         description: An array of objects containing organization data.
 *       - name: populate
 *         description: Comma separated list of values to be populated on return
 *                      of the object.
 *         in: query
 *         type: string
 *       - name: fields
 *         description: Comma separated list of specific fields to return. By
 *                      default the id field is returned. To specifically NOT
 *                      include a field, include a '-' in front of the field
 *                      (-name).
 *         in: query
 *         type: string
 *       - name: minified
 *         description: If true, the returned JSON is minified. If false, the
 *                      returned JSON is formatted based on the format specified
 *                      in the config. The default value is false.
 *         in: query
 *         type: boolean
 *         default: false
 *     responses:
 *       200:
 *         description: OK, Succeeded to PUT orgs, returns orgs' public data.
 *       400:
 *         description: Bad Request, Failed to PUT orgs due to invalid field in
 *                      request body.
 *       401:
 *         description: Unauthorized, Failed to PUT orgs due to not being
 *                      logged in.
 *       403:
 *         description: Forbidden, Failed to PUT orgs due to an invalid request
 *                      body.
 *       500:
 *         description: Internal Server Error, Failed to PUT orgs due to a
 *                      server side issue.
 *   patch:
 *     tags:
 *       - organizations
 *     description: Updates multiple organizations from the data provided in the
 *                  request body. Orgs that are currently archived must first be
 *                  unarchived before making any other updates. The following
 *                  fields can be updated [name, custom, archived, permissions].
 *                  NOTE, the id is required in the request body, but CANNOT be
 *                  updated.
 *     produces:
 *       - application/json
 *     parameters:
 *       - in: body
 *         name: orgs
 *         description: An array of objects containing updates to multiple orgs.
 *         schema:
 *           type: array
 *           items:
 *             type: object
 *             required:
 *               - id
 *             properties:
 *               id:
 *                 type: string
 *                 description: The current ID of the org, cannot be updated.
 *               name:
 *                 type: string
 *               custom:
 *                 type: object
 *               archived:
 *                 type: boolean
 *               permissions:
 *                 type: object
 *                 description: An object where keys are usernames and values
 *                              are the new role the user has. To remove a user,
 *                              the role should be REMOVE_ALL.
 *       - name: populate
 *         description: Comma separated list of values to be populated on return
 *                      of the object.
 *         in: query
 *         type: string
 *       - name: fields
 *         description: Comma separated list of specific fields to return. By
 *                      default the id field is returned. To specifically NOT
 *                      include a field, include a '-' in front of the field
 *                      (-name).
 *         in: query
 *         type: string
 *       - name: minified
 *         description: If true, the returned JSON is minified. If false, the
 *                      returned JSON is formatted based on the format specified
 *                      in the config. The default value is false.
 *         in: query
 *         type: boolean
 *         default: false
 *     responses:
 *       200:
 *         description: OK, Succeeded to PATCH orgs, returns orgs' public data.
 *       400:
 *         description: Bad Request, Failed to PATCH orgs due to invalid data.
 *       401:
 *         description: Unauthorized, Failed to PATCH orgs due to not being
 *                      logged in.
 *       403:
 *         description: Forbidden, Failed to PATCH orgs due to org already being
 *                      archived.
 *       500:
 *         description: Internal Server Error, Failed to PATCH orgs due to a
 *                      server side issue.
 *   delete:
 *     tags:
 *       - organizations
 *     description: Deletes multiple organizations and any projects and elements
 *                  name-spaced under the specified orgs. NOTE this endpoint can
 *                  be used by system-admins ONLY.
 *     produces:
 *       - application/json
 *     parameters:
 *       - name: orgIDs
 *         description: An array of organization IDs to delete. Can optionally
 *                      be an array of objects containing id key/value pairs.
 *         in: body
 *         required: true
 *         schema:
 *           type: array
 *           items:
 *             type: string
 *       - name: minified
 *         description: If true, the returned JSON is minified. If false, the
 *                      returned JSON is formatted based on the format specified
 *                      in the config. The default value is false.
 *         in: query
 *         type: boolean
 *         default: false
 *     responses:
 *       200:
 *         description: OK, Succeeded to DELETE orgs, returns deleted orgs' ids.
 *       400:
 *         description: Bad Request, Failed to DELETE orgs due to invalid data
 *                      in the request body.
 *       401:
 *         description: Unauthorized, Failed to DELETE orgs due to not being
 *                      logged in.
 *       403:
 *         description: Forbidden, Failed to DELETE orgs due to not having
 *                      correct permissions.
 *       500:
 *         description: Internal Server Error, Failed to PATCH org due to a
 *                      server side issue.
 */
api.route('/orgs')
.get(
  AuthController.authenticate,
  Middleware.logRoute,
  APIController.getOrgs
)
.post(
  AuthController.authenticate,
  Middleware.logRoute,
  APIController.postOrgs
)
.put(
  AuthController.authenticate,
  Middleware.logRoute,
  APIController.putOrgs
)
.patch(
  AuthController.authenticate,
  Middleware.logRoute,
  APIController.patchOrgs
)
.delete(
  AuthController.authenticate,
  Middleware.logRoute,
  APIController.deleteOrgs
);


/**
 * @swagger
 * /api/orgs/{orgid}:
 *   get:
 *     tags:
 *       - organizations
 *     description: Finds and returns an organizations public data if the user
 *                  has read permissions on that org.
 *     produces:
 *       - application/json
 *     parameters:
 *       - name: orgid
 *         description: The ID of the organization to find.
 *         in: path
 *         required: true
 *         type: string
 *       - name: populate
 *         description: Comma separated list of values to be populated on return
 *                      of the object.
 *         in: query
 *         type: string
 *         required: false
 *       - name: archived
 *         description: If true, archived objects will be also be searched
 *                      through.
 *         in: query
 *         type: boolean
 *       - name: fields
 *         description: Comma separated list of specific fields to return. By
 *                      default the id field is returned. To specifically NOT
 *                      include a field, include a '-' in front of the field
 *                      (-name).
 *         in: query
 *         type: string
 *       - name: minified
 *         description: If true, the returned JSON is minified. If false, the
 *                      returned JSON is formatted based on the format specified
 *                      in the config. The default value is false.
 *         in: query
 *         type: boolean
 *         default: false
 *     responses:
 *       200:
 *         description: OK, Succeeded to GET org, returns org public data.
 *       400:
 *         description: Bad Request, Failed to GET org due to invalid data.
 *       401:
 *         description: Unauthorized, Failed to GET org due to not being logged
 *                      in.
 *       404:
 *         description: Not Found, Failed to GET org due to org not existing.
 *       500:
 *         description: Internal Server Error, Failed to GET org due to a server
 *                      side issue.
 *   post:
 *     tags:
 *       - organizations
 *     description: Create a new organization from the given data in the request
 *                  body. This endpoint is reserved for system-admins ONLY.
 *     produces:
 *       - application/json
 *     parameters:
 *       - name: orgid
 *         description: The ID of the organization to create.
 *         in: path
 *         required: true
 *         type: string
 *       - name: org
 *         description: The object containing the new organization data.
 *         in: body
 *         required: true
 *         schema:
 *           type: object
 *           required:
 *             - name
 *           properties:
 *             id:
 *               type: string
 *               description: Must match the id in the request parameters.
 *             name:
 *               type: string
 *             custom:
 *               type: object
 *             permissions:
 *               type: object
 *               description: Any preset permissions. Keys are the users
 *                            usernames, and values are the permission.
 *       - name: populate
 *         description: Comma separated list of values to be populated on return
 *                      of the object.
 *         in: query
 *         type: string
 *         required: false
 *       - name: fields
 *         description: Comma separated list of specific fields to return. By
 *                      default the id field is returned. To specifically NOT
 *                      include a field, include a '-' in front of the field
 *                      (-name).
 *         in: query
 *         type: string
 *       - name: minified
 *         description: If true, the returned JSON is minified. If false, the
 *                      returned JSON is formatted based on the format specified
 *                      in the config. The default value is false.
 *         in: query
 *         type: boolean
 *         default: false
 *     responses:
 *       200:
 *         description: OK, Succeeded to POST org, returns org public data.
 *       400:
 *         description: Bad Request, Failed to POST org due to invalid field in
 *                      request data.
 *       401:
 *         description: Unauthorized, Failed to POST org due to not being
 *                      logged in.
 *       403:
 *         description: Forbidden, Failed to POST org due to an existing org
 *                      with same id.
 *       500:
 *         description: Internal Server Error, Failed to POST org due to a
 *                      server side issue.
 *   put:
 *     tags:
 *       - organizations
 *     description: Creates or replaces an organization from the given data in
 *                  the request body. If the organization already exists it is
 *                  replaced, otherwise it is created. This endpoint is reserved
 *                  for system-admins ONLY.
 *     produces:
 *       - application/json
 *     parameters:
 *       - name: orgid
 *         description: The ID of the organization to create.
 *         in: path
 *         required: true
 *         type: string
 *       - name: org
 *         description: The object containing the new organization data.
 *         in: body
 *         required: true
 *         schema:
 *           type: object
 *           required:
 *             - name
 *           properties:
 *             id:
 *               type: string
 *               description: Must match the id in the request parameters.
 *             name:
 *               type: string
 *             custom:
 *               type: object
 *             permissions:
 *               type: object
 *               description: Any preset permissions. Keys are the users
 *                            usernames, and values are the permission.
 *       - name: populate
 *         description: Comma separated list of values to be populated on return
 *                      of the object.
 *         in: query
 *         type: string
 *         required: false
 *       - name: fields
 *         description: Comma separated list of specific fields to return. By
 *                      default the id field is returned. To specifically NOT
 *                      include a field, include a '-' in front of the field
 *                      (-name).
 *         in: query
 *         type: string
 *       - name: minified
 *         description: If true, the returned JSON is minified. If false, the
 *                      returned JSON is formatted based on the format specified
 *                      in the config. The default value is false.
 *         in: query
 *         type: boolean
 *         default: false
 *     responses:
 *       200:
 *         description: OK, Succeeded to POST org, returns org public data.
 *       400:
 *         description: Bad Request, Failed to POST org due to invalid field in
 *                      request data.
 *       401:
 *         description: Unauthorized, Failed to POST org due to not being
 *                      logged in.
 *       403:
 *         description: Forbidden, Failed to POST org due to an existing org
 *                      with same id.
 *       500:
 *         description: Internal Server Error, Failed to POST org due to a
 *                      server side issue.
 *   patch:
 *     tags:
 *       - organizations
 *     description: Updates an existing organization. The following fields can
 *                  be updated [name, custom, archived, permissions]. Orgs that
 *                  are currently archived must first be unarchived before
 *                  making any other updates.
 *     produces:
 *       - application/json
 *     parameters:
 *       - name: orgid
 *         description: The ID of the organization to update.
 *         in: path
 *         required: true
 *         type: string
 *       - name: update
 *         description: The object containing the updated organization data.
 *         in: body
 *         required: true
 *         schema:
 *           type: object
 *           properties:
 *             name:
 *               type: string
 *             custom:
 *               type: object
 *             archived:
 *               type: boolean
 *             permissions:
 *                 type: object
 *                 description: An object where keys are usernames and values
 *                              are the new role the user has. To remove a user,
 *                              the role should be REMOVE_ALL.
 *       - name: populate
 *         description: Comma separated list of values to be populated on return
 *                      of the object.
 *         in: query
 *         type: string
 *       - name: fields
 *         description: Comma separated list of specific fields to return. By
 *                      default the id field is returned. To specifically NOT
 *                      include a field, include a '-' in front of the field
 *                      (-name).
 *         in: query
 *         type: string
 *       - name: minified
 *         description: If true, the returned JSON is minified. If false, the
 *                      returned JSON is formatted based on the format specified
 *                      in the config. The default value is false.
 *         in: query
 *         type: boolean
 *         default: false
 *     responses:
 *       200:
 *         description: OK, Succeeded to PATCH org, returns updated org public
 *                      data.
 *       400:
 *         description: Bad Request, FAILED to PATCH org due to invalid
 *                      update request data.
 *       401:
 *         description: Unauthorized, FAILED to PATCH org due to not being
 *                      logged in.
 *       403:
 *         description: Forbidden, FAILED to PATCH org due to updating an
 *                      immutable field.
 *       404:
 *         description: Not Found, FAILED to PATCH org due to not finding org.
 *       500:
 *         description: Internal Server Error, Failed to PATCH org due to a
 *                      server side issue.
 *   delete:
 *     tags:
 *       - organizations
 *     description: Deletes the specified organization and any projects and
 *                  elements name-spaced under the org. NOTE this endpoint is
 *                  reserved for system-wide admins ONLY.
 *     produces:
 *       - application/json
 *     parameters:
 *       - name: orgid
 *         description: The ID of the organization to delete.
 *         in: path
 *         required: true
 *         type: string
 *       - name: minified
 *         description: If true, the returned JSON is minified. If false, the
 *                      returned JSON is formatted based on the format specified
 *                      in the config. The default value is false.
 *         in: query
 *         type: boolean
 *         default: false
 *     responses:
 *       200:
 *         description: OK, Succeeded to DELETE org, return deleted org ID.
 *       400:
 *         description: Bad Request, Failed to DELETE org due to invalid data.
 *       401:
 *         description: Unauthorized, Failed to DELETE org due to not being
 *                      logged in.
 *       403:
 *         description: Forbidden, Failed to DELETE org due to not having
 *                      permissions.
 *       404:
 *         description: Not Found, Failed to DELETE org due to not finding org.
 *       500:
 *         description: Internal Server Error, Failed to DELETE org due to a
 *                      server side issue.
 */
api.route('/orgs/:orgid')
.get(
  AuthController.authenticate,
  Middleware.logRoute,
  APIController.getOrg
)
.post(
  AuthController.authenticate,
  Middleware.logRoute,
  APIController.postOrg
)
.put(
  AuthController.authenticate,
  Middleware.logRoute,
  APIController.putOrg
)
.patch(
  AuthController.authenticate,
  Middleware.logRoute,
  APIController.patchOrg
)
.delete(
  AuthController.authenticate,
  Middleware.logRoute,
  APIController.deleteOrg
);


/**
 * @swagger
 * /api/projects:
 *   get:
 *     tags:
 *       - projects
 *     description: Returns a list of all projects and their public data that
 *                  the requesting user has access to.
 *     produces:
 *       - application/json
 *     parameters:
 *       - name: populate
 *         description: Comma separated list of values to be populated on return
 *                      of the object.
 *         in: query
 *         type: string
 *         required: false
 *       - name: archived
 *         description: If true, archived objects will be also be searched
 *                      through.
 *         in: query
 *         type: boolean
 *       - name: fields
 *         description: Comma separated list of specific fields to return. By
 *                      default the id field is returned. To specifically NOT
 *                      include a field, include a '-' in front of the field
 *                      (-name).
 *         in: query
 *         type: string
 *       - name: limit
 *         description: The maximum number of objects to return. A limit of 0 is
 *                      equivalent to setting no limit.
 *         in: query
 *         type: number
<<<<<<< HEAD
 *       - name: skip
 *         description: The number of objects to skip returning. For example,
 *                      if 10 objects are found and skip is 5, the first five
 *                      objects will NOT be returned. NOTE, skip cannot be a
 *                      negative number.
 *         in: query
 *         type: number
=======
 *       - name: minified
 *         description: If true, the returned JSON is minified. If false, the
 *                      returned JSON is formatted based on the format specified
 *                      in the config. The default value is false.
 *         in: query
 *         type: boolean
 *         default: false
>>>>>>> a0fcefbe
 *     responses:
 *       200:
 *         description: OK, Succeeded to GET projects, returns project public
 *                      data.
 *       400:
 *         description: Bad Request, Failed to GET projects due to invalid data.
 *       401:
 *         description: Unauthorized, Failed to GET projects due to not being
 *                      logged in.
 *       403:
 *         description: Forbidden, Failed to GET projects due to not having
 *                      permissions.
 *       404:
 *         description: Not Found, Failed to GET projects due to projects not
 *                      existing.
 *       500:
 *         description: Internal Server Error, Failed to GET projects due to a
 *                      server side issue.
 */
api.route('/projects')
.get(
  AuthController.authenticate,
  Middleware.logRoute,
  APIController.getAllProjects
);

/**
 * @swagger
 * /api/orgs/{orgid}/projects:
 *   get:
 *     tags:
 *       - projects
 *     description: Returns an array of projects the requesting user has read
 *                  access to on a specified org. By default, returns all
 *                  projects on the specified org that the user has read access
 *                  to. Optionally, an array of IDs can be provided in the
 *                  request body or a comma separated list in the request
 *                  parameters to find multiple, specific projects.
 *     produces:
 *       - application/json
 *     parameters:
 *       - name: orgid
 *         description: The ID of the organization which contains the searched
 *                      projects.
 *         in: path
 *         required: true
 *         type: string
 *       - in: body
 *         schema:
 *           type: array
 *           items:
 *             type: string
 *         description: An array of object IDs to search for. If both query
 *                      parameter and body are not provided, all objects the
 *                      user has access to (under the specified org) are found.
 *       - name: ids
 *         description: Comma separated list of IDs to search for. If both query
 *                      parameter and body are not provided, all objects the
 *                      user has access to (under the specified org) are found.
 *         in: query
 *         type: string
 *       - name: populate
 *         description: Comma separated list of values to be populated on return
 *                      of the object.
 *         in: query
 *         type: string
 *       - name: archived
 *         description: If true, archived objects will be also be searched
 *                      through.
 *         in: query
 *         type: boolean
 *       - name: fields
 *         description: Comma separated list of specific fields to return. By
 *                      default the id field is returned. To specifically NOT
 *                      include a field, include a '-' in front of the field
 *                      (-name).
 *         in: query
 *         type: string
 *       - name: limit
 *         description: The maximum number of objects to return. A limit of 0 is
 *                      equivalent to setting no limit.
 *         in: query
 *         type: number
<<<<<<< HEAD
 *       - name: skip
 *         description: The number of objects to skip returning. For example,
 *                      if 10 objects are found and skip is 5, the first five
 *                      objects will NOT be returned. NOTE, skip cannot be a
 *                      negative number.
 *         in: query
 *         type: number
=======
 *       - name: minified
 *         description: If true, the returned JSON is minified. If false, the
 *                      returned JSON is formatted based on the format specified
 *                      in the config. The default value is false.
 *         in: query
 *         type: boolean
 *         default: false
>>>>>>> a0fcefbe
 *     responses:
 *       200:
 *         description: OK, Succeeded to GET projects, returns project public
 *                      data.
 *       400:
 *         description: Bad Request, Failed to GET projects due to invalid data.
 *       401:
 *         description: Unauthorized, Failed to GET projects due to not being
 *                      logged in.
 *       403:
 *         description: Forbidden, Failed to GET projects due to not having
 *                      permissions.
 *       404:
 *         description: Not Found, Failed to GET projects due to projects not
 *                      existing.
 *       500:
 *         description: Internal Server Error, Failed to GET projects due to a
 *                      server side issue.
 *   post:
 *     tags:
 *       - projects
 *     description: Creates multiple projects from the supplied data in the
 *                  request body. Returns the created projects' public data.
 *     produces:
 *       - application/json
 *     parameters:
 *       - name: orgid
 *         description: The ID of the organization whose projects to create.
 *         in: path
 *         required: true
 *         type: string
 *       - name: projects
 *         in: body
 *         description: An array of objects containing new project data.
 *         schema:
 *           type: array
 *           items:
 *             type: object
 *             required:
 *               - id
 *               - name
 *             properties:
 *               id:
 *                 type: string
 *               name:
 *                 type: string
 *               custom:
 *                 type: object
 *               visibility:
 *                 type: string
 *                 default: private
 *                 enum: [internal, private]
 *               permissions:
 *                 type: object
 *                 description: Any preset permissions. Keys are the users
 *                              usernames, and values are the permission.
 *       - name: populate
 *         description: Comma separated list of values to be populated on return
 *                      of the object.
 *         in: query
 *         type: string
 *         required: false
 *       - name: fields
 *         description: Comma separated list of specific fields to return. By
 *                      default the id field is returned. To specifically NOT
 *                      include a field, include a '-' in front of the field
 *                      (-name).
 *         in: query
 *         type: string
 *       - name: minified
 *         description: If true, the returned JSON is minified. If false, the
 *                      returned JSON is formatted based on the format specified
 *                      in the config. The default value is false.
 *         in: query
 *         type: boolean
 *         default: false
 *     responses:
 *       200:
 *         description: OK, Succeeded to POST projects, returns project public
 *                      data.
 *       400:
 *         description: Bad Request, Failed to POST projects due to invalid
 *                      project data.
 *       401:
 *         description: Unauthorized, Failed to POST projects due to not being
 *                      logged in.
 *       403:
 *         description: Forbidden, Failed to POST projects due to project ids
 *                      already existing.
 *       500:
 *         description: Internal Server Error, Failed to POST projects due to a
 *                      server side issue.
 *   put:
 *     tags:
 *       - projects
 *     description: Creates or replaces multiple projects from the supplied data
 *                  in the request body. If the project already exists, it will
 *                  be replaced along with the root model element. Returns the
 *                  created projects' public data. NOTE this endpoint is
 *                  reserved for system-wide admins ONLY.
 *     produces:
 *       - application/json
 *     parameters:
 *       - name: orgid
 *         description: The ID of the organization whose projects to create.
 *         in: path
 *         required: true
 *         type: string
 *       - name: projects
 *         in: body
 *         description: An array of objects containing new project data.
 *         schema:
 *           type: array
 *           items:
 *             type: object
 *             required:
 *               - id
 *               - name
 *             properties:
 *               id:
 *                 type: string
 *               name:
 *                 type: string
 *               custom:
 *                 type: object
 *               visibility:
 *                 type: string
 *                 default: private
 *                 enum: [internal, private]
 *               permissions:
 *                 type: object
 *                 description: Any preset permissions. Keys are the users
 *                              usernames, and values are the permission.
 *       - name: populate
 *         description: Comma separated list of values to be populated on return
 *                      of the object.
 *         in: query
 *         type: string
 *         required: false
 *       - name: fields
 *         description: Comma separated list of specific fields to return. By
 *                      default the id field is returned. To specifically NOT
 *                      include a field, include a '-' in front of the field
 *                      (-name).
 *         in: query
 *         type: string
 *       - name: minified
 *         description: If true, the returned JSON is minified. If false, the
 *                      returned JSON is formatted based on the format specified
 *                      in the config. The default value is false.
 *         in: query
 *         type: boolean
 *         default: false
 *     responses:
 *       200:
 *         description: OK, Succeeded to PUT projects, returns project public
 *                      data.
 *       400:
 *         description: Bad Request, Failed to PUT projects due to invalid
 *                      project data.
 *       401:
 *         description: Unauthorized, Failed to PUT projects due to not being
 *                      logged in.
 *       403:
 *         description: Forbidden, Failed to PUT projects due to invalid
 *                      parameters.
 *       500:
 *         description: Internal Server Error, Failed to PUT projects due to a
 *                      server side issue.
 *   patch:
 *     tags:
 *       - projects
 *     description: Updates multiple projects from the data provided in the
 *                  request body. Projects that are currently archived must
 *                  first be unarchived before making any other updates. The
 *                  following fields can be updated [name, custom, archived,
 *                  permissions]. NOTE, the id is required in the request body,
 *                  but CANNOT be updated.
 *     produces:
 *       - application/json
 *     parameters:
 *       - name: orgid
 *         description: The ID of the organization whose projects to update.
 *         in: path
 *         required: true
 *         type: string
 *       - in: body
 *         name: projects
 *         description: An array of objects containing updates to multiple
 *                      projects.
 *         schema:
 *           type: array
 *           items:
 *             type: object
 *             required:
 *               - id
 *             properties:
 *               id:
 *                 type: string
 *                 description: The current ID of the project, cannot be
 *                              updated.
 *               name:
 *                 type: string
 *               custom:
 *                 type: object
 *               archived:
 *                 type: boolean
 *               permissions:
 *                 type: object
 *                 description: An object where keys are usernames and values
 *                              are the new role the user has. To remove a user,
 *                              the role should be REMOVE_ALL.
 *       - name: populate
 *         description: Comma separated list of values to be populated on return
 *                      of the object.
 *         in: query
 *         type: string
 *       - name: fields
 *         description: Comma separated list of specific fields to return. By
 *                      default the id field is returned. To specifically NOT
 *                      include a field, include a '-' in front of the field
 *                      (-name).
 *         in: query
 *         type: string
 *       - name: minified
 *         description: If true, the returned JSON is minified. If false, the
 *                      returned JSON is formatted based on the format specified
 *                      in the config. The default value is false.
 *         in: query
 *         type: boolean
 *         default: false
 *     responses:
 *       200:
 *         description: OK, Succeeded to PATCH project, returns project public
 *                      data.
 *       400:
 *         description: Bad Request, Failed to PATCH project due to invalid
 *                      request data.
 *       401:
 *         description: Unauthorized, Failed to PATCH project due to not being
 *                      logged in.
 *       403:
 *         description: Forbidden, Failed to PATCH project due to updating an
 *                      immutable field.
 *       500:
 *         description: Internal Server Error, Failed to PATCH project due to
 *                      server side issue.
 *   delete:
 *     tags:
 *       - projects
 *     description: Deletes multiple projects and any elements name-spaced under
 *                  the specified project. NOTE this endpoint can be used by
 *                  system-admins ONLY.
 *     produces:
 *       - application/json
 *     parameters:
 *       - name: orgid
 *         description: The ID of the organization whose projects are to be
 *                      deleted.
 *         in: path
 *         required: true
 *         type: string
 *       - name: projectIDs
 *         description: An array of project IDs to delete. Can optionally be an
 *                      array of objects containing id key/value pairs.
 *         in: body
 *         required: false
 *         schema:
 *           type: array
 *           items:
 *             type: string
 *       - name: minified
 *         description: If true, the returned JSON is minified. If false, the
 *                      returned JSON is formatted based on the format specified
 *                      in the config. The default value is false.
 *         in: query
 *         type: boolean
 *         default: false
 *     responses:
 *       200:
 *         description: OK, Succeeded to DELETE projects, return deleted
 *                      projects' ids.
 *       400:
 *         description: Bad Request, Failed to DELETE project due to invalid
 *                      data.
 *       401:
 *         description: Unauthorized, Failed to DELETE project due to not being
 *                      logged in.
 *       403:
 *         description: Forbidden, Failed to DELETE project due to not having
 *                      permissions.
 *       500:
 *         description: Internal Server Error, Failed to DELETE org due to a
 *                      server side issue.
 */
api.route('/orgs/:orgid/projects')
.get(
  AuthController.authenticate,
  Middleware.logRoute,
  APIController.getProjects
)
.post(
  AuthController.authenticate,
  Middleware.logRoute,
  APIController.postProjects
)
.put(
  AuthController.authenticate,
  Middleware.logRoute,
  APIController.putProjects
)
.patch(
  AuthController.authenticate,
  Middleware.logRoute,
  APIController.patchProjects
)
.delete(
  AuthController.authenticate,
  Middleware.logRoute,
  APIController.deleteProjects
);


/**
 * @swagger
 * /api/orgs/{orgid}/projects/{projectid}:
 *   get:
 *     tags:
 *       - projects
 *     description: Finds and returns a projects public data if the user has
 *                  read permissions on that project.
 *     produces:
 *       - application/json
 *     parameters:
 *       - name: orgid
 *         description: The ID of the organization the project is a part of.
 *         in: path
 *         required: true
 *         type: string
 *       - name: projectid
 *         description: The ID of the project to find.
 *         in: path
 *         required: true
 *         type: string
 *       - name: populate
 *         description: Comma separated list of values to be populated on return
 *                      of the object.
 *         in: query
 *         type: string
 *         required: false
 *       - name: archived
 *         description: If true, archived objects will be also be searched
 *                      through.
 *         in: query
 *         type: boolean
 *       - name: fields
 *         description: Comma separated list of specific fields to return. By
 *                      default the id field is returned. To specifically NOT
 *                      include a field, include a '-' in front of the field
 *                      (-name).
 *         in: query
 *         type: string
 *       - name: minified
 *         description: If true, the returned JSON is minified. If false, the
 *                      returned JSON is formatted based on the format specified
 *                      in the config. The default value is false.
 *         in: query
 *         type: boolean
 *         default: false
 *     responses:
 *       200:
 *         description: OK, Succeeded to GET project, returns project public
 *                      data.
 *       400:
 *         description: Bad Request, Failed to GET project due to invalid data.
 *       401:
 *         description: Unauthorized, Failed to GET project due to not not being
 *                      logged in.
 *       403:
 *         description: Forbidden, Failed to GET project due to not having
 *                      permissions.
 *       404:
 *         description: Not Found, Failed to GET project due to project with
 *                      specified id not existing.
 *       500:
 *         description: Internal Server Error, Failed to GET project due to a
 *                      server side issue.
 *   post:
 *     tags:
 *       - projects
 *     description: Creates a new project from the given data in the request
 *                  body.
 *     produces:
 *       - application/json
 *     parameters:
 *       - name: orgid
 *         description: The ID of the organization containing the new project.
 *         in: path
 *         required: true
 *         type: string
 *       - name: projectid
 *         description: The ID of the project to create.
 *         in: path
 *         required: true
 *         type: string
 *       - name: project
 *         description: The object containing the new project data.
 *         in: body
 *         required: true
 *         schema:
 *           type: object
 *           required:
 *             - name
 *           properties:
 *             id:
 *               type: string
 *               description: Must match the id in the request parameters.
 *             name:
 *               type: string
 *             custom:
 *               type: object
 *             visibility:
 *               type: string
 *               default: private
 *               enum: [internal, private]
 *             permissions:
 *               type: object
 *               description: Any preset permissions. Keys are the users
 *                            usernames, and values are the permission.
 *       - name: populate
 *         description: Comma separated list of values to be populated on return
 *                      of the object.
 *         in: query
 *         type: string
 *         required: false
 *       - name: fields
 *         description: Comma separated list of specific fields to return. By
 *                      default the id field is returned. To specifically NOT
 *                      include a field, include a '-' in front of the field
 *                      (-name).
 *         in: query
 *         type: string
 *       - name: minified
 *         description: If true, the returned JSON is minified. If false, the
 *                      returned JSON is formatted based on the format specified
 *                      in the config. The default value is false.
 *         in: query
 *         type: boolean
 *         default: false
 *     responses:
 *       200:
 *         description: OK, Succeeded to POST project, return project public
 *                      data.
 *       400:
 *         description: Bad Request, Failed to POST project due to invalid
 *                      project data.
 *       401:
 *         description: Unauthorized, Failed to POST project due to not being
 *                      logged in.
 *       403:
 *         description: Forbidden, Failed to POST project due posting with an
 *                      already existing id.
 *       404:
 *         description: Not Found, Failed to POST project due to org not being
 *                      found.
 *       500:
 *         description: Internal Server Error, Failed to POST project due to a
 *                      server side issue.
 *   put:
 *     tags:
 *       - projects
 *     description: Creates or replaces a project from the given data in the
 *                  request body. If the project already exists, it will be
 *                  replaced. NOTE this function is reserved for system-wide
 *                  admins ONLY.
 *     produces:
 *       - application/json
 *     parameters:
 *       - name: orgid
 *         description: The ID of the organization containing the project.
 *         in: path
 *         required: true
 *         type: string
 *       - name: projectid
 *         description: The ID of the project to create/replace.
 *         in: path
 *         required: true
 *         type: string
 *       - name: project
 *         description: The object containing the project data.
 *         in: body
 *         required: true
 *         schema:
 *           type: object
 *           required:
 *             - name
 *           properties:
 *             id:
 *               type: string
 *               description: Must match the id in the request parameters.
 *             name:
 *               type: string
 *             custom:
 *               type: object
 *             visibility:
 *               type: string
 *               default: private
 *               enum: [internal, private]
 *             permissions:
 *               type: object
 *               description: Any preset permissions. Keys are the users
 *                            usernames, and values are the permission.
 *       - name: populate
 *         description: Comma separated list of values to be populated on return
 *                      of the object.
 *         in: query
 *         type: string
 *         required: false
 *       - name: fields
 *         description: Comma separated list of specific fields to return. By
 *                      default the id field is returned. To specifically NOT
 *                      include a field, include a '-' in front of the field
 *                      (-name).
 *         in: query
 *         type: string
 *       - name: minified
 *         description: If true, the returned JSON is minified. If false, the
 *                      returned JSON is formatted based on the format specified
 *                      in the config. The default value is false.
 *         in: query
 *         type: boolean
 *         default: false
 *     responses:
 *       200:
 *         description: OK, Succeeded to PUT project, return project public
 *                      data.
 *       400:
 *         description: Bad Request, Failed to PUT project due to invalid
 *                      project data.
 *       401:
 *         description: Unauthorized, Failed to PUT project due to not being
 *                      logged in.
 *       403:
 *         description: Forbidden, Failed to PUT project due to an invalid
 *                      parameter.
 *       404:
 *         description: Not Found, Failed to PUT project due to org not being
 *                      found.
 *       500:
 *         description: Internal Server Error, Failed to PUT project due to a
 *                      server side issue.
 *   patch:
 *     tags:
 *       - projects
 *     description: Updates an existing project. The following fields can be
 *                  updated [name, custom, archived, permissions]. Projects that
 *                  are currently archived must first be unarchived before
 *                  making any other updates.
 *     produces:
 *       - application/json
 *     parameters:
 *       - name: orgid
 *         description: The ID of the organization containing the project.
 *         in: path
 *         required: true
 *         type: string
 *       - name: projectid
 *         description: The ID of the project to update.
 *         in: path
 *         required: true
 *         type: string
 *       - name: update
 *         description: The object containing the updated project data.
 *         in: body
 *         required: true
 *         schema:
 *           type: object
 *           properties:
 *             name:
 *               type: string
 *             custom:
 *               type: object
 *             archived:
 *               type: boolean
 *             permissions:
 *                 type: object
 *                 description: An object where keys are usernames and values
 *                              are the new role the user has. To remove a user,
 *                              the role should be REMOVE_ALL.
 *       - name: populate
 *         description: Comma separated list of values to be populated on return
 *                      of the object.
 *         in: query
 *         type: string
 *       - name: fields
 *         description: Comma separated list of specific fields to return. By
 *                      default the id field is returned. To specifically NOT
 *                      include a field, include a '-' in front of the field
 *                      (-name).
 *         in: query
 *         type: string
 *       - name: minified
 *         description: If true, the returned JSON is minified. If false, the
 *                      returned JSON is formatted based on the format specified
 *                      in the config. The default value is false.
 *         in: query
 *         type: boolean
 *         default: false
 *     responses:
 *       200:
 *         description: OK, Succeeded to PATCH project, return updated project
 *                      public data.
 *       400:
 *         description: Bad Request, Failed to PATCH project due to invalid
 *                      update request data.
 *       401:
 *         description: Unauthorized, Failed to PATCH project due to not being
 *                      logged in.
 *       403:
 *         description: Forbidden, Failed to PATCH project due to updating an
 *                      immutable field.
 *       404:
 *         description: Not Found, Failed to PATCH project due to not finding
 *                      project.
 *       500:
 *         description: Internal Server Error, Failed to PATCH project due to a
 *                      server side issue.
 *   delete:
 *     tags:
 *       - projects
 *     description: Deletes the specified project and any elements name-spaced
 *                  under the project. NOTE this endpoint is reserved for
 *                  system-wide admins ONLY.
 *     produces:
 *       - application/json
 *     parameters:
 *       - name: orgid
 *         description: The ID of the organization containing the project
 *                      to be deleted.
 *         in: path
 *         required: true
 *         type: string
 *       - name: projectid
 *         description: The ID of the project to delete.
 *         in: path
 *         required: true
 *         type: string
 *       - name: minified
 *         description: If true, the returned JSON is minified. If false, the
 *                      returned JSON is formatted based on the format specified
 *                      in the config. The default value is false.
 *         in: query
 *         type: boolean
 *         default: false
 *     responses:
 *       200:
 *         description: OK, Succeeded to DELETE project, return deleted project
 *                      ID.
 *       400:
 *         description: Bad Request, Failed to DELETE project due to invalid
 *                      project data.
 *       401:
 *         description: Unauthorized, Failed to DELETE project due to not being
 *                      logged in.
 *       403:
 *         description: Forbidden, Failed to DELETE project due to not having
 *                      permissions on org.
 *       404:
 *         description: Not Found, Failed to DELETE project due to not finding
 *                      project.
 *       500:
 *         description: Internal Server Error, Failed to DELETE project due to
 *                      server side issue.
 */
api.route('/orgs/:orgid/projects/:projectid')
.get(
  AuthController.authenticate,
  Middleware.logRoute,
  APIController.getProject
)
.post(
  AuthController.authenticate,
  Middleware.logRoute,
  APIController.postProject
)
.put(
  AuthController.authenticate,
  Middleware.logRoute,
  APIController.putProject
)
.patch(
  AuthController.authenticate,
  Middleware.logRoute,
  APIController.patchProject
)
.delete(
  AuthController.authenticate,
  Middleware.logRoute,
  APIController.deleteProject
);

/**
 * @swagger
 * /api/orgs/{orgid}/projects/{projectid}/branches/{branchid}/elements/search:
 *   get:
 *     tags:
 *       - elements
 *     description: Finds multiple elements using text based search on the
 *                  documentation, name, id, parent, source and target fields.
 *                  Allows for exact searches by quoting the desired field
 *                  "exact search", or the ability to not include a word in a
 *                  search by using a dash -not. Returns the elements public
 *                  data.
 *     produces:
 *       - application/json
 *     parameters:
 *       - name: orgid
 *         description: The ID of the organization containing the specified
 *                      project.
 *         in: path
 *         required: true
 *         type: string
 *       - name: projectid
 *         description: The ID of the project containing the specified branch.
 *         in: path
 *         required: true
 *         type: string
 *       - name: branchid
 *         description: The ID of the branch containing the searched elements.
 *         in: path
 *         required: true
 *         type: string
 *       - name: q
 *         description: The desired text to be searched for.
 *         in: query
 *         type: string
 *       - name: populate
 *         description: Comma separated list of values to be populated on return
 *                      of the object.
 *         in: query
 *         type: string
 *         required: false
 *       - name: archived
 *         description: If true, archived objects will be also be searched
 *                      through.
 *         in: query
 *         type: boolean
 *       - name: limit
 *         description: The maximum number of objects to return. A limit of 0 is
 *                      equivalent to setting no limit.
 *         in: query
 *         type: number
<<<<<<< HEAD
 *       - name: skip
 *         description: The number of objects to skip returning. For example,
 *                      if 10 objects are found and skip is 5, the first five
 *                      objects will NOT be returned. NOTE, skip cannot be a
 *                      negative number.
 *         in: query
 *         type: number
=======
 *       - name: minified
 *         description: If true, the returned JSON is minified. If false, the
 *                      returned JSON is formatted based on the format specified
 *                      in the config. The default value is false.
 *         in: query
 *         type: boolean
 *         default: false
>>>>>>> a0fcefbe
 *     responses:
 *       200:
 *         description: OK, Succeeded to GET elements, returns elements public
 *                      data.
 *       400:
 *         description: Bad Request, Failed to GET elements due to invalid data.
 *       401:
 *         description: Unauthorized, Failed to GET elements due to not being
 *                      logged in.
 *       403:
 *         description: Forbidden, Failed to GET elements due to not having
 *                      permissions.
 *       404:
 *         description: Not Found, Failed to GET elements due to a non-existent
 *                      org, project or branch.
 *       500:
 *         description: Internal Server Error, Failed to GET elements due to
 *                      server side issue.
 */
api.route('/orgs/:orgid/projects/:projectid/branches/:branchid/elements/search')
.get(
  AuthController.authenticate,
  Middleware.logRoute,
  APIController.searchElements
);


/**
 * @swagger
 * /api/orgs/{orgid}/projects/{projectid}/branches/{branchid}/elements:
 *   get:
 *     tags:
 *       - elements
 *     description: Returns an array of elements on a specified branch. By
 *                  default, returns all elements on the specified branch.
 *                  Optionally, an array of IDs can be provided in the request
 *                  body or a comma separated list in the request parameters to
 *                  find multiple, specific elements.
 *     produces:
 *       - application/json
 *     parameters:
 *       - name: orgid
 *         description: The ID of the organization containing the specified
 *                      project.
 *         in: path
 *         required: true
 *         type: string
 *       - name: projectid
 *         description: The ID of the project containing the specified branch.
 *         in: path
 *         required: true
 *         type: string
 *       - name: branchid
 *         description: The ID of the branch containing the searched elements.
 *         in: path
 *         required: true
 *         type: string
 *       - in: body
 *         schema:
 *           type: array
 *           items:
 *             type: string
 *         description: An array of object IDs to search for. If both query
 *                      parameter and body are not provided, all objects the
 *                      user has access to (under the specified branch) are
 *                      found.
 *       - name: ids
 *         description: Comma separated list of IDs to search for. If both query
 *                      parameter and body are not provided, all objects the
 *                      user has access to (under the specified branch) are
 *                      found.
 *         in: query
 *         type: string
 *       - name: populate
 *         description: Comma separated list of values to be populated on return
 *                      of the object.
 *         in: query
 *         type: string
 *         required: false
 *       - name: archived
 *         description: If true, archived objects will be also be searched
 *                      through.
 *         in: query
 *         type: boolean
 *       - name: subtree
 *         description: If true, returns all searched elements as well as the
 *                      elements in the searched element's subtree.
 *         in: query
 *         type: boolean
 *       - name: fields
 *         description: Comma separated list of specific fields to return. By
 *                      default the id field is returned. To specifically NOT
 *                      include a field, include a '-' in front of the field
 *                      (-name).
 *         in: query
 *         type: string
 *       - name: limit
 *         description: The maximum number of objects to return. A limit of 0 is
 *                      equivalent to setting no limit.
 *         in: query
 *         type: number
<<<<<<< HEAD
 *       - name: skip
 *         description: The number of objects to skip returning. For example,
 *                      if 10 objects are found and skip is 5, the first five
 *                      objects will NOT be returned. NOTE, skip cannot be a
 *                      negative number.
 *         in: query
 *         type: number
=======
 *       - name: minified
 *         description: If true, the returned JSON is minified. If false, the
 *                      returned JSON is formatted based on the format specified
 *                      in the config. The default value is false.
 *         in: query
 *         type: boolean
 *         default: false
>>>>>>> a0fcefbe
 *     responses:
 *       200:
 *         description: OK, Succeeded to GET elements, returns elements public
 *                      data.
 *       400:
 *         description: Bad Request, Failed to GET elements due to invalid data.
 *       401:
 *         description: Unauthorized, Failed to GET elements due to not being
 *                      logged in.
 *       403:
 *         description: Forbidden, Failed to GET elements due to not having
 *                      permissions.
 *       404:
 *         description: Not Found, Failed to GET elements due to a non-existent
 *                      org, project or branch.
 *       500:
 *         description: Internal Server Error, Failed to GET elements due to
 *                      server side issue.
 *   post:
 *     tags:
 *       - elements
 *     description: Creates multiple elements from the supplied data in the
 *                  request body. Returns the created element' public data.
 *     produces:
 *       - application/json
 *     parameters:
 *       - name: orgid
 *         description: The ID of the organization containing the specified
 *                      project.
 *         in: path
 *         required: true
 *         type: string
 *       - name: projectid
 *         description: The ID of the project containing the specified branch.
 *         in: path
 *         required: true
 *         type: string
 *       - name: branchid
 *         description: The ID of the branch whose elements are being created.
 *         in: path
 *         required: true
 *         type: string
 *       - name: body
 *         in: body
 *         description: An array of objects containing new element data.
 *         schema:
 *           type: array
 *           items:
 *             type: object
 *             required:
 *               - id
 *             properties:
 *               id:
 *                 type: string
 *               name:
 *                 type: string
 *               parent:
 *                 type: string
 *                 default: 'model'
 *               source:
 *                 type: string
 *                 description: Required if target is provided.
 *               target:
 *                 type: string
 *                 description: Required if source is provided.
 *               documentation:
 *                 type: string
 *                 default: ''
 *                 description: An optional field to provided notes or
 *                              description about an element.
 *               type:
 *                 type: string
 *                 default: ''
 *               custom:
 *                 type: object
 *       - name: populate
 *         description: Comma separated list of values to be populated on return
 *                      of the object.
 *         in: query
 *         type: string
 *         required: false
 *       - name: fields
 *         description: Comma separated list of specific fields to return. By
 *                      default the id field is returned. To specifically NOT
 *                      include a field, include a '-' in front of the field
 *                      (-name).
 *         in: query
 *         type: string
 *       - name: minified
 *         description: If true, the returned JSON is minified. If false, the
 *                      returned JSON is formatted based on the format specified
 *                      in the config. The default value is false.
 *         in: query
 *         type: boolean
 *         default: false
 *     responses:
 *       200:
 *         description: OK, Succeeded to POST elements, return element public
 *                      data.
 *       400:
 *         description: Bad Request, Failed to POST elements due to invalid
 *                      element data.
 *       401:
 *         description: Unauthorized, Failed to POST elements due to not being
 *                      logged in.
 *       403:
 *         description: Forbidden, Failed to POST elements due to permissions
 *                      or already existing elements with matching ids.
 *       404:
 *         description: Not Found, Failed to GET branch, project or org.
 *       500:
 *         description: Internal Server Error, Failed to POST elements due to a
 *                      server side issue.
 *   put:
 *     tags:
 *       - elements
 *     description: Creates or replaces multiple elements from the supplied data
 *                  in the request body. In an element with a matching ID
 *                  already exists, it is replaced. Returns the element's public
 *                  data. NOTE this route is reserved for system-wide admins
 *                  ONLY.
 *     produces:
 *       - application/json
 *     parameters:
 *       - name: orgid
 *         description: The ID of the organization containing the specified
 *                      project.
 *         in: path
 *         required: true
 *         type: string
 *       - name: projectid
 *         description: The ID of the project containing the specified branch.
 *         in: path
 *         required: true
 *         type: string
 *       - name: branchid
 *         description: The ID of the branch whose elements are being
 *                      created/replaced.
 *         in: path
 *         required: true
 *         type: string
 *       - name: body
 *         in: body
 *         description: An array of objects containing element data.
 *         schema:
 *           type: array
 *           items:
 *             type: object
 *             required:
 *               - id
 *             properties:
 *               id:
 *                 type: string
 *               name:
 *                 type: string
 *               parent:
 *                 type: string
 *                 default: 'model'
 *               source:
 *                 type: string
 *                 description: Required if target is provided.
 *               target:
 *                 type: string
 *                 description: Required if source is provided.
 *               documentation:
 *                 type: string
 *                 default: ''
 *                 description: An optional field to provided notes or
 *                              description about an element.
 *               type:
 *                 type: string
 *                 default: ''
 *               custom:
 *                 type: object
 *       - name: populate
 *         description: Comma separated list of values to be populated on return
 *                      of the object.
 *         in: query
 *         type: string
 *         required: false
 *       - name: fields
 *         description: Comma separated list of specific fields to return. By
 *                      default the id field is returned. To specifically NOT
 *                      include a field, include a '-' in front of the field
 *                      (-name).
 *         in: query
 *         type: string
 *       - name: minified
 *         description: If true, the returned JSON is minified. If false, the
 *                      returned JSON is formatted based on the format specified
 *                      in the config. The default value is false.
 *         in: query
 *         type: boolean
 *         default: false
 *     responses:
 *       200:
 *         description: OK, Succeeded to PUT elements, return element public
 *                      data.
 *       400:
 *         description: Bad Request, Failed to PUT elements due to invalid
 *                      element data.
 *       401:
 *         description: Unauthorized, Failed to PUT elements due to not being
 *                      logged in.
 *       403:
 *         description: Forbidden, Failed to PUT elements due to invalid
 *                      permissions.
 *       404:
 *         description: Not Found, Failed to PUT elements because branch,
 *                      project or org did not exist.
 *       500:
 *         description: Internal Server Error, Failed to PUT elements due to a
 *                      server side issue.
 *   patch:
 *     tags:
 *       - elements
 *     description: Updates multiple elements from the data provided in the
 *                  request body. Elements that are currently archived must
 *                  first be unarchived before making any other updates. The
 *                  following fields can be updated [name, custom, archived,
 *                  parent, type, documentation]. NOTE, the id is required in
 *                  the request body, but CANNOT be updated.
 *     produces:
 *       - application/json
 *     parameters:
 *       - name: orgid
 *         description: The ID of the organization containing the specified
 *                      project.
 *         in: path
 *         required: true
 *         type: string
 *       - name: projectid
 *         description: The ID of the project containing the specified branch.
 *         in: path
 *         required: true
 *         type: string
 *       - name: branchid
 *         description: The ID of the branch whose elements are to be updated.
 *         in: path
 *         required: true
 *         type: string
 *       - in: body
 *         name: elements
 *         description: An array of objects containing updates to multiple
 *                      elements.
 *         schema:
 *           type: array
 *           items:
 *             type: object
 *             required:
 *               - id
 *             properties:
 *               id:
 *                 type: string
 *                 description: The current ID of the element, cannot be
 *                              updated.
 *               name:
 *                 type: string
 *               source:
 *                 type: string
 *               target:
 *                 type: string
 *               documentation:
 *                 type: string
 *               type:
 *                 type: string
 *               custom:
 *                 type: object
 *               archived:
 *                 type: boolean
 *       - name: populate
 *         description: Comma separated list of values to be populated on return
 *                      of the object.
 *         in: query
 *         type: string
 *         required: false
 *       - name: fields
 *         description: Comma separated list of specific fields to return. By
 *                      default the id field is returned. To specifically NOT
 *                      include a field, include a '-' in front of the field
 *                      (-name).
 *         in: query
 *         type: string
 *       - name: minified
 *         description: If true, the returned JSON is minified. If false, the
 *                      returned JSON is formatted based on the format specified
 *                      in the config. The default value is false.
 *         in: query
 *         type: boolean
 *         default: false
 *     responses:
 *       200:
 *         description: OK, Succeeded to PATCH elements, returns element public
 *                      data.
 *       400:
 *         description: Bad Request, Failed to PATCH elements due to invalid
 *                      data.
 *       401:
 *         description: Unauthorized, Failed to PATCH element due to not being
 *                      logged in.
 *       403:
 *         description: Forbidden, Failed to PATCH elements due to not having
 *                      permissions.
 *       500:
 *         description: Internal Server Error, Failed to PATCH elements due to
 *                      server side issue.
 *   delete:
 *     tags:
 *       - elements
 *     description: Deletes multiple elements. NOTE this endpoint can be used by
 *                  system-admins ONLY.
 *     produces:
 *       - application/json
 *     parameters:
 *       - name: orgid
 *         description: The ID of the organization containing the specified
 *                      project
 *         in: path
 *         required: true
 *         type: string
 *       - name: projectid
 *         description: The ID of the project containing the specified branch.
 *         in: path
 *         required: true
 *         type: string
 *       - name: branchid
 *         description: The ID of the branch whose elements are to be deleted.
 *         in: path
 *         required: true
 *         type: string
 *       - name: elementIDs
 *         description: An array of element IDs to delete. Can optionally be an
 *                      array of objects containing id key/value pairs.
 *         in: body
 *         required: true
 *         schema:
 *           type: array
 *           items:
 *             type: string
 *       - name: minified
 *         description: If true, the returned JSON is minified. If false, the
 *                      returned JSON is formatted based on the format specified
 *                      in the config. The default value is false.
 *         in: query
 *         type: boolean
 *         default: false
 *     responses:
 *       200:
 *         description: OK, Succeeded to DELETE elements, return deleted
 *                      elements' ids.
 *       400:
 *         description: Bad Request, Failed to DELETE elements due to invalid
 *                      data.
 *       401:
 *         description: Unauthorized, Failed to DELETE element due to not being
 *                      logged in.
 *       403:
 *         description: Forbidden, Failed to DELETE elements due to not having
 *                      permissions.
 *       500:
 *         description: Internal Server Error, Failed to DELETE elements due to
 *                      server side issue.
 */
api.route('/orgs/:orgid/projects/:projectid/branches/:branchid/elements')
.get(
  AuthController.authenticate,
  Middleware.logRoute,
  APIController.getElements
)
.post(
  AuthController.authenticate,
  Middleware.logRoute,
  APIController.postElements
)
.put(
  AuthController.authenticate,
  Middleware.logRoute,
  APIController.putElements
)
.patch(
  AuthController.authenticate,
  Middleware.logRoute,
  APIController.patchElements
)
.delete(
  AuthController.authenticate,
  Middleware.logRoute,
  APIController.deleteElements
);

/**
 * @swagger
 * /api/orgs/{orgid}/projects/{projectid}/branches/{branchid}/elements/{elementid}:
 *   get:
 *     tags:
 *       - elements
 *     description: Returns an elements public data on a specified branch.
 *     produces:
 *       - application/json
 *     parameters:
 *       - name: orgid
 *         description: The ID of the organization containing the specified
 *                      project.
 *         in: path
 *         required: true
 *         type: string
 *       - name: projectid
 *         description: The ID of the project containing the specified branch.
 *         in: path
 *         required: true
 *         type: string
 *       - name: branchid
 *         description: The ID of the branch containing the searched element.
 *         in: path
 *         required: true
 *         type: string
 *       - name: elementid
 *         description: The ID of the element to find.
 *         in: path
 *         required: true
 *         type: string
 *       - name: populate
 *         description: Comma separated list of values to be populated on return
 *                      of the object.
 *         in: query
 *         type: string
 *         required: false
 *       - name: archived
 *         description: If true, archived objects will be also be searched
 *                      through.
 *         in: query
 *         type: boolean
 *       - name: subtree
 *         description: If true, returns all elements in the search elements
 *                      subtree. If true, returns an array of elements rather
 *                      than a single object.
 *         in: query
 *         type: boolean
 *       - name: fields
 *         description: Comma separated list of specific fields to return. By
 *                      default the id field is returned. To specifically NOT
 *                      include a field, include a '-' in front of the field
 *                      (-name).
 *         in: query
 *         type: string
 *       - name: minified
 *         description: If true, the returned JSON is minified. If false, the
 *                      returned JSON is formatted based on the format specified
 *                      in the config. The default value is false.
 *         in: query
 *         type: boolean
 *         default: false
 *     responses:
 *       200:
 *         description: OK, Succeeded to GET element, returns element public
 *                      data.
 *       400:
 *         description: Bad Request, Failed to GET element due to invalid data.
 *       401:
 *         description: Unauthorized, Failed to GET element due to not being
 *                      logged in.
 *       403:
 *         description: Forbidden, Failed to GET element due to not having
 *                      permissions.
 *       404:
 *         description: Not Found, Failed to GET element due to element not
 *                      existing.
 *       500:
 *         description: Internal Server Error, Failed to GET element due to
 *                      server side issue.
 *   post:
 *     tags:
 *       - elements
 *     description: Creates a new element from given data in the request body.
 *     produces:
 *       - application/json
 *     parameters:
 *       - name: orgid
 *         description: The ID of the organization containing the specified
 *                      project.
 *         in: path
 *         required: true
 *         type: string
 *       - name: projectid
 *         description: The ID of the project containing the specified branch.
 *         in: path
 *         required: true
 *         type: string
 *       - name: branchid
 *         description: The ID of the branch containing the new element.
 *         in: path
 *         required: true
 *         type: string
 *       - name: elementid
 *         description: The ID of the element to create.
 *         in: path
 *         required: true
 *         type: string
 *       - name: body
 *         description: The object containing the new element data.
 *         in: body
 *         required: false
 *         schema:
 *           type: object
 *           properties:
 *             id:
 *               type: string
 *               description: The ID of the element. If provided, it must
 *                      match the element ID provided in the path.
 *             name:
 *               type: string
 *             parent:
 *               type: string
 *               default: 'model'
 *               description: The ID of the parent of the new element.
 *             source:
 *               type: string
 *               description: An optional field that stores the ID of a source
 *                            element. If provided, target is required.
 *             target:
 *               type: string
 *               description: An optional field that stores the ID of a target
 *                            element. If provided, source is required.
 *             documentation:
 *               type: string
 *               default: ''
 *               description: The documentation for the element.
 *             type:
 *               type: string
 *               default: ''
 *             custom:
 *               type: object
 *       - name: populate
 *         description: Comma separated list of values to be populated on return
 *                      of the object.
 *         in: query
 *         type: string
 *         required: false
 *       - name: fields
 *         description: Comma separated list of specific fields to return. By
 *                      default the id field is returned. To specifically NOT
 *                      include a field, include a '-' in front of the field
 *                      (-name).
 *         in: query
 *         type: string
 *       - name: minified
 *         description: If true, the returned JSON is minified. If false, the
 *                      returned JSON is formatted based on the format specified
 *                      in the config. The default value is false.
 *         in: query
 *         type: boolean
 *         default: false
 *     responses:
 *       200:
 *         description: OK, Succeeded to POST element, returns element public
 *                      data.
 *       400:
 *         description: Bad Request, Failed to POST element due to invalid data.
 *       401:
 *         description: Unauthorized, Failed to POST element due to not being
 *                      logged in.
 *       403:
 *         description: Forbidden, Failed to POST element due to not having
 *                      permissions.
 *       404:
 *         description: Not Found, Failed to POST element due to branch, project
 *                      or org not existing.
 *       500:
 *         description: Internal Server Error, Failed to POST element due to
 *                      server side issue.
 *   put:
 *     tags:
 *       - elements
 *     description: Creates or replaces an element from given data in the
 *                  request body. If an element with the same ID already exists,
 *                  it will be replaced. NOTE this route is reserved for system
 *                  admins ONLY.
 *     produces:
 *       - application/json
 *     parameters:
 *       - name: orgid
 *         description: The ID of the organization containing the specified
 *                      project.
 *         in: path
 *         required: true
 *         type: string
 *       - name: projectid
 *         description: The ID of the project containing the specified branch.
 *         in: path
 *         required: true
 *         type: string
 *       - name: branchid
 *         description: The ID of the branch containing the element.
 *         in: path
 *         required: true
 *         type: string
 *       - name: elementid
 *         description: The ID of the element to create/replace.
 *         in: path
 *         required: true
 *         type: string
 *       - name: body
 *         description: The object containing the element data.
 *         in: body
 *         required: false
 *         schema:
 *           type: object
 *           properties:
 *             id:
 *               type: string
 *               description: The ID of the element. If provided, it must
 *                      match the element ID provided in the path.
 *             name:
 *               type: string
 *             parent:
 *               type: string
 *               default: 'model'
 *               description: The ID of the parent element.
 *             source:
 *               type: string
 *               description: An optional field that stores the ID of a source
 *                            element. If provided, target is required.
 *             target:
 *               type: string
 *               description: An optional field that stores the ID of a target
 *                            element. If provided, source is required.
 *             documentation:
 *               type: string
 *               default: ''
 *               description: The documentation for the element.
 *             type:
 *               type: string
 *               default: ''
 *             custom:
 *               type: object
 *       - name: populate
 *         description: Comma separated list of values to be populated on return
 *                      of the object.
 *         in: query
 *         type: string
 *         required: false
 *       - name: fields
 *         description: Comma separated list of specific fields to return. By
 *                      default the id field is returned. To specifically NOT
 *                      include a field, include a '-' in front of the field
 *                      (-name).
 *         in: query
 *         type: string
 *       - name: minified
 *         description: If true, the returned JSON is minified. If false, the
 *                      returned JSON is formatted based on the format specified
 *                      in the config. The default value is false.
 *         in: query
 *         type: boolean
 *         default: false
 *     responses:
 *       200:
 *         description: OK, Succeeded to PUT element, returns element public
 *                      data.
 *       400:
 *         description: Bad Request, Failed to PUT element due to invalid data.
 *       401:
 *         description: Unauthorized, Failed to PUT element due to not being
 *                      logged in.
 *       403:
 *         description: Forbidden, Failed to PUT element due to not having
 *                      permissions.
 *       404:
 *         description: Not Found, Failed to PUT element due to branch, project
 *                      or org not existing.
 *       500:
 *         description: Internal Server Error, Failed to PUT element due to
 *                      server side issue.
 *   patch:
 *     tags:
 *       - elements
 *     description: Updates an existing element. The following fields can be
 *                  updated [name, custom, archived, parent, documentation,
 *                  type]. Elements that are currently archived must first be
 *                  unarchived before making any other updates.
 *     produces:
 *       - application/json
 *     parameters:
 *       - name: orgid
 *         description: The ID of the organization containing the specified
 *                      project.
 *         in: path
 *         required: true
 *         type: string
 *       - name: projectid
 *         description: The ID of the project containing the specified branch.
 *         in: path
 *         required: true
 *         type: string
 *       - name: branchid
 *         description: The ID of the branch containing the element to be
 *                      updated.
 *         in: path
 *         required: true
 *         type: string
 *       - name: elementid
 *         description: The ID of the element to update.
 *         in: path
 *         required: true
 *         type: string
 *       - name: update
 *         description: The object containing the updated element data.
 *         in: body
 *         required: true
 *         schema:
 *           type: object
 *           properties:
 *             name:
 *               type: string
 *             parent:
 *               type: string
 *             source:
 *               type: string
 *             target:
 *               type: string
 *             documentation:
 *               type: string
 *             type:
 *               type: string
 *             custom:
 *               type: object
 *             archived:
 *               type: boolean
 *       - name: populate
 *         description: Comma separated list of values to be populated on return
 *                      of the object.
 *         in: query
 *         type: string
 *         required: false
 *       - name: fields
 *         description: Comma separated list of specific fields to return. By
 *                      default the id field is returned. To specifically NOT
 *                      include a field, include a '-' in front of the field
 *                      (-name).
 *         in: query
 *         type: string
 *       - name: minified
 *         description: If true, the returned JSON is minified. If false, the
 *                      returned JSON is formatted based on the format specified
 *                      in the config. The default value is false.
 *         in: query
 *         type: boolean
 *         default: false
 *     responses:
 *       200:
 *         description: OK, Succeeded to PATCH element, returns element public
 *                      data.
 *       400:
 *         description: Bad Request, Failed to PATCH element due to invalid
 *                      data.
 *       401:
 *         description: Unauthorized, Failed to PATCH element due to not being
 *                      logged in.
 *       403:
 *         description: Forbidden, Failed to PATCH element due to updating an
 *                      immutable field.
 *       404:
 *         description: Not Found, Failed to PATCH element due to element not
 *                      existing.
 *       500:
 *         description: Internal Server Error, Failed to PATCH element due to
 *                      server side issue.
 *   delete:
 *     tags:
 *       -  elements
 *     description: Deletes the specified element and all elements in the
 *                  specified elements subtree. NOTE this endpoint is reserved
 *                  for system-wide admins ONLY.
 *     produces:
 *       - application/json
 *     parameters:
 *       - name: orgid
 *         description: The ID of the organization containing the specified
 *                      project.
 *         in: path
 *         required: true
 *         type: string
 *       - name: projectid
 *         description: The ID of the project containing the specified branch.
 *         in: path
 *         required: true
 *         type: string
 *       - name: branchid
 *         description: The ID of the branch containing the element to be
 *                      deleted.
 *         in: path
 *         required: true
 *         type: string
 *       - name: elementid
 *         description: The ID of the element to delete.
 *         in: path
 *         required: true
 *         type: string
 *       - name: minified
 *         description: If true, the returned JSON is minified. If false, the
 *                      returned JSON is formatted based on the format specified
 *                      in the config. The default value is false.
 *         in: query
 *         type: boolean
 *         default: false
 *     responses:
 *       200:
 *         description: OK, Succeeded to DELETE element, returns deleted
 *                      element's id.
 *       400:
 *         description: Bad Request, Failed to DELETE element due to invalid
 *                      data.
 *       401:
 *         description: Unauthorized, Failed to DELETE element due to not being
 *                      logged in.
 *       403:
 *         description: Forbidden, Failed to DELETE element due to not having
 *                      permissions.
 *       404:
 *         description: Not Found, Failed to DELETE element due to element not
 *                      existing.
 *       500:
 *         description: Internal Server Error, Failed to DELETE element due to
 *                      server side issue.
 */
api.route('/orgs/:orgid/projects/:projectid/branches/:branchid/elements/:elementid')
.get(
  AuthController.authenticate,
  Middleware.logRoute,
  APIController.getElement
)
.post(
  AuthController.authenticate,
  Middleware.logRoute,
  APIController.postElement
)
.put(
  AuthController.authenticate,
  Middleware.logRoute,
  APIController.putElement
)
.patch(
  AuthController.authenticate,
  Middleware.logRoute,
  APIController.patchElement
)
.delete(
  AuthController.authenticate,
  Middleware.logRoute,
  APIController.deleteElement
);

/**
 * @swagger
 * /api/users:
 *   get:
 *     tags:
 *       - users
 *     description: Returns an array of users. By default, returns all users.
 *                  Optionally, an array of usernames can be provided in the
 *                  request body or a comma separated list in the request
 *                  parameters to find multiple, specific users.
 *     produces:
 *       - application/json
 *     parameters:
 *       - in: body
 *         schema:
 *           type: array
 *           items:
 *             type: string
 *         description: An array of usernames to search for. If both query
 *                      parameter and body are not provided, all users are
 *                      found.
 *       - name: usernames
 *         description: Comma separated list of usernames to search for. If both
 *                      the query parameter and body are not provided, all
 *                      users are found.
 *         in: query
 *         type: string
 *       - name: populate
 *         description: Comma separated list of values to be populated on return
 *                      of the object.
 *         in: query
 *         type: string
 *         required: false
 *       - name: archived
 *         description: If true, archived users will be also be searched
 *                      through.
 *         in: query
 *         type: boolean
 *       - name: fields
 *         description: Comma separated list of specific fields to return. By
 *                      default the username field is returned. To specifically
 *                      NOT include a field, include a '-' in front of the field
 *                      (-name).
 *         in: query
 *         type: string
 *       - name: limit
 *         description: The maximum number of objects to return. A limit of 0 is
 *                      equivalent to setting no limit.
 *         in: query
 *         type: number
<<<<<<< HEAD
 *       - name: skip
 *         description: The number of objects to skip returning. For example,
 *                      if 10 objects are found and skip is 5, the first five
 *                      objects will NOT be returned. NOTE, skip cannot be a
 *                      negative number.
 *         in: query
 *         type: number
=======
 *       - name: minified
 *         description: If true, the returned JSON is minified. If false, the
 *                      returned JSON is formatted based on the format specified
 *                      in the config. The default value is false.
 *         in: query
 *         type: boolean
 *         default: false
>>>>>>> a0fcefbe
 *     responses:
 *       200:
 *         description: OK, Succeeded to GET users, returns user public data.
 *       400:
 *         description: Bad Request, Failed to GET users due to invalid data.
 *       401:
 *         description: Unauthorized, Failed to GET users due to not being
 *                      logged in.
 *       403:
 *         description: Forbidden, Failed to GET users due to not having
 *                      permissions.
 *       404:
 *         description: Not Found, Failed to GET users due to users not
 *                      existing.
 *       500:
 *         description: Internal Server Error, Failed to GET users due to
 *                      server side issue.
 *   post:
 *     tags:
 *       - users
 *     description: Creates multiple users from the data provided in the request
 *                  body. Returns the created user's public data. NOTE This
 *                  endpoint is reserved for system-wide admins ONLY.
 *     produces:
 *       - application/json
 *     parameters:
 *       - in: body
 *         name: users
 *         description: An array of objects containing new user data.
 *         schema:
 *           type: array
 *           items:
 *             type: object
 *             required:
 *               - username
 *             properties:
 *               username:
 *                 type: string
 *               password:
 *                 type: string
 *                 description: Required unless running LDAP auth.
 *               fname:
 *                 type: string
 *                 description: User's first name.
 *               lname:
 *                 type: string
 *                 description: User's last name.
 *               preferredName:
 *                 type: string
 *               email:
 *                 type: string
 *               provider:
 *                 type: string
 *                 default: 'local'
 *               admin:
 *                 type: boolean
 *                 description: If true, user is system-wide admin.
 *               custom:
 *                 type: object
 *       - name: populate
 *         description: Comma separated list of values to be populated on return
 *                      of the object.
 *         in: query
 *         type: string
 *         required: false
 *       - name: fields
 *         description: Comma separated list of specific fields to return. By
 *                      default the username field is returned. To specifically
 *                      NOT include a field, include a '-' in front of the field
 *                      (-name).
 *         in: query
 *         type: string
 *       - name: minified
 *         description: If true, the returned JSON is minified. If false, the
 *                      returned JSON is formatted based on the format specified
 *                      in the config. The default value is false.
 *         in: query
 *         type: boolean
 *         default: false
 *     responses:
 *       200:
 *         description: OK, Succeeded to POST users returns public users data.
 *       400:
 *         description: Bad Request, Failed to POST users due to invalid data.
 *       401:
 *         description: Unauthorized, Failed to POST users due to not being
 *                      logged in.
 *       403:
 *         description: Forbidden, Failed to POST users due to not having
 *                      permissions.
 *       500:
 *         description: Internal Server Error, Failed to POST users due to
 *                      server side issue.
 *   put:
 *     tags:
 *       - users
 *     description: Creates or replaces multiple users from the data provided in
 *                  the request body. Returns the user's public data. NOTE This
 *                  endpoint is reserved for system-wide admins ONLY.
 *     produces:
 *       - application/json
 *     parameters:
 *       - in: body
 *         name: users
 *         description: An array of objects containing user data.
 *         schema:
 *           type: array
 *           items:
 *             type: object
 *             required:
 *               - username
 *             properties:
 *               username:
 *                 type: string
 *               password:
 *                 type: string
 *                 description: Required unless running LDAP auth.
 *               fname:
 *                 type: string
 *                 description: User's first name.
 *               lname:
 *                 type: string
 *                 description: User's last name.
 *               preferredName:
 *                 type: string
 *               email:
 *                 type: string
 *               provider:
 *                 type: string
 *                 default: 'local'
 *               admin:
 *                 type: boolean
 *                 description: If true, user is system-wide admin.
 *               custom:
 *                 type: object
 *       - name: populate
 *         description: Comma separated list of values to be populated on return
 *                      of the object.
 *         in: query
 *         type: string
 *         required: false
 *       - name: fields
 *         description: Comma separated list of specific fields to return. By
 *                      default the username field is returned. To specifically
 *                      NOT include a field, include a '-' in front of the field
 *                      (-name).
 *         in: query
 *         type: string
 *       - name: minified
 *         description: If true, the returned JSON is minified. If false, the
 *                      returned JSON is formatted based on the format specified
 *                      in the config. The default value is false.
 *         in: query
 *         type: boolean
 *         default: false
 *     responses:
 *       200:
 *         description: OK, Succeeded to PUT users returns public users data.
 *       400:
 *         description: Bad Request, Failed to PUT users due to invalid data.
 *       401:
 *         description: Unauthorized, Failed to PUT users due to not being
 *                      logged in.
 *       403:
 *         description: Forbidden, Failed to PUT users due to not having
 *                      permissions.
 *       500:
 *         description: Internal Server Error, Failed to PUT users due to
 *                      server side issue.
 *   patch:
 *     tags:
 *       - users
 *     description: Updates multiple users from the data provided in the request
 *                  body. Users that are currently archived must first be
 *                  unarchived before making any other updates. The following
 *                  fields can be updated [custom, archived, fname, lname,
 *                  preferredName, email]. NOTE, the username is required in the
 *                  request body, but CANNOT be updated. This endpoint is
 *                  reserved for admins only, unless user is updating self.
 *     produces:
 *       - application/json
 *     parameters:
 *       - in: body
 *         name: users
 *         description: An array of objects containing updates to multiple
 *                      users.
 *         schema:
 *           type: array
 *           items:
 *             type: object
 *             required:
 *               - username
 *             properties:
 *               username:
 *                 type: string
 *                 description: The current username of the user, cannot be
 *                              updated.
 *               fname:
 *                 type: string
 *               lname:
 *                 type: string
 *               preferredName:
 *                 type: string
 *               email:
 *                 type: string
 *               custom:
 *                 type: object
 *               archived:
 *                 type: boolean
 *       - name: populate
 *         description: Comma separated list of values to be populated on return
 *                      of the object.
 *         in: query
 *         type: string
 *         required: false
 *       - name: fields
 *         description: Comma separated list of specific fields to return. By
 *                      default the username field is returned. To specifically
 *                      NOT include a field, include a '-' in front of the field
 *                      (-name).
 *         in: query
 *         type: string
 *       - name: minified
 *         description: If true, the returned JSON is minified. If false, the
 *                      returned JSON is formatted based on the format specified
 *                      in the config. The default value is false.
 *         in: query
 *         type: boolean
 *         default: false
 *     responses:
 *       200:
 *         description: OK, Succeeded to PATCH users, returns user's public
 *                      data.
 *       400:
 *         description: Bad Request, Failed to PATCH users due to invalid data.
 *       401:
 *         description: Unauthorized, Failed to PATCH users due to not being
 *                      logged in.
 *       403:
 *         description: Forbidden, Failed to PATCH users due to not having
 *                      permissions.
 *       500:
 *         description: Internal Server Error, Failed to PATCH users due to
 *                      server side issue.
 *   delete:
 *     tags:
 *       - users
 *     description: Deletes multiple users. Removes them from any orgs or
 *                  projects which they have permissions on. NOTE this endpoint
 *                  is reserved for system-wide admins ONLY.
 *     produces:
 *       - application/json
 *     parameters:
 *       - name: usernames
 *         description: An array of usernames to delete. Can optionally be an
 *                      array of objects containing id key/value pairs.
 *         in: body
 *         required: true
 *         schema:
 *           type: array
 *           items:
 *             type: string
 *       - name: minified
 *         description: If true, the returned JSON is minified. If false, the
 *                      returned JSON is formatted based on the format specified
 *                      in the config. The default value is false.
 *         in: query
 *         type: boolean
 *         default: false
 *     responses:
 *       200:
 *         description: OK, Succeeded to DELETE users, return deleted user's
 *                      usernames.
 *       400:
 *         description: Bad Request, Failed to DELETE users due to invalid data.
 *       401:
 *         description: Unauthorized, Failed to DELETE users due to not being
 *                      logged in.
 *       403:
 *         description: Forbidden, Failed to DELETE users due to not having
 *                      permissions.
 *       500:
 *         description: Internal Server Error, Failed to DELETE users due to
 *                      server side issue.
 */
api.route('/users')
.get(
  AuthController.authenticate,
  Middleware.logRoute,
  Middleware.disableUserAPI,
  APIController.getUsers
)
.post(
  AuthController.authenticate,
  Middleware.logRoute,
  Middleware.disableUserAPI,
  APIController.postUsers
)
.put(
  AuthController.authenticate,
  Middleware.logRoute,
  Middleware.disableUserAPI,
  APIController.putUsers
)
.patch(
  AuthController.authenticate,
  Middleware.logRoute,
  Middleware.disableUserAPI,
  APIController.patchUsers
)
.delete(
  AuthController.authenticate,
  Middleware.logRoute,
  Middleware.disableUserAPI,
  APIController.deleteUsers
);

/**
 * @swagger
 * /api/users/whoami:
 *   get:
 *     tags:
 *       - users
 *     description: Returns the currently logged in user's public information.
 *     produces:
 *       - application/json
 *     parameters:
 *       - name: minified
 *         description: If true, the returned JSON is minified. If false, the
 *                      returned JSON is formatted based on the format specified
 *                      in the config. The default value is false.
 *         in: query
 *         type: boolean
 *         default: false
 *     responses:
 *       200:
 *         description: OK, Succeeded to GET current user information returns
 *                      user public data.
 *       401:
 *         description: Unauthorized, Failed to GET user information due to not
 *                      being logged in.
 *       403:
 *         description: Forbidden, Failed to GET user information due to not
 *                      having permissions.
 *       404:
 *         description: Not Found, Failed to GET current user information due to
 *                      not finding user.
 *       500:
 *         description: Internal Server Error, Failed to GET user info due to
 *                      server side issue.
 */
api.route('/users/whoami')
.get(
  AuthController.authenticate,
  Middleware.logRoute,
  APIController.whoami
);

/**
 * @swagger
 * /api/users/{username}:
 *   get:
 *     tags:
 *       - users
 *     description: Finds and returns a users public data.
 *     produces:
 *       - application/json
 *     parameters:
 *       - name: username
 *         description: The username of the user to find.
 *         required: true
 *         type: string
 *         in: path
 *       - name: populate
 *         description: Comma separated list of values to be populated on return
 *                      of the object.
 *         in: query
 *         type: string
 *         required: false
 *       - name: archived
 *         description: If true, archived objects will be also be searched
 *                      through.
 *         in: query
 *         type: boolean
 *       - name: fields
 *         description: Comma separated list of specific fields to return. By
 *                      default the username field is returned. To specifically
 *                      NOT include a field, include a '-' in front of the field
 *                      (-name).
 *         in: query
 *         type: string
 *       - name: minified
 *         description: If true, the returned JSON is minified. If false, the
 *                      returned JSON is formatted based on the format specified
 *                      in the config. The default value is false.
 *         in: query
 *         type: boolean
 *         default: false
 *     responses:
 *       200:
 *         description: OK, Succeeded to GET user, returns user's public data.
 *       400:
 *         description: Bad Request, Failed to GET user due to invalid data.
 *       401:
 *         description: Unauthorized, Failed to GET user due to not being logged
 *                      in.
 *       403:
 *         description: Forbidden, Failed to GET user due to not having
 *                      permissions.
 *       404:
 *         description: Not Found, Failed to GET user due to user not existing.
 *       500:
 *         description: Internal Server Error, Failed to GET user due to server
 *                      side issue.
 *   post:
 *     tags:
 *       - users
 *     description: Create a new user from the given data in the request body.
 *                  This endpoint is reserved for system-wide admins ONLY.
 *     produces:
 *       - application/json
 *     parameters:
 *       - name: username
 *         description: The username of the user to create.
 *         required: true
 *         type: string
 *         in: path
 *       - name: user
 *         description: The object containing the new user data.
 *         in: body
 *         required: true
 *         schema:
 *           type: object
 *           properties:
 *             username:
 *               type: string
 *               description: The username of the user to create. If provided,
 *                            this must match the username provided in the path.
 *             password:
 *               type: string
 *               description: The password of the user being created. This field
 *                            is required unless LDAP authentication is used.
 *             fname:
 *               type: string
 *             lname:
 *               type: string
 *             preferredName:
 *               type: string
 *             email:
 *               type: string
 *             provider:
 *               type: string
 *               default: 'local'
 *             admin:
 *               type: boolean
 *             custom:
 *               type: object
 *       - name: populate
 *         description: Comma separated list of values to be populated on return
 *                      of the object.
 *         in: query
 *         type: string
 *         required: false
 *       - name: fields
 *         description: Comma separated list of specific fields to return. By
 *                      default the username field is returned. To specifically
 *                      NOT include a field, include a '-' in front of the field
 *                      (-name).
 *         in: query
 *         type: string
 *       - name: minified
 *         description: If true, the returned JSON is minified. If false, the
 *                      returned JSON is formatted based on the format specified
 *                      in the config. The default value is false.
 *         in: query
 *         type: boolean
 *         default: false
 *     responses:
 *       200:
 *         description: OK, Succeeded to POST user, return user's public data.
 *       400:
 *         description: Bad Request, Failed to POST user due to invalid data.
 *       401:
 *         description: Unauthorized, Failed to POST user due to not being
 *                      logged in.
 *       403:
 *         description: Forbidden, Failed to POST user due to using username
 *                      that already exists.
 *       500:
 *         description: Internal Server Error, Failed to POST user due to server
 *                      side issue.
 *   put:
 *     tags:
 *       - users
 *     description: Creates or replaces a user from the given data in the
 *                  request body. If a user with the username already exists,
 *                  they are replaced. NOTE This endpoint is reserved for
 *                  system-wide admins ONLY.
 *     produces:
 *       - application/json
 *     parameters:
 *       - name: username
 *         description: The username of the user to create/replace.
 *         required: true
 *         type: string
 *         in: path
 *       - name: user
 *         description: The object containing the user data.
 *         in: body
 *         required: true
 *         schema:
 *           type: object
 *           properties:
 *             username:
 *               type: string
 *               description: The username of the user. If provided, this must
 *                            match the username provided in the path.
 *             password:
 *               type: string
 *               description: The password of the user. This field is required
 *                            unless LDAP authentication is used.
 *             fname:
 *               type: string
 *             lname:
 *               type: string
 *             preferredName:
 *               type: string
 *             email:
 *               type: string
 *             provider:
 *               type: string
 *               default: 'local'
 *             admin:
 *               type: boolean
 *             custom:
 *               type: object
 *       - name: populate
 *         description: Comma separated list of values to be populated on return
 *                      of the object.
 *         in: query
 *         type: string
 *         required: false
 *       - name: fields
 *         description: Comma separated list of specific fields to return. By
 *                      default the username field is returned. To specifically
 *                      NOT include a field, include a '-' in front of the field
 *                      (-name).
 *         in: query
 *         type: string
 *       - name: minified
 *         description: If true, the returned JSON is minified. If false, the
 *                      returned JSON is formatted based on the format specified
 *                      in the config. The default value is false.
 *         in: query
 *         type: boolean
 *         default: false
 *     responses:
 *       200:
 *         description: OK, Succeeded to PUT user, return user's public data.
 *       400:
 *         description: Bad Request, Failed to PUT user due to invalid data.
 *       401:
 *         description: Unauthorized, Failed to PUT user due to not being
 *                      logged in.
 *       403:
 *         description: Forbidden, Failed to POST PUT due to an invalid request
 *                      body.
 *       500:
 *         description: Internal Server Error, Failed to PUT user due to server
 *                      side issue.
 *   patch:
 *     tags:
 *       - users
 *     description: Updates an existing user. The following fields can be
 *                  updated [fname, lname, preferredName, email, custom,
 *                  archived]. Users that are currently archived must first be
 *                  unarchived before making any other updates.
 *     produces:
 *       - application/json
 *     parameters:
 *       - name: username
 *         description: The username of the user to update.
 *         required: true
 *         type: string
 *         in: path
 *       - name: update
 *         description: The object containing the updated user data.
 *         in: body
 *         required: true
 *         schema:
 *           type: object
 *           properties:
 *             fname:
 *               type: string
 *             lname:
 *               type: string
 *             preferredName:
 *               type: string
 *             email:
 *               type: string
 *             custom:
 *               type: object
 *             archived:
 *               type: boolean
 *       - name: populate
 *         description: Comma separated list of values to be populated on return
 *                      of the object.
 *         in: query
 *         type: string
 *       - name: fields
 *         description: Comma separated list of specific fields to return. By
 *                      default the username field is returned. To specifically
 *                      NOT include a field, include a '-' in front of the field
 *                      (-name).
 *         in: query
 *         type: string
 *       - name: minified
 *         description: If true, the returned JSON is minified. If false, the
 *                      returned JSON is formatted based on the format specified
 *                      in the config. The default value is false.
 *         in: query
 *         type: boolean
 *         default: false
 *     responses:
 *       200:
 *         description: OK, Succeeded to PATCH user, return user's public data.
 *       400:
 *         description: Bad Request, Failed to PATCH user due to invalid data.
 *       401:
 *         description: Unauthorized, Failed to PATCH user due to not being
 *                      logged in.
 *       403:
 *         description: Forbidden, Failed to PATCH user due updating an
 *                      immutable field.
 *       404:
 *         description: Not Found, Failed ot PATCH user due to user not
 *                      existing.
 *       500:
 *         description: Internal Server Error, Failed ot PATCH user due to
 *                      server side issue.
 *   delete:
 *     tags:
 *       - users
 *     description: Deletes the specified user. Removes them from any orgs or
 *                  projects which they have permissions on. NOTE this endpoint
 *                  is reserved for system-wide admins ONLY.
 *     produces:
 *       - application/json
 *     parameters:
 *       - name: username
 *         description: The username of the user to delete.
 *         in: path
 *         required: true
 *         type: string
 *       - name: minified
 *         description: If true, the returned JSON is minified. If false, the
 *                      returned JSON is formatted based on the format specified
 *                      in the config. The default value is false.
 *         in: query
 *         type: boolean
 *         default: false
 *     responses:
 *       200:
 *         description: OK, Succeeded to DELETE user, returns deleted user's
 *                      username.
 *       400:
 *         description: Bad Request, Failed to DELETE user due to invalid data.
 *       401:
 *         description: Unauthorized, Failed to DELETE user due to not being
 *                      logged in.
 *       403:
 *         description: Forbidden, Failed to DELETE user due to not having
 *                      permissions.
 *       404:
 *         description: Not Found, Failed to DELETE user due to user not
 *                      existing.
 *       500:
 *         description: Internal Server Error, Failed to DELETE user due to
 *                      server side issues.
 */
api.route('/users/:username')
.get(
  AuthController.authenticate,
  Middleware.logRoute,
  Middleware.disableUserAPI,
  APIController.getUser
)
.post(
  AuthController.authenticate,
  Middleware.logRoute,
  Middleware.disableUserAPI,
  APIController.postUser
)
.put(
  AuthController.authenticate,
  Middleware.logRoute,
  Middleware.disableUserAPI,
  APIController.putUser
)
.patch(
  AuthController.authenticate,
  Middleware.logRoute,
  Middleware.disableUserAPI,
  APIController.patchUser
)
.delete(
  AuthController.authenticate,
  Middleware.logRoute,
  Middleware.disableUserAPI,
  APIController.deleteUser
);

/**
 * @swagger
 * /api/users/{username}/password:
 *   patch:
 *     tags:
 *       - users
 *     description: Updates an existing users password. Users can only update
 *                  their own password.
 *     produces:
 *       - application/json
 *     parameters:
 *       - name: username
 *         description: The username of the user to update.
 *         required: true
 *         type: string
 *         in: path
 *       - in: body
 *         description: The object containing the updated user data.
 *         name: passwordInfo
 *         required: true
 *         schema:
 *           type: object
 *           required:
 *             - oldPassword
 *             - password
 *             - confirmPassword
 *           properties:
 *             oldPassword:
 *               type: string
 *               description: The user's old password.
 *             password:
 *               type: string
 *               description: The user's new password.
 *             confirmPassword:
 *               type: string
 *               description: The users new password a second time, to confirm
 *                            they match.
 *       - name: minified
 *         description: If true, the returned JSON is minified. If false, the
 *                      returned JSON is formatted based on the format specified
 *                      in the config. The default value is false.
 *         in: query
 *         type: boolean
 *         default: false
 *     responses:
 *       200:
 *         description: OK, Succeeded to PATCH user returns public user data.
 *       400:
 *         description: Bad Request, Failed to PATCH user due to invalid data.
 *       401:
 *         description: Unauthorized, Failed to PATCH user due to not being
 *                      logged in.
 *       403:
 *         description: Forbidden, Failed to PATCH user due updating an
 *                      immutable field.
 *       500:
 *         description: Internal Server Error, Failed to DELETE user due to
 *                      server side issues.
 */
api.route('/users/:username/password')
.patch(
  AuthController.authenticate,
  Middleware.logRoute,
  Middleware.disableUserAPI,
  APIController.patchPassword
);

// Catches any invalid api route not defined above.
api.use('*', APIController.invalidRoute);

// Export the API router
module.exports = api;<|MERGE_RESOLUTION|>--- conflicted
+++ resolved
@@ -167,7 +167,6 @@
  *                      equivalent to setting no limit.
  *         in: query
  *         type: number
-<<<<<<< HEAD
  *       - name: skip
  *         description: The number of objects to skip returning. For example,
  *                      if 10 objects are found and skip is 5, the first five
@@ -175,15 +174,13 @@
  *                      negative number.
  *         in: query
  *         type: number
-=======
- *       - name: minified
- *         description: If true, the returned JSON is minified. If false, the
- *                      returned JSON is formatted based on the format specified
- *                      in the config. The default value is false.
- *         in: query
- *         type: boolean
- *         default: false
->>>>>>> a0fcefbe
+ *       - name: minified
+ *         description: If true, the returned JSON is minified. If false, the
+ *                      returned JSON is formatted based on the format specified
+ *                      in the config. The default value is false.
+ *         in: query
+ *         type: boolean
+ *         default: false
  *     responses:
  *       200:
  *         description: OK, Succeeded to GET orgs, returns public org data.
@@ -827,7 +824,6 @@
  *                      equivalent to setting no limit.
  *         in: query
  *         type: number
-<<<<<<< HEAD
  *       - name: skip
  *         description: The number of objects to skip returning. For example,
  *                      if 10 objects are found and skip is 5, the first five
@@ -835,15 +831,13 @@
  *                      negative number.
  *         in: query
  *         type: number
-=======
- *       - name: minified
- *         description: If true, the returned JSON is minified. If false, the
- *                      returned JSON is formatted based on the format specified
- *                      in the config. The default value is false.
- *         in: query
- *         type: boolean
- *         default: false
->>>>>>> a0fcefbe
+ *       - name: minified
+ *         description: If true, the returned JSON is minified. If false, the
+ *                      returned JSON is formatted based on the format specified
+ *                      in the config. The default value is false.
+ *         in: query
+ *         type: boolean
+ *         default: false
  *     responses:
  *       200:
  *         description: OK, Succeeded to GET projects, returns project public
@@ -927,7 +921,6 @@
  *                      equivalent to setting no limit.
  *         in: query
  *         type: number
-<<<<<<< HEAD
  *       - name: skip
  *         description: The number of objects to skip returning. For example,
  *                      if 10 objects are found and skip is 5, the first five
@@ -935,15 +928,13 @@
  *                      negative number.
  *         in: query
  *         type: number
-=======
- *       - name: minified
- *         description: If true, the returned JSON is minified. If false, the
- *                      returned JSON is formatted based on the format specified
- *                      in the config. The default value is false.
- *         in: query
- *         type: boolean
- *         default: false
->>>>>>> a0fcefbe
+ *       - name: minified
+ *         description: If true, the returned JSON is minified. If false, the
+ *                      returned JSON is formatted based on the format specified
+ *                      in the config. The default value is false.
+ *         in: query
+ *         type: boolean
+ *         default: false
  *     responses:
  *       200:
  *         description: OK, Succeeded to GET projects, returns project public
@@ -1696,7 +1687,6 @@
  *                      equivalent to setting no limit.
  *         in: query
  *         type: number
-<<<<<<< HEAD
  *       - name: skip
  *         description: The number of objects to skip returning. For example,
  *                      if 10 objects are found and skip is 5, the first five
@@ -1704,15 +1694,13 @@
  *                      negative number.
  *         in: query
  *         type: number
-=======
- *       - name: minified
- *         description: If true, the returned JSON is minified. If false, the
- *                      returned JSON is formatted based on the format specified
- *                      in the config. The default value is false.
- *         in: query
- *         type: boolean
- *         default: false
->>>>>>> a0fcefbe
+ *       - name: minified
+ *         description: If true, the returned JSON is minified. If false, the
+ *                      returned JSON is formatted based on the format specified
+ *                      in the config. The default value is false.
+ *         in: query
+ *         type: boolean
+ *         default: false
  *     responses:
  *       200:
  *         description: OK, Succeeded to GET elements, returns elements public
@@ -1814,7 +1802,6 @@
  *                      equivalent to setting no limit.
  *         in: query
  *         type: number
-<<<<<<< HEAD
  *       - name: skip
  *         description: The number of objects to skip returning. For example,
  *                      if 10 objects are found and skip is 5, the first five
@@ -1822,15 +1809,13 @@
  *                      negative number.
  *         in: query
  *         type: number
-=======
- *       - name: minified
- *         description: If true, the returned JSON is minified. If false, the
- *                      returned JSON is formatted based on the format specified
- *                      in the config. The default value is false.
- *         in: query
- *         type: boolean
- *         default: false
->>>>>>> a0fcefbe
+ *       - name: minified
+ *         description: If true, the returned JSON is minified. If false, the
+ *                      returned JSON is formatted based on the format specified
+ *                      in the config. The default value is false.
+ *         in: query
+ *         type: boolean
+ *         default: false
  *     responses:
  *       200:
  *         description: OK, Succeeded to GET elements, returns elements public
@@ -2733,7 +2718,6 @@
  *                      equivalent to setting no limit.
  *         in: query
  *         type: number
-<<<<<<< HEAD
  *       - name: skip
  *         description: The number of objects to skip returning. For example,
  *                      if 10 objects are found and skip is 5, the first five
@@ -2741,15 +2725,13 @@
  *                      negative number.
  *         in: query
  *         type: number
-=======
- *       - name: minified
- *         description: If true, the returned JSON is minified. If false, the
- *                      returned JSON is formatted based on the format specified
- *                      in the config. The default value is false.
- *         in: query
- *         type: boolean
- *         default: false
->>>>>>> a0fcefbe
+ *       - name: minified
+ *         description: If true, the returned JSON is minified. If false, the
+ *                      returned JSON is formatted based on the format specified
+ *                      in the config. The default value is false.
+ *         in: query
+ *         type: boolean
+ *         default: false
  *     responses:
  *       200:
  *         description: OK, Succeeded to GET users, returns user public data.
