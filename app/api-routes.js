--- conflicted
+++ resolved
@@ -2552,13 +2552,11 @@
  *         in: URI
  *         required: true
  *         type: string
-<<<<<<< HEAD
  *       - name: artifactid
  *         description: The artifact ID.
  *         in: URI
  *         required: true
  *         type: string
-=======
  *       - name: content
  *         description: The object containing get artifact options.
  *         in: body
@@ -2568,10 +2566,9 @@
  *           properties:
  *             archived:
  *               type: boolean
- *               description: The boolean indicating if archived artifacts are returned.
+ *               description: The boolean indicating if soft deleted artifacts are returned.
  *                            The user must be a global admin or an admin on the organization
- *                            to find archived artifacts.
->>>>>>> 72ef875b
+ *                            to find soft deleted artifacts.
  *     responses:
  *       200:
  *         description: OK, Succeeded to GET artifacts returns org data.
