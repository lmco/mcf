/**
 * @classification UNCLASSIFIED
 *
 * @module api-routes
 *
 * @copyright Copyright (C) 2018, Lockheed Martin Corporation
 *
 * @license MIT
 *
 * @owner Austin Bieber <austin.j.bieber@lmco.com>
 *
 * @author Austin Bieber <austin.j.bieber@lmco.com>
<<<<<<< HEAD
=======
 * @author Josh Kaplan
 * @author Leah De Laurell <leah.p.delaurell@lmco.com>
 * @author Connor Doyle <connor.p.doyle@lmco.com>
 * @author Jake Ursetta
>>>>>>> f68ffb21
 * @author Phillip Lee <phillip.lee@lmco.com>
 *
 * @description This file defines the MBEE API routes.
 *
 * Note: Routes that require authentication calls
 * "AuthController.authenticate()" as their first function.
 * This will authenticate the user and move to the next function.
 */

// NPM modules
const express = require('express');
const api = express.Router();

// MBEE modules
const APIController = M.require('controllers.api-controller');
const AuthController = M.require('lib.auth');
const Middleware = M.require('lib.middleware');
const logger = M.require('lib.logger');


/**
 * @swagger
 * /api/test:
 *   get:
 *     tags:
 *       - general
 *     description: Returns a 200 status. Used to test if the API is up and a
 *        connection can be established.
 *     responses:
 *       200:
 *         description: OK, the API is up.
 */
api.get('/test', Middleware.logRoute, APIController.test);
api.get(
  '/coffee',
  AuthController.authenticate,
  Middleware.logRoute,
  (req, res) => {
    const str = 'I\'m a teapot.';
    res.status(418).send(str);
    logger.logResponse(str.length, req, res);
  }
);


/**
 * @swagger
 * /api/doc/swagger.json:
 *   get:
 *     tags:
 *       - general
 *     description: Returns the swagger spec file in JSON format.
 *     produces:
 *       - application/json
 *     responses:
 *       200:
 *         description: OK, Succeeded to get the swagger doc.
 */
api.get('/doc/swagger.json',
  Middleware.logRoute,
  APIController.swaggerJSON);

/**
 * @swagger
 * /api/login:
 *   post:
 *     tags:
 *       - general
 *     description: Logs the user into the application.
 *     produces:
 *       - application/json
 *     responses:
 *       200:
 *         description: OK, Succeeded to login user, returns session token data.
 *       400:
 *         description: Bad Request, Failed to login due to invalid credentials.
 *       401:
 *         description: Unauthorized, Failed to login due to not having
 *                      permissions.
 *       500:
 *         description: Internal Server Error, Failed to login due to a server
 *                      side issue.
 */
api.route('/login')
.post(
  AuthController.authenticate,
  Middleware.logRoute,
  AuthController.doLogin,
  APIController.login
);

/**
 * @swagger
 * /api/version:
 *   get:
 *     tags:
 *       - general
 *     description: Returns the application version as JSON.
 *     produces:
 *       - application/json
 *     responses:
 *       200:
 *         description: OK, Succeeded to get version.
 *       401:
 *         description: Unauthorized, Failed to get version due to not being
 *                      logged in.
 *       500:
 *         description: Internal Server Error, Failed to get version due to
 *                      server side issue.
 */
api.route('/version')
.get(
  AuthController.authenticate,
  Middleware.logRoute,
  APIController.version
);


/**
 * @swagger
 * /api/orgs:
 *   get:
 *     tags:
 *       - organizations
 *     description: Returns an array of organizations the requesting user has
 *                  read access to. Optionally, an array of IDs can be
 *                  provided in the request body or a comma separated list in
 *                  the request parameters to find multiple, specific orgs.
 *     produces:
 *       - application/json
 *     parameters:
 *       - in: body
 *         schema:
 *           type: array
 *           items:
 *             type: string
 *         description: An array of org IDs to search for. If both query
 *                      parameter and body are not provided, all orgs the
 *                      user has read access to are found.
 *       - name: ids
 *         description: Comma separated list of IDs to search for. If both the
 *                      query parameter and body are not provided, all orgs
 *                      the user has read access to are found.
 *         in: query
 *         type: string
 *       - name: populate
 *         description: Comma separated list of values to be populated on return
 *                      of the object. [archivedBy, lastModifiedBy, createdBy,
 *                      projects]
 *         in: query
 *         type: string
 *       - name: includeArchived
 *         description: If true, archived objects will be also be searched
 *                      through.  Overridden by the archived search option
 *         in: query
 *         type: boolean
 *       - name: fields
 *         description: Comma separated list of specific fields to return. By
 *                      default the id field is returned. To specifically NOT
 *                      include a field, include a '-' in front of the field
 *                      (-name). [archived, archivedBy, archivedOn, createdBy,
 *                      createdOn, custom, lastModifiedBy, name, permissions,
 *                      updatedOn]
 *         in: query
 *         type: string
 *       - name: limit
 *         description: The maximum number of objects to return. A limit of 0 is
 *                      equivalent to setting no limit.
 *         in: query
 *         type: number
 *       - name: skip
 *         description: The number of objects to skip returning. For example,
 *                      if 10 objects are found and skip is 5, the first five
 *                      objects will NOT be returned. NOTE, skip cannot be a
 *                      negative number.
 *         in: query
 *         type: number
 *       - name: sort
 *         description: Provide a particular field to sort the results by.
 *                      You may also add a negative sign in front of the field
 *                      to indicate sorting in reverse order.
 *         in: query
 *         type: string
 *       - name: minified
 *         description: If true, the returned JSON is minified. If false, the
 *                      returned JSON is formatted based on the format specified
 *                      in the config. The default value is false.
 *         in: query
 *         type: boolean
 *         default: false
 *       - name: name
 *         description: Search for orgs with a specific name.
 *         in: query
 *         type: string
 *       - name: createdBy
 *         description: Search for orgs created by a specific user.
 *         in: query
 *         type: string
 *       - name: lastModifiedBy
 *         description: Search for orgs last modified by a specific user.
 *         in: query
 *         type: string
 *       - name: archived
 *         description: Search only for archived orgs.  If false, only returns
 *                      unarchived orgs.  Overrides the includeArchived option.
 *         in: query
 *         type: boolean
 *       - name: archivedBy
 *         description: Search for orgs archived by a specific user.
 *         in: query
 *         type: string
 *       - name: custom
 *         description: Search for a specific key/value pair in the custom data.
 *                      To find a specific key, separate the keys using dot
 *                      notation. For example, custom.hello
 *         in: query
 *         type: string
 *     responses:
 *       200:
 *         description: OK, Succeeded to GET orgs, returns public org data.
 *       400:
 *         description: Bad Request, Failed to GET orgs due to invalid request
 *                      format.
 *       401:
 *         description: Unauthorized, Failed to GET orgs due to not being logged
 *                      in.
 *       404:
 *         description: Not Found, Failed to GET orgs due to orgs not existing.
 *       500:
 *         description: Internal Server Error, Failed to GET orgs due to a
 *                      server side issue.
 *   post:
 *     tags:
 *       - organizations
 *     description: Creates multiple organizations from the data provided in the
 *                  request body. Returns the created organization's public
 *                  data. This endpoint is reserved for system-wide admins ONLY.
 *     produces:
 *       - application/json
 *     parameters:
 *       - in: body
 *         name: orgs
 *         schema:
 *           type: array
 *           items:
 *             type: object
 *             required:
 *               - id
 *               - name
 *             properties:
 *               id:
 *                 type: string
 *               name:
 *                 type: string
 *               custom:
 *                 type: object
 *               permissions:
 *                 type: object
 *                 description: Any preset permissions. Keys are the users
 *                              usernames, and values are the permission.
 *         description: An array of objects containing organization data.
 *       - name: populate
 *         description: Comma separated list of values to be populated on return
 *                      of the object. [archivedBy, lastModifiedBy, createdBy,
 *                      projects]
 *         in: query
 *         type: string
 *       - name: fields
 *         description: Comma separated list of specific fields to return. By
 *                      default the id field is returned. To specifically NOT
 *                      include a field, include a '-' in front of the field
 *                      (-name). [archived, archivedBy, archivedOn, createdBy,
 *                      createdOn, custom, lastModifiedBy, name, permissions,
 *                      updatedOn]
 *         in: query
 *         type: string
 *       - name: minified
 *         description: If true, the returned JSON is minified. If false, the
 *                      returned JSON is formatted based on the format specified
 *                      in the config. The default value is false.
 *         in: query
 *         type: boolean
 *         default: false
 *     responses:
 *       200:
 *         description: OK, Succeeded to POST orgs, returns orgs' public data.
 *       400:
 *         description: Bad Request, Failed to POST orgs due to invalid field in
 *                      request body.
 *       401:
 *         description: Unauthorized, Failed to POST orgs due to not being
 *                      logged in.
 *       403:
 *         description: Forbidden, Failed to POST orgs due to already existing
 *                      orgs with same id.
 *       500:
 *         description: Internal Server Error, Failed to POST orgs due to a
 *                      server side issue.
 *   put:
 *     tags:
 *       - organizations
 *     description: Creates or replaces multiple organizations from the data
 *                  provided in the request body. If the organization already
 *                  exists, it is replaced with the provided data. NOTE This
 *                  function is reserved for system-wide admins ONLY.
 *     produces:
 *       - application/json
 *     parameters:
 *       - in: body
 *         name: orgs
 *         schema:
 *           type: array
 *           items:
 *             type: object
 *             required:
 *               - id
 *               - name
 *             properties:
 *               id:
 *                 type: string
 *               name:
 *                 type: string
 *               custom:
 *                 type: object
 *               permissions:
 *                 type: object
 *                 description: Any preset permissions. Keys are the users
 *                              usernames, and values are the permission.
 *         description: An array of objects containing organization data.
 *       - name: populate
 *         description: Comma separated list of values to be populated on return
 *                      of the object. [archivedBy, lastModifiedBy, createdBy,
 *                      projects]
 *         in: query
 *         type: string
 *       - name: fields
 *         description: Comma separated list of specific fields to return. By
 *                      default the id field is returned. To specifically NOT
 *                      include a field, include a '-' in front of the field
 *                      (-name). [archived, archivedBy, archivedOn, createdBy,
 *                      createdOn, custom, lastModifiedBy, name, permissions,
 *                      updatedOn]
 *         in: query
 *         type: string
 *       - name: minified
 *         description: If true, the returned JSON is minified. If false, the
 *                      returned JSON is formatted based on the format specified
 *                      in the config. The default value is false.
 *         in: query
 *         type: boolean
 *         default: false
 *     responses:
 *       200:
 *         description: OK, Succeeded to PUT orgs, returns orgs' public data.
 *       400:
 *         description: Bad Request, Failed to PUT orgs due to invalid field in
 *                      request body.
 *       401:
 *         description: Unauthorized, Failed to PUT orgs due to not being
 *                      logged in.
 *       403:
 *         description: Forbidden, Failed to PUT orgs due to an invalid request
 *                      body.
 *       500:
 *         description: Internal Server Error, Failed to PUT orgs due to a
 *                      server side issue.
 *   patch:
 *     tags:
 *       - organizations
 *     description: Updates multiple organizations from the data provided in the
 *                  request body. Orgs that are currently archived must first be
 *                  unarchived before making any other updates. The following
 *                  fields can be updated [name, custom, archived, permissions].
 *                  NOTE, the id is required in the request body, but CANNOT be
 *                  updated.
 *     produces:
 *       - application/json
 *     parameters:
 *       - in: body
 *         name: orgs
 *         description: An array of objects containing updates to multiple orgs.
 *         schema:
 *           type: array
 *           items:
 *             type: object
 *             required:
 *               - id
 *             properties:
 *               id:
 *                 type: string
 *                 description: The current ID of the org, cannot be updated.
 *               name:
 *                 type: string
 *               custom:
 *                 type: object
 *                 description: NOTE when updating the custom data, the object
 *                              is completely replaced.
 *               archived:
 *                 type: boolean
 *               permissions:
 *                 type: object
 *                 description: An object where keys are usernames and values
 *                              are the new role the user has. To remove a user,
 *                              the role should be REMOVE_ALL.
 *       - name: populate
 *         description: Comma separated list of values to be populated on return
 *                      of the object. [archivedBy, lastModifiedBy, createdBy,
 *                      projects]
 *         in: query
 *         type: string
 *       - name: fields
 *         description: Comma separated list of specific fields to return. By
 *                      default the id field is returned. To specifically NOT
 *                      include a field, include a '-' in front of the field
 *                      (-name). [archived, archivedBy, archivedOn, createdBy,
 *                      createdOn, custom, lastModifiedBy, name, permissions,
 *                      updatedOn]
 *         in: query
 *         type: string
 *       - name: minified
 *         description: If true, the returned JSON is minified. If false, the
 *                      returned JSON is formatted based on the format specified
 *                      in the config. The default value is false.
 *         in: query
 *         type: boolean
 *         default: false
 *     responses:
 *       200:
 *         description: OK, Succeeded to PATCH orgs, returns orgs' public data.
 *       400:
 *         description: Bad Request, Failed to PATCH orgs due to invalid data.
 *       401:
 *         description: Unauthorized, Failed to PATCH orgs due to not being
 *                      logged in.
 *       403:
 *         description: Forbidden, Failed to PATCH orgs due to org already being
 *                      archived.
 *       500:
 *         description: Internal Server Error, Failed to PATCH orgs due to a
 *                      server side issue.
 *   delete:
 *     tags:
 *       - organizations
 *     description: Deletes multiple organizations and any projects, branches
 *                  or elements name-spaced under the specified orgs. NOTE
 *                  this endpoint can be used by system-admins ONLY.
 *     produces:
 *       - application/json
 *     parameters:
 *       - name: orgIDs
 *         description: An array of organization IDs to delete. Can optionally
 *                      be an array of objects containing id key/value pairs.
 *         in: body
 *         required: true
 *         schema:
 *           type: array
 *           items:
 *             type: string
 *       - name: minified
 *         description: If true, the returned JSON is minified. If false, the
 *                      returned JSON is formatted based on the format specified
 *                      in the config. The default value is false.
 *         in: query
 *         type: boolean
 *         default: false
 *     responses:
 *       200:
 *         description: OK, Succeeded to DELETE orgs, returns deleted org's ids.
 *       400:
 *         description: Bad Request, Failed to DELETE orgs due to invalid data
 *                      in the request body.
 *       401:
 *         description: Unauthorized, Failed to DELETE orgs due to not being
 *                      logged in.
 *       403:
 *         description: Forbidden, Failed to DELETE orgs due to not having
 *                      correct permissions.
 *       500:
 *         description: Internal Server Error, Failed to DELETE org due to a
 *                      server side issue.
 */
api.route('/orgs')
.get(
  AuthController.authenticate,
  Middleware.logRoute,
  APIController.getOrgs
)
.post(
  AuthController.authenticate,
  Middleware.logRoute,
  APIController.postOrgs
)
.put(
  AuthController.authenticate,
  Middleware.logRoute,
  APIController.putOrgs
)
.patch(
  AuthController.authenticate,
  Middleware.logRoute,
  APIController.patchOrgs
)
.delete(
  AuthController.authenticate,
  Middleware.logRoute,
  APIController.deleteOrgs
);


/**
 * @swagger
 * /api/orgs/{orgid}:
 *   get:
 *     tags:
 *       - organizations
 *     description: Finds and returns an organization's public data if the user
 *                  has read permissions on that org.
 *     produces:
 *       - application/json
 *     parameters:
 *       - name: orgid
 *         description: The ID of the organization to find.
 *         in: path
 *         required: true
 *         type: string
 *       - name: populate
 *         description: Comma separated list of values to be populated on return
 *                      of the object. [archivedBy, lastModifiedBy, createdBy,
 *                      projects]
 *         in: query
 *         type: string
 *         required: false
 *       - name: includeArchived
 *         description: If true, archived objects will be also be searched
 *                      through.
 *         in: query
 *         type: boolean
 *       - name: fields
 *         description: Comma separated list of specific fields to return. By
 *                      default the id field is returned. To specifically NOT
 *                      include a field, include a '-' in front of the field
 *                      (-name). [archived, archivedBy, archivedOn, createdBy,
 *                      createdOn, custom, lastModifiedBy, name, permissions,
 *                      updatedOn]
 *         in: query
 *         type: string
 *       - name: minified
 *         description: If true, the returned JSON is minified. If false, the
 *                      returned JSON is formatted based on the format specified
 *                      in the config. The default value is false.
 *         in: query
 *         type: boolean
 *         default: false
 *     responses:
 *       200:
 *         description: OK, Succeeded to GET org, returns org public data.
 *       400:
 *         description: Bad Request, Failed to GET org due to invalid data.
 *       401:
 *         description: Unauthorized, Failed to GET org due to not being logged
 *                      in.
 *       404:
 *         description: Not Found, Failed to GET org due to org not existing.
 *       500:
 *         description: Internal Server Error, Failed to GET org due to a server
 *                      side issue.
 *   post:
 *     tags:
 *       - organizations
 *     description: Create a new organization from the given data in the request
 *                  body. This endpoint is reserved for system-admins ONLY.
 *     produces:
 *       - application/json
 *     parameters:
 *       - name: orgid
 *         description: The ID of the organization to create.
 *         in: path
 *         required: true
 *         type: string
 *       - name: org
 *         description: The object containing the new organization data.
 *         in: body
 *         required: true
 *         schema:
 *           type: object
 *           required:
 *             - name
 *           properties:
 *             id:
 *               type: string
 *               description: Must match the id in the request parameters.
 *             name:
 *               type: string
 *             custom:
 *               type: object
 *             permissions:
 *               type: object
 *               description: Any preset permissions. Keys are the users
 *                            usernames, and values are the permission.
 *       - name: populate
 *         description: Comma separated list of values to be populated on return
 *                      of the object. [archivedBy, lastModifiedBy, createdBy,
 *                      projects]
 *         in: query
 *         type: string
 *         required: false
 *       - name: fields
 *         description: Comma separated list of specific fields to return. By
 *                      default the id field is returned. To specifically NOT
 *                      include a field, include a '-' in front of the field
 *                      (-name). [archived, archivedBy, archivedOn, createdBy,
 *                      createdOn, custom, lastModifiedBy, name, permissions,
 *                      updatedOn]
 *         in: query
 *         type: string
 *       - name: minified
 *         description: If true, the returned JSON is minified. If false, the
 *                      returned JSON is formatted based on the format specified
 *                      in the config. The default value is false.
 *         in: query
 *         type: boolean
 *         default: false
 *     responses:
 *       200:
 *         description: OK, Succeeded to POST org, returns org public data.
 *       400:
 *         description: Bad Request, Failed to POST org due to invalid field in
 *                      request data.
 *       401:
 *         description: Unauthorized, Failed to POST org due to not being
 *                      logged in.
 *       403:
 *         description: Forbidden, Failed to POST org due to an existing org
 *                      with same id.
 *       500:
 *         description: Internal Server Error, Failed to POST org due to a
 *                      server side issue.
 *   put:
 *     tags:
 *       - organizations
 *     description: Creates or replaces an organization from the given data in
 *                  the request body. If the organization already exists it is
 *                  replaced, otherwise it is created. This endpoint is reserved
 *                  for system-admins ONLY.
 *     produces:
 *       - application/json
 *     parameters:
 *       - name: orgid
 *         description: The ID of the organization to create.
 *         in: path
 *         required: true
 *         type: string
 *       - name: org
 *         description: The object containing the new organization data.
 *         in: body
 *         required: true
 *         schema:
 *           type: object
 *           required:
 *             - name
 *           properties:
 *             id:
 *               type: string
 *               description: Must match the id in the request parameters.
 *             name:
 *               type: string
 *             custom:
 *               type: object
 *             permissions:
 *               type: object
 *               description: Any preset permissions. Keys are the users
 *                            usernames, and values are the permission.
 *       - name: populate
 *         description: Comma separated list of values to be populated on return
 *                      of the object. [archivedBy, lastModifiedBy, createdBy,
 *                      projects]
 *         in: query
 *         type: string
 *         required: false
 *       - name: fields
 *         description: Comma separated list of specific fields to return. By
 *                      default the id field is returned. To specifically NOT
 *                      include a field, include a '-' in front of the field
 *                      (-name). [archived, archivedBy, archivedOn, createdBy,
 *                      createdOn, custom, lastModifiedBy, name, permissions,
 *                      updatedOn]
 *         in: query
 *         type: string
 *       - name: minified
 *         description: If true, the returned JSON is minified. If false, the
 *                      returned JSON is formatted based on the format specified
 *                      in the config. The default value is false.
 *         in: query
 *         type: boolean
 *         default: false
 *     responses:
 *       200:
 *         description: OK, Succeeded to PUT org, returns org public data.
 *       400:
 *         description: Bad Request, Failed to PUT org due to invalid field in
 *                      request data.
 *       401:
 *         description: Unauthorized, Failed to PUT org due to not being logged
 *                      in.
 *       403:
 *         description: Forbidden, Failed to PUT org due to an existing org with
 *                      same id.
 *       500:
 *         description: Internal Server Error, Failed to PUT org due to a server
 *                      side issue.
 *   patch:
 *     tags:
 *       - organizations
 *     description: Updates an existing organization. The following fields can
 *                  be updated [name, custom, archived, permissions]. Orgs that
 *                  are currently archived must first be unarchived before
 *                  making any other updates.
 *     produces:
 *       - application/json
 *     parameters:
 *       - name: orgid
 *         description: The ID of the organization to update.
 *         in: path
 *         required: true
 *         type: string
 *       - name: update
 *         description: The object containing the updated organization data.
 *         in: body
 *         required: true
 *         schema:
 *           type: object
 *           properties:
 *             name:
 *               type: string
 *             custom:
 *               type: object
 *               description: NOTE when updating the custom data, the object
 *                            is completely replaced.
 *             archived:
 *               type: boolean
 *             permissions:
 *                 type: object
 *                 description: An object where keys are usernames and values
 *                              are the new role the user has. To remove a user,
 *                              the role should be REMOVE_ALL.
 *       - name: populate
 *         description: Comma separated list of values to be populated on return
 *                      of the object. [archivedBy, lastModifiedBy, createdBy,
 *                      projects]
 *         in: query
 *         type: string
 *       - name: fields
 *         description: Comma separated list of specific fields to return. By
 *                      default the id field is returned. To specifically NOT
 *                      include a field, include a '-' in front of the field
 *                      (-name). [archived, archivedBy, archivedOn, createdBy,
 *                      createdOn, custom, lastModifiedBy, name, permissions,
 *                      updatedOn]
 *         in: query
 *         type: string
 *       - name: minified
 *         description: If true, the returned JSON is minified. If false, the
 *                      returned JSON is formatted based on the format specified
 *                      in the config. The default value is false.
 *         in: query
 *         type: boolean
 *         default: false
 *     responses:
 *       200:
 *         description: OK, Succeeded to PATCH org, returns updated org public
 *                      data.
 *       400:
 *         description: Bad Request, FAILED to PATCH org due to invalid
 *                      update request data.
 *       401:
 *         description: Unauthorized, FAILED to PATCH org due to not being
 *                      logged in.
 *       403:
 *         description: Forbidden, FAILED to PATCH org due to updating an
 *                      immutable field.
 *       404:
 *         description: Not Found, FAILED to PATCH org due to not finding org.
 *       500:
 *         description: Internal Server Error, Failed to PATCH org due to a
 *                      server side issue.
 *   delete:
 *     tags:
 *       - organizations
 *     description: Deletes the specified organization and any projects, branches,
 *                  and elements name-spaced under the org. NOTE this endpoint is
 *                  reserved for system-wide admins ONLY.
 *     produces:
 *       - application/json
 *     parameters:
 *       - name: orgid
 *         description: The ID of the organization to delete.
 *         in: path
 *         required: true
 *         type: string
 *       - name: minified
 *         description: If true, the returned JSON is minified. If false, the
 *                      returned JSON is formatted based on the format specified
 *                      in the config. The default value is false.
 *         in: query
 *         type: boolean
 *         default: false
 *     responses:
 *       200:
 *         description: OK, Succeeded to DELETE org, return deleted org ID.
 *       400:
 *         description: Bad Request, Failed to DELETE org due to invalid data.
 *       401:
 *         description: Unauthorized, Failed to DELETE org due to not being
 *                      logged in.
 *       403:
 *         description: Forbidden, Failed to DELETE org due to not having
 *                      permissions.
 *       404:
 *         description: Not Found, Failed to DELETE org due to not finding org.
 *       500:
 *         description: Internal Server Error, Failed to DELETE org due to a
 *                      server side issue.
 */
api.route('/orgs/:orgid')
.get(
  AuthController.authenticate,
  Middleware.logRoute,
  APIController.getOrg
)
.post(
  AuthController.authenticate,
  Middleware.logRoute,
  APIController.postOrg
)
.put(
  AuthController.authenticate,
  Middleware.logRoute,
  APIController.putOrg
)
.patch(
  AuthController.authenticate,
  Middleware.logRoute,
  APIController.patchOrg
)
.delete(
  AuthController.authenticate,
  Middleware.logRoute,
  APIController.deleteOrg
);


/**
 * @swagger
 * /api/projects:
 *   get:
 *     tags:
 *       - projects
 *     description: Returns a list of all project's public data that the
 *                  requesting user has read access to.
 *     produces:
 *       - application/json
 *     parameters:
 *       - name: populate
 *         description: Comma separated list of values to be populated on return
 *                      of the object. [archivedBy, lastModifiedBy, createdBy,
 *                      org]
 *         in: query
 *         type: string
 *         required: false
 *       - name: archived
 *         description: If true, archived objects will be also be searched
 *                      through.
 *         in: query
 *         type: boolean
 *       - name: fields
 *         description: Comma separated list of specific fields to return. By
 *                      default the id field is returned. To specifically NOT
 *                      include a field, include a '-' in front of the field
 *                      (-name). [archived, archivedBy, archivedOn, createdBy,
 *                      createdOn, custom, lastModifiedBy, name, org,
 *                      permissions, updatedOn, visibility]
 *         in: query
 *         type: string
 *       - name: limit
 *         description: The maximum number of objects to return. A limit of 0 is
 *                      equivalent to setting no limit.
 *         in: query
 *         type: number
 *       - name: skip
 *         description: The number of objects to skip returning. For example,
 *                      if 10 objects are found and skip is 5, the first five
 *                      objects will NOT be returned. NOTE, skip cannot be a
 *                      negative number.
 *         in: query
 *         type: number
 *       - name: sort
 *         description: Provide a particular field to sort the results by.
 *                      You may also add a negative sign in front of the field
 *                      to indicate sorting in reverse order.
 *         in: query
 *         type: string
 *       - name: minified
 *         description: If true, the returned JSON is minified. If false, the
 *                      returned JSON is formatted based on the format specified
 *                      in the config. The default value is false.
 *         in: query
 *         type: boolean
 *         default: false
 *       - name: name
 *         description: Search for projects with a specific name.
 *         in: query
 *         type: string
 *       - name: visibility
 *         description: Search for projects with a specific level of visibility.
 *         in: query
 *         type: string
 *       - name: createdBy
 *         description: Search for projects created by a specific user.
 *         in: query
 *         type: string
 *       - name: lastModifiedBy
 *         description: Search for projects last modified by a specific user.
 *         in: query
 *         type: string
 *       - name: archivedBy
 *         description: Search for projects archived by a specific user.
 *         in: query
 *         type: string
 *       - name: custom
 *         description: Search for a specific key/value pair in the custom data.
 *                      To find a specific key, separate the keys using dot
 *                      notation. For example, custom.hello
 *         in: query
 *         type: string
 *     responses:
 *       200:
 *         description: OK, Succeeded to GET projects, returns project's public
 *                      data.
 *       400:
 *         description: Bad Request, Failed to GET projects due to invalid data.
 *       401:
 *         description: Unauthorized, Failed to GET projects due to not being
 *                      logged in.
 *       403:
 *         description: Forbidden, Failed to GET projects due to not having
 *                      permissions.
 *       404:
 *         description: Not Found, Failed to GET projects due to projects not
 *                      existing.
 *       500:
 *         description: Internal Server Error, Failed to GET projects due to a
 *                      server side issue.
 */
api.route('/projects')
.get(
  AuthController.authenticate,
  Middleware.logRoute,
  APIController.getAllProjects
);


/**
 * @swagger
 * /api/orgs/{orgid}/projects:
 *   get:
 *     tags:
 *       - projects
 *     description: Returns an array of projects the requesting user has read
 *                  access to on a specified org. Optionally, an array of IDs
 *                  can be provided in the request body or a comma separated
 *                  list in the request parameters to find multiple, specific
 *                  projects.
 *     produces:
 *       - application/json
 *     parameters:
 *       - name: orgid
 *         description: The ID of the organization which contains the searched
 *                      projects.
 *         in: path
 *         required: true
 *         type: string
 *       - in: body
 *         schema:
 *           type: array
 *           items:
 *             type: string
 *         description: An array of project IDs to search for. If both query
 *                      parameter and body are not provided, all projects the
 *                      user has read access to (under the specified org) are
 *                      found.
 *       - name: ids
 *         description: Comma separated list of project IDs to search for. If
 *                      both query parameter and body are not provided, all
 *                      projects the user has read access to (under the
 *                      specified org) are found.
 *         in: query
 *         type: string
 *       - name: populate
 *         description: Comma separated list of values to be populated on return
 *                      of the object. [archivedBy, lastModifiedBy, createdBy,
 *                      org]
 *         in: query
 *         type: string
 *       - name: includeArchived
 *         description: If true, archived objects will be also be searched
 *                      through. Overridden by the archived search option.
 *         in: query
 *         type: boolean
 *       - name: fields
 *         description: Comma separated list of specific fields to return. By
 *                      default the id field is returned. To specifically NOT
 *                      include a field, include a '-' in front of the field
 *                      (-name). [archived, archivedBy, archivedOn, createdBy,
 *                      createdOn, custom, lastModifiedBy, name, org,
 *                      permissions, updatedOn, visibility]
 *         in: query
 *         type: string
 *       - name: limit
 *         description: The maximum number of objects to return. A limit of 0 is
 *                      equivalent to setting no limit.
 *         in: query
 *         type: number
 *       - name: skip
 *         description: The number of objects to skip returning. For example,
 *                      if 10 objects are found and skip is 5, the first five
 *                      objects will NOT be returned. NOTE, skip cannot be a
 *                      negative number.
 *         in: query
 *         type: number
 *       - name: sort
 *         description: Provide a particular field to sort the results by.
 *                      You may also add a negative sign in front of the field
 *                      to indicate sorting in reverse order.
 *         in: query
 *         type: string
 *       - name: minified
 *         description: If true, the returned JSON is minified. If false, the
 *                      returned JSON is formatted based on the format specified
 *                      in the config. The default value is false.
 *         in: query
 *         type: boolean
 *         default: false
 *       - name: name
 *         description: Search for projects with a specific name.
 *         in: query
 *         type: string
 *       - name: visibility
 *         description: Search for projects with a specific level of visibility.
 *         in: query
 *         type: string
 *       - name: createdBy
 *         description: Search for projects created by a specific user.
 *         in: query
 *         type: string
 *       - name: lastModifiedBy
 *         description: Search for projects last modified by a specific user.
 *         in: query
 *         type: string
 *       - name: archived
 *         description: Search only for archived projects.  If false, only returns
 *                      unarchived projects.  Overrides the includeArchived option.
 *         in: query
 *         type: boolean
 *       - name: archivedBy
 *         description: Search for projects archived by a specific user.
 *         in: query
 *         type: string
 *       - name: custom
 *         description: Search for a specific key/value pair in the custom data.
 *                      To find a specific key, separate the keys using dot
 *                      notation. For example, custom.hello
 *         in: query
 *         type: string
 *     responses:
 *       200:
 *         description: OK, Succeeded to GET projects, returns project's public
 *                      data.
 *       400:
 *         description: Bad Request, Failed to GET projects due to invalid data.
 *       401:
 *         description: Unauthorized, Failed to GET projects due to not being
 *                      logged in.
 *       403:
 *         description: Forbidden, Failed to GET projects due to not having
 *                      permissions.
 *       404:
 *         description: Not Found, Failed to GET projects due to projects not
 *                      existing.
 *       500:
 *         description: Internal Server Error, Failed to GET projects due to a
 *                      server side issue.
 *   post:
 *     tags:
 *       - projects
 *     description: Creates multiple projects from the supplied data in the
 *                  request body. Returns the created projects' public data.
 *                  Requesting user must have at least write access on the
 *                  organization to create projects.
 *     produces:
 *       - application/json
 *     parameters:
 *       - name: orgid
 *         description: The ID of the organization whose projects to create.
 *         in: path
 *         required: true
 *         type: string
 *       - name: projects
 *         in: body
 *         description: An array of objects containing new project data.
 *         schema:
 *           type: array
 *           items:
 *             type: object
 *             required:
 *               - id
 *               - name
 *             properties:
 *               id:
 *                 type: string
 *               name:
 *                 type: string
 *               custom:
 *                 type: object
 *               visibility:
 *                 type: string
 *                 default: private
 *                 enum: [internal, private]
 *               permissions:
 *                 type: object
 *                 description: Any preset permissions. Keys are the users
 *                              usernames, and values are the permission.
 *       - name: populate
 *         description: Comma separated list of values to be populated on return
 *                      of the object. [archivedBy, lastModifiedBy, createdBy,
 *                      org]
 *         in: query
 *         type: string
 *         required: false
 *       - name: fields
 *         description: Comma separated list of specific fields to return. By
 *                      default the id field is returned. To specifically NOT
 *                      include a field, include a '-' in front of the field
 *                      (-name). [archived, archivedBy, archivedOn, createdBy,
 *                      createdOn, custom, lastModifiedBy, name, org,
 *                      permissions, updatedOn, visibility]
 *         in: query
 *         type: string
 *       - name: minified
 *         description: If true, the returned JSON is minified. If false, the
 *                      returned JSON is formatted based on the format specified
 *                      in the config. The default value is false.
 *         in: query
 *         type: boolean
 *         default: false
 *     responses:
 *       200:
 *         description: OK, Succeeded to POST projects, returns project public
 *                      data.
 *       400:
 *         description: Bad Request, Failed to POST projects due to invalid
 *                      project data.
 *       401:
 *         description: Unauthorized, Failed to POST projects due to not being
 *                      logged in.
 *       403:
 *         description: Forbidden, Failed to POST projects due to project ids
 *                      already existing.
 *       500:
 *         description: Internal Server Error, Failed to POST projects due to a
 *                      server side issue.
 *   put:
 *     tags:
 *       - projects
 *     description: Creates or replaces multiple projects from the supplied data
 *                  in the request body. If the project already exists, it will
 *                  be replaced along with the pre-set elements. Returns the
 *                  created projects' public data. NOTE this endpoint is
 *                  reserved for system-wide admins ONLY.
 *     produces:
 *       - application/json
 *     parameters:
 *       - name: orgid
 *         description: The ID of the organization whose projects to create or
 *                      replace.
 *         in: path
 *         required: true
 *         type: string
 *       - name: projects
 *         in: body
 *         description: An array of objects containing project data.
 *         schema:
 *           type: array
 *           items:
 *             type: object
 *             required:
 *               - id
 *               - name
 *             properties:
 *               id:
 *                 type: string
 *               name:
 *                 type: string
 *               custom:
 *                 type: object
 *               visibility:
 *                 type: string
 *                 default: private
 *                 enum: [internal, private]
 *               permissions:
 *                 type: object
 *                 description: Any preset permissions. Keys are the users
 *                              usernames, and values are the permission.
 *       - name: populate
 *         description: Comma separated list of values to be populated on return
 *                      of the object. [archivedBy, lastModifiedBy, createdBy,
 *                      org]
 *         in: query
 *         type: string
 *         required: false
 *       - name: fields
 *         description: Comma separated list of specific fields to return. By
 *                      default the id field is returned. To specifically NOT
 *                      include a field, include a '-' in front of the field
 *                      (-name). [archived, archivedBy, archivedOn, createdBy,
 *                      createdOn, custom, lastModifiedBy, name, org,
 *                      permissions, updatedOn, visibility]
 *         in: query
 *         type: string
 *       - name: minified
 *         description: If true, the returned JSON is minified. If false, the
 *                      returned JSON is formatted based on the format specified
 *                      in the config. The default value is false.
 *         in: query
 *         type: boolean
 *         default: false
 *     responses:
 *       200:
 *         description: OK, Succeeded to PUT projects, returns project's public
 *                      data.
 *       400:
 *         description: Bad Request, Failed to PUT projects due to invalid
 *                      project data.
 *       401:
 *         description: Unauthorized, Failed to PUT projects due to not being
 *                      logged in.
 *       403:
 *         description: Forbidden, Failed to PUT projects due to invalid
 *                      parameters.
 *       500:
 *         description: Internal Server Error, Failed to PUT projects due to a
 *                      server side issue.
 *   patch:
 *     tags:
 *       - projects
 *     description: Updates multiple projects from the data provided in the
 *                  request body. Projects that are currently archived must
 *                  first be unarchived before making any other updates. The
 *                  following fields can be updated [name, custom, archived,
 *                  permissions]. NOTE, the id is required in the request body,
 *                  but CANNOT be updated.
 *     produces:
 *       - application/json
 *     parameters:
 *       - name: orgid
 *         description: The ID of the organization whose projects to update.
 *         in: path
 *         required: true
 *         type: string
 *       - in: body
 *         name: projects
 *         description: An array of objects containing updates to multiple
 *                      projects.
 *         schema:
 *           type: array
 *           items:
 *             type: object
 *             required:
 *               - id
 *             properties:
 *               id:
 *                 type: string
 *                 description: The current ID of the project, cannot be
 *                              updated.
 *               name:
 *                 type: string
 *               custom:
 *                 type: object
 *                 description: NOTE when updating the custom data, the object
 *                              is completely replaced.
 *               archived:
 *                 type: boolean
 *               permissions:
 *                 type: object
 *                 description: An object where keys are usernames and values
 *                              are the new role the user has. To remove a user,
 *                              the role should be REMOVE_ALL.
 *       - name: populate
 *         description: Comma separated list of values to be populated on return
 *                      of the object. [archivedBy, lastModifiedBy, createdBy,
 *                      org]
 *         in: query
 *         type: string
 *       - name: fields
 *         description: Comma separated list of specific fields to return. By
 *                      default the id field is returned. To specifically NOT
 *                      include a field, include a '-' in front of the field
 *                      (-name). [archived, archivedBy, archivedOn, createdBy,
 *                      createdOn, custom, lastModifiedBy, name, org,
 *                      permissions, updatedOn, visibility]
 *         in: query
 *         type: string
 *       - name: minified
 *         description: If true, the returned JSON is minified. If false, the
 *                      returned JSON is formatted based on the format specified
 *                      in the config. The default value is false.
 *         in: query
 *         type: boolean
 *         default: false
 *     responses:
 *       200:
 *         description: OK, Succeeded to PATCH project, returns project public
 *                      data.
 *       400:
 *         description: Bad Request, Failed to PATCH project due to invalid
 *                      request data.
 *       401:
 *         description: Unauthorized, Failed to PATCH project due to not being
 *                      logged in.
 *       403:
 *         description: Forbidden, Failed to PATCH project due to updating an
 *                      immutable field.
 *       500:
 *         description: Internal Server Error, Failed to PATCH project due to
 *                      server side issue.
 *   delete:
 *     tags:
 *       - projects
 *     description: Deletes multiple projects, along with any branches or elements
 *                  name-spaced under the specified project. NOTE this endpoint
 *                  can be used be system-admins ONLY.
 *     produces:
 *       - application/json
 *     parameters:
 *       - name: orgid
 *         description: The ID of the organization whose projects are to be
 *                      deleted.
 *         in: path
 *         required: true
 *         type: string
 *       - name: projectIDs
 *         description: An array of project IDs to delete. Can optionally be an
 *                      array of objects containing id key/value pairs.
 *         in: body
 *         required: false
 *         schema:
 *           type: array
 *           items:
 *             type: string
 *       - name: minified
 *         description: If true, the returned JSON is minified. If false, the
 *                      returned JSON is formatted based on the format specified
 *                      in the config. The default value is false.
 *         in: query
 *         type: boolean
 *         default: false
 *     responses:
 *       200:
 *         description: OK, Succeeded to DELETE projects, return deleted
 *                      projects' ids.
 *       400:
 *         description: Bad Request, Failed to DELETE project due to invalid
 *                      data.
 *       401:
 *         description: Unauthorized, Failed to DELETE project due to not being
 *                      logged in.
 *       403:
 *         description: Forbidden, Failed to DELETE project due to not having
 *                      permissions.
 *       500:
 *         description: Internal Server Error, Failed to DELETE org due to a
 *                      server side issue
 */
api.route('/orgs/:orgid/projects')
.get(
  AuthController.authenticate,
  Middleware.logRoute,
  APIController.getProjects
)
.post(
  AuthController.authenticate,
  Middleware.logRoute,
  APIController.postProjects
)
.put(
  AuthController.authenticate,
  Middleware.logRoute,
  APIController.putProjects
)
.patch(
  AuthController.authenticate,
  Middleware.logRoute,
  APIController.patchProjects
)
.delete(
  AuthController.authenticate,
  Middleware.logRoute,
  APIController.deleteProjects
);


/**
 * @swagger
 * /api/orgs/{orgid}/projects/{projectid}:
 *   get:
 *     tags:
 *       - projects
 *     description: Finds and returns a project's public data if the user has
 *                  read permissions on that project.
 *     produces:
 *       - application/json
 *     parameters:
 *       - name: orgid
 *         description: The ID of the organization the project is a part of.
 *         in: path
 *         required: true
 *         type: string
 *       - name: projectid
 *         description: The ID of the project to find.
 *         in: path
 *         required: true
 *         type: string
 *       - name: populate
 *         description: Comma separated list of values to be populated on return
 *                      of the object. [archivedBy, lastModifiedBy, createdBy,
 *                      org]
 *         in: query
 *         type: string
 *         required: false
 *       - name: includeArchived
 *         description: If true, archived objects will be also be searched
 *                      through.
 *         in: query
 *         type: boolean
 *       - name: fields
 *         description: Comma separated list of specific fields to return. By
 *                      default the id field is returned. To specifically NOT
 *                      include a field, include a '-' in front of the field
 *                      (-name). [archived, archivedBy, archivedOn, createdBy,
 *                      createdOn, custom, lastModifiedBy, name, org,
 *                      permissions, updatedOn, visibility]
 *         in: query
 *         type: string
 *       - name: minified
 *         description: If true, the returned JSON is minified. If false, the
 *                      returned JSON is formatted based on the format specified
 *                      in the config. The default value is false.
 *         in: query
 *         type: boolean
 *         default: false
 *     responses:
 *       200:
 *         description: OK, Succeeded to GET project, returns project public
 *                      data.
 *       400:
 *         description: Bad Request, Failed to GET project due to invalid data.
 *       401:
 *         description: Unauthorized, Failed to GET project due to not not being
 *                      logged in.
 *       403:
 *         description: Forbidden, Failed to GET project due to not having
 *                      permissions.
 *       404:
 *         description: Not Found, Failed to GET project due to project with
 *                      specified id not existing.
 *       500:
 *         description: Internal Server Error, Failed to GET project due to a
 *                      server side issue.
 *   post:
 *     tags:
 *       - projects
 *     description: Creates a new project from the given data in the request
 *                  body. Requesting user must have at least write access on the
 *                  organization to create a project.
 *     produces:
 *       - application/json
 *     parameters:
 *       - name: orgid
 *         description: The ID of the organization containing the new project.
 *         in: path
 *         required: true
 *         type: string
 *       - name: projectid
 *         description: The ID of the project to create.
 *         in: path
 *         required: true
 *         type: string
 *       - name: project
 *         description: The object containing the new project data.
 *         in: body
 *         required: true
 *         schema:
 *           type: object
 *           required:
 *             - name
 *           properties:
 *             id:
 *               type: string
 *               description: Must match the id in the request parameters.
 *             name:
 *               type: string
 *             custom:
 *               type: object
 *             visibility:
 *               type: string
 *               default: private
 *               enum: [internal, private]
 *             permissions:
 *               type: object
 *               description: Any preset permissions. Keys are the users
 *                            usernames, and values are the permission.
 *       - name: populate
 *         description: Comma separated list of values to be populated on return
 *                      of the object. [archivedBy, lastModifiedBy, createdBy,
 *                      org]
 *         in: query
 *         type: string
 *         required: false
 *       - name: fields
 *         description: Comma separated list of specific fields to return. By
 *                      default the id field is returned. To specifically NOT
 *                      include a field, include a '-' in front of the field
 *                      (-name). [archived, archivedBy, archivedOn, createdBy,
 *                      createdOn, custom, lastModifiedBy, name, org,
 *                      permissions, updatedOn, visibility]
 *         in: query
 *         type: string
 *       - name: minified
 *         description: If true, the returned JSON is minified. If false, the
 *                      returned JSON is formatted based on the format specified
 *                      in the config. The default value is false.
 *         in: query
 *         type: boolean
 *         default: false
 *     responses:
 *       200:
 *         description: OK, Succeeded to POST project, return project public
 *                      data.
 *       400:
 *         description: Bad Request, Failed to POST project due to invalid
 *                      project data.
 *       401:
 *         description: Unauthorized, Failed to POST project due to not being
 *                      logged in.
 *       403:
 *         description: Forbidden, Failed to POST project due posting with an
 *                      already existing id.
 *       404:
 *         description: Not Found, Failed to POST project due to org not being
 *                      found.
 *       500:
 *         description: Internal Server Error, Failed to POST project due to a
 *                      server side issue.
 *   put:
 *     tags:
 *       - projects
 *     description: Creates or replaces a project from the given data in the
 *                  request body. If the project already exists, it will be
 *                  replaced. NOTE this function is reserved for system-wide
 *                  admins ONLY.
 *     produces:
 *       - application/json
 *     parameters:
 *       - name: orgid
 *         description: The ID of the organization containing the project.
 *         in: path
 *         required: true
 *         type: string
 *       - name: projectid
 *         description: The ID of the project to create/replace.
 *         in: path
 *         required: true
 *         type: string
 *       - name: project
 *         description: The object containing the project data.
 *         in: body
 *         required: true
 *         schema:
 *           type: object
 *           required:
 *             - name
 *           properties:
 *             id:
 *               type: string
 *               description: Must match the id in the request parameters.
 *             name:
 *               type: string
 *             custom:
 *               type: object
 *             visibility:
 *               type: string
 *               default: private
 *               enum: [internal, private]
 *             permissions:
 *               type: object
 *               description: Any preset permissions. Keys are the users
 *                            usernames, and values are the permission.
 *       - name: populate
 *         description: Comma separated list of values to be populated on return
 *                      of the object. [archivedBy, lastModifiedBy, createdBy,
 *                      org]
 *         in: query
 *         type: string
 *         required: false
 *       - name: fields
 *         description: Comma separated list of specific fields to return. By
 *                      default the id field is returned. To specifically NOT
 *                      include a field, include a '-' in front of the field
 *                      (-name). [archived, archivedBy, archivedOn, createdBy,
 *                      createdOn, custom, lastModifiedBy, name, org,
 *                      permissions, updatedOn, visibility]
 *         in: query
 *         type: string
 *       - name: minified
 *         description: If true, the returned JSON is minified. If false, the
 *                      returned JSON is formatted based on the format specified
 *                      in the config. The default value is false.
 *         in: query
 *         type: boolean
 *         default: false
 *     responses:
 *       200:
 *         description: OK, Succeeded to PUT project, return project public
 *                      data.
 *       400:
 *         description: Bad Request, Failed to PUT project due to invalid
 *                      project data.
 *       401:
 *         description: Unauthorized, Failed to PUT project due to not being
 *                      logged in.
 *       403:
 *         description: Forbidden, Failed to PUT project due to an invalid
 *                      parameter.
 *       404:
 *         description: Not Found, Failed to PUT project due to org not being
 *                      found.
 *       500:
 *         description: Internal Server Error, Failed to PUT project due to a
 *                      server side issue.
 *   patch:
 *     tags:
 *       - projects
 *     description: Updates an existing project. The following fields can be
 *                  updated [name, custom, archived, permissions]. Projects that
 *                  are currently archived must first be unarchived before
 *                  making any other updates. Requesting user must be a project
 *                  admin to update the project.
 *     produces:
 *       - application/json
 *     parameters:
 *       - name: orgid
 *         description: The ID of the organization containing the project.
 *         in: path
 *         required: true
 *         type: string
 *       - name: projectid
 *         description: The ID of the project to update.
 *         in: path
 *         required: true
 *         type: string
 *       - name: update
 *         description: The object containing the updated project data.
 *         in: body
 *         required: true
 *         schema:
 *           type: object
 *           properties:
 *             name:
 *               type: string
 *             custom:
 *               type: object
 *               description: NOTE when updating the custom data, the object
 *                            is completely replaced.
 *             archived:
 *               type: boolean
 *             permissions:
 *                 type: object
 *                 description: An object where keys are usernames and values
 *                              are the new role the user has. To remove a user,
 *                              the role should be REMOVE_ALL.
 *       - name: populate
 *         description: Comma separated list of values to be populated on return
 *                      of the object. [archivedBy, lastModifiedBy, createdBy,
 *                      org]
 *         in: query
 *         type: string
 *       - name: fields
 *         description: Comma separated list of specific fields to return. By
 *                      default the id field is returned. To specifically NOT
 *                      include a field, include a '-' in front of the field
 *                      (-name). [archived, archivedBy, archivedOn, createdBy,
 *                      createdOn, custom, lastModifiedBy, name, org,
 *                      permissions, updatedOn, visibility]
 *         in: query
 *         type: string
 *       - name: minified
 *         description: If true, the returned JSON is minified. If false, the
 *                      returned JSON is formatted based on the format specified
 *                      in the config. The default value is false.
 *         in: query
 *         type: boolean
 *         default: false
 *     responses:
 *       200:
 *         description: OK, Succeeded to PATCH project, return updated project
 *                      public data.
 *       400:
 *         description: Bad Request, Failed to PATCH project due to invalid
 *                      update request data.
 *       401:
 *         description: Unauthorized, Failed to PATCH project due to not being
 *                      logged in.
 *       403:
 *         description: Forbidden, Failed to PATCH project due to updating an
 *                      immutable field.
 *       404:
 *         description: Not Found, Failed to PATCH project due to not finding
 *                      project.
 *       500:
 *         description: Internal Server Error, Failed to PATCH project due to a
 *                      server side issue.
 *   delete:
 *     tags:
 *       - projects
 *     description: Deletes the specified project, alone with any branches or
 *                  elements name-spaced under the project. NOTE this endpoint
 *                  is reserved for system-wide admins ONLY.
 *     produces:
 *       - application/json
 *     parameters:
 *       - name: orgid
 *         description: The ID of the organization containing the project
 *                      to be deleted.
 *         in: path
 *         required: true
 *         type: string
 *       - name: projectid
 *         description: The ID of the project to delete.
 *         in: path
 *         required: true
 *         type: string
 *       - name: minified
 *         description: If true, the returned JSON is minified. If false, the
 *                      returned JSON is formatted based on the format specified
 *                      in the config. The default value is false.
 *         in: query
 *         type: boolean
 *         default: false
 *     responses:
 *       200:
 *         description: OK, Succeeded to DELETE project, return deleted project
 *                      ID.
 *       400:
 *         description: Bad Request, Failed to DELETE project due to invalid
 *                      project data.
 *       401:
 *         description: Unauthorized, Failed to DELETE project due to not being
 *                      logged in.
 *       403:
 *         description: Forbidden, Failed to DELETE project due to not having
 *                      permissions on org.
 *       404:
 *         description: Not Found, Failed to DELETE project due to not finding
 *                      project.
 *       500:
 *         description: Internal Server Error, Failed to DELETE project due to
 *                      server side issue.
 */
api.route('/orgs/:orgid/projects/:projectid')
.get(
  AuthController.authenticate,
  Middleware.logRoute,
  APIController.getProject
)
.post(
  AuthController.authenticate,
  Middleware.logRoute,
  APIController.postProject
)
.put(
  AuthController.authenticate,
  Middleware.logRoute,
  APIController.putProject
)
.patch(
  AuthController.authenticate,
  Middleware.logRoute,
  APIController.patchProject
)
.delete(
  AuthController.authenticate,
  Middleware.logRoute,
  APIController.deleteProject
);

/**
 * @swagger
 * /api/orgs/{orgid}/projects/{projectid}/branches:
 *   get:
 *     tags:
 *       - branches
 *     description: Returns an array of branches, if the requesting user has read
 *                  access on the specified project. Optionally, an array of IDs
 *                  can be provided in the request body or a comma separated
 *                  list in the request parameters to find multiple, specific
 *                  branches.
 *     produces:
 *       - application/json
 *     parameters:
 *       - name: orgid
 *         description: The ID of the organization containing the specified
 *                      project.
 *         in: path
 *         required: true
 *         type: string
 *       - name: projectid
 *         description: The ID of the project which contains the searched
 *                      branches.
 *         in: path
 *         required: true
 *         type: string
 *       - in: body
 *         schema:
 *           type: array
 *           items:
 *            type: string
 *         description: An array of branch IDs to search for. If both query
 *                      parameter and body are not provided, all branches the
 *                      user has read access to (under the specified project) are
 *                      found.
 *       - name: ids
 *         description: Comma separated list of branch IDs to search for. If
 *                      both query parameter and body are not provided, all
 *                      branches the user has read access to (under the
 *                      specified project) are found.
 *         in: query
 *         type: string
 *       - name: populate
 *         description: Comma separated list of values to be populated on return
 *                      of the object. [archivedBy, lastModifiedBy, createdBy,
 *                      project, source]
 *         in: query
 *         type: string
 *       - name: includeArchived
 *         description: If true, archived objects will be also be searched
 *                      through. Overridden by the archived search option
 *         in: query
 *         type: boolean
 *       - name: fields
 *         description: Comma separated list of specific fields to return. By
 *                      default the id field is returned. To specifically NOT
 *                      include a field, include a '-' in front of the field
 *                      (-name). [archived, archivedBy, archivedOn, createdBy,
 *                      createdOn, custom, lastModifiedBy, updatedOn, name, org,
 *                      project, source, tag]
 *         in: query
 *         type: string
 *       - name: limit
 *         description: The maximum number of objects to return. A limit of 0 is
 *                      equivalent to setting no limit.
 *         in: query
 *         type: number
 *       - name: skip
 *         description: The number of objects to skip returning. For example,
 *                      if 10 objects are found and skip is 5, the first five
 *                      objects will NOT be returned. NOTE, skip cannot be a
 *                      negative number.
 *         in: query
 *         type: number
 *       - name: sort
 *         description: Provide a particular field to sort the results by.
 *                      You may also add a negative sign in front of the field
 *                      to indicate sorting in reverse order.
 *         in: query
 *         type: string
 *       - name: minified
 *         description: If true, the returned JSON is minified. If false, the
 *                      returned JSON is formatted based on the format specified
 *                      in the config. The default value is false.
 *         in: query
 *         type: boolean
 *         default: false
 *       - name: tag
 *         description: Search for branches with a specific tag value.
 *         in: query
 *         type: boolean
 *       - name: source
 *         description: Search for branches with a specific source branch.
 *         in: query
 *         type: string
 *       - name: name
 *         description: Search for branches with a specific name.
 *         in: query
 *         type: string
 *       - name: createdBy
 *         description: Search for branches created by a specific user.
 *         in: query
 *         type: string
 *       - name: lastModifiedBy
 *         description: Search for branches last modified by a specific user.
 *         in: query
 *         type: string
 *       - name: archived
 *         description: Search only for archived branches.  If false, only returns
 *                      unarchived branches.  Overrides the includeArchived option.
 *         in: query
 *         type: boolean
 *       - name: archivedBy
 *         description: Search for branches archived by a specific user.
 *         in: query
 *         type: string
 *       - name: custom
 *         description: Search for a specific key/value pair in the custom data.
 *                      To find a specific key, separate the keys using dot
 *                      notation. For example, custom.hello
 *         in: query
 *         type: string
 *     responses:
 *       200:
 *         description: OK, Succeeded to GET branches, returns branches' public
 *                      data.
 *       400:
 *         description: Bad Request, Failed to GET branches due to invalid data.
 *       401:
 *         description: Unauthorized, Failed to GET branches due to not being
 *                      logged in.
 *       403:
 *         description: Forbidden, Failed to GET branches due to not having
 *                      permissions.
 *       404:
 *         description: Not Found, Failed to GET branches due to branches not
 *                      existing.
 *       500:
 *         description: Internal Server Error, Failed to GET branches due to a
 *                      server side issue.
 *   post:
 *     tags:
 *       - branches
 *     description: Creates multiple branches from the supplied data in the
 *                  request body. Returns the created branches' public data.
 *                  Requesting user must have at least write access on the
 *                  project to create branches.
 *     produces:
 *       - application/json
 *     parameters:
 *       - name: orgid
 *         description: The ID of the organization containing the specified
 *                      project.
 *         in: path
 *         required: true
 *         type: string
 *       - name: projectid
 *         description: The ID of the projects containing the branches to create.
 *         in: path
 *         required: true
 *         type: string
 *       - name: branches
 *         in: body
 *         description: An array of objects containing new branch data.
 *         schema:
 *           type: array
 *           items:
 *             type: object
 *             required:
 *               - id
 *               - name
 *               - source
 *             properties:
 *               id:
 *                 type: string
 *                 required: true
 *               name:
 *                 type: string
 *               source:
 *                 type: string
 *                 required: true
 *                 default: null
 *                 description: NOTE The source field needs to be the same
 *                              branch with every branch being created.
 *               tag:
 *                 type: boolean
 *                 default: false
 *                 description: This field defines if a branch is actually a tag.
 *                              A tag can not be updated, nor can the branch
 *                              add, update, or delete elements.
 *               custom:
 *                 type: object
 *       - name: populate
 *         description: Comma separated list of values to be populated on return
 *                      of the object. [archivedBy, lastModifiedBy, createdBy,
 *                      project, source]
 *         in: query
 *         type: string
 *         required: false
 *       - name: fields
 *         description: Comma separated list of specific fields to return. By
 *                      default the id field is returned. To specifically NOT
 *                      include a field, include a '-' in front of the field
 *                      (-name). [archived, archivedBy, archivedOn, createdBy,
 *                      createdOn, custom, lastModifiedBy, updatedOn, name, org,
 *                      project, source, tag]
 *         in: query
 *         type: string
 *       - name: minified
 *         description: If true, the returned JSON is minified. If false, the
 *                      returned JSON is formatted based on the format specified
 *                      in the config. The default value is false.
 *         in: query
 *         type: boolean
 *         default: false
 *     responses:
 *       200:
 *         description: OK, Succeeded to POST branches, returns branch public
 *                      data.
 *       400:
 *         description: Bad Request, Failed to POST branches due to invalid
 *                      branch data.
 *       401:
 *         description: Unauthorized, Failed to POST branches due to not being
 *                      logged in.
 *       403:
 *         description: Forbidden, Failed to POST branches due to branch ids
 *                      already existing.
 *       500:
 *         description: Internal Server Error, Failed to POST branches due to a
 *                      server side issue.
 *   patch:
 *     tags:
 *       - branches
 *     description: Updates multiple branches from the data provided in the
 *                  request body. Branches that are currently archived must
 *                  first be unarchived before making any other updates. The
 *                  following fields can be updated [name, custom, archived].
 *                  NOTE, the id is required in the request body,
 *                  but CANNOT be updated.
 *     produces:
 *       - application/json
 *     parameters:
 *       - name: orgid
 *         description: The ID of the organization containing the specified
 *                      project.
 *         in: path
 *         required: true
 *         type: string
 *       - name: projectid
 *         description: The ID of the project containing the branches to update.
 *         in: path
 *         required: true
 *         type: string
 *       - in: body
 *         name: branches
 *         description: An array of objects containing updates to multiple
 *                      branches.
 *         schema:
 *           type: array
 *           items:
 *             type: object
 *             required:
 *               - id
 *             properties:
 *               id:
 *                 type: string
 *                 description: The current ID of the branch, cannot be
 *                              updated.
 *               name:
 *                 type: string
 *               archived:
 *                 type: boolean
 *               custom:
 *                 type: object
 *                 description: NOTE when updating the custom data, the object
 *                              is completely replaced.
 *       - name: populate
 *         description: Comma separated list of values to be populated on return
 *                      of the object. [archivedBy, lastModifiedBy, createdBy,
 *                      project, source]
 *         in: query
 *         type: string
 *       - name: fields
 *         description: Comma separated list of specific fields to return. By
 *                      default the id field is returned. To specifically NOT
 *                      include a field, include a '-' in front of the field
 *                      (-name). [archived, archivedBy, archivedOn, createdBy,
 *                      createdOn, custom, lastModifiedBy, updatedOn, name,
 *                      org, project, tag, source]
 *         in: query
 *         type: string
 *       - name: minified
 *         description: If true, the returned JSON is minified. If false, the
 *                      returned JSON is formatted based on the format specified
 *                      in the config. The default value is false.
 *         in: query
 *         type: boolean
 *         default: false
 *     responses:
 *       200:
 *         description: OK, Succeeded to PATCH branches, returns branches' public
 *                      data.
 *       400:
 *         description: Bad Request, Failed to PATCH branches due to invalid
 *                      request data.
 *       401:
 *         description: Unauthorized, Failed to PATCH branches due to not being
 *                      logged in.
 *       403:
 *         description: Forbidden, Failed to PATCH branches due to updating an
 *                      immutable field.
 *       500:
 *         description: Internal Server Error, Failed to PATCH branches due to
 *                      server side issue.
 *   delete:
 *     tags:
 *       - branches
 *     description: Deletes multiple branches and any elements name-spaced under
 *                  the specified branch.
 *     produces:
 *       - application/json
 *     parameters:
 *       - name: orgid
 *         description: The ID of the organization containing the specified
 *                      project.
 *         in: path
 *         required: true
 *         type: string
 *       - name: projectid
 *         description: The ID of the project containing the branches to be
 *                      deleted.
 *         in: path
 *         required: true
 *         type: string
 *       - name: branchIDs
 *         description: An array of branch IDs to delete. Can optionally be an
 *                      array of objects containing id key/value pairs.
 *         in: body
 *         required: false
 *         schema:
 *           type: array
 *           items:
 *             type: string
 *       - name: minified
 *         description: If true, the returned JSON is minified. If false, the
 *                      returned JSON is formatted based on the format specified
 *                      in the config. The default value is false.
 *         in: query
 *         type: boolean
 *         default: false
 *     responses:
 *       200:
 *         description: OK, Succeeded to DELETE branches, return deleted
 *                      branches' ids.
 *       400:
 *         description: Bad Request, Failed to DELETE branches due to invalid
 *                      data.
 *       401:
 *         description: Unauthorized, Failed to DELETE branches due to not being
 *                      logged in.
 *       403:
 *         description: Forbidden, Failed to DELETE branches due to not having
 *                      permissions.
 *       500:
 *         description: Internal Server Error, Failed to DELETE branches due to a
 *                      server side issue
 */
api.route('/orgs/:orgid/projects/:projectid/branches')
.get(
  AuthController.authenticate,
  Middleware.logRoute,
  APIController.getBranches
)
.post(
  AuthController.authenticate,
  Middleware.logRoute,
  APIController.postBranches
)
.patch(
  AuthController.authenticate,
  Middleware.logRoute,
  APIController.patchBranches
)
.delete(
  AuthController.authenticate,
  Middleware.logRoute,
  APIController.deleteBranches
);

/**
 * @swagger
 * /api/orgs/{orgid}/projects/{projectid}/branches/{branchid}:
 *   get:
 *     tags:
 *       - branches
 *     description: Finds and returns a branch's public data if the user has
 *                  read permissions on specified project.
 *     produces:
 *       - application/json
 *     parameters:
 *       - name: orgid
 *         description: The ID of the organization containing the specified
 *                      project.
 *         in: path
 *         required: true
 *         type: string
 *       - name: projectid
 *         description: The ID of the project containing the specified branch.
 *         in: path
 *         required: true
 *         type: string
 *       - name: branchid
 *         description: The ID of the branch to find.
 *         in: path
 *         required: true
 *         type: string
 *       - name: populate
 *         description: Comma separated list of values to be populated on return
 *                      of the object. [archivedBy, lastModifiedBy, createdBy,
 *                      project, source]
 *         in: query
 *         type: string
 *         required: false
 *       - name: includeArchived
 *         description: If true, archived objects will be also be searched
 *                      through.
 *         in: query
 *         type: boolean
 *       - name: fields
 *         description: Comma separated list of specific fields to return. By
 *                      default the id field is returned. To specifically NOT
 *                      include a field, include a '-' in front of the field
 *                      (-name). [archived, archivedBy, archivedOn, createdBy,
 *                      createdOn, custom, lastModifiedBy, updatedOn, name,
 *                      org, source, project]
 *         in: query
 *         type: string
 *       - name: minified
 *         description: If true, the returned JSON is minified. If false, the
 *                      returned JSON is formatted based on the format specified
 *                      in the config. The default value is false.
 *         in: query
 *         type: boolean
 *         default: false
 *     responses:
 *       200:
 *         description: OK, Succeeded to GET branch, returns branch public
 *                      data.
 *       400:
 *         description: Bad Request, Failed to GET branch due to invalid data.
 *       401:
 *         description: Unauthorized, Failed to GET branch due to not being
 *                      logged in.
 *       403:
 *         description: Forbidden, Failed to GET branch due to not having
 *                      permissions.
 *       404:
 *         description: Not Found, Failed to GET branch due to branch with
 *                      specified id not existing.
 *       500:
 *         description: Internal Server Error, Failed to GET branch due to a
 *                      server side issue.
 *   post:
 *     tags:
 *       - branches
 *     description: Creates a new branch from the given data in the request
 *                  body. Requesting user must have at least write access on the
 *                  project to create a branch.
 *     produces:
 *       - application/json
 *     parameters:
 *       - name: orgid
 *         description: The ID of the organization containing the specified
 *                      project.
 *         in: path
 *         required: true
 *         type: string
 *       - name: projectid
 *         description: The ID of the project containing the new branch to create.
 *         in: path
 *         required: true
 *         type: string
 *       - name: branchid
 *         description: The ID of the branch to create.
 *         in: path
 *         required: true
 *         type: string
 *       - name: branch
 *         description: The object containing the new branch data.
 *         in: body
 *         required: true
 *         schema:
 *           type: object
 *           required:
 *             - source
 *           properties:
 *             id:
 *               type: string
 *               description: Must match the id in the request parameters.
 *             name:
 *               type: string
 *             tag:
 *               type: boolean
 *               default: false
 *               description: This will define if the branch is actually a tag
 *                            A tag can not be updated, nor can it create, update,
 *                            or delete elements on the tag.
 *             source:
 *               type: string
 *               required: true
 *               default: null
 *               description: This is a require field so the branch can clone
 *                            the elements from the correct branch.
 *             custom:
 *               type: object
 *       - name: populate
 *         description: Comma separated list of values to be populated on return
 *                      of the object. [archivedBy, lastModifiedBy, createdBy,
 *                      project, source]
 *         in: query
 *         type: string
 *         required: false
 *       - name: fields
 *         description: Comma separated list of specific fields to return. By
 *                      default the id field is returned. To specifically NOT
 *                      include a field, include a '-' in front of the field
 *                      (-name). [archived, archivedBy, archivedOn, createdBy,
 *                      createdOn, custom, lastModifiedBy, updatedOn, name,
 *                       org, project, tag, source
 *         in: query
 *         type: string
 *       - name: minified
 *         description: If true, the returned JSON is minified. If false, the
 *                      returned JSON is formatted based on the format specified
 *                      in the config. The default value is false.
 *         in: query
 *         type: boolean
 *         default: false
 *     responses:
 *       200:
 *         description: OK, Succeeded to POST branch, return branch public
 *                      data.
 *       400:
 *         description: Bad Request, Failed to POST branch due to invalid
 *                      branch data.
 *       401:
 *         description: Unauthorized, Failed to POST branch due to not being
 *                      logged in.
 *       403:
 *         description: Forbidden, Failed to POST branch due to posting with an
 *                      already existing id.
 *       404:
 *         description: Not Found, Failed to POST branch due to project not being
 *                      found.
 *       500:
 *         description: Internal Server Error, Failed to POST branch due to a
 *                      server side issue.
 *   patch:
 *     tags:
 *       - branches
 *     description: Updates an existing branch. The following fields can be
 *                  updated [name, custom, archived]. Branches that
 *                  are currently archived must first be unarchived before
 *                  making any other updates. Requesting user must have project
 *                  write permissions to update the branch.
 *     produces:
 *       - application/json
 *     parameters:
 *       - name: orgid
 *         description: The ID of the organization containing the specified
 *                      project.
 *         in: path
 *         required: true
 *         type: string
 *       - name: projectid
 *         description: The ID of the project containing the branch to be updated.
 *         in: path
 *         required: true
 *         type: string
 *       - name: branchid
 *         description: The ID of the branch to update.
 *         in: path
 *         required: true
 *         type: string
 *       - name: branch
 *         description: The object containing the updated branch data.
 *         in: body
 *         required: true
 *         schema:
 *           type: object
 *           properties:
 *             name:
 *               type: string
 *             archived:
 *               type: boolean
 *             custom:
 *               type: object
 *               description: NOTE when updating the custom data, the object
 *                            is completely replaced.
 *       - name: populate
 *         description: Comma separated list of values to be populated on return
 *                      of the object. [archivedBy, lastModifiedBy, createdBy,
 *                      project, source]
 *         in: query
 *         type: string
 *       - name: fields
 *         description: Comma separated list of specific fields to return. By
 *                      default the id field is returned. To specifically NOT
 *                      include a field, include a '-' in front of the field
 *                      (-name). [archived, archivedBy, archivedOn, createdBy,
 *                      createdOn, custom, lastModifiedBy, updatedOn, name,
 *                      org, source, project, tag]
 *         in: query
 *         type: string
 *       - name: minified
 *         description: If true, the returned JSON is minified. If false, the
 *                      returned JSON is formatted based on the format specified
 *                      in the config. The default value is false.
 *         in: query
 *         type: boolean
 *         default: false
 *     responses:
 *       200:
 *         description: OK, Succeeded to PATCH branch, return updated branch
 *                      public data.
 *       400:
 *         description: Bad Request, Failed to PATCH branch due to invalid
 *                      update request data.
 *       401:
 *         description: Unauthorized, Failed to PATCH branch due to not being
 *                      logged in.
 *       403:
 *         description: Forbidden, Failed to PATCH branch due to updating an
 *                      immutable field.
 *       404:
 *         description: Not Found, Failed to PATCH branch due to not finding
 *                      branch.
 *       500:
 *         description: Internal Server Error, Failed to PATCH branch due to a
 *                      server side issue.
 *   delete:
 *     tags:
 *       - branches
 *     description: Deletes the specified branch and any elements name-spaced
 *                  under the branch.
 *     produces:
 *       - application/json
 *     parameters:
 *       - name: orgid
 *         description: The ID of the organization containing the specified
 *                      project.
 *         in: path
 *         required: true
 *         type: string
 *       - name: projectid
 *         description: The ID of the project containing the branch to
 *                      be deleted.
 *         in: path
 *         required: true
 *         type: string
 *       - name: branchid
 *         description: The ID of the branch to delete.
 *         in: path
 *         required: true
 *         type: string
 *       - name: minified
 *         description: If true, the returned JSON is minified. If false, the
 *                      returned JSON is formatted based on the format specified
 *                      in the config. The default value is false.
 *         in: query
 *         type: boolean
 *         default: false
 *     responses:
 *       200:
 *         description: OK, Succeeded to DELETE branch, return deleted branch
 *                      ID.
 *       400:
 *         description: Bad Request, Failed to DELETE branch due to invalid
 *                      branch data.
 *       401:
 *         description: Unauthorized, Failed to DELETE branch due to not being
 *                      logged in.
 *       403:
 *         description: Forbidden, Failed to DELETE branch due to not having
 *                      permissions on project.
 *       404:
 *         description: Not Found, Failed to DELETE branch due to not finding
 *                      branch.
 *       500:
 *         description: Internal Server Error, Failed to DELETE branch due to
 *                      server side issue.
 */
api.route('/orgs/:orgid/projects/:projectid/branches/:branchid')
.get(
  AuthController.authenticate,
  Middleware.logRoute,
  APIController.getBranch
)
.post(
  AuthController.authenticate,
  Middleware.logRoute,
  APIController.postBranch
)
.patch(
  AuthController.authenticate,
  Middleware.logRoute,
  APIController.patchBranch
)
.delete(
  AuthController.authenticate,
  Middleware.logRoute,
  APIController.deleteBranch
);

/**
 * @swagger
 * /api/orgs/{orgid}/projects/{projectid}/branches/{branchid}/elements/search:
 *   get:
 *     tags:
 *       - elements
 *     description: Finds multiple elements using text based search on the
 *                  documentation and name fields. Allows for exact searches by
 *                  quoting the desired string "exact search", or the ability to
 *                  not include a word in a search by using a dash -not. Returns
 *                  the elements public data.
 *     produces:
 *       - application/json
 *     parameters:
 *       - name: orgid
 *         description: The ID of the organization containing the specified
 *                      project.
 *         in: path
 *         required: true
 *         type: string
 *       - name: projectid
 *         description: The ID of the project containing the specified branch.
 *         in: path
 *         required: true
 *         type: string
 *       - name: branchid
 *         description: The ID of the branch containing the searched elements.
 *         in: path
 *         required: true
 *         type: string
 *       - name: q
 *         description: The desired text to be searched for.
 *         in: query
 *         type: string
 *       - name: populate
 *         description: Comma separated list of values to be populated on return
 *                      of the object. [archivedBy, lastModifiedBy, createdBy,
 *                      parent, source, target, project]
 *         in: query
 *         type: string
 *         required: false
 *       - name: includeArchived
 *         description: If true, archived objects will be also be searched
 *                      through. Overridden by the archived search option
 *         in: query
 *         type: boolean
 *       - name: fields
 *         description: Comma separated list of specific fields to return. By
 *                      default the username field is returned. To specifically
 *                      NOT include a field, include a '-' in front of the field
 *                      (-name). [admin, archived, archivedBy, archivedOn,
 *                      createdBy, createdOn, custom, email, fname,
 *                      lastModifiedBy, lname, username, preferredName,
 *                      updatedOn]
 *         in: query
 *         type: string
 *       - name: limit
 *         description: The maximum number of objects to return. A limit of 0 is
 *                      equivalent to setting no limit.
 *         in: query
 *         type: number
 *       - name: skip
 *         description: The number of objects to skip returning. For example,
 *                      if 10 objects are found and skip is 5, the first five
 *                      objects will NOT be returned. NOTE, skip cannot be a
 *                      negative number.
 *         in: query
 *         type: number
 *       - name: sort
 *         description: Provide a particular field to sort the results by.
 *                      You may also add a negative sign in front of the field
 *                      to indicate sorting in reverse order.
 *         in: query
 *         type: string
 *       - name: minified
 *         description: If true, the returned JSON is minified. If false, the
 *                      returned JSON is formatted based on the format specified
 *                      in the config. The default value is false.
 *         in: query
 *         type: boolean
 *         default: false
 *       - name: parent
 *         description: Search for elements with a specific parent.
 *         in: query
 *         type: string
 *       - name: source
 *         description: Search for elements with a specific source.
 *         in: query
 *         type: string
 *       - name: target
 *         description: Search for elements with a specific target.
 *         in: query
 *         type: string
 *       - name: type
 *         description: Search for elements with a specific type.
 *         in: query
 *         type: string
 *       - name: name
 *         description: Search for elements with a specific name.
 *         in: query
 *         type: string
 *       - name: createdBy
 *         description: Search for elements created by a specific user.
 *         in: query
 *         type: string
 *       - name: lastModifiedBy
 *         description: Search for elements last modified by a specific user.
 *         in: query
 *         type: string
 *       - name: archived
 *         description: Search only for archived elements.  If false, only returns
 *                      unarchived elements.  Overrides the includeArchived option.
 *         in: query
 *         type: boolean
 *       - name: archivedBy
 *         description: Search for elements archived by a specific user.
 *         in: query
 *         type: string
 *       - name: custom
 *         description: Search for a specific key/value pair in the custom data.
 *                      To find a specific key, separate the keys using dot
 *                      notation. For example, custom.hello.
 *         in: query
 *         type: string
 *     responses:
 *       200:
 *         description: OK, Succeeded to GET elements, returns elements public
 *                      data.
 *       400:
 *         description: Bad Request, Failed to GET elements due to invalid data.
 *       401:
 *         description: Unauthorized, Failed to GET elements due to not being
 *                      logged in.
 *       403:
 *         description: Forbidden, Failed to GET elements due to not having
 *                      permissions.
 *       404:
 *         description: Not Found, Failed to GET elements due to a non-existent
 *                      org, project or branch.
 *       500:
 *         description: Internal Server Error, Failed to GET elements due to
 *                      server side issue.
 */
api.route('/orgs/:orgid/projects/:projectid/branches/:branchid/elements/search')
.get(
  AuthController.authenticate,
  Middleware.logRoute,
  APIController.searchElements
);


/**
 * @swagger
 * /api/orgs/{orgid}/projects/{projectid}/branches/{branchid}/elements:
 *   get:
 *     tags:
 *       - elements
 *     description: Returns an array of elements on a specified branch if the
 *                  requesting user has read access on the project. Optionally,
 *                  an array of IDs can be provided in the request body or a
 *                  comma separated list in the request parameters to find
 *                  multiple, specific elements.
 *     produces:
 *       - application/json
 *     parameters:
 *       - name: orgid
 *         description: The ID of the organization containing the specified
 *                      project.
 *         in: path
 *         required: true
 *         type: string
 *       - name: projectid
 *         description: The ID of the project containing the specified branch.
 *         in: path
 *         required: true
 *         type: string
 *       - name: branchid
 *         description: The ID of the branch containing the searched elements.
 *         in: path
 *         required: true
 *         type: string
 *       - in: body
 *         schema:
 *           type: array
 *           items:
 *             type: string
 *         description: An array of element IDs to search for. If both query
 *                      parameter and body are not provided, all elements the
 *                      user has access to (under the specified branch) are
 *                      found.
 *       - name: ids
 *         description: Comma separated list of IDs to search for. If both query
 *                      parameter and body are not provided, all elements the
 *                      user has access to (under the specified branch) are
 *                      found.
 *         in: query
 *         type: string
 *       - name: populate
 *         description: Comma separated list of values to be populated on return
 *                      of the object. [archivedBy, lastModifiedBy, createdBy,
 *                      parent, source, target, project, branch, sourceOf,
 *                      targetOf, contains]
 *         in: query
 *         type: string
 *         required: false
 *       - name: includeArchived
 *         description: If true, archived objects will be also be searched
 *                      through. Overridden by the archived search option
 *         in: query
 *         type: boolean
 *       - name: subtree
 *         description: If true, returns all searched elements as well as the
 *                      elements in the found element's subtrees.
 *         in: query
 *         type: boolean
 *       - name: fields
 *         description: Comma separated list of specific fields to return. By
 *                      default the id field is returned. To specifically NOT
 *                      include a field, include a '-' in front of the field
 *                      (-name). [archived, archivedBy, archivedOn, createdBy,
 *                      createdOn, custom, documentation, lastModifiedBy, name,
 *                      org, parent, project, source, target, type, updatedOn,
 *                      branch]
 *         in: query
 *         type: string
 *       - name: limit
 *         description: The maximum number of objects to return. A limit of 0 is
 *                      equivalent to setting no limit.
 *         in: query
 *         type: number
 *       - name: skip
 *         description: The number of objects to skip returning. For example,
 *                      if 10 objects are found and skip is 5, the first five
 *                      objects will NOT be returned. NOTE, skip cannot be a
 *                      negative number.
 *         in: query
 *         type: number
 *       - name: sort
 *         description: Provide a particular field to sort the results by.
 *                      You may also add a negative sign in front of the field
 *                      to indicate sorting in reverse order.
 *         in: query
 *         type: string
 *       - name: format
 *         description: The desired format of the response. If jmi1, the
 *                      elements are returned in an array of element objects. If
 *                      jmi2, an object is returned where keys are the element
 *                      ids, and values are the element object. If jmi3, an
 *                      object is returned in a tree-like structure.
 *         in: query
 *         type: string
 *         default: jmi1
 *         enum: [jmi1, jmi2, jmi3]
 *       - name: minified
 *         description: If true, the returned JSON is minified. If false, the
 *                      returned JSON is formatted based on the format specified
 *                      in the config. The default value is false.
 *         in: query
 *         type: boolean
 *         default: false
 *       - name: parent
 *         description: Search for elements with a specific parent.
 *         in: query
 *         type: string
 *       - name: source
 *         description: Search for elements with a specific source.
 *         in: query
 *         type: string
 *       - name: target
 *         description: Search for elements with a specific target.
 *         in: query
 *         type: string
 *       - name: type
 *         description: Search for elements with a specific type.
 *         in: query
 *         type: string
 *       - name: name
 *         description: Search for elements with a specific name.
 *         in: query
 *         type: string
 *       - name: createdBy
 *         description: Search for elements created by a specific user.
 *         in: query
 *         type: string
 *       - name: lastModifiedBy
 *         description: Search for elements last modified by a specific user.
 *         in: query
 *         type: string
 *       - name: archived
 *         description: Search only for archived elements. If false, only returns
 *                      unarchived elements. Overrides the includeArchived option.
 *         in: query
 *         type: boolean
 *       - name: archivedBy
 *         description: Search for elements archived by a specific user.
 *         in: query
 *         type: string
 *       - name: custom
 *         description: Search for a specific key/value pair in the custom data.
 *                      To find a specific key, separate the keys using dot
 *                      notation. For example, custom.hello
 *         in: query
 *         type: string
 *     responses:
 *       200:
 *         description: OK, Succeeded to GET elements, returns elements public
 *                      data.
 *       400:
 *         description: Bad Request, Failed to GET elements due to invalid data.
 *       401:
 *         description: Unauthorized, Failed to GET elements due to not being
 *                      logged in.
 *       403:
 *         description: Forbidden, Failed to GET elements due to not having
 *                      permissions.
 *       404:
 *         description: Not Found, Failed to GET elements due to a non-existent
 *                      org, project or branch.
 *       500:
 *         description: Internal Server Error, Failed to GET elements due to
 *                      server side issue.
 *   post:
 *     tags:
 *       - elements
 *     description: Creates multiple elements from the supplied data in the
 *                  request body. Returns the created element' public data.
 *                  Requesting user must have write permissions on the project
 *                  to create elements.
 *     produces:
 *       - application/json
 *     parameters:
 *       - name: orgid
 *         description: The ID of the organization containing the specified
 *                      project.
 *         in: path
 *         required: true
 *         type: string
 *       - name: projectid
 *         description: The ID of the project containing the specified branch.
 *         in: path
 *         required: true
 *         type: string
 *       - name: branchid
 *         description: The ID of the branch whose elements are being created.
 *         in: path
 *         required: true
 *         type: string
 *       - name: body
 *         in: body
 *         description: An array of objects containing new element data.
 *         schema:
 *           type: array
 *           items:
 *             type: object
 *             required:
 *               - id
 *             properties:
 *               id:
 *                 type: string
 *               name:
 *                 type: string
 *               parent:
 *                 type: string
 *                 default: 'model'
 *               source:
 *                 type: string
 *                 description: Required if target is provided.
 *               sourceNamespace:
 *                 type: object
 *                 description: An optional field to specify the namespace of
 *                              the source element. The source's project must
 *                              be in the same organization or the default org.
 *                 properties:
 *                   org:
 *                     type: string
 *                   project:
 *                     type: string
 *                   branch:
 *                     type: string
 *               target:
 *                 type: string
 *                 description: Required if source is provided.
 *               targetNamespace:
 *                 type: object
 *                 description: An optional field to specify the namespace of
 *                              the target element. The targets's project must
 *                              be in the same organization or the default org.
 *                 properties:
 *                   org:
 *                     type: string
 *                   project:
 *                     type: string
 *                   branch:
 *                     type: string
 *               documentation:
 *                 type: string
 *                 default: ''
 *                 description: An optional field to provided notes or
 *                              description about an element.
 *               type:
 *                 type: string
 *                 default: ''
 *               custom:
 *                 type: object
 *       - name: populate
 *         description: Comma separated list of values to be populated on return
 *                      of the object. [archivedBy, lastModifiedBy, createdBy,
 *                      parent, source, target, project, branch, sourceOf,
 *                      targetOf, contains]
 *         in: query
 *         type: string
 *         required: false
 *       - name: fields
 *         description: Comma separated list of specific fields to return. By
 *                      default the id field is returned. To specifically NOT
 *                      include a field, include a '-' in front of the field
 *                      (-name). [archived, archivedBy, archivedOn, createdBy,
 *                      createdOn, custom, documentation, lastModifiedBy, name,
 *                      org, parent, project, source, target, type, updatedOn,
 *                      branch]
 *         in: query
 *         type: string
 *       - name: minified
 *         description: If true, the returned JSON is minified. If false, the
 *                      returned JSON is formatted based on the format specified
 *                      in the config. The default value is false.
 *         in: query
 *         type: boolean
 *         default: false
 *     responses:
 *       200:
 *         description: OK, Succeeded to POST elements, return element public
 *                      data.
 *       400:
 *         description: Bad Request, Failed to POST elements due to invalid
 *                      element data.
 *       401:
 *         description: Unauthorized, Failed to POST elements due to not being
 *                      logged in.
 *       403:
 *         description: Forbidden, Failed to POST elements due to permissions
 *                      or already existing elements with matching ids.
 *       404:
 *         description: Not Found, Failed to POST elements due to org, project,
 *                      or branch not existing.
 *       500:
 *         description: Internal Server Error, Failed to POST elements due to a
 *                      server side issue.
 *   put:
 *     tags:
 *       - elements
 *     description: Creates or replaces multiple elements from the supplied data
 *                  in the request body. In an element with a matching ID
 *                  already exists, it is replaced. Returns the element's public
 *                  data. NOTE this route is reserved for system-wide admins
 *                  ONLY.
 *     produces:
 *       - application/json
 *     parameters:
 *       - name: orgid
 *         description: The ID of the organization containing the specified
 *                      project.
 *         in: path
 *         required: true
 *         type: string
 *       - name: projectid
 *         description: The ID of the project containing the specified branch.
 *         in: path
 *         required: true
 *         type: string
 *       - name: branchid
 *         description: The ID of the branch whose elements are being
 *                      created/replaced.
 *         in: path
 *         required: true
 *         type: string
 *       - name: body
 *         in: body
 *         description: An array of objects containing element data.
 *         schema:
 *           type: array
 *           items:
 *             type: object
 *             required:
 *               - id
 *             properties:
 *               id:
 *                 type: string
 *               name:
 *                 type: string
 *               parent:
 *                 type: string
 *                 default: 'model'
 *               source:
 *                 type: string
 *                 description: Required if target is provided.
 *               sourceNamespace:
 *                 type: object
 *                 description: An optional field to specify the namespace of
 *                              the source element. The source's project must
 *                              be in the same organization or the default org.
 *                 properties:
 *                   org:
 *                     type: string
 *                   project:
 *                     type: string
 *                   branch:
 *                     type: string
 *               target:
 *                 type: string
 *                 description: Required if source is provided.
 *               targetNamespace:
 *                 type: object
 *                 description: An optional field to specify the namespace of
 *                              the target element. The targets's project must
 *                              be in the same organization or the default org.
 *                 properties:
 *                   org:
 *                     type: string
 *                   project:
 *                     type: string
 *                   branch:
 *                     type: string
 *               documentation:
 *                 type: string
 *                 default: ''
 *                 description: An optional field to provided notes or
 *                              description about an element.
 *               type:
 *                 type: string
 *                 default: ''
 *               custom:
 *                 type: object
 *       - name: populate
 *         description: Comma separated list of values to be populated on return
 *                      of the object. [archivedBy, lastModifiedBy, createdBy,
 *                      parent, source, target, project, branch, sourceOf,
 *                      targetOf, contains]
 *         in: query
 *         type: string
 *         required: false
 *       - name: fields
 *         description: Comma separated list of specific fields to return. By
 *                      default the id field is returned. To specifically NOT
 *                      include a field, include a '-' in front of the field
 *                      (-name). [archived, archivedBy, archivedOn, createdBy,
 *                      createdOn, custom, documentation, lastModifiedBy, name,
 *                      org, parent, project, source, target, type, updatedOn,
 *                      branch]
 *         in: query
 *         type: string
 *       - name: minified
 *         description: If true, the returned JSON is minified. If false, the
 *                      returned JSON is formatted based on the format specified
 *                      in the config. The default value is false.
 *         in: query
 *         type: boolean
 *         default: false
 *     responses:
 *       200:
 *         description: OK, Succeeded to PUT elements, return element public
 *                      data.
 *       400:
 *         description: Bad Request, Failed to PUT elements due to invalid
 *                      element data.
 *       401:
 *         description: Unauthorized, Failed to PUT elements due to not being
 *                      logged in.
 *       403:
 *         description: Forbidden, Failed to PUT elements due to invalid
 *                      permissions.
 *       404:
 *         description: Not Found, Failed to PUT elements because branch,
 *                      project or org did not exist.
 *       500:
 *         description: Internal Server Error, Failed to PUT elements due to a
 *                      server side issue.
 *   patch:
 *     tags:
 *       - elements
 *     description: Updates multiple elements from the data provided in the
 *                  request body. Elements that are currently archived must
 *                  first be unarchived before making any other updates. The
 *                  following fields can be updated [name, custom, archived,
 *                  parent, type, documentation]. NOTE, the id is required in
 *                  the request body, but CANNOT be updated. Requesting user
 *                  must have write permissions on the project to update
 *                  elements.
 *     produces:
 *       - application/json
 *     parameters:
 *       - name: orgid
 *         description: The ID of the organization containing the specified
 *                      project.
 *         in: path
 *         required: true
 *         type: string
 *       - name: projectid
 *         description: The ID of the project containing the specified branch.
 *         in: path
 *         required: true
 *         type: string
 *       - name: branchid
 *         description: The ID of the branch whose elements are to be updated.
 *         in: path
 *         required: true
 *         type: string
 *       - in: body
 *         name: elements
 *         description: An array of objects containing updates to multiple
 *                      elements.
 *         schema:
 *           type: array
 *           items:
 *             type: object
 *             required:
 *               - id
 *             properties:
 *               id:
 *                 type: string
 *                 description: The current ID of the element, cannot be
 *                              updated.
 *               name:
 *                 type: string
 *               source:
 *                 type: string
 *               sourceNamespace:
 *                 type: object
 *                 description: An optional field to specify the namespace of
 *                              the source element. The source's project must
 *                              be in the same organization or the default org.
 *                 properties:
 *                   org:
 *                     type: string
 *                   project:
 *                     type: string
 *                   branch:
 *                     type: string
 *               target:
 *                 type: string
 *               targetNamespace:
 *                 type: object
 *                 description: An optional field to specify the namespace of
 *                              the target element. The target's project must
 *                              be in the same organization or the default org.
 *                 properties:
 *                   org:
 *                     type: string
 *                   project:
 *                     type: string
 *                   branch:
 *                     type: string
 *               documentation:
 *                 type: string
 *               type:
 *                 type: string
 *               custom:
 *                 type: object
 *                 description: NOTE when updating the custom data, the object
 *                              is completely replaced.
 *               archived:
 *                 type: boolean
 *       - name: populate
 *         description: Comma separated list of values to be populated on return
 *                      of the object. [archivedBy, lastModifiedBy, createdBy,
 *                      parent, source, target, project, branch, sourceOf,
 *                      targetOf, contains]
 *         in: query
 *         type: string
 *         required: false
 *       - name: fields
 *         description: Comma separated list of specific fields to return. By
 *                      default the id field is returned. To specifically NOT
 *                      include a field, include a '-' in front of the field
 *                      (-name). [archived, archivedBy, archivedOn, createdBy,
 *                      createdOn, custom, documentation, lastModifiedBy, name,
 *                      org, parent, project, source, target, type, updatedOn,
 *                      branch]
 *         in: query
 *         type: string
 *       - name: minified
 *         description: If true, the returned JSON is minified. If false, the
 *                      returned JSON is formatted based on the format specified
 *                      in the config. The default value is false.
 *         in: query
 *         type: boolean
 *         default: false
 *     responses:
 *       200:
 *         description: OK, Succeeded to PATCH elements, returns element public
 *                      data.
 *       400:
 *         description: Bad Request, Failed to PATCH elements due to invalid
 *                      data.
 *       401:
 *         description: Unauthorized, Failed to PATCH element due to not being
 *                      logged in.
 *       403:
 *         description: Forbidden, Failed to PATCH elements due to not having
 *                      permissions.
 *       500:
 *         description: Internal Server Error, Failed to PATCH elements due to
 *                      server side issue.
 *   delete:
 *     tags:
 *       - elements
 *     description: Deletes multiple elements and all elements in their
 *                  subtrees.
 *     produces:
 *       - application/json
 *     parameters:
 *       - name: orgid
 *         description: The ID of the organization containing the specified
 *                      project
 *         in: path
 *         required: true
 *         type: string
 *       - name: projectid
 *         description: The ID of the project containing the specified branch.
 *         in: path
 *         required: true
 *         type: string
 *       - name: branchid
 *         description: The ID of the branch whose elements are to be deleted.
 *         in: path
 *         required: true
 *         type: string
 *       - name: elementIDs
 *         description: An array of element IDs to delete. Can optionally be an
 *                      array of objects containing id key/value pairs.
 *         in: body
 *         required: true
 *         schema:
 *           type: array
 *           items:
 *             type: string
 *       - name: minified
 *         description: If true, the returned JSON is minified. If false, the
 *                      returned JSON is formatted based on the format specified
 *                      in the config. The default value is false.
 *         in: query
 *         type: boolean
 *         default: false
 *     responses:
 *       200:
 *         description: OK, Succeeded to DELETE elements, return deleted
 *                      elements' ids.
 *       400:
 *         description: Bad Request, Failed to DELETE elements due to invalid
 *                      data.
 *       401:
 *         description: Unauthorized, Failed to DELETE element due to not being
 *                      logged in.
 *       403:
 *         description: Forbidden, Failed to DELETE elements due to not having
 *                      permissions.
 *       500:
 *         description: Internal Server Error, Failed to DELETE elements due to
 *                      server side issue.
 */
api.route('/orgs/:orgid/projects/:projectid/branches/:branchid/elements')
.get(
  AuthController.authenticate,
  Middleware.logRoute,
  APIController.getElements
)
.post(
  AuthController.authenticate,
  Middleware.logRoute,
  APIController.postElements
)
.put(
  AuthController.authenticate,
  Middleware.logRoute,
  APIController.putElements
)
.patch(
  AuthController.authenticate,
  Middleware.logRoute,
  APIController.patchElements
)
.delete(
  AuthController.authenticate,
  Middleware.logRoute,
  APIController.deleteElements
);


/**
 * @swagger
 * /api/orgs/{orgid}/projects/{projectid}/branches/{branchid}/elements/{elementid}:
 *   get:
 *     tags:
 *       - elements
 *     description: Returns an elements public data on a specified branch.
 *                  Requesting user must have read access on the project to find
 *                  elements.
 *     produces:
 *       - application/json
 *     parameters:
 *       - name: orgid
 *         description: The ID of the organization containing the specified
 *                      project.
 *         in: path
 *         required: true
 *         type: string
 *       - name: projectid
 *         description: The ID of the project containing the specified branch.
 *         in: path
 *         required: true
 *         type: string
 *       - name: branchid
 *         description: The ID of the branch containing the searched element.
 *         in: path
 *         required: true
 *         type: string
 *       - name: elementid
 *         description: The ID of the element to find.
 *         in: path
 *         required: true
 *         type: string
 *       - name: populate
 *         description: Comma separated list of values to be populated on return
 *                      of the object. [archivedBy, lastModifiedBy, createdBy,
 *                      parent, source, target, project, branch, sourceOf,
 *                      targetOf, contains]
 *         in: query
 *         type: string
 *         required: false
 *       - name: includeArchived
 *         description: If true, archived objects will be also be searched
 *                      through.
 *         in: query
 *         type: boolean
 *       - name: subtree
 *         description: If true, returns all elements in the search elements
 *                      subtree. If true, returns an array of elements rather
 *                      than a single object.
 *         in: query
 *         type: boolean
 *       - name: fields
 *         description: Comma separated list of specific fields to return. By
 *                      default the id field is returned. To specifically NOT
 *                      include a field, include a '-' in front of the field
 *                      (-name). [archived, archivedBy, archivedOn, createdBy,
 *                      createdOn, custom, documentation, lastModifiedBy, name,
 *                      org, parent, project, source, target, type, updatedOn,
 *                      branch]
 *         in: query
 *         type: string
 *       - name: minified
 *         description: If true, the returned JSON is minified. If false, the
 *                      returned JSON is formatted based on the format specified
 *                      in the config. The default value is false.
 *         in: query
 *         type: boolean
 *         default: false
 *       - name: rootpath
 *         description: An option to specify finding the parent, grandparent, etc
 *                      of the query element all the way up to the root element.
 *         in: query
 *         type: boolean
 *         default: false
 *     responses:
 *       200:
 *         description: OK, Succeeded to GET element, returns element public
 *                      data.
 *       400:
 *         description: Bad Request, Failed to GET element due to invalid data.
 *       401:
 *         description: Unauthorized, Failed to GET element due to not being
 *                      logged in.
 *       403:
 *         description: Forbidden, Failed to GET element due to not having
 *                      permissions.
 *       404:
 *         description: Not Found, Failed to GET element due to element not
 *                      existing.
 *       500:
 *         description: Internal Server Error, Failed to GET element due to
 *                      server side issue.
 *   post:
 *     tags:
 *       - elements
 *     description: Creates a new element from given data in the request body.
 *                  Requesting user must have at least write access on the
 *                  project to create an element.
 *     produces:
 *       - application/json
 *     parameters:
 *       - name: orgid
 *         description: The ID of the organization containing the specified
 *                      project.
 *         in: path
 *         required: true
 *         type: string
 *       - name: projectid
 *         description: The ID of the project containing the specified branch.
 *         in: path
 *         required: true
 *         type: string
 *       - name: branchid
 *         description: The ID of the branch containing the new element.
 *         in: path
 *         required: true
 *         type: string
 *       - name: elementid
 *         description: The ID of the element to create.
 *         in: path
 *         required: true
 *         type: string
 *       - name: body
 *         description: The object containing the new element data.
 *         in: body
 *         required: false
 *         schema:
 *           type: object
 *           properties:
 *             id:
 *               type: string
 *               description: The ID of the element. If provided, it must
 *                      match the element ID provided in the path.
 *             name:
 *               type: string
 *             parent:
 *               type: string
 *               default: 'model'
 *               description: The ID of the parent of the new element.
 *             source:
 *               type: string
 *               description: An optional field that stores the ID of a source
 *                            element. If provided, target is required.
 *             sourceNamespace:
 *               type: object
 *               description: An optional field to specify the namespace of
 *                            the source element. The source's project must
 *                            be in the same organization or the default org.
 *               properties:
 *                 org:
 *                   type: string
 *                 project:
 *                   type: string
 *                 branch:
 *                   type: string
 *             target:
 *               type: string
 *               description: An optional field that stores the ID of a target
 *                            element. If provided, source is required.
 *             targetNamespace:
 *               type: object
 *               description: An optional field to specify the namespace of
 *                            the target element. The target's project must
 *                            be in the same organization or the default org.
 *               properties:
 *                 org:
 *                   type: string
 *                 project:
 *                   type: string
 *                 branch:
 *                   type: string
 *             documentation:
 *               type: string
 *               default: ''
 *               description: The documentation for the element.
 *             type:
 *               type: string
 *               default: ''
 *             custom:
 *               type: object
 *       - name: populate
 *         description: Comma separated list of values to be populated on return
 *                      of the object. [archivedBy, lastModifiedBy, createdBy,
 *                      parent, source, target, project, branch, sourceOf,
 *                      targetOf, contains]
 *         in: query
 *         type: string
 *         required: false
 *       - name: fields
 *         description: Comma separated list of specific fields to return. By
 *                      default the id field is returned. To specifically NOT
 *                      include a field, include a '-' in front of the field
 *                      (-name). [archived, archivedBy, archivedOn, createdBy,
 *                      createdOn, custom, documentation, lastModifiedBy, name,
 *                      org, parent, project, source, target, type, updatedOn,
 *                      branch]
 *         in: query
 *         type: string
 *       - name: minified
 *         description: If true, the returned JSON is minified. If false, the
 *                      returned JSON is formatted based on the format specified
 *                      in the config. The default value is false.
 *         in: query
 *         type: boolean
 *         default: false
 *     responses:
 *       200:
 *         description: OK, Succeeded to POST element, returns element public
 *                      data.
 *       400:
 *         description: Bad Request, Failed to POST element due to invalid data.
 *       401:
 *         description: Unauthorized, Failed to POST element due to not being
 *                      logged in.
 *       403:
 *         description: Forbidden, Failed to POST element due to not having
 *                      permissions.
 *       404:
 *         description: Not Found, Failed to POST element due to branch, project
 *                      or org not existing.
 *       500:
 *         description: Internal Server Error, Failed to POST element due to
 *                      server side issue.
 *   put:
 *     tags:
 *       - elements
 *     description: Creates or replaces an element from given data in the
 *                  request body. If an element with the same ID already exists,
 *                  it will be replaced. NOTE this route is reserved for system
 *                  admins ONLY.
 *     produces:
 *       - application/json
 *     parameters:
 *       - name: orgid
 *         description: The ID of the organization containing the specified
 *                      project.
 *         in: path
 *         required: true
 *         type: string
 *       - name: projectid
 *         description: The ID of the project containing the specified branch.
 *         in: path
 *         required: true
 *         type: string
 *       - name: branchid
 *         description: The ID of the branch containing the element.
 *         in: path
 *         required: true
 *         type: string
 *       - name: elementid
 *         description: The ID of the element to create/replace.
 *         in: path
 *         required: true
 *         type: string
 *       - name: body
 *         description: The object containing the element data.
 *         in: body
 *         required: false
 *         schema:
 *           type: object
 *           properties:
 *             id:
 *               type: string
 *               description: The ID of the element. If provided, it must
 *                      match the element ID provided in the path.
 *             name:
 *               type: string
 *             parent:
 *               type: string
 *               default: 'model'
 *               description: The ID of the parent element.
 *             source:
 *               type: string
 *               description: An optional field that stores the ID of a source
 *                            element. If provided, target is required.
 *             sourceNamespace:
 *               type: object
 *               description: An optional field to specify the namespace of
 *                            the source element. The source's project must
 *                            be in the same organization or the default org.
 *               properties:
 *                 org:
 *                   type: string
 *                 project:
 *                   type: string
 *                 branch:
 *                   type: string
 *             target:
 *               type: string
 *               description: An optional field that stores the ID of a target
 *                            element. If provided, source is required.
 *             targetNamespace:
 *               type: object
 *               description: An optional field to specify the namespace of
 *                            the target element. The target's project must
 *                            be in the same organization or the default org.
 *               properties:
 *                 org:
 *                   type: string
 *                 project:
 *                   type: string
 *                 branch:
 *                   type: string
 *             documentation:
 *               type: string
 *               default: ''
 *               description: The documentation for the element.
 *             type:
 *               type: string
 *               default: ''
 *             custom:
 *               type: object
 *       - name: populate
 *         description: Comma separated list of values to be populated on return
 *                      of the object. [archivedBy, lastModifiedBy, createdBy,
 *                      parent, source, target, project, branch, sourceOf,
 *                      targetOf, contains]
 *         in: query
 *         type: string
 *         required: false
 *       - name: fields
 *         description: Comma separated list of specific fields to return. By
 *                      default the id field is returned. To specifically NOT
 *                      include a field, include a '-' in front of the field
 *                      (-name). [archived, archivedBy, archivedOn, createdBy,
 *                      createdOn, custom, documentation, lastModifiedBy, name,
 *                      org, parent, project, source, target, type, updatedOn,
 *                      branch]
 *
 *         in: query
 *         type: string
 *       - name: minified
 *         description: If true, the returned JSON is minified. If false, the
 *                      returned JSON is formatted based on the format specified
 *                      in the config. The default value is false.
 *         in: query
 *         type: boolean
 *         default: false
 *     responses:
 *       200:
 *         description: OK, Succeeded to PUT element, returns element public
 *                      data.
 *       400:
 *         description: Bad Request, Failed to PUT element due to invalid data.
 *       401:
 *         description: Unauthorized, Failed to PUT element due to not being
 *                      logged in.
 *       403:
 *         description: Forbidden, Failed to PUT element due to not having
 *                      permissions.
 *       404:
 *         description: Not Found, Failed to PUT element due to branch, project
 *                      or org not existing.
 *       500:
 *         description: Internal Server Error, Failed to PUT element due to
 *                      server side issue.
 *   patch:
 *     tags:
 *       - elements
 *     description: Updates an existing element. The following fields can be
 *                  updated [name, custom, archived, parent, documentation,
 *                  type]. Elements that are currently archived must first be
 *                  unarchived before making any other updates. Requesting user
 *                  must have at least write access on the project to update an
 *                  element.
 *     produces:
 *       - application/json
 *     parameters:
 *       - name: orgid
 *         description: The ID of the organization containing the specified
 *                      project.
 *         in: path
 *         required: true
 *         type: string
 *       - name: projectid
 *         description: The ID of the project containing the specified branch.
 *         in: path
 *         required: true
 *         type: string
 *       - name: branchid
 *         description: The ID of the branch containing the element to be
 *                      updated.
 *         in: path
 *         required: true
 *         type: string
 *       - name: elementid
 *         description: The ID of the element to update.
 *         in: path
 *         required: true
 *         type: string
 *       - name: update
 *         description: The object containing the updated element data.
 *         in: body
 *         required: true
 *         schema:
 *           type: object
 *           properties:
 *             name:
 *               type: string
 *             parent:
 *               type: string
 *             source:
 *               type: string
 *             sourceNamespace:
 *               type: object
 *               description: An optional field to specify the namespace of
 *                            the source element. The source's project must
 *                            be in the same organization or the default org.
 *               properties:
 *                 org:
 *                   type: string
 *                 project:
 *                   type: string
 *                 branch:
 *                   type: string
 *             target:
 *               type: string
 *             targetNamespace:
 *               type: object
 *               description: An optional field to specify the namespace of
 *                            the target element. The target's project must
 *                            be in the same organization or the default org.
 *               properties:
 *                 org:
 *                   type: string
 *                 project:
 *                   type: string
 *                 branch:
 *                   type: string
 *             documentation:
 *               type: string
 *             type:
 *               type: string
 *             custom:
 *               type: object
 *               description: NOTE when updating the custom data, the object
 *                            is completely replaced.
 *             archived:
 *               type: boolean
 *       - name: populate
 *         description: Comma separated list of values to be populated on return
 *                      of the object. [archivedBy, lastModifiedBy, createdBy,
 *                      parent, source, target, project, branch, sourceOf,
 *                      targetOf, contains]
 *         in: query
 *         type: string
 *         required: false
 *       - name: fields
 *         description: Comma separated list of specific fields to return. By
 *                      default the id field is returned. To specifically NOT
 *                      include a field, include a '-' in front of the field
 *                      (-name). [archived, archivedBy, archivedOn, createdBy,
 *                      createdOn, custom, documentation, lastModifiedBy, name,
 *                      org, parent, project, source, target, type, updatedOn,
 *                      branch]
 *
 *         in: query
 *         type: string
 *       - name: minified
 *         description: If true, the returned JSON is minified. If false, the
 *                      returned JSON is formatted based on the format specified
 *                      in the config. The default value is false.
 *         in: query
 *         type: boolean
 *         default: false
 *     responses:
 *       200:
 *         description: OK, Succeeded to PATCH element, returns element public
 *                      data.
 *       400:
 *         description: Bad Request, Failed to PATCH element due to invalid
 *                      data.
 *       401:
 *         description: Unauthorized, Failed to PATCH element due to not being
 *                      logged in.
 *       403:
 *         description: Forbidden, Failed to PATCH element due to updating an
 *                      immutable field.
 *       404:
 *         description: Not Found, Failed to PATCH element due to element not
 *                      existing.
 *       500:
 *         description: Internal Server Error, Failed to PATCH element due to
 *                      server side issue.
 *   delete:
 *     tags:
 *       -  elements
 *     description: Deletes the specified element and all elements in the
 *                  specified element's subtree.
 *     produces:
 *       - application/json
 *     parameters:
 *       - name: orgid
 *         description: The ID of the organization containing the specified
 *                      project.
 *         in: path
 *         required: true
 *         type: string
 *       - name: projectid
 *         description: The ID of the project containing the specified branch.
 *         in: path
 *         required: true
 *         type: string
 *       - name: branchid
 *         description: The ID of the branch containing the element to be
 *                      deleted.
 *         in: path
 *         required: true
 *         type: string
 *       - name: elementid
 *         description: The ID of the element to delete.
 *         in: path
 *         required: true
 *         type: string
 *       - name: minified
 *         description: If true, the returned JSON is minified. If false, the
 *                      returned JSON is formatted based on the format specified
 *                      in the config. The default value is false.
 *         in: query
 *         type: boolean
 *         default: false
 *     responses:
 *       200:
 *         description: OK, Succeeded to DELETE element, returns deleted
 *                      element's id.
 *       400:
 *         description: Bad Request, Failed to DELETE element due to invalid
 *                      data.
 *       401:
 *         description: Unauthorized, Failed to DELETE element due to not being
 *                      logged in.
 *       403:
 *         description: Forbidden, Failed to DELETE element due to not having
 *                      permissions.
 *       404:
 *         description: Not Found, Failed to DELETE element due to element not
 *                      existing.
 *       500:
 *         description: Internal Server Error, Failed to DELETE element due to
 *                      server side issue.
 */
api.route('/orgs/:orgid/projects/:projectid/branches/:branchid/elements/:elementid')
.get(
  AuthController.authenticate,
  Middleware.logRoute,
  APIController.getElement
)
.post(
  AuthController.authenticate,
  Middleware.logRoute,
  APIController.postElement
)
.put(
  AuthController.authenticate,
  Middleware.logRoute,
  APIController.putElement
)
.patch(
  AuthController.authenticate,
  Middleware.logRoute,
  APIController.patchElement
)
.delete(
  AuthController.authenticate,
  Middleware.logRoute,
  APIController.deleteElement
);

/**
 * @swagger
 * /api/orgs/{orgid}/projects/{projectid}/artifacts/blob:
 *   get:
 *     tags:
 *       - artifacts
 *     description: Returns an artifact Blob. Requesting user must have read access
 *                  on the project to find an artifact.
 *     produces:
 *       - application/octet-stream
 *     parameters:
 *       - name: orgid
 *         description: The ID of the organization containing the specified
 *                      project.
 *         in: path
 *         required: true
 *         type: string
 *       - name: projectid
 *         description: The ID of the project containing the artifact blob.
 *         in: path
 *         required: true
 *         type: string
 *       - name: filename
 *         in: query
 *         description: Artifact filename.
 *         required: true
 *         type: string
 *       - name: location
 *         in: query
 *         description: Artifact Blob storage location.
 *         required: true
 *         type: string
 *       - name: includeArchived
 *         description: If true, archived objects will be also be searched
 *                      through.
 *         in: query
 *         type: boolean
 *     responses:
 *       200:
 *         description: OK, Succeeded to GET artifact, returns artifact blob.
 *       400:
 *         description: Bad Request, Failed to GET artifact due to invalid data.
 *       401:
 *         description: Unauthorized, Failed to GET artifact due to not being
 *                      logged in.
 *       403:
 *         description: Forbidden, Failed to GET artifact due to not having
 *                      permissions.
 *       404:
 *         description: Not Found, Failed to GET artifact due to artifact not
 *                      existing.
 *       500:
 *         description: Internal Server Error, Failed to GET artifact due to
 *                      server side issue.
 *
 *   post:
 *     tags:
 *       - artifacts
 *     description: Post an artifact Blob. Requesting user must have read access
 *                  on the project to post an artifact.
 *     produces:
 *       - application/json
 *     consumes: multipart/form-data
 *     parameters:
 *       - name: orgid
 *         description: The ID of the organization containing the specified
 *                      project.
 *         in: path
 *         required: true
 *         type: string
 *       - name: projectid
 *         description: The ID of the project containing the specified artifact.
 *         in: path
 *         required: true
 *         type: string
 *       - name: artifactid
 *         description: The artifact ID.
 *         in: URI
 *         required: true
 *         type: string
 *       - name: file
 *         in: formData
 *         description: File blob to upload.
 *         required: true
 *         type: file
 *       - name: filename
 *         in: formData
 *         description: Artifact filename.
 *         required: true
 *         type: string
 *       - name: location
 *         in: formData
 *         description: Artifact Blob storage location.
 *         required: true
 *         type: string
 *     responses:
 *       200:
 *         description: OK, Succeeded to POST artifact, returns artifact public
 *                      data.
 *       400:
 *         description: Bad Request, Failed to POST artifact due to invalid data.
 *       401:
 *         description: Unauthorized, Failed to POST artifact due to not being
 *                      logged in.
 *       403:
 *         description: Forbidden, Failed to POST artifact due to not having
 *                      permissions.
 *       404:
 *         description: Not Found, Failed to POST artifact due to branch, project
 *                      or org not existing
 *       500:
 *         description: Internal Server Error, Failed to POST artifact due to
 *                      server side issue.
 *
 *   delete:
 *     tags:
 *       - artifacts
 *     description: Deletes an artifact Blob. Requesting user must have read access
 *                  on the project to delete an artifact.
 *     produces:
 *       - application/json
 *     parameters:
 *       - name: orgid
 *         description: The ID of the organization containing the specified
 *                      project.
 *         in: path
 *         required: true
 *         type: string
 *       - name: projectid
 *         description: The ID of the project containing the specified artifact.
 *         in: path
 *         required: true
 *         type: string
 *       - name: artifactid
 *         description: The artifact ID.
 *         in: URI
 *         required: true
 *         type: string
 *       - name: filename
 *         in: query
 *         description: Artifact filename.
 *         required: true
 *         type: string
 *       - name: location
 *         in: query
 *         description: Artifact Blob storage location.
 *         required: true
 *         type: string
 *     responses:
 *       200:
 *         description: OK, Succeeded to DELETE artifact, returns artifact public
 *                      data.
 *       400:
 *         description: Bad Request, Failed to DELETE artifact due to invalid data.
 *       401:
 *         description: Unauthorized, Failed to DELETE artifact due to not being
 *                      logged in.
 *       403:
 *         description: Forbidden, Failed to DELETE artifact due to not having
 *                      permissions.
 *       404:
 *         description: Not Found, Failed to DELETE artifact due to artifact not
 *                      existing.
 *       500:
 *         description: Internal Server Error, Failed to DELETE artifact due to
 *                      server side issue.
 */
api.route('/orgs/:orgid/projects/:projectid/artifacts/blob')
.get(
  AuthController.authenticate,
  Middleware.logRoute,
  AuthController.doLogin,
  APIController.getBlob
)
.post(
  AuthController.authenticate,
  Middleware.logRoute,
  AuthController.doLogin,
  APIController.postBlob
).delete(
  AuthController.authenticate,
  Middleware.logRoute,
  AuthController.doLogin,
  APIController.deleteBlob
);

/**
 * @swagger
 * /api/orgs/{orgid}/projects/{projectid}/branches/{branchid}/artifacts/{artifactid}:
 *   get:
 *     tags:
 *       - artifacts
 *     description: Returns an artifact public data on a specified branch.
 *                  Requesting user must have read access on the project to find
 *                  an artifact.
 *     produces:
 *       - application/json
 *     parameters:
 *       - name: orgid
 *         description: The ID of the organization containing the specified
 *                      project.
 *         in: path
 *         required: true
 *         type: string
 *       - name: projectid
 *         description: The ID of the project containing the specified branch.
 *         in: path
 *         required: true
 *         type: string
 *       - name: branchid
 *         description: The ID of the branch containing the searched artifact.
 *         in: path
 *         required: true
 *         type: string
 *       - name: artifactid
 *         description: The artifact ID.
 *         in: path
 *         required: true
 *         type: string
 *       - name: populate
 *         description: Comma separated list of values to be populated on return
 *                      of the object. [archivedBy, lastModifiedBy, createdBy,
 *                      project, branch]
 *         in: query
 *         type: string
 *         required: false
 *       - name: includeArchived
 *         description: If true, archived objects will be also be searched
 *                      through.
 *         in: query
 *         type: boolean
 *       - name: fields
 *         description: Comma separated list of specific fields to return. By
 *                      default the id field is returned. To specifically NOT
 *                      include a field, include a '-' in front of the field
 *                      (-name).
 *         in: query
 *         type: string
 *       - name: minified
 *         description: If true, the returned JSON is minified. If false, the
 *                      returned JSON is formatted based on the format specified
 *                      in the config. The default value is false.
 *         in: query
 *         type: boolean
 *         default: false
 *     responses:
 *       200:
 *         description: OK, Succeeded to GET artifact, returns artifact public
 *                      data.
 *       400:
 *         description: Bad Request, Failed to GET artifact due to invalid data.
 *       401:
 *         description: Unauthorized, Failed to GET artifact due to not being
 *                      logged in.
 *       403:
 *         description: Forbidden, Failed to GET artifact due to not having
 *                      permissions.
 *       404:
 *         description: Not Found, Failed to GET artifact due to artifact not
 *                      existing.
 *       500:
 *         description: Internal Server Error, Failed to GET artifact due to
 *                      server side issue.
 *
 *   post:
 *     tags:
 *       - artifacts
 *     description: Creates a new artifact from given data in form data body.
 *                  Requesting user must have at least write access on the
 *                  project to create an artifact.
 *     produces:
 *       - application/json
 *     parameters:
 *       - name: orgid
 *         description: The ID of the organization containing the specified
 *                      project.
 *         in: path
 *         required: true
 *         type: string
 *       - name: projectid
 *         description: The ID of the project containing the specified branch.
 *         in: path
 *         required: true
 *         type: string
 *       - name: branchid
 *         description: The ID of the branch containing the new artifact.
 *         in: path
 *         required: true
 *         type: string
 *       - name: artifactid
 *         description: The ID of the artifact to create.
 *         in: path
 *         required: true
 *         type: string
 *       - name: body
 *         description: The object containing the new artifact data.
 *         in: body
 *         required: true
 *         schema:
 *           type: object
 *           properties:
 *             id:
 *               type: string
 *               description: The ID of the artifact. If provided, it must
 *                      match the artifact ID provided in the path.
 *             name:
 *               type: string
 *             filename:
 *               type: string
 *               description: Blob file name associated with this artifact.
 *             location:
 *               type: string
 *               description: Blob storage location.
 *             custom:
 *               type: object
 *       - name: populate
 *         description: Comma separated list of values to be populated on return
 *                      of the object.
 *         in: query
 *         type: string
 *         required: false
 *       - name: fields
 *         description: Comma separated list of specific fields to return. By
 *                      default the id field is returned. To specifically NOT
 *                      include a field, include a '-' in front of the field
 *                      (-name).
 *         in: query
 *         type: string
 *       - name: minified
 *         description: If true, the returned JSON is minified. If false, the
 *                      returned JSON is formatted based on the format specified
 *                      in the config. The default value is false.
 *         in: query
 *         type: boolean
 *         default: false
 *     responses:
 *       200:
 *         description: OK, Succeeded to POST artifact, returns artifact public
 *                      data.
 *       400:
 *         description: Bad Request, Failed to POST artifact due to invalid data.
 *       401:
 *         description: Unauthorized, Failed to POST artifact due to not being
 *                      logged in.
 *       403:
 *         description: Forbidden, Failed to POST artifact due to not having
 *                      permissions.
 *       404:
 *         description: Not Found, Failed to POST artifact due to branch, project
 *                      or org not existing.
 *       500:
 *         description: Internal Server Error, Failed to POST artifact due to
 *                      server side issue.
 *   patch:
 *     tags:
 *       - artifacts
 *     description: Updates an existing artifact. Artifacts that are currently
 *                  archived must first be unarchived before making any other
 *                  updates. Requesting user must have at least write access
 *                  on the project to update an artifact.
 *     produces:
 *       - application/json
 *     parameters:
 *       - name: orgid
 *         description: The ID of the organization containing the specified
 *                      project.
 *         in: path
 *         required: true
 *         type: string
 *       - name: projectid
 *         description: The ID of the project containing the specified branch.
 *         in: path
 *         required: true
 *         type: string
 *       - name: branchid
 *         description: The ID of the branch containing the artifact to be
 *                      updated.
 *         in: path
 *         required: true
 *         type: string
 *       - name: artifactid
 *         description: The ID of the artifact to update.
 *         in: path
 *         required: true
 *         type: string
 *       - name: update
 *         description: The object containing the updated artifact data.
 *         in: body
 *         required: true
 *         schema:
 *           type: object
 *           properties:
 *             name:
 *               type: string
 *               description: Name of Artifact.
 *             filename:
 *               type: string
 *               description: Filename of Artifact.
 *             contentType:
 *               type: string
 *               description: Content Type of Artifact.
 *             location:
 *               type: string
 *               description: Storage location of Artifact.
 *             custom:
 *               type: object
 *               description: NOTE when updating the custom data, the object
 *                            is completely replaced.
 *             archived:
 *               type: boolean
 *       - name: populate
 *         description: Comma separated list of values to be populated on return
 *                      of the object.
 *         in: query
 *         type: string
 *         required: false
 *       - name: fields
 *         description: Comma separated list of specific fields to return. By
 *                      default the id field is returned. To specifically NOT
 *                      include a field, include a '-' in front of the field
 *                      (-name).
 *         in: query
 *         type: string
 *       - name: minified
 *         description: If true, the returned JSON is minified. If false, the
 *                      returned JSON is formatted based on the format specified
 *                      in the config. The default value is false.
 *         in: query
 *         type: boolean
 *         default: false
 *     responses:
 *       200:
 *         description: OK, Succeeded to PATCH artifact, returns artifact public
 *                      data.
 *       400:
 *         description: Bad Request, Failed to PATCH artifact due to invalid
 *                      data.
 *       401:
 *         description: Unauthorized, Failed to PATCH artifact due to not being
 *                      logged in.
 *       403:
 *         description: Forbidden, Failed to PATCH artifact due to updating an
 *                      immutable field.
 *       404:
 *         description: Not Found, Failed to PATCH artifact due to artifact not
 *                      existing.
 *       500:
 *         description: Internal Server Error, Failed to PATCH artifact due to
 *                      server side issue.
 *   delete:
 *     tags:
 *       -  artifacts
 *     description: Deletes the specified artifact.
 *     produces:
 *       - application/json
 *     parameters:
 *       - name: orgid
 *         description: The ID of the organization containing the specified
 *                      project.
 *         in: path
 *         required: true
 *         type: string
 *       - name: projectid
 *         description: The ID of the project containing the specified branch.
 *         in: path
 *         required: true
 *         type: string
 *       - name: branchid
 *         description: The ID of the branch containing the artifact to be
 *                      deleted.
 *         in: path
 *         required: true
 *         type: string
 *       - name: artifactid
 *         description: The ID of the artifact to delete.
 *         in: path
 *         required: true
 *         type: string
 *       - name: org
 *         description: The object containing the new organization data.
 *         in: body
 *         required: true
 *         schema:
 *           type: object
 *           required:
 *             - name
 *           properties:
 *             filename:
 *               type: string
 *               description: The filename of the artifact to delete.
 *             location:
 *               type: string
 *               description: The location of the artifact to delete.
 *       - name: minified
 *         description: If true, the returned JSON is minified. If false, the
 *                      returned JSON is formatted based on the format specified
 *                      in the config. The default value is false.
 *         in: query
 *         type: boolean
 *         default: false
 *     responses:
 *       200:
 *         description: OK, Succeeded to DELETE artifact, returns deleted
 *                      artifact's id.
 *       400:
 *         description: Bad Request, Failed to DELETE artifact due to invalid
 *                      data.
 *       401:
 *         description: Unauthorized, Failed to DELETE artifact due to not being
 *                      logged in.
 *       403:
 *         description: Forbidden, Failed to DELETE artifact due to not having
 *                      permissions.
 *       404:
 *         description: Not Found, Failed to DELETE artifact due to artifact not
 *                      existing.
 *       500:
 *         description: Internal Server Error, Failed to DELETE artifact due to
 *                      server side issue.
 */
api.route('/orgs/:orgid/projects/:projectid/branches/:branchid/artifacts/:artifactid')
.get(
  AuthController.authenticate,
  Middleware.logRoute,
  APIController.getArtifact
)
.post(
  AuthController.authenticate,
  Middleware.logRoute,
  APIController.postArtifact
)
.patch(
  AuthController.authenticate,
  Middleware.logRoute,
  APIController.patchArtifact
)
.delete(
  AuthController.authenticate,
  Middleware.logRoute,
  APIController.deleteArtifact
);

/**
 * @swagger
 * /api/orgs/{orgid}/projects/{projectid}/branches/{branchid}/artifacts/{artifactid}/blob:
 *   get:
 *     tags:
 *       - artifacts
 *     description: Returns an artifact Blob via artifact ID. Requesting user must have
 *                  read access on the project to find an artifact.
 *     produces:
 *       - application/json
 *     parameters:
 *       - name: orgid
 *         description: The ID of the organization containing the specified
 *                      project.
 *         in: path
 *         required: true
 *         type: string
 *       - name: projectid
 *         description: The ID of the project containing the specified branch.
 *         in: path
 *         required: true
 *         type: string
 *       - name: branchid
 *         description: The ID of the branch containing the searched artifact.
 *         in: path
 *         required: true
 *         type: string
 *       - name: artifactid
 *         description: The artifact ID.
 *         in: path
 *         required: true
 *         type: string
 *       - name: includeArchived
 *         description: If true, archived objects will be also be searched
 *                      through.
 *         in: query
 *         type: boolean
 *       - name: minified
 *         description: If true, the returned JSON is minified. If false, the
 *                      returned JSON is formatted based on the format specified
 *                      in the config. The default value is false.
 *         in: query
 *         type: boolean
 *         default: false
 *     responses:
 *       200:
 *         description: OK, Succeeded to GET artifact, returns artifact blob.
 *       400:
 *         description: Bad Request, Failed to GET artifact due to invalid data.
 *       401:
 *         description: Unauthorized, Failed to GET artifact due to not being
 *                      logged in.
 *       403:
 *         description: Forbidden, Failed to GET artifact due to not having
 *                      permissions.
 *       404:
 *         description: Not Found, Failed to GET artifact due to artifact not
 *                      existing.
 *       500:
 *         description: Internal Server Error, Failed to GET artifact due to
 *                      server side issue.
 */
api.route('/orgs/:orgid/projects/:projectid/branches/:branchid/artifacts/:artifactid/blob')
.get(
  AuthController.authenticate,
  Middleware.logRoute,
  APIController.getBlobById
);

/**
 * @swagger
 * /api/users:
 *   get:
 *     tags:
 *       - users
 *     description: Returns an array of users. Optionally, an array of usernames
 *                  can be provided in the request body or a comma separated
 *                  list in the request parameters to find multiple, specific
 *                  users.
 *     produces:
 *       - application/json
 *     parameters:
 *       - in: body
 *         schema:
 *           type: array
 *           items:
 *             type: string
 *         description: An array of usernames to search for. If both query
 *                      parameter and body are not provided, all users are
 *                      found.
 *       - name: usernames
 *         description: Comma separated list of usernames to search for. If both
 *                      the query parameter and body are not provided, all
 *                      users are found.
 *         in: query
 *         type: string
 *       - name: populate
 *         description: Comma separated list of values to be populated on return
 *                      of the object. [archivedBy, lastModifiedBy, createdBy]
 *         in: query
 *         type: string
 *         required: false
 *       - name: includeArchived
 *         description: If true, archived users will be also be searched
 *                      through. Overridden by the archived search option
 *         in: query
 *         type: boolean
 *       - name: fields
 *         description: Comma separated list of specific fields to return. By
 *                      default the username field is returned. To specifically
 *                      NOT include a field, include a '-' in front of the field
 *                      (-name). [admin, archived, archivedBy, archivedOn,
 *                      createdBy, createdOn, custom, email, fname,
 *                      lastModifiedBy, lname, username, preferredName,
 *                      updatedOn]
 *         in: query
 *         type: string
 *       - name: limit
 *         description: The maximum number of objects to return. A limit of 0 is
 *                      equivalent to setting no limit.
 *         in: query
 *         type: number
 *       - name: skip
 *         description: The number of objects to skip returning. For example,
 *                      if 10 objects are found and skip is 5, the first five
 *                      objects will NOT be returned. NOTE, skip cannot be a
 *                      negative number.
 *         in: query
 *         type: number
 *       - name: sort
 *         description: Provide a particular field to sort the results by.
 *                      You may also add a negative sign in front of the field
 *                      to indicate sorting in reverse order.
 *         in: query
 *         type: string
 *       - name: minified
 *         description: If true, the returned JSON is minified. If false, the
 *                      returned JSON is formatted based on the format specified
 *                      in the config. The default value is false.
 *         in: query
 *         type: boolean
 *         default: false
 *       - name: fname
 *         description: A search parameter that will attempt to find matches with
 *                      the user's first name, or fname field.
 *         in: query
 *         type: string
 *       - name: lname
 *         description: A search parameter that will attempt to find matches with
 *                      the user's last name, or lname field.
 *         in: query
 *         type: string
 *       - name: preferredName
 *         description: A search parameter that will attempt to find matches with
 *                      the user's preferredName field.
 *         in: query
 *         type: string
 *       - name: email
 *         description: A search parameter that will attempt to find matches with
 *                      the user's email field.
 *         in: query
 *         type: string
 *       - name: createdBy
 *         description: A search parameter that will attempt to find users that
 *                      were created by a specific person.
 *         in: query
 *         type: string
 *       - name: lastModifiedBy
 *         description: A search parameter that will attempt to find users that
 *                      were last modified by a specific person.
 *         in: query
 *         type: string
 *       - name: archived
 *         description: Search only for archived users.  If false, only returns
 *                      unarchived users.  Overrides the includeArchived option.
 *         in: query
 *         type: boolean
 *       - name: archivedBy
 *         description: A search parameter that will attempt to find users that
 *                      were archived by a specific person.
 *         in: query
 *         type: string
 *     responses:
 *       200:
 *         description: OK, Succeeded to GET users, returns user public data.
 *       400:
 *         description: Bad Request, Failed to GET users due to invalid data.
 *       401:
 *         description: Unauthorized, Failed to GET users due to not being
 *                      logged in.
 *       403:
 *         description: Forbidden, Failed to GET users due to not having
 *                      permissions.
 *       404:
 *         description: Not Found, Failed to GET users due to users not
 *                      existing.
 *       500:
 *         description: Internal Server Error, Failed to GET users due to
 *                      server side issue.
 *   post:
 *     tags:
 *       - users
 *     description: Creates multiple users from the data provided in the request
 *                  body. Returns the created user's public data. NOTE This
 *                  endpoint is reserved for system-wide admins ONLY.
 *     produces:
 *       - application/json
 *     parameters:
 *       - in: body
 *         name: users
 *         description: An array of objects containing new user data.
 *         schema:
 *           type: array
 *           items:
 *             type: object
 *             required:
 *               - username
 *             properties:
 *               username:
 *                 type: string
 *               password:
 *                 type: string
 *                 description: Required unless running LDAP auth or some custom
 *                              authentication strategy which does not store
 *                              passwords.
 *               fname:
 *                 type: string
 *                 description: User's first name.
 *               lname:
 *                 type: string
 *                 description: User's last name.
 *               preferredName:
 *                 type: string
 *               email:
 *                 type: string
 *               provider:
 *                 type: string
 *                 default: 'local'
 *               admin:
 *                 type: boolean
 *                 description: If true, user is system-wide admin.
 *               custom:
 *                 type: object
 *       - name: populate
 *         description: Comma separated list of values to be populated on return
 *                      of the object. [archivedBy, lastModifiedBy, createdBy]
 *         in: query
 *         type: string
 *         required: false
 *       - name: fields
 *         description: Comma separated list of specific fields to return. By
 *                      default the username field is returned. To specifically
 *                      NOT include a field, include a '-' in front of the field
 *                      (-name). [admin, archived, archivedBy, archivedOn,
 *                      createdBy, createdOn, custom, email, fname,
 *                      lastModifiedBy, lname, username, preferredName,
 *                      updatedOn]
 *         in: query
 *         type: string
 *       - name: minified
 *         description: If true, the returned JSON is minified. If false, the
 *                      returned JSON is formatted based on the format specified
 *                      in the config. The default value is false.
 *         in: query
 *         type: boolean
 *         default: false
 *     responses:
 *       200:
 *         description: OK, Succeeded to POST users returns public users data.
 *       400:
 *         description: Bad Request, Failed to POST users due to invalid data.
 *       401:
 *         description: Unauthorized, Failed to POST users due to not being
 *                      logged in.
 *       403:
 *         description: Forbidden, Failed to POST users due to not having
 *                      permissions.
 *       500:
 *         description: Internal Server Error, Failed to POST users due to
 *                      server side issue.
 *   put:
 *     tags:
 *       - users
 *     description: Creates or replaces multiple users from the data provided in
 *                  the request body. Returns the user's public data. NOTE This
 *                  endpoint is reserved for system-wide admins ONLY.
 *     produces:
 *       - application/json
 *     parameters:
 *       - in: body
 *         name: users
 *         description: An array of objects containing user data.
 *         schema:
 *           type: array
 *           items:
 *             type: object
 *             required:
 *               - username
 *             properties:
 *               username:
 *                 type: string
 *               password:
 *                 type: string
 *                 description: Required unless running LDAP auth or some custom
 *                              authentication strategy which does not store
 *                              passwords.
 *               fname:
 *                 type: string
 *                 description: User's first name.
 *               lname:
 *                 type: string
 *                 description: User's last name.
 *               preferredName:
 *                 type: string
 *               email:
 *                 type: string
 *               provider:
 *                 type: string
 *                 default: 'local'
 *               admin:
 *                 type: boolean
 *                 description: If true, user is system-wide admin.
 *               custom:
 *                 type: object
 *       - name: populate
 *         description: Comma separated list of values to be populated on return
 *                      of the object. [archivedBy, lastModifiedBy, createdBy]
 *         in: query
 *         type: string
 *         required: false
 *       - name: fields
 *         description: Comma separated list of specific fields to return. By
 *                      default the username field is returned. To specifically
 *                      NOT include a field, include a '-' in front of the field
 *                      (-name). [admin, archived, archivedBy, archivedOn,
 *                      createdBy, createdOn, custom, email, fname,
 *                      lastModifiedBy, lname, username, preferredName,
 *                      updatedOn]
 *         in: query
 *         type: string
 *       - name: minified
 *         description: If true, the returned JSON is minified. If false, the
 *                      returned JSON is formatted based on the format specified
 *                      in the config. The default value is false.
 *         in: query
 *         type: boolean
 *         default: false
 *     responses:
 *       200:
 *         description: OK, Succeeded to PUT users returns public users data.
 *       400:
 *         description: Bad Request, Failed to PUT users due to invalid data.
 *       401:
 *         description: Unauthorized, Failed to PUT users due to not being
 *                      logged in.
 *       403:
 *         description: Forbidden, Failed to PUT users due to not having
 *                      permissions.
 *       500:
 *         description: Internal Server Error, Failed to PUT users due to
 *                      server side issue.
 *   patch:
 *     tags:
 *       - users
 *     description: Updates multiple users from the data provided in the request
 *                  body. Users that are currently archived must first be
 *                  unarchived before making any other updates. The following
 *                  fields can be updated [custom, archived, fname, lname,
 *                  preferredName, email, admin]. NOTE, the username is required
 *                  in the request body, but CANNOT be updated. This endpoint is
 *                  reserved for admins only, unless user is updating self.
 *     produces:
 *       - application/json
 *     parameters:
 *       - in: body
 *         name: users
 *         description: An array of objects containing updates to multiple
 *                      users.
 *         schema:
 *           type: array
 *           items:
 *             type: object
 *             required:
 *               - username
 *             properties:
 *               username:
 *                 type: string
 *                 description: The current username of the user, cannot be
 *                              updated.
 *               fname:
 *                 type: string
 *               lname:
 *                 type: string
 *               preferredName:
 *                 type: string
 *               email:
 *                 type: string
 *               custom:
 *                 type: object
 *                 description: NOTE when updating the custom data, the object
 *                              is completely replaced.
 *               archived:
 *                 type: boolean
 *               admin:
 *                 type: boolean
 *                 description: NOTE only current system-wide admins can update
 *                              this field.
 *       - name: populate
 *         description: Comma separated list of values to be populated on return
 *                      of the object. [archivedBy, lastModifiedBy, createdBy]
 *         in: query
 *         type: string
 *         required: false
 *       - name: fields
 *         description: Comma separated list of specific fields to return. By
 *                      default the username field is returned. To specifically
 *                      NOT include a field, include a '-' in front of the field
 *                      (-name). [admin, archived, archivedBy, archivedOn,
 *                      createdBy, createdOn, custom, email, fname,
 *                      lastModifiedBy, lname, username, preferredName,
 *                      updatedOn]
 *         in: query
 *         type: string
 *       - name: minified
 *         description: If true, the returned JSON is minified. If false, the
 *                      returned JSON is formatted based on the format specified
 *                      in the config. The default value is false.
 *         in: query
 *         type: boolean
 *         default: false
 *     responses:
 *       200:
 *         description: OK, Succeeded to PATCH users, returns user's public
 *                      data.
 *       400:
 *         description: Bad Request, Failed to PATCH users due to invalid data.
 *       401:
 *         description: Unauthorized, Failed to PATCH users due to not being
 *                      logged in.
 *       403:
 *         description: Forbidden, Failed to PATCH users due to not having
 *                      permissions.
 *       500:
 *         description: Internal Server Error, Failed to PATCH users due to
 *                      server side issue.
 *   delete:
 *     tags:
 *       - users
 *     description: Deletes multiple users. Removes them from any orgs or
 *                  projects which they have permissions on. NOTE this endpoint
 *                  is reserved for system-wide admins ONLY.
 *     produces:
 *       - application/json
 *     parameters:
 *       - name: usernames
 *         description: An array of usernames to delete. Can optionally be an
 *                      array of objects containing id key/value pairs.
 *         in: body
 *         required: true
 *         schema:
 *           type: array
 *           items:
 *             type: string
 *       - name: minified
 *         description: If true, the returned JSON is minified. If false, the
 *                      returned JSON is formatted based on the format specified
 *                      in the config. The default value is false.
 *         in: query
 *         type: boolean
 *         default: false
 *     responses:
 *       200:
 *         description: OK, Succeeded to DELETE users, return deleted user's
 *                      usernames.
 *       400:
 *         description: Bad Request, Failed to DELETE users due to invalid data.
 *       401:
 *         description: Unauthorized, Failed to DELETE users due to not being
 *                      logged in.
 *       403:
 *         description: Forbidden, Failed to DELETE users due to not having
 *                      permissions.
 *       500:
 *         description: Internal Server Error, Failed to DELETE users due to
 *                      server side issue.
 */
api.route('/users')
.get(
  AuthController.authenticate,
  Middleware.logRoute,
  Middleware.disableUserAPI,
  APIController.getUsers
)
.post(
  AuthController.authenticate,
  Middleware.logRoute,
  Middleware.disableUserAPI,
  APIController.postUsers
)
.put(
  AuthController.authenticate,
  Middleware.logRoute,
  Middleware.disableUserAPI,
  APIController.putUsers
)
.patch(
  AuthController.authenticate,
  Middleware.logRoute,
  Middleware.disableUserAPI,
  APIController.patchUsers
)
.delete(
  AuthController.authenticate,
  Middleware.logRoute,
  Middleware.disableUserAPI,
  APIController.deleteUsers
);


/**
 * @swagger
 * /api/users/whoami:
 *   get:
 *     tags:
 *       - users
 *     description: Returns the currently logged in user's public information.
 *     produces:
 *       - application/json
 *     parameters:
 *       - name: minified
 *         description: If true, the returned JSON is minified. If false, the
 *                      returned JSON is formatted based on the format specified
 *                      in the config. The default value is false.
 *         in: query
 *         type: boolean
 *         default: false
 *     responses:
 *       200:
 *         description: OK, Succeeded to GET current user information returns
 *                      user public data.
 *       401:
 *         description: Unauthorized, Failed to GET user information due to not
 *                      being logged in.
 *       403:
 *         description: Forbidden, Failed to GET user information due to not
 *                      having permissions.
 *       404:
 *         description: Not Found, Failed to GET current user information due to
 *                      not finding user.
 *       500:
 *         description: Internal Server Error, Failed to GET user info due to
 *                      server side issue.
 */
api.route('/users/whoami')
.get(
  AuthController.authenticate,
  Middleware.logRoute,
  APIController.whoami
);


/**
 * @swagger
 * /api/users/search:
 *   get:
 *     tags:
 *       - users
 *     description: Finds multiple users using text based search on the fname,
 *                  lname, and preferredName fields. Allows for exact searches by
 *                  quoting the desired string "exact search", or the ability to
 *                  not include a word in a search by using a dash -not. Returns
 *                  the users public data
 *     produces:
 *       - application/json
 *     parameters:
 *       - name: q
 *         description: The desired text to be searched for.
 *         in: query
 *         type: string
 *       - name: includeArchived
 *         description: Flag to include archived users in search results. Overridden
 *                      by the archived search option
 *         in: query
 *         type: boolean
 *         required: false
 *       - name: populate
 *         description: Comma separated list of values to be populated on return
 *                      of the object. [archivedBy, lastModifiedBy, createdBy]
 *         in: query
 *         type: string
 *         required: false
 *       - name: limit
 *         description: The maximum number of objects to return. A limit of 0 is
 *                      equivalent to setting no limit.
 *         in: query
 *         type: number
 *       - name: skip
 *         description: The number of objects to skip returning. For example,
 *                      if 10 objects are found and skip is 5, the first five
 *                      objects will NOT be returned. NOTE, skip cannot be a
 *                      negative number.
 *         in: query
 *         type: number
 *       - name: sort
 *         description: Provide a particular field to sort the results by.
 *                      You may also add a negative sign in front of the field
 *                      to indicate sorting in reverse order.
 *         in: query
 *         type: string
 *       - name: minified
 *         description: If true, the returned JSON is minified. If false, the
 *                      returned JSON is formatted based on the format specified
 *                      in the config. The default value is false.
 *         in: query
 *         type: boolean
 *         default: false
 *     responses:
 *       200:
 *         description: OK, Succeeded to GET users, returns users public
 *                      data.
 *       400:
 *         description: Bad Request, Failed to GET users due to invalid data.
 *       401:
 *         description: Unauthorized, Failed to GET users due to not being
 *                      logged in.
 *       404:
 *         description: Not Found, Failed to GET users
 *       500:
 *         description: Internal Server Error, Failed to GET users due to
 *                      server side issue.
 */
api.route('/users/search')
.get(
  AuthController.authenticate,
  Middleware.logRoute,
  APIController.searchUsers
);


/**
 * @swagger
 * /api/users/{username}:
 *   get:
 *     tags:
 *       - users
 *     description: Finds and returns a users public data.
 *     produces:
 *       - application/json
 *     parameters:
 *       - name: username
 *         description: The username of the user to find.
 *         required: true
 *         type: string
 *         in: path
 *       - name: populate
 *         description: Comma separated list of values to be populated on return
 *                      of the object. [archivedBy, lastModifiedBy, createdBy]
 *         in: query
 *         type: string
 *         required: false
 *       - name: archived
 *         description: If true, archived objects will be also be searched
 *                      through.
 *         in: query
 *         type: boolean
 *       - name: fields
 *         description: Comma separated list of specific fields to return. By
 *                      default the username field is returned. To specifically
 *                      NOT include a field, include a '-' in front of the field
 *                      (-name). [admin, archived, archivedBy, archivedOn,
 *                      createdBy, createdOn, custom, email, fname,
 *                      lastModifiedBy, lname, username, preferredName,
 *                      updatedOn]
 *         in: query
 *         type: string
 *       - name: minified
 *         description: If true, the returned JSON is minified. If false, the
 *                      returned JSON is formatted based on the format specified
 *                      in the config. The default value is false.
 *         in: query
 *         type: boolean
 *         default: false
 *     responses:
 *       200:
 *         description: OK, Succeeded to GET user, returns user's public data.
 *       400:
 *         description: Bad Request, Failed to GET user due to invalid data.
 *       401:
 *         description: Unauthorized, Failed to GET user due to not being logged
 *                      in.
 *       403:
 *         description: Forbidden, Failed to GET user due to not having
 *                      permissions.
 *       404:
 *         description: Not Found, Failed to GET user due to user not existing.
 *       500:
 *         description: Internal Server Error, Failed to GET user due to server
 *                      side issue.
 *   post:
 *     tags:
 *       - users
 *     description: Create a new user from the given data in the request body.
 *                  NOTE this endpoint is reserved for system-wide admins ONLY.
 *     produces:
 *       - application/json
 *     parameters:
 *       - name: username
 *         description: The username of the user to create.
 *         required: true
 *         type: string
 *         in: path
 *       - name: user
 *         description: The object containing the new user data.
 *         in: body
 *         required: true
 *         schema:
 *           type: object
 *           properties:
 *             username:
 *               type: string
 *               description: The username of the user to create. If provided,
 *                            this must match the username provided in the path.
 *             password:
 *               type: string
 *               description: The password of the user being created. This field
 *                            is required unless LDAP authentication is used.
 *             fname:
 *               type: string
 *             lname:
 *               type: string
 *             preferredName:
 *               type: string
 *             email:
 *               type: string
 *             provider:
 *               type: string
 *               default: 'local'
 *             admin:
 *               type: boolean
 *             custom:
 *               type: object
 *       - name: populate
 *         description: Comma separated list of values to be populated on return
 *                      of the object. [archivedBy, lastModifiedBy, createdBy]
 *         in: query
 *         type: string
 *         required: false
 *       - name: fields
 *         description: Comma separated list of specific fields to return. By
 *                      default the username field is returned. To specifically
 *                      NOT include a field, include a '-' in front of the field
 *                      (-name). [admin, archived, archivedBy, archivedOn,
 *                      createdBy, createdOn, custom, email, fname,
 *                      lastModifiedBy, lname, username, preferredName,
 *                      updatedOn]
 *         in: query
 *         type: string
 *       - name: minified
 *         description: If true, the returned JSON is minified. If false, the
 *                      returned JSON is formatted based on the format specified
 *                      in the config. The default value is false.
 *         in: query
 *         type: boolean
 *         default: false
 *     responses:
 *       200:
 *         description: OK, Succeeded to POST user, return user's public data.
 *       400:
 *         description: Bad Request, Failed to POST user due to invalid data.
 *       401:
 *         description: Unauthorized, Failed to POST user due to not being
 *                      logged in.
 *       403:
 *         description: Forbidden, Failed to POST user due to using username
 *                      that already exists.
 *       500:
 *         description: Internal Server Error, Failed to POST user due to server
 *                      side issue.
 *   put:
 *     tags:
 *       - users
 *     description: Creates or replaces a user from the given data in the
 *                  request body. If a user with the username already exists,
 *                  they are replaced. NOTE This endpoint is reserved for
 *                  system-wide admins ONLY.
 *     produces:
 *       - application/json
 *     parameters:
 *       - name: username
 *         description: The username of the user to create/replace.
 *         required: true
 *         type: string
 *         in: path
 *       - name: user
 *         description: The object containing the user data.
 *         in: body
 *         required: true
 *         schema:
 *           type: object
 *           properties:
 *             username:
 *               type: string
 *               description: The username of the user. If provided, this must
 *                            match the username provided in the path.
 *             password:
 *               type: string
 *               description: The password of the user. This field is required
 *                            unless LDAP authentication is used or some custom
 *                            authentication strategy that does not store
 *                            passwords.
 *             fname:
 *               type: string
 *             lname:
 *               type: string
 *             preferredName:
 *               type: string
 *             email:
 *               type: string
 *             provider:
 *               type: string
 *               default: 'local'
 *             admin:
 *               type: boolean
 *             custom:
 *               type: object
 *       - name: populate
 *         description: Comma separated list of values to be populated on return
 *                      of the object. [archivedBy, lastModifiedBy, createdBy]
 *         in: query
 *         type: string
 *         required: false
 *       - name: fields
 *         description: Comma separated list of specific fields to return. By
 *                      default the username field is returned. To specifically
 *                      NOT include a field, include a '-' in front of the field
 *                      (-name). [admin, archived, archivedBy, archivedOn,
 *                      createdBy, createdOn, custom, email, fname,
 *                      lastModifiedBy, lname, username, preferredName,
 *                      updatedOn]
 *         in: query
 *         type: string
 *       - name: minified
 *         description: If true, the returned JSON is minified. If false, the
 *                      returned JSON is formatted based on the format specified
 *                      in the config. The default value is false.
 *         in: query
 *         type: boolean
 *         default: false
 *     responses:
 *       200:
 *         description: OK, Succeeded to PUT user, return user's public data.
 *       400:
 *         description: Bad Request, Failed to PUT user due to invalid data.
 *       401:
 *         description: Unauthorized, Failed to PUT user due to not being
 *                      logged in.
 *       403:
 *         description: Forbidden, Failed to PUT user due to an invalid request
 *                      body.
 *       500:
 *         description: Internal Server Error, Failed to PUT user due to server
 *                      side issue.
 *   patch:
 *     tags:
 *       - users
 *     description: Updates an existing user. The following fields can be
 *                  updated [fname, lname, preferredName, email, custom,
 *                  archived, admin]. Users that are currently archived must
 *                  first be unarchived before making any other updates. NOTE
 *                  this endpoint is reserved for system-wide admins only,
 *                  unless a user is updating themselves.
 *     produces:
 *       - application/json
 *     parameters:
 *       - name: username
 *         description: The username of the user to update.
 *         required: true
 *         type: string
 *         in: path
 *       - name: update
 *         description: The object containing the updated user data.
 *         in: body
 *         required: true
 *         schema:
 *           type: object
 *           properties:
 *             fname:
 *               type: string
 *             lname:
 *               type: string
 *             preferredName:
 *               type: string
 *             email:
 *               type: string
 *             custom:
 *               type: object
 *               description: NOTE when updating the custom data, the object
 *                            is completely replaced.
 *             archived:
 *               type: boolean
 *             admin:
 *               type: boolean
 *               description: NOTE only current system-wide admins can update
 *                            this field.
 *       - name: populate
 *         description: Comma separated list of values to be populated on return
 *                      of the object. [archivedBy, lastModifiedBy, createdBy]
 *         in: query
 *         type: string
 *       - name: fields
 *         description: Comma separated list of specific fields to return. By
 *                      default the username field is returned. To specifically
 *                      NOT include a field, include a '-' in front of the field
 *                      (-name). [admin, archived, archivedBy, archivedOn,
 *                      createdBy, createdOn, custom, email, fname,
 *                      lastModifiedBy, lname, username, preferredName,
 *                      updatedOn]
 *         in: query
 *         type: string
 *       - name: minified
 *         description: If true, the returned JSON is minified. If false, the
 *                      returned JSON is formatted based on the format specified
 *                      in the config. The default value is false.
 *         in: query
 *         type: boolean
 *         default: false
 *     responses:
 *       200:
 *         description: OK, Succeeded to PATCH user, return user's public data.
 *       400:
 *         description: Bad Request, Failed to PATCH user due to invalid data.
 *       401:
 *         description: Unauthorized, Failed to PATCH user due to not being
 *                      logged in.
 *       403:
 *         description: Forbidden, Failed to PATCH user due updating an
 *                      immutable field.
 *       404:
 *         description: Not Found, Failed ot PATCH user due to user not
 *                      existing.
 *       500:
 *         description: Internal Server Error, Failed to PATCH user due to
 *                      server side issue.
 *   delete:
 *     tags:
 *       - users
 *     description: Deletes the specified user. Removes them from any orgs or
 *                  projects which they have permissions on. NOTE this endpoint
 *                  is reserved for system-wide admins ONLY.
 *     produces:
 *       - application/json
 *     parameters:
 *       - name: username
 *         description: The username of the user to delete.
 *         in: path
 *         required: true
 *         type: string
 *       - name: minified
 *         description: If true, the returned JSON is minified. If false, the
 *                      returned JSON is formatted based on the format specified
 *                      in the config. The default value is false.
 *         in: query
 *         type: boolean
 *         default: false
 *     responses:
 *       200:
 *         description: OK, Succeeded to DELETE user, returns deleted user's
 *                      username.
 *       400:
 *         description: Bad Request, Failed to DELETE user due to invalid data.
 *       401:
 *         description: Unauthorized, Failed to DELETE user due to not being
 *                      logged in.
 *       403:
 *         description: Forbidden, Failed to DELETE user due to not having
 *                      permissions.
 *       404:
 *         description: Not Found, Failed to DELETE user due to user not
 *                      existing.
 *       500:
 *         description: Internal Server Error, Failed to DELETE user due to
 *                      server side issues.
 */
api.route('/users/:username')
.get(
  AuthController.authenticate,
  Middleware.logRoute,
  Middleware.disableUserAPI,
  APIController.getUser
)
.post(
  AuthController.authenticate,
  Middleware.logRoute,
  Middleware.disableUserAPI,
  APIController.postUser
)
.put(
  AuthController.authenticate,
  Middleware.logRoute,
  Middleware.disableUserAPI,
  APIController.putUser
)
.patch(
  AuthController.authenticate,
  Middleware.logRoute,
  Middleware.disableUserAPI,
  APIController.patchUser
)
.delete(
  AuthController.authenticate,
  Middleware.logRoute,
  Middleware.disableUserAPI,
  APIController.deleteUser
);


/**
 * @swagger
 * /api/users/{username}/password:
 *   patch:
 *     tags:
 *       - users
 *     description: Updates an existing users password. Users can only update
 *                  their own password.
 *     produces:
 *       - application/json
 *     parameters:
 *       - name: username
 *         description: The username of the user to update.
 *         required: true
 *         type: string
 *         in: path
 *       - in: body
 *         description: The object containing the updated user data.
 *         name: passwordInfo
 *         required: true
 *         schema:
 *           type: object
 *           required:
 *             - oldPassword
 *             - password
 *             - confirmPassword
 *           properties:
 *             oldPassword:
 *               type: string
 *               description: The user's old password.
 *             password:
 *               type: string
 *               description: The user's new password.
 *             confirmPassword:
 *               type: string
 *               description: The users new password a second time, to confirm
 *                            they match.
 *       - name: minified
 *         description: If true, the returned JSON is minified. If false, the
 *                      returned JSON is formatted based on the format specified
 *                      in the config. The default value is false.
 *         in: query
 *         type: boolean
 *         default: false
 *     responses:
 *       200:
 *         description: OK, Succeeded to PATCH user returns public user data.
 *       400:
 *         description: Bad Request, Failed to PATCH user due to invalid data.
 *       401:
 *         description: Unauthorized, Failed to PATCH user due to not being
 *                      logged in.
 *       403:
 *         description: Forbidden, Failed to PATCH user due updating an
 *                      immutable field.
 *       500:
 *         description: Internal Server Error, Failed to PATCH user due to
 *                      server side issues.
 */
api.route('/users/:username/password')
.patch(
  AuthController.authenticate,
  Middleware.logRoute,
  Middleware.disableUserPatchPassword,
  APIController.patchPassword
);


// Catches any invalid api route not defined above.
api.use('*', APIController.invalidRoute);

// Export the API router
module.exports = api;<|MERGE_RESOLUTION|>--- conflicted
+++ resolved
@@ -10,13 +10,10 @@
  * @owner Austin Bieber <austin.j.bieber@lmco.com>
  *
  * @author Austin Bieber <austin.j.bieber@lmco.com>
-<<<<<<< HEAD
-=======
  * @author Josh Kaplan
  * @author Leah De Laurell <leah.p.delaurell@lmco.com>
  * @author Connor Doyle <connor.p.doyle@lmco.com>
  * @author Jake Ursetta
->>>>>>> f68ffb21
  * @author Phillip Lee <phillip.lee@lmco.com>
  *
  * @description This file defines the MBEE API routes.
