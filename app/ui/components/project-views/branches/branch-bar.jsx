/**
 * Classification: UNCLASSIFIED
 *
 * @module ui.components.profile-views.profile-home
 *
 * @copyright Copyright (C) 2018, Lockheed Martin Corporation
 *
 * @license LMPI - Lockheed Martin Proprietary Information
 *
 * @owner Leah De Laurell <leah.p.delaurell@lmco.com>
 *
 * @author Leah De Laurell <leah.p.delaurell@lmco.com>
 *
 * @description This renders a user's home page.
 */

/* Modified ESLint rules for React. */
/* eslint-disable no-unused-vars */

// React Modules
import React, { Component } from 'react';
import {
  Input,
  InputGroup,
  Badge,
  DropdownToggle,
  UncontrolledButtonDropdown,
  DropdownMenu,
  Label
} from 'reactstrap';

/* eslint-enable no-unused-vars */

// Define function
class BranchBar extends Component {

  constructor(props) {
    // Initialize parent props
    super(props);

    // Initialize state props
    this.state = {
      branches: null,
      currentBranch: null
    };

    this.handleChange = this.handleChange.bind(this);
  }

  // Handles branch change
  handleChange(event) {
    if (event.target.value !== null) {
      const orgId = this.props.project.org;
      const projId = this.props.project.id;
      let newUrl = `/orgs/${orgId}/projects/${projId}/branches/${event.target.value}`;

      // Update URL endpoint if component is on the Search page
      newUrl = (this.props.searchForm) ? `${newUrl}/search` : `${newUrl}/elements`;

      // Reload the place with new branch
      window.location.replace(newUrl);
    }
  }

  componentDidMount() {
    // Initialize variables
    const orgId = this.props.project.org;
    const projId = this.props.project.id;
    const base = `/api/orgs/${orgId}/projects/${projId}/branches`;
    const url = `${base}?includeArchived=true&minified=true`;

    // Grab all branches
    $.ajax({
      method: 'GET',
      url: url,
      statusCode: {
        200: (data) => {
          // Set branch state
          this.setState({ branches: data });

          // Grab the current branch data
          data.forEach((branch) => {
            if (branch.id === this.props.branchid) {
              this.setState({ currentBranch: branch });
            }
          });
        },
        401: () => {
          this.setState({ branches: null });

          // Refresh when session expires
          window.location.reload();
        },
        403: (err) => {
          this.setState({ error: err.responseText });
        },
        404: (err) => {
          this.setState({ error: err.responseText });
        }
      }
    });
  }

  render() {
    // Initialize variables
    let tag = false;
    let archived = false;
    const branchOptions = [];
    const tagOptions = [];

    // Verify branches were grabbed
    if (this.state.branches) {
      // Loop through branches
      this.state.branches.forEach((branch) => {
        // Verify branch or tag
        if (!branch.tag) {
          // Push to branch options
          branchOptions.push(
            <option className='branch-opts'
                    key={`opt-${branch.id}`}
                    value={branch.id}>
              {/* Verify branch has a name */}
              {(branch.name.length > 0)
                // Display name and id
                ? `${branch.name} [${branch.id}]`
                // Display id
                : branch.id
              }
            </option>
          );
        }
        else {
          // Push to tag options
          tagOptions.push(
            <option className='branch-opts'
                    key={`opt-${branch.id}`}
                    value={branch.id}>
              {/* Verify tag has a name */}
              {(branch.name.length > 0)
                // Display name and id
                ? `${branch.name} [${branch.id}]`
                // Display id
                : branch.id}
            </option>
          );
        }
      });
    }

    // Verify current branch is grabbed
    if (this.state.currentBranch) {
      // Set the tag and archive badges
      tag = this.state.currentBranch.tag;
      archived = this.state.currentBranch.archived;
    }

    return (
      <React.Fragment>
        <div className='branch-bar'>
          <div className='branches-dropdown'>
            <InputGroup size='sm'>
              <span className='branch-label'>Branch/Tag:</span>
              <Input type='select'
                     name='branch'
                     id='branch'
                     className='branch-input'
                     value={this.props.branchid}
                     onChange={this.handleChange}>
                      <option key='opt-branch'
                              disabled={true}>Branches</option>
                      {branchOptions}
                      <option key='opt-tag'
                              disabled={true}>Tags</option>
                      {tagOptions}
              </Input>
            </InputGroup>
          </div>
          <div className='branch-tag'>
            <div>
              {(!tag)
                ? ''
                : (<Badge color='primary'>Tag</Badge>)
              }
              {(!archived)
                ? ''
                : (<Badge color='secondary'>Archived</Badge>)
              }
            </div>
<<<<<<< HEAD
            <div className='options-btn'>
              <UncontrolledButtonDropdown>
                <DropdownToggle close
                                id='toggler'
                                aria-label='Filter'
                                className='model-dropdown-btn'
                                size='sm'>
                  <span>
                    <i className='fas fa-ellipsis-v' style={{ fontSize: '15px' }}/>
                  </span>
                </DropdownToggle>
                <DropdownMenu className='options-card'>
                  <div>
                    <Label check className='minimize'>
                      <Input type='checkbox'
                             name='archived'
                             id='archived'
                             checked={this.props.archived}
                             value={this.state.archived}
                             onChange={this.props.displayArchElems} />
                      <div style={{ paddingTop: '3px' }}>
                        Include archived
                      </div>
                    </Label>
                  </div>
                  <div>
                    <Label check className='minimize'>
                      <Input type='checkbox'
                             name='archived'
                             id='archived'
                             checked={this.props.displayIds}
                             value={this.props.displayIds}
                             onChange={this.props.toggleIds} />
                      <div style={{ paddingTop: '3px' }}>
                        Toggle IDs
                      </div>
                    </Label>
                  </div>
                </DropdownMenu>
              </UncontrolledButtonDropdown>
            </div>
=======
            { /* Hide Options on Search Form */ }
            {(this.props.searchForm)
              ? ''
              : <div className='options-btn'>
                <UncontrolledButtonDropdown>
                  <DropdownToggle close
                                  id='toggler'
                                  aria-label='Filter'
                                  className='model-dropdown-btn'
                                  size='sm'>
                  <span>
                    <i className='fas fa-ellipsis-v' style={{ fontSize: '15px' }}/>
                  </span>
                  </DropdownToggle>
                  <DropdownMenu className='options-card'>
                    <div>
                      <Label check className='minimize'>
                        <Input type='checkbox'
                               name='archived'
                               id='archived'
                               checked={this.props.archived}
                               value={this.state.archived}
                               onChange={this.props.displayArchElems}/>
                        <div style={{ paddingTop: '3px' }}>
                          Include archived
                        </div>
                      </Label>
                    </div>
                    <div>
                      <Label check className='minimize'>
                        <Input type='checkbox'
                               name='archived'
                               id='archived'
                               checked={this.props.displayIds}
                               value={this.props.displayIds}
                               onChange={this.props.toggleIds}/>
                        <div style={{ paddingTop: '3px' }}>
                          Toggle IDs
                        </div>
                      </Label>
                    </div>
                  </DropdownMenu>
                </UncontrolledButtonDropdown>
              </div>
            }
>>>>>>> 290c13cb
          </div>
        </div>
      </React.Fragment>
    );
  }

}

// Export function
export default BranchBar;<|MERGE_RESOLUTION|>--- conflicted
+++ resolved
@@ -186,7 +186,6 @@
                 : (<Badge color='secondary'>Archived</Badge>)
               }
             </div>
-<<<<<<< HEAD
             <div className='options-btn'>
               <UncontrolledButtonDropdown>
                 <DropdownToggle close
@@ -228,53 +227,6 @@
                 </DropdownMenu>
               </UncontrolledButtonDropdown>
             </div>
-=======
-            { /* Hide Options on Search Form */ }
-            {(this.props.searchForm)
-              ? ''
-              : <div className='options-btn'>
-                <UncontrolledButtonDropdown>
-                  <DropdownToggle close
-                                  id='toggler'
-                                  aria-label='Filter'
-                                  className='model-dropdown-btn'
-                                  size='sm'>
-                  <span>
-                    <i className='fas fa-ellipsis-v' style={{ fontSize: '15px' }}/>
-                  </span>
-                  </DropdownToggle>
-                  <DropdownMenu className='options-card'>
-                    <div>
-                      <Label check className='minimize'>
-                        <Input type='checkbox'
-                               name='archived'
-                               id='archived'
-                               checked={this.props.archived}
-                               value={this.state.archived}
-                               onChange={this.props.displayArchElems}/>
-                        <div style={{ paddingTop: '3px' }}>
-                          Include archived
-                        </div>
-                      </Label>
-                    </div>
-                    <div>
-                      <Label check className='minimize'>
-                        <Input type='checkbox'
-                               name='archived'
-                               id='archived'
-                               checked={this.props.displayIds}
-                               value={this.props.displayIds}
-                               onChange={this.props.toggleIds}/>
-                        <div style={{ paddingTop: '3px' }}>
-                          Toggle IDs
-                        </div>
-                      </Label>
-                    </div>
-                  </DropdownMenu>
-                </UncontrolledButtonDropdown>
-              </div>
-            }
->>>>>>> 290c13cb
           </div>
         </div>
       </React.Fragment>
