/**
 * @classification UNCLASSIFIED
 *
 * @module ui.components.project-views.project-home
 *
 * @copyright Copyright (C) 2018, Lockheed Martin Corporation
 *
 * @license MIT
 *
 * @owner James Eckstein
 *
 * @author Leah De Laurell
 *
 * @description This renders a project's home page.
 */

/* Modified ESLint rules for React. */
/* eslint-disable no-unused-vars */
/* eslint-disable jsdoc/require-jsdoc */

// React modules
import React, { useState, useEffect } from 'react';
import { Route, Switch } from 'react-router-dom';
import validators from '../../../../build/json/validators.json';

// MBEE modules
import Sidebar from '../general/sidebar/sidebar.jsx';
import SidebarLink from '../general/sidebar/sidebar-link.jsx';
import SidebarHeader from '../general/sidebar/sidebar-header.jsx';
import InformationPage from '../shared-views/information-page.jsx';
import MembersPage from '../shared-views/members/members-page.jsx';
import ProjectElements from '../project-views/elements/project-elements.jsx';
import ProjectArtifacts from '../project-views/artifacts/project-artifacts.jsx';
import Search from '../project-views/search/search.jsx';
import BranchesTags from '../project-views/branches/branches-tags.jsx';
import { useApiClient } from '../context/ApiClientProvider';

/* eslint-enable no-unused-vars */

function ProjectHome(props) {
  const { projectService } = useApiClient();
  const [project, setProject] = useState(null);
  const [admin, setAdmin] = useState(false);
  const [permissions, setPermissions] = useState(null);
  const [error, setError] = useState(null);

  const refresh = () => {
    const orgId = props.match.params.orgid;
    const projId = props.match.params.projectid;

    // eslint-disable-next-line no-undef
    mbeeWhoAmI(async (err, user) => {
      // Verify if error returned
      if (err) {
        // Set error state
        setError(err.responseText);
      }
      else {
        // Set options for request
        const options = {
          ids: projId,
          includeArchived: true
        };

        // Request project data
        const [err2, projects] = await projectService.get(orgId, options);

        // Set the state
        if (err2) {
          setError(err2);
        }
        else if (projects) {
          const projectData = projects[0];
          const username = user.username;
          const perm = projectData.permissions[username];

          // Set state of admin status and user permissions
          if ((user.admin) || perm === 'admin') setAdmin(true);
          setPermissions(perm);

          // Set the project data unless the user isn't allowed to see it
          if (projectData.archived && !user.admin && (perm !== 'admin')) {
            setProject(null);
            setError(`Project [${projectData.id}] not found.`);
          }
          else {
            setProject(projectData);
          }
        }
      }
    });
  };

  // on mount
  useEffect(() => {
    refresh();
  }, []);


  // Define branch, defaults to master
  let branch = 'master';

<<<<<<< HEAD
      // Extract branch id
      const urlBranch = branchSubString.split('/')[2];

      // Validate id
      const validatorsBranchId = `^${validators.branch.id.split(validators.ID_DELIMITER).pop()}`;
      const maxLength = validators.branch.idLength - validators.project.idLength - 1;
      const branchLength = urlBranch.length;
      const validLen = (branchLength > 0 && branchLength <= maxLength);

      if (RegExp(validatorsBranchId).test(urlBranch) && validLen) {
        // Validated, set id
        branch = urlBranch;
      }
    }
=======
  // Get url path
  const currUrlPath = props.location.pathname;
>>>>>>> e8d21477

  // Match branch id
  const branchMatched = currUrlPath.match('/branches/[w]*');

  // Check for match
  if (branchMatched) {
    // Extract branch substring
    const branchSubString = currUrlPath.substring(branchMatched.index);

    // Extract branch id
    const urlBranch = branchSubString.split('/')[2];

    // Validate id
    const validatorsBranchId = validators.branch.id.split(validators.ID_DELIMITER).pop();
    const maxLength = validators.branch.idLength - validators.project.idLength - 1;
    const branchLength = urlBranch.length;
    const validLen = (branchLength > 0 && branchLength <= maxLength);

    if (RegExp(validatorsBranchId).test(urlBranch) && validLen) {
      // Validated, set id
      branch = urlBranch;
    }
  }

  // Initialize variables
  let title;
  let displayPlugins = false;
  const plugins = [];
  let url;

  // Verify if project exists
  if (project) {
    // Set the title for sidebar
    title = <h2> {project.name}</h2>;
    const orgId = project.org;
    const projId = project.id;
    url = `/api/orgs/${orgId}/projects/${projId}`;

    // Verify if plugins in project
    if (project.custom.integrations) {
      displayPlugins = true;
      plugins.push(<SidebarHeader title='Integrations'/>);
      project.custom.integrations.forEach((plugin) => {
        let icon = 'layer-group';
        let newTab = false;

        if (!plugin.hasOwnProperty('name') || !plugin.hasOwnProperty('url')) {
          return;
        }
        if (plugin.hasOwnProperty('icon')) {
          icon = plugin.icon;
        }
        if (plugin.hasOwnProperty('openNewTab')) {
          newTab = project.custom.integrations.openNewTab;
        }

        plugins.push(<SidebarLink id={`sidebar-${plugin.name}`}
                                  title={plugin.title}
                                  icon={`fas fa-${icon}`}
                                  openNewTab={newTab}
                                  link={`${plugin.url}`}/>);
      });
    }
  }

  // Return project page
  return (
    <div id='container'>
      { /* Create the sidebar with sidebar links */ }
      <Sidebar title={title}>
        {(displayPlugins)
          ? (<SidebarHeader title='Dashboard'/>)
          : ''
        }
        <SidebarLink id='Elements'
                     title='Model'
                     icon='fas fa-sitemap'
                     routerLink={`${props.match.url}/branches/${branch}/elements`}/>
        <SidebarLink id='Branches'
                     title='Branches/Tags'
                     icon='fas fa-code-branch'
                     routerLink={`${props.match.url}/branches`}/>
        <SidebarLink id='Artifacts'
                     title='Artifacts'
                     icon='fas fa-archive'
                     routerLink={`${props.match.url}/branches/${branch}/artifacts`}/>
        <SidebarLink id='Search'
                     title='Search'
                     icon='fas fa-search'
                     routerLink={`${props.match.url}/branches/${branch}/search`}/>
        <SidebarLink id='Members'
                     title='Members'
                     icon='fas fa-users'
                     routerLink={`${props.match.url}/users`}/>
        <SidebarLink id='Information'
                     title='Information'
                     icon='fas fa-info'
                     routerLink={`${props.match.url}/info`}/>
        {/* Verify plugins provided, display route in sidebar */}
        {(!displayPlugins)
          ? ''
          : (plugins)
        }
      </Sidebar>
      { /* Verify project and element data exists */ }
      { // Display loading page or error page if project is loading or failed to load
        (!project)
          ? <div id='view' className="loading"> {error || 'Loading your project...'} </div>
          : (
            <Switch>
              { /* Route to element page */ }
              <Route path={`${props.match.url}/branches/:branchid/elements`}
                     render={ (renderProps) => <ProjectElements {...renderProps}
                                                          permissions={permissions}
                                                          project={project}/> } />
              { /* Route to artifacts page */ }
              <Route exact path={`${props.match.url}/branches/:branchid/artifacts`}
                     render={ (renderProps) => <ProjectArtifacts {...renderProps}
                                                       permissions={permissions}
                                                       project={project} /> } />
              <Route path={`${props.match.url}/branches/:branchid/search`}
                     render={ (renderProps) => <Search {...renderProps}
                                                 project={project} /> } />
              <Route path={`${props.match.url}/branches/:branchid`}
                     render={ (renderProps) => <InformationPage {...renderProps}
                                                          url={url}
                                                          branch={true}/> } />
              <Route exact path={`${props.match.url}/branches`}
                     render={ (renderProps) => <BranchesTags {...renderProps}
                                                       permissions={permissions}
                                                       project={project} /> } />
              { /* Route to members page */ }
              <Route exact path={`${props.match.url}/users`}
                     render={ (renderProps) => <MembersPage {...renderProps}
                                                      project={project}
                                                      admin={admin}
                                                      refresh={refresh}/> } />
              { /* Route to project home page */ }
              <Route exact path={`${props.match.url}/info`}
                     render={ (renderProps) => <InformationPage {...renderProps}
                                                          permissions={permissions}
                                                          project={project} /> } />
            </Switch>
          )
      }
    </div>
  );
}

export default ProjectHome;<|MERGE_RESOLUTION|>--- conflicted
+++ resolved
@@ -100,25 +100,8 @@
   // Define branch, defaults to master
   let branch = 'master';
 
-<<<<<<< HEAD
-      // Extract branch id
-      const urlBranch = branchSubString.split('/')[2];
-
-      // Validate id
-      const validatorsBranchId = `^${validators.branch.id.split(validators.ID_DELIMITER).pop()}`;
-      const maxLength = validators.branch.idLength - validators.project.idLength - 1;
-      const branchLength = urlBranch.length;
-      const validLen = (branchLength > 0 && branchLength <= maxLength);
-
-      if (RegExp(validatorsBranchId).test(urlBranch) && validLen) {
-        // Validated, set id
-        branch = urlBranch;
-      }
-    }
-=======
   // Get url path
   const currUrlPath = props.location.pathname;
->>>>>>> e8d21477
 
   // Match branch id
   const branchMatched = currUrlPath.match('/branches/[w]*');
