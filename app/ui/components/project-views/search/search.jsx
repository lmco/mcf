/**
 * Classification: UNCLASSIFIED
 *
 * @module ui.components.project-views.search.search
 *
 * @copyright Copyright (C) 2018, Lockheed Martin Corporation
 *
 * @license LMPI - Lockheed Martin Proprietary Information
 *
 * @owner Josh Kaplan <joshua.d.kaplan@lmco.com>
 *
 * @author Josh Kaplan <joshua.d.kaplan@lmco.com>
 *
 * @description This renders the search page.
 */

/* Modified ESLint rules for React. */
/* eslint-disable no-unused-vars */

// React Modules
import React, { Component } from 'react';
import {
  Input,
  Form,
  FormGroup,
  Button,
  Row,
  Col,
  Spinner
} from 'reactstrap';


// MBEE Modules
import SearchResults from './search-results.jsx';
import AdvancedSearch from './advanced-search/advanced-search.jsx';
<<<<<<< HEAD
=======
import BranchBar from '../branches/branch-bar.jsx';
>>>>>>> 290c13cb

/* eslint-enable no-unused-vars */

class Search extends Component {

  constructor(props) {
    // Initialize parent props
    super(props);

    // Parse the get parameters
    const getParams = {};
    const getParamsRaw = this.props.location.search.slice(1);
    getParamsRaw.split('&').forEach(keyValuePair => {
      const arr = keyValuePair.split('=');
      getParams[arr[0]] = arr[1];
    });

    this.state = {
      query: getParams.q || null,
      results: null,
<<<<<<< HEAD
=======
      page: 1,
      apiUrl: '',
>>>>>>> 290c13cb
      message: '',
      searchBtnHidden: false
    };

    // Bind component functions
    this.onChange = this.onChange.bind(this);
    this.doSearch = this.doSearch.bind(this);
    this.getAdvResults = this.getAdvResults.bind(this);
    this.toggleSearchBtn = this.toggleSearchBtn.bind(this);
<<<<<<< HEAD
=======
    this.handlePageChange = this.handlePageChange.bind(this);
>>>>>>> 290c13cb
  }

  componentDidMount() {
    if (this.state.query) {
      this.doSearch();
    }
  }

  // Define change function
  onChange(event) {
    this.setState({ [event.target.name]: event.target.value });
  }

<<<<<<< HEAD
  getAdvResults(results, message) {
    this.setState({ results: results, message: message });
=======
  getAdvResults(results, message, apiUrl) {
    this.setState({ results: results, message: message, apiUrl: apiUrl, page: 1 });
>>>>>>> 290c13cb
  }

  toggleSearchBtn() {
    this.setState((prevState) => ({ searchBtnHidden: !prevState.searchBtnHidden }));
  }

<<<<<<< HEAD
=======
  // Handles prev/next button changes for Search Results
  handlePageChange(results, page) {
    this.setState({ results: results, page: page });
  }

>>>>>>> 290c13cb
  doSearch(e) {
    // Check if search input is blank or contains whitespace
    const queryInput = this.state.query;
    if (queryInput.length === 0 || !queryInput.trim()) {
      this.setState({ results: null });
      return;
    }

    // Pre-search state resets
    this.setState({
      message: '',
<<<<<<< HEAD
      results: 'Searching ...'
=======
      results: 'Searching ...',
      page: 1
>>>>>>> 290c13cb
    });

    // Disable form submit
    if (e) {
      e.preventDefault();
    }

    // Append search to URL
    this.props.history.push({
      pathname: this.props.location.pathname,
      search: `?q=${this.state.query}`
    });

    // Build query URL
    const oid = this.props.project.org;
    const pid = this.props.project.id;
    const bid = this.props.match.params.branchid;
    const url = `/api/orgs/${oid}/projects/${pid}/branches/${bid}/elements/search`;

    // Do ajax request
    $.ajax({
      method: 'GET',
      url: `${url}?q=${this.state.query}&limit=11&minified=true`,
      statusCode: {
        401: () => {
          // Refresh when session expires
          window.location.reload();
        }
      }
    })
    .done(data => {
      this.setState({
        results: data,
        apiUrl: `${url}?q=${this.state.query}&limit=11&minified=true`
      });
    })
    .fail(res => {
      if (res.status === 404) {
        this.setState({ results: [] });
      }
    });
  }

  render() {
    // Set style to hide Search button if Advanced Search is toggled
    const style = this.state.searchBtnHidden ? { display: 'none' } : {};
    const options = ['Parent', 'Source', 'Target', 'Type', 'Created By', 'Archived By', 'Last Modified By'];
    // Set search results or loading icons ...
    let searchResults = '';
    if (this.state.results === 'Searching ...') {
      searchResults = (
        <div style={{ width: '100%', textAlign: 'center' }}>
          <Spinner type="grow" color="primary" />
          <span style={{ paddingLeft: '20px' }}>
            Searching ...
          </span>
        </div>
      );
    }
    else if (Array.isArray(this.state.results)) {
      searchResults = (<SearchResults results={this.state.results}
                                      page={this.state.page}
                                      apiUrl={this.state.apiUrl}
                                      handlePageChange={this.handlePageChange}
                                      {...this.props}/>);
    }

    return (
      <div id='view'>
<<<<<<< HEAD
            <div id={'search'}>
                <Form id={'search-form'} className={'search-form'} inline>
                    <Row form>
                        <Col md={10} sm={8} xs={6}>
                            <FormGroup id={'search-input-form-group'} className={'mb-2 mr-sm-2 mb-sm-0'}>
                                <Input type="text"
                                       name="query"
                                       id="query"
                                       placeholder="Search"
                                       value={this.state.query || ''}
                                       onChange={this.onChange}
                                       />
                            </FormGroup>
                        </Col>
                        <Col md={2} sm={4} xs={6} >
                            <Button className='btn'
                                    outline color="primary"
                                    type='submit'
                                    style={ style }
                                    onClick={this.doSearch}>
                                Search
                            </Button>
                        </Col>
                    </Row>
                </Form>
                <AdvancedSearch query={this.state.query || ''}
                                getAdvResults={this.getAdvResults}
                                toggleSearchBtn={this.toggleSearchBtn}
                                options={ options }
                                {...this.props}/>
                <div>
                  <div style={{ marginLeft: '40px', fontSize: '12px' }}>
                    {this.state.message}
                  </div>
                </div>
                <div>
                  {searchResults}
                </div>
=======
        <div id={'search'}>
          <div id='search-branch-bar'>
            <BranchBar project={this.props.project}
                       branchid={this.props.match.params.branchid}
                       searchForm={true}/>
          </div>
          <Form id={'search-form'} className={'search-form'} inline>
            <Row form>
              <Col md={10} sm={8} xs={6}>
                <FormGroup id={'search-input-form-group'} className={'mb-2 mr-sm-2 mb-sm-0'}>
                  <Input type="text"
                         name="query"
                         id="query"
                         placeholder="Search"
                         value={this.state.query || ''}
                         onChange={this.onChange}
                         />
                </FormGroup>
              </Col>
              <Col md={2} sm={4} xs={6} >
                <Button className='btn'
                        outline color="primary"
                        type='submit'
                        style={ style }
                        onClick={this.doSearch}>
                    Search
                </Button>
              </Col>
            </Row>
          </Form>
            <AdvancedSearch query={this.state.query || ''}
                            getAdvResults={this.getAdvResults}
                            toggleSearchBtn={this.toggleSearchBtn}
                            options={ options }
                            uri={this.state.uri}
                            {...this.props}/>
            <div>
              <div id='search-message'>
                {this.state.message}
              </div>
            </div>
            <div>
              {searchResults}
>>>>>>> 290c13cb
            </div>
        </div>
      </div>
    );
  }

}

// Export component
export default Search;<|MERGE_RESOLUTION|>--- conflicted
+++ resolved
@@ -33,10 +33,6 @@
 // MBEE Modules
 import SearchResults from './search-results.jsx';
 import AdvancedSearch from './advanced-search/advanced-search.jsx';
-<<<<<<< HEAD
-=======
-import BranchBar from '../branches/branch-bar.jsx';
->>>>>>> 290c13cb
 
 /* eslint-enable no-unused-vars */
 
@@ -57,11 +53,6 @@
     this.state = {
       query: getParams.q || null,
       results: null,
-<<<<<<< HEAD
-=======
-      page: 1,
-      apiUrl: '',
->>>>>>> 290c13cb
       message: '',
       searchBtnHidden: false
     };
@@ -71,10 +62,6 @@
     this.doSearch = this.doSearch.bind(this);
     this.getAdvResults = this.getAdvResults.bind(this);
     this.toggleSearchBtn = this.toggleSearchBtn.bind(this);
-<<<<<<< HEAD
-=======
-    this.handlePageChange = this.handlePageChange.bind(this);
->>>>>>> 290c13cb
   }
 
   componentDidMount() {
@@ -88,27 +75,14 @@
     this.setState({ [event.target.name]: event.target.value });
   }
 
-<<<<<<< HEAD
   getAdvResults(results, message) {
     this.setState({ results: results, message: message });
-=======
-  getAdvResults(results, message, apiUrl) {
-    this.setState({ results: results, message: message, apiUrl: apiUrl, page: 1 });
->>>>>>> 290c13cb
   }
 
   toggleSearchBtn() {
     this.setState((prevState) => ({ searchBtnHidden: !prevState.searchBtnHidden }));
   }
 
-<<<<<<< HEAD
-=======
-  // Handles prev/next button changes for Search Results
-  handlePageChange(results, page) {
-    this.setState({ results: results, page: page });
-  }
-
->>>>>>> 290c13cb
   doSearch(e) {
     // Check if search input is blank or contains whitespace
     const queryInput = this.state.query;
@@ -120,12 +94,7 @@
     // Pre-search state resets
     this.setState({
       message: '',
-<<<<<<< HEAD
       results: 'Searching ...'
-=======
-      results: 'Searching ...',
-      page: 1
->>>>>>> 290c13cb
     });
 
     // Disable form submit
@@ -195,7 +164,6 @@
 
     return (
       <div id='view'>
-<<<<<<< HEAD
             <div id={'search'}>
                 <Form id={'search-form'} className={'search-form'} inline>
                     <Row form>
@@ -234,51 +202,6 @@
                 <div>
                   {searchResults}
                 </div>
-=======
-        <div id={'search'}>
-          <div id='search-branch-bar'>
-            <BranchBar project={this.props.project}
-                       branchid={this.props.match.params.branchid}
-                       searchForm={true}/>
-          </div>
-          <Form id={'search-form'} className={'search-form'} inline>
-            <Row form>
-              <Col md={10} sm={8} xs={6}>
-                <FormGroup id={'search-input-form-group'} className={'mb-2 mr-sm-2 mb-sm-0'}>
-                  <Input type="text"
-                         name="query"
-                         id="query"
-                         placeholder="Search"
-                         value={this.state.query || ''}
-                         onChange={this.onChange}
-                         />
-                </FormGroup>
-              </Col>
-              <Col md={2} sm={4} xs={6} >
-                <Button className='btn'
-                        outline color="primary"
-                        type='submit'
-                        style={ style }
-                        onClick={this.doSearch}>
-                    Search
-                </Button>
-              </Col>
-            </Row>
-          </Form>
-            <AdvancedSearch query={this.state.query || ''}
-                            getAdvResults={this.getAdvResults}
-                            toggleSearchBtn={this.toggleSearchBtn}
-                            options={ options }
-                            uri={this.state.uri}
-                            {...this.props}/>
-            <div>
-              <div id='search-message'>
-                {this.state.message}
-              </div>
-            </div>
-            <div>
-              {searchResults}
->>>>>>> 290c13cb
             </div>
         </div>
       </div>
