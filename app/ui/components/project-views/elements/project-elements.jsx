--- conflicted
+++ resolved
@@ -28,7 +28,6 @@
 
 // Define component
 class ProjectElements extends Component {
-<<<<<<< HEAD
   constructor(props) {
     // Initialize parent props
     super(props);
@@ -58,14 +57,10 @@
     // Change the expanded state
     this.setState( { id: id });
   }
-=======
-
->>>>>>> 7147aa03
 
   render() {
     // Return element list
     return (
-<<<<<<< HEAD
       <div>
         <h2>Elements</h2>
         <hr/>
@@ -87,20 +82,7 @@
           }
         </div>
       </div>
-    )
-=======
-      <div id='view' className='project-elements'>
-        <h2>Elements</h2>
-        <hr/>
-        <div id={'element-tree-container'}>
-            <ElementTree id={'model'}
-                         project={this.props.project}
-                         parent={null}
-                         isOpen={true}/>
-        </div>
-      </div>
     );
->>>>>>> 7147aa03
   }
 
 }
