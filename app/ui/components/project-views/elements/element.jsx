/**
 * @classification UNCLASSIFIED
 *
 * @module ui.components.project-views.elements.element
 *
 * @copyright Copyright (C) 2018, Lockheed Martin Corporation
 *
 * @license MIT
 *
 * @owner James Eckstein
 *
 * @author Leah De Laurell
 *
 * @description This renders the element information side panel.
 * Displaying the information on an element selected from the tree.
 */

/* Modified ESLint rules for React. */
/* eslint-disable no-unused-vars */

// React modules
<<<<<<< HEAD
import React, { Component } from 'react';
import { Link } from 'react-router-dom';
=======
import React, { useState, useEffect } from 'react';
>>>>>>> 3021cffd

// MBEE modules
import {
  Modal,
  ModalBody,
  UncontrolledTooltip,
  Badge
} from 'reactstrap';
import Delete from '../../shared-views/delete.jsx';
import CustomData from '../../general/custom-data/custom-data.jsx';
import { useElementContext } from './ElementContext.js';

/* eslint-enable no-unused-vars */

<<<<<<< HEAD
// Define component
class Element extends Component {

  constructor(props) {
    // Initialize parent props
    super(props);

    // Set mounted variable
    this.mounted = false;

    // Initialize state props
    this.state = {
      element: null,
      modalDelete: false,
      error: null
    };

    // Bind component functions
    this.getElement = this.getElement.bind(this);
    this.handleDeleteToggle = this.handleDeleteToggle.bind(this);
    this.handleCrossRefs = this.handleCrossRefs.bind(this);
  }

  getElement() {
    // Initialize variables
    const elementId = this.props.id;

    if (elementId) {
      // Initialize variables
      const url = `${this.props.url}/elements/${elementId}?minified=true&includeArchived=true`;
      // Get project data
      $.ajax({
        method: 'GET',
        url: url,
        statusCode: {
          200: (elements) => {
            const element = elements[0];
            this.handleCrossRefs(element)
            .then(elementChanged => {
              this.setState({ element: elementChanged });
            })
            .catch(err => {
              this.setState({ error: err });
            });
          },
          401: (err) => {
            // Throw error and set state
            this.setState({ error: err.responseText });

            // Refresh when session expires
            window.location.reload();
          },
          404: (err) => {
            this.setState({ error: err.responseText });
          }
        }
      });
    }
  }
=======
/**
 * @description The Element component.
 *
 * @param {object} props - React props.
 * @returns {Function} - Returns JSX.
 */
export default function Element(props) {
  const [element, setElement] = useState(null);
  const [modalDelete, setModalDelete] = useState(null);
  const [error, setError] = useState(null);
>>>>>>> 3021cffd

  const { elementID } = useElementContext();

  // eslint-disable-next-line arrow-body-style
  const handleCrossRefs = (_element) => {
    return new Promise((resolve, reject) => {
      // Match/find all cross references
      const allCrossRefs = _element.documentation.match(/\[cf:[a-zA-Z0-9\-_]*\]/g);

      // If no cross refs, resolve the element with no changes
      if (!allCrossRefs || allCrossRefs.length === 0) {
        return resolve(_element);
      }

      // Make into an object for a uniqueness
      const uniqCrossRefs = {};
      allCrossRefs.forEach(xr => {
        const ref = xr.replace('cf:', '').slice(1, -1);
        uniqCrossRefs[xr] = { id: ref };
      });

      // Get a list of IDs from the cross-references
      const uniqCrossRefsValues = Object.values(uniqCrossRefs);
      const ids = uniqCrossRefsValues.map(xr => xr.id);

      // Make AJAX call to get names of cross-references elements ....
      const opts = [
        `ids=${ids}`,
        'format=jmi2',
        'fields=id,name,org,project,branch',
        'minified=true'
      ].join('&');
      $.ajax({
        method: 'GET',
        url: `${this.props.url}/elements?${opts}`,
        statusCode: {
          200: (elements) => {
            // Keep track of documentation fields
            // and cross reference text
            let doc = _element.documentation;
            const refs = Object.keys(uniqCrossRefs);

            // Loop over cross refs list and replace each occurrence of that
            // cross-ref in the documentation fields
            for (let i = 0; i < refs.length; i++) {
              // Get the ref, replacing special characters for use in regex
              const ref = refs[i]
              .replace('[', '\\[')
              .replace(']', '\\]')
              .replace('-', '\\-');
              // Create the regex for replacement
              const re = new RegExp(ref, 'g'); // eslint-disable-line security/detect-non-literal-regexp

              // Capture the element ID and link
              const id = uniqCrossRefs[refs[i]].id;
              if (!elements.hasOwnProperty(id)) {
                doc = doc.replace(re, `<a class='cross-ref-broken' href='#'>${refs[i]}</a>`);
                continue;
              }
              const oid = elements[id].org;
              const pid = elements[id].project;
              const bid = elements[id].branch;
              const link = `/orgs/${oid}/projects/${pid}/branches/${bid}/elements#${id}`;
              doc = doc.replace(re, `<Link class='cross-ref' to='${link}' target='_blank'>${elements[id].name}</Link>`);
            }

            // Resolve the element
            const elem = _element;
            elem.documentation = doc;
            return resolve(elem);
          },
          401: (err) => {
            reject(err.responseText);
            // Refresh when session expires
            window.location.reload();
          },
          // Even though error occurred, return element. Cross reference does not exist
          // so return documentation as is
          404: () => resolve(_element)
        }
      });
    });
  };

  const getElement = () => {
    const url = `${props.url}/elements/${elementID}?minified=true&includeArchived=true`;
    // Get project data
    $.ajax({
      method: 'GET',
      url: url,
      statusCode: {
        200: (elem) => {
          handleCrossRefs(elem)
          .then(elementChanged => {
            setElement(elementChanged);
          })
          .catch(err => {
            setError(err);
          });
        },
        401: (err) => {
          // Throw error and set state
          setError(err.responseText);

          // Refresh when session expires
          window.location.reload();
        },
        404: (err) => {
          setError(err.responseText);
        }
      }
    });
  };

  // Define toggle function
  const handleDeleteToggle = () => {
    // Set the delete modal state
    setModalDelete((currentState) => !currentState);
  };

  // Run on initialization
  useEffect(() => {
    if (elementID) getElement();
  }, [elementID]);

  let orgid;
  let projid;
  let name;
  let custom;
  let target;
  let source;

  if (element) {
    orgid = element.org;
    projid = element.project;
    custom = element.custom;
    name = element.name;

    if (element.name !== null) {
      name = element.name;
    }
    else {
      name = element.id;
    }

<<<<<<< HEAD
      if (element.name !== null) {
        name = element.name;
      }
      else {
        name = element.id;
      }

      if (element.targetNamespace) {
        const nameSpace = element.targetNamespace;
        target = (
          <Link to={`/orgs/${nameSpace.org}/projects/${nameSpace.project}/branches/${nameSpace.branch}/elements#${element.target}`}>
            <UncontrolledTooltip placement='top' target='target-elem'>
              {`${nameSpace.org} > ${nameSpace.project} > ${nameSpace.branch}`}
            </UncontrolledTooltip>
            <span id='target-elem'>
              {element.target}
            </span>
          </Link>);
      }
      else {
        target = (<span>{element.target}</span>);
      }

      if (element.sourceNamespace) {
        const nameSpace = element.sourceNamespace;
        source = (
          <Link to={`/orgs/${nameSpace.org}/projects/${nameSpace.project}/branches/${nameSpace.branch}/elements#${element.source}`}>
            <UncontrolledTooltip placement='top' target='source-elem'>
              {`${nameSpace.org} > ${nameSpace.project} > ${nameSpace.branch}`}
            </UncontrolledTooltip>
            <span id='source-elem'>
              {element.source}
            </span>
          </Link>);
      }
      else {
        source = (<span>{element.source}</span>);
      }
=======
    if (element.targetNamespace) {
      const nameSpace = element.targetNamespace;
      target = (
        <a href={`/orgs/${nameSpace.org}/projects/${nameSpace.project}/branches/${nameSpace.branch}/elements#${element.target}`}>
          <UncontrolledTooltip placement='top' target='target-elem'>
            {`${nameSpace.org} > ${nameSpace.project} > ${nameSpace.branch}`}
          </UncontrolledTooltip>
          <span id='target-elem'>
            {element.target}
          </span>
        </a>);
    }
    else {
      target = (<span>{element.target}</span>);
    }

    if (element.sourceNamespace) {
      const nameSpace = element.sourceNamespace;
      source = (
        <a href={`/orgs/${nameSpace.org}/projects/${nameSpace.project}/branches/${nameSpace.branch}/elements#${element.source}`}>
          <UncontrolledTooltip placement='top' target='source-elem'>
            {`${nameSpace.org} > ${nameSpace.project} > ${nameSpace.branch}`}
          </UncontrolledTooltip>
          <span id='source-elem'>
            {element.source}
          </span>
        </a>);
    }
    else {
      source = (<span>{element.source}</span>);
>>>>>>> 3021cffd
    }
  }

<<<<<<< HEAD
    // Render the sidebar with the links above
    return (
      <div className='element-panel-display'>
        {/* Modal for deleting an org */}
        <Modal isOpen={this.state.modalDelete} toggle={this.handleDeleteToggle}>
          <ModalBody>
            <Delete element={this.state.element}
                    closeSidePanel={this.props.closeSidePanel}
                    toggle={this.handleDeleteToggle}/>
          </ModalBody>
        </Modal>
        {(!this.state.element)
          ? <div className="loading"> {this.state.error || 'Loading your element...'} </div>
          : (<React.Fragment>
              <div className='element-data'>
                <div className='element-header'>
                  <h2>
                    Element Information
                    {(this.state.element.archived)
                      ? (<Badge style={{ marginLeft: '15px' }} color='secondary'>
                          Archived
                         </Badge>)
                      : ''
                    }
                  </h2>
                  <div className='side-icons'>
                    {((this.props.permissions === 'write') || this.props.permissions === 'admin')
                      ? (<React.Fragment>
                          <UncontrolledTooltip placement='left' target='deleteBtn'>
                            Delete
                          </UncontrolledTooltip>
                          <i id='deleteBtn' className='fas fa-trash-alt delete-btn' onClick={this.handleDeleteToggle}/>
                          <i id='editBtn' className='fas fa-edit edit-btn' onClick={this.props.toggle}/>
                          <UncontrolledTooltip placement='left' target='editBtn'>
                            Edit
                          </UncontrolledTooltip>
                         </React.Fragment>)
                      : ''
                    }
                    <UncontrolledTooltip placement='left' target='exitBtn'>
                      Exit
                    </UncontrolledTooltip>
                    <i id='exitBtn' className='fas fa-times exit-btn' onClick={this.props.closeSidePanel}/>
                  </div>
                </div>
                <table className='table-width'>
                  <tbody>
                  <tr>
                    <th>Name:</th>
                    <td>{name}</td>
                  </tr>
                  <tr>
                    <th>ID:</th>
                    <td>{element.id}</td>
                  </tr>
                  <tr>
                    <th>Parent:</th>
                    <td>{element.parent}</td>
                  </tr>
                  <tr>
                    <th>Type:</th>
                    <td>{element.type}</td>
                  </tr>
                  {(!element.target || !element.source)
                    ? <tr/>
                    : (<React.Fragment>
                        <tr>
                          <th>Target:</th>
                          <td>{target}</td>
                        </tr>
                        <tr>
                          <th>Source:</th>
                          <td>{source}</td>
                        </tr>
                      </React.Fragment>
                    )
                  }
                  <tr>
                    <th>Documentation:</th>
                    <td>
                      <div dangerouslySetInnerHTML={{ __html: element.documentation }}>
                      </div>
                    </td>
                  </tr>
                  <tr>
                    <th>Org ID:</th>
                    <td><Link to={`/orgs/${orgid}`}>{orgid}</Link></td>
                  </tr>
                  <tr>
                    <th>Project ID:</th>
                    <td><Link to={`/orgs/${orgid}/projects/${projid}/branches/master/elements`}>{projid}</Link></td>
                  </tr>
=======
  // Render the sidebar with the links above
  return (
    <div className='element-panel-display'>
      {/* Modal for deleting an element */}
      <Modal isOpen={modalDelete} toggle={handleDeleteToggle}>
        <ModalBody>
          <Delete element={element}
                  closeSidePanel={props.closeSidePanel}
                  toggle={handleDeleteToggle}/>
        </ModalBody>
      </Modal>
      {(element)
        ? <div className='element-data'>
          <div className='element-header'>
            <h2>
              Element Information
              {(element.archived)
                ? (<Badge style={{ marginLeft: '15px' }} color='secondary'>
                  Archived
                </Badge>)
                : ''
              }
            </h2>
            <div className='side-icons'>
              {((props.permissions === 'write') || props.permissions === 'admin')
                ? (<React.Fragment>
                  <UncontrolledTooltip placement='left' target='deleteBtn'>
                    Delete
                  </UncontrolledTooltip>
                  <i id='deleteBtn' className='fas fa-trash-alt delete-btn' onClick={handleDeleteToggle}/>
                  <i id='editBtn' className='fas fa-edit edit-btn' onClick={props.toggle}/>
                  <UncontrolledTooltip placement='left' target='editBtn'>
                    Edit
                  </UncontrolledTooltip>
                </React.Fragment>)
                : ''
              }
              <UncontrolledTooltip placement='left' target='exitBtn'>
                Exit
              </UncontrolledTooltip>
              <i id='exitBtn' className='fas fa-times exit-btn' onClick={props.closeSidePanel}/>
            </div>
          </div>
          <table className='table-width'>
            <tbody>
            <tr>
              <th>Name:</th>
              <td>{name}</td>
            </tr>
            <tr>
              <th>ID:</th>
              <td>{element.id}</td>
            </tr>
            <tr>
              <th>Parent:</th>
              <td>{element.parent}</td>
            </tr>
            <tr>
              <th>Type:</th>
              <td>{element.type}</td>
            </tr>
            {(!element.target || !element.source)
              ? <tr/>
              : (<React.Fragment>
>>>>>>> 3021cffd
                  <tr>
                    <th>Target:</th>
                    <td>{target}</td>
                  </tr>
                  <tr>
                    <th>Source:</th>
                    <td>{source}</td>
                  </tr>
                </React.Fragment>
              )
            }
            <tr>
              <th>Documentation:</th>
              <td>
                <div dangerouslySetInnerHTML={{ __html: element.documentation }}>
                </div>
              </td>
            </tr>
            <tr>
              <th>Org ID:</th>
              <td><a href={`/orgs/${orgid}`}>{orgid}</a></td>
            </tr>
            <tr>
              <th>Project ID:</th>
              <td><a href={`/orgs/${orgid}/projects/${projid}/branches/master/elements`}>{projid}</a></td>
            </tr>
            <tr>
              <th>Last Modified By:</th>
              <td>{element.lastModifiedBy}</td>
            </tr>
            <tr>
              <th>Updated On:</th>
              <td>{element.updatedOn}</td>
            </tr>
            </tbody>
          </table>
          <CustomData data={custom}/>
        </div>
        : <div className="loading"> {error || 'Loading your element...'} </div>
      }
    </div>
  );
}<|MERGE_RESOLUTION|>--- conflicted
+++ resolved
@@ -19,12 +19,8 @@
 /* eslint-disable no-unused-vars */
 
 // React modules
-<<<<<<< HEAD
-import React, { Component } from 'react';
+import React, { useState, useEffect } from 'react';
 import { Link } from 'react-router-dom';
-=======
-import React, { useState, useEffect } from 'react';
->>>>>>> 3021cffd
 
 // MBEE modules
 import {
@@ -39,67 +35,6 @@
 
 /* eslint-enable no-unused-vars */
 
-<<<<<<< HEAD
-// Define component
-class Element extends Component {
-
-  constructor(props) {
-    // Initialize parent props
-    super(props);
-
-    // Set mounted variable
-    this.mounted = false;
-
-    // Initialize state props
-    this.state = {
-      element: null,
-      modalDelete: false,
-      error: null
-    };
-
-    // Bind component functions
-    this.getElement = this.getElement.bind(this);
-    this.handleDeleteToggle = this.handleDeleteToggle.bind(this);
-    this.handleCrossRefs = this.handleCrossRefs.bind(this);
-  }
-
-  getElement() {
-    // Initialize variables
-    const elementId = this.props.id;
-
-    if (elementId) {
-      // Initialize variables
-      const url = `${this.props.url}/elements/${elementId}?minified=true&includeArchived=true`;
-      // Get project data
-      $.ajax({
-        method: 'GET',
-        url: url,
-        statusCode: {
-          200: (elements) => {
-            const element = elements[0];
-            this.handleCrossRefs(element)
-            .then(elementChanged => {
-              this.setState({ element: elementChanged });
-            })
-            .catch(err => {
-              this.setState({ error: err });
-            });
-          },
-          401: (err) => {
-            // Throw error and set state
-            this.setState({ error: err.responseText });
-
-            // Refresh when session expires
-            window.location.reload();
-          },
-          404: (err) => {
-            this.setState({ error: err.responseText });
-          }
-        }
-      });
-    }
-  }
-=======
 /**
  * @description The Element component.
  *
@@ -110,7 +45,6 @@
   const [element, setElement] = useState(null);
   const [modalDelete, setModalDelete] = useState(null);
   const [error, setError] = useState(null);
->>>>>>> 3021cffd
 
   const { elementID } = useElementContext();
 
@@ -167,7 +101,7 @@
               // Capture the element ID and link
               const id = uniqCrossRefs[refs[i]].id;
               if (!elements.hasOwnProperty(id)) {
-                doc = doc.replace(re, `<a class='cross-ref-broken' href='#'>${refs[i]}</a>`);
+                doc = doc.replace(re, `<Link class='cross-ref-broken' to='#'>${refs[i]}</Link>`);
                 continue;
               }
               const oid = elements[id].org;
@@ -256,57 +190,17 @@
       name = element.id;
     }
 
-<<<<<<< HEAD
-      if (element.name !== null) {
-        name = element.name;
-      }
-      else {
-        name = element.id;
-      }
-
-      if (element.targetNamespace) {
-        const nameSpace = element.targetNamespace;
-        target = (
-          <Link to={`/orgs/${nameSpace.org}/projects/${nameSpace.project}/branches/${nameSpace.branch}/elements#${element.target}`}>
-            <UncontrolledTooltip placement='top' target='target-elem'>
-              {`${nameSpace.org} > ${nameSpace.project} > ${nameSpace.branch}`}
-            </UncontrolledTooltip>
-            <span id='target-elem'>
-              {element.target}
-            </span>
-          </Link>);
-      }
-      else {
-        target = (<span>{element.target}</span>);
-      }
-
-      if (element.sourceNamespace) {
-        const nameSpace = element.sourceNamespace;
-        source = (
-          <Link to={`/orgs/${nameSpace.org}/projects/${nameSpace.project}/branches/${nameSpace.branch}/elements#${element.source}`}>
-            <UncontrolledTooltip placement='top' target='source-elem'>
-              {`${nameSpace.org} > ${nameSpace.project} > ${nameSpace.branch}`}
-            </UncontrolledTooltip>
-            <span id='source-elem'>
-              {element.source}
-            </span>
-          </Link>);
-      }
-      else {
-        source = (<span>{element.source}</span>);
-      }
-=======
     if (element.targetNamespace) {
       const nameSpace = element.targetNamespace;
       target = (
-        <a href={`/orgs/${nameSpace.org}/projects/${nameSpace.project}/branches/${nameSpace.branch}/elements#${element.target}`}>
+        <Link to={`/orgs/${nameSpace.org}/projects/${nameSpace.project}/branches/${nameSpace.branch}/elements#${element.target}`}>
           <UncontrolledTooltip placement='top' target='target-elem'>
             {`${nameSpace.org} > ${nameSpace.project} > ${nameSpace.branch}`}
           </UncontrolledTooltip>
           <span id='target-elem'>
             {element.target}
           </span>
-        </a>);
+        </Link>);
     }
     else {
       target = (<span>{element.target}</span>);
@@ -315,115 +209,20 @@
     if (element.sourceNamespace) {
       const nameSpace = element.sourceNamespace;
       source = (
-        <a href={`/orgs/${nameSpace.org}/projects/${nameSpace.project}/branches/${nameSpace.branch}/elements#${element.source}`}>
+        <Link to={`/orgs/${nameSpace.org}/projects/${nameSpace.project}/branches/${nameSpace.branch}/elements#${element.source}`}>
           <UncontrolledTooltip placement='top' target='source-elem'>
             {`${nameSpace.org} > ${nameSpace.project} > ${nameSpace.branch}`}
           </UncontrolledTooltip>
           <span id='source-elem'>
             {element.source}
           </span>
-        </a>);
+        </Link>);
     }
     else {
       source = (<span>{element.source}</span>);
->>>>>>> 3021cffd
     }
   }
 
-<<<<<<< HEAD
-    // Render the sidebar with the links above
-    return (
-      <div className='element-panel-display'>
-        {/* Modal for deleting an org */}
-        <Modal isOpen={this.state.modalDelete} toggle={this.handleDeleteToggle}>
-          <ModalBody>
-            <Delete element={this.state.element}
-                    closeSidePanel={this.props.closeSidePanel}
-                    toggle={this.handleDeleteToggle}/>
-          </ModalBody>
-        </Modal>
-        {(!this.state.element)
-          ? <div className="loading"> {this.state.error || 'Loading your element...'} </div>
-          : (<React.Fragment>
-              <div className='element-data'>
-                <div className='element-header'>
-                  <h2>
-                    Element Information
-                    {(this.state.element.archived)
-                      ? (<Badge style={{ marginLeft: '15px' }} color='secondary'>
-                          Archived
-                         </Badge>)
-                      : ''
-                    }
-                  </h2>
-                  <div className='side-icons'>
-                    {((this.props.permissions === 'write') || this.props.permissions === 'admin')
-                      ? (<React.Fragment>
-                          <UncontrolledTooltip placement='left' target='deleteBtn'>
-                            Delete
-                          </UncontrolledTooltip>
-                          <i id='deleteBtn' className='fas fa-trash-alt delete-btn' onClick={this.handleDeleteToggle}/>
-                          <i id='editBtn' className='fas fa-edit edit-btn' onClick={this.props.toggle}/>
-                          <UncontrolledTooltip placement='left' target='editBtn'>
-                            Edit
-                          </UncontrolledTooltip>
-                         </React.Fragment>)
-                      : ''
-                    }
-                    <UncontrolledTooltip placement='left' target='exitBtn'>
-                      Exit
-                    </UncontrolledTooltip>
-                    <i id='exitBtn' className='fas fa-times exit-btn' onClick={this.props.closeSidePanel}/>
-                  </div>
-                </div>
-                <table className='table-width'>
-                  <tbody>
-                  <tr>
-                    <th>Name:</th>
-                    <td>{name}</td>
-                  </tr>
-                  <tr>
-                    <th>ID:</th>
-                    <td>{element.id}</td>
-                  </tr>
-                  <tr>
-                    <th>Parent:</th>
-                    <td>{element.parent}</td>
-                  </tr>
-                  <tr>
-                    <th>Type:</th>
-                    <td>{element.type}</td>
-                  </tr>
-                  {(!element.target || !element.source)
-                    ? <tr/>
-                    : (<React.Fragment>
-                        <tr>
-                          <th>Target:</th>
-                          <td>{target}</td>
-                        </tr>
-                        <tr>
-                          <th>Source:</th>
-                          <td>{source}</td>
-                        </tr>
-                      </React.Fragment>
-                    )
-                  }
-                  <tr>
-                    <th>Documentation:</th>
-                    <td>
-                      <div dangerouslySetInnerHTML={{ __html: element.documentation }}>
-                      </div>
-                    </td>
-                  </tr>
-                  <tr>
-                    <th>Org ID:</th>
-                    <td><Link to={`/orgs/${orgid}`}>{orgid}</Link></td>
-                  </tr>
-                  <tr>
-                    <th>Project ID:</th>
-                    <td><Link to={`/orgs/${orgid}/projects/${projid}/branches/master/elements`}>{projid}</Link></td>
-                  </tr>
-=======
   // Render the sidebar with the links above
   return (
     <div className='element-panel-display'>
@@ -488,7 +287,6 @@
             {(!element.target || !element.source)
               ? <tr/>
               : (<React.Fragment>
->>>>>>> 3021cffd
                   <tr>
                     <th>Target:</th>
                     <td>{target}</td>
@@ -509,11 +307,11 @@
             </tr>
             <tr>
               <th>Org ID:</th>
-              <td><a href={`/orgs/${orgid}`}>{orgid}</a></td>
+              <td><Link to={`/orgs/${orgid}`}>{orgid}</Link></td>
             </tr>
             <tr>
               <th>Project ID:</th>
-              <td><a href={`/orgs/${orgid}/projects/${projid}/branches/master/elements`}>{projid}</a></td>
+              <td><Link to={`/orgs/${orgid}/projects/${projid}/branches/master/elements`}>{projid}</Link></td>
             </tr>
             <tr>
               <th>Last Modified By:</th>
