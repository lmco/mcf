/**
* Classification: UNCLASSIFIED
*
* @module ui.components.project-views.elements.element
*
* @copyright Copyright (C) 2018, Lockheed Martin Corporation
*
* @license LMPI - Lockheed Martin Proprietary Information
*
* @owner Leah De Laurell <leah.p.delaurell@lmco.com>
*
* @author Leah De Laurell <leah.p.delaurell@lmco.com>
*
* @description This renders the sidebar.
*/

/* Modified ESLint rules for React. */
/* eslint-disable no-unused-vars */

// React Modules
import React, { Component } from 'react';

// MBEE Modules
import { Modal, ModalBody, UncontrolledTooltip } from 'reactstrap';
import Delete from '../../shared-views/delete.jsx';
import CustomData from '../../general/custom-data/custom-data.jsx';

/* eslint-enable no-unused-vars */

// Define component
class Element extends Component {

  constructor(props) {
    // Initialize parent props
    super(props);

    // Initialize state props
    this.state = {
      element: null,
      modalDelete: false,
      error: null
    };

    // Bind component functions
    this.getElement = this.getElement.bind(this);
    this.handleDeleteToggle = this.handleDeleteToggle.bind(this);
  }

  getElement() {
    // Initialize variables
    const elementId = this.props.id;
<<<<<<< HEAD
    const url = `${this.props.url}/branches/master/elements/${elementId}?minified=true`;
    // Get project data
    ajaxRequest('GET', `${url}`)
    .then(element => {
      this.setState({ element: element });
    })
    .catch(err => {
      // Throw error and set state
      this.setState({ error: `Failed to load element: ${err.responsetext}` });
    });
=======
    const url = `${this.props.url}/branches/master/elements/${elementId}`;

    if (elementId) {
      // Get project data
      $.ajax({
        method: 'GET',
        url: url,
        statusCode: {
          200: (element) => {
            this.setState({ element: element });
          },
          401: (err) => {
            // Throw error and set state
            this.setState({ error: err.responseJSON.description });
          },
          404: (err) => {
            this.setState({ error: err.responseJSON.description });
          }
        }
      });
    }
>>>>>>> 84e70108
  }

  // Define toggle function
  handleDeleteToggle() {
    // Set the delete modal state
    this.setState({ modalDelete: !this.state.modalDelete });
  }

  componentDidMount() {
    this.getElement();
  }


  componentDidUpdate(prevProps) {
    // Typical usage (don't forget to compare props):
    if (this.props.id !== prevProps.id) {
      this.getElement();
    }
  }

  render() {
    let element;
    let orgid;
    let projid;
    let name;
    let custom;

    if (this.state.element) {
      element = this.state.element;
      orgid = element.org;
      projid = element.project;
      custom = element.custom;
      name = element.name;

      if (element.name !== null) {
        name = element.name;
      }
      else {
        name = element.id;
      }
    }

    // Render the sidebar with the links above
    return (
      <div className='element-panel-display'>
        {/* Modal for deleting an org */}
        <Modal isOpen={this.state.modalDelete} toggle={this.handleDeleteToggle}>
          <ModalBody>
            <Delete element={this.state.element}
                    closeSidePanel={this.props.closeSidePanel}
                    toggle={this.handleDeleteToggle}/>
          </ModalBody>
        </Modal>
        {(!this.state.element)
          ? <div className="loading"> {this.state.error || 'Loading your element...'} </div>
          : (<React.Fragment>
              <div className='element-data'>
                <div className='element-header'>
                  <h2>
                    Element Information
                  </h2>
                  <div className='side-icons'>
                    {((this.props.permissions === 'write') || this.props.permissions === 'admin')
                      ? (<React.Fragment>
                          <UncontrolledTooltip placement='left' target='deleteBtn'>
                            Delete
                          </UncontrolledTooltip>
                          <i id='deleteBtn' className='fas fa-trash-alt delete-btn' onClick={this.handleDeleteToggle}/>
                          <UncontrolledTooltip placement='left' target='editBtn'>
                            Edit
                          </UncontrolledTooltip>
                          <i id='editBtn' className='fas fa-edit edit-btn' onClick={this.props.editElementInfo}/>
                         </React.Fragment>)
                      : ''
                    }
                    <UncontrolledTooltip placement='left' target='exitBtn'>
                      Exit
                    </UncontrolledTooltip>
                    <i id='exitBtn' className='fas fa-times exit-btn' onClick={this.props.closeSidePanel}/>
                  </div>
                </div>
                <table className='table-width'>
                  <tbody>
                  <tr>
                    <th>Name:</th>
                    <td>{name}</td>
                  </tr>
                  <tr>
                    <th>ID:</th>
                    <td>{element.id}</td>
                  </tr>
                  <tr>
                    <th>Parent:</th>
                    <td>{element.parent}</td>
                  </tr>
                  <tr>
                    <th>Type:</th>
                    <td>{element.type}</td>
                  </tr>
                  {(!element.target || !element.source)
                    ? <tr/>
                    : (<React.Fragment>
                        <tr>
                          <th>Target:</th>
                          <td>{element.target}</td>
                        </tr>
                        <tr>
                          <th>Source:</th>
                          <td>{element.target}</td>
                        </tr>
                      </React.Fragment>
                    )
                  }
                  <tr>
                    <th>Documentation:</th>
                    <td>{element.documentation}</td>
                  </tr>
                  <tr>
                    <th>Org ID:</th>
                    <td><a href={`/${orgid}`}>{orgid}</a></td>
                  </tr>
                  <tr>
                    <th>Project ID:</th>
                    <td><a href={`/${orgid}/${projid}`}>{projid}</a></td>
                  </tr>
                  <tr>
                    <th>Last Modified By:</th>
                    <td>{element.lastModifiedBy}</td>
                  </tr>
                  <tr>
                    <th>Updated On:</th>
                    <td>{element.updatedOn}</td>
                  </tr>
                  </tbody>
                </table>
                <CustomData data={custom}/>
              </div>
            </React.Fragment>
          )
        }
      </div>

    );
  }

}

// Export component
export default Element;<|MERGE_RESOLUTION|>--- conflicted
+++ resolved
@@ -49,19 +49,7 @@
   getElement() {
     // Initialize variables
     const elementId = this.props.id;
-<<<<<<< HEAD
     const url = `${this.props.url}/branches/master/elements/${elementId}?minified=true`;
-    // Get project data
-    ajaxRequest('GET', `${url}`)
-    .then(element => {
-      this.setState({ element: element });
-    })
-    .catch(err => {
-      // Throw error and set state
-      this.setState({ error: `Failed to load element: ${err.responsetext}` });
-    });
-=======
-    const url = `${this.props.url}/branches/master/elements/${elementId}`;
 
     if (elementId) {
       // Get project data
@@ -82,7 +70,6 @@
         }
       });
     }
->>>>>>> 84e70108
   }
 
   // Define toggle function
