--- conflicted
+++ resolved
@@ -147,13 +147,9 @@
    * @description Toggle the element to display it's children.
    */
   toggleCollapse() {
-<<<<<<< HEAD
-    this.props.unsetCheckbox();
-=======
     if (this.props.unsetCheckbox) {
       this.props.unsetCheckbox();
     }
->>>>>>> 692187ce
     this.setState((prevState) => ({ isOpen: !prevState.isOpen }));
   }
 
