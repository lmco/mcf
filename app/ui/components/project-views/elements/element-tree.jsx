--- conflicted
+++ resolved
@@ -44,11 +44,6 @@
 
     // Bind functions
     this.getElement = this.getElement.bind(this);
-<<<<<<< HEAD
-    this.unsetCheckbox = this.unsetCheckbox.bind(this);
-    this.handleCheck = this.handleCheck.bind(this);
-=======
->>>>>>> 692187ce
   }
 
   /**
