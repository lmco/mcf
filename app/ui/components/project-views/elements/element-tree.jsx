/**
 * Classification: UNCLASSIFIED
 *
 * @module ui.react-components.elements
 *
 * @copyright Copyright (C) 2018, Lockheed Martin Corporation
 *
 * @license LMPI - Lockheed Martin Proprietary Information
 *
 * @owner Leah De Laurell <leah.p.delaurell@lmco.com>
 *
 * @author Leah De Laurell <leah.p.delaurell@lmco.com>
 * @author Josh Kaplan <joshua.d.kaplan@lmco.com>
 *
 * @description This renders the element tree in the project's page.
 */

// React Modules
import React, { Component } from 'react';
import { Label } from 'reactstrap';

// Define component
class ElementTree extends Component {

  constructor(props) {
    // Initialize parent props
    super(props);

    this.state = {
      id: props.id,
      isOpen: props.isOpen,
      data: null,
      modalEdit: false,
      elementWindow: false
    };

    this.toggleCollapse = this.toggleCollapse.bind(this);
    this.handleEditToggle = this.handleEditToggle.bind(this);
    this.handleElementToggle = this.handleElementToggle.bind(this);
  }

  handleEditToggle() {
    this.setState({ modalEdit: !this.state.modalEdit });
  }

  handleElementToggle() {
    this.setState({ elementWindow: !this.state.elementWindow });
  }

  componentDidMount() {
    // Build URL to get element data
    const orgId = this.props.project.org;
    const projId = this.props.project.id;
    let base = `/api/orgs/${orgId}/projects/${projId}/branches/master`;
    let url = `${base}/elements/${this.props.id}?fields=id,name,contains,type`;

    $.ajax({
      method: 'GET',
      url: url,
      statusCode: {
        200: (data) => { this.setState({ data: data }); },
        401: (data) => { this.setState({ data: null }); }
      },
      fail: () => {
        console.log('A failure occurred.');
      }
    });
  }

  toggleCollapse() {
    this.setState({ isOpen: !this.state.isOpen });
  }

  // Create the element tree list
  render() {
    // Initialize variables
    let elementIcon = (
      <i className={'fas fa-cube'}
         style={{color: '#333'}}></i>
    );
    let expandIcon = 'fa-caret-right transparent';
    let subtree = [];

    // If the element contains other elements, handle the subtree
    if (this.state.data !== null
            && Array.isArray(this.state.data.contains)
            && this.state.data.contains.length >= 1) {

      // Icon should be chevron to show subtree is collapsible
      expandIcon = (this.state.isOpen) ? 'fa-caret-down' : 'fa-caret-right';


      // Create Subtrees
      for (let i = 0; i < this.state.data.contains.length; i++) {
        subtree.push(
<<<<<<< HEAD
                    <ElementTree key={`tree-${this.state.data.contains[i]}`}
=======
                    <ElementTree key={'tree-' + this.state.data.contains[i]}
>>>>>>> 12b740db
                                 id={this.state.data.contains[i]}
                                 project={this.props.project}
                                 parent={this.state}
                                 isOpen={false}/>
        );
      }
    }



    // Build the rendered element item
    let element = '';
    if (this.state.data !== null) {
      // Element should be rendered as the ID initially
      element = (
<<<<<<< HEAD
        <Label className='element' onClick={this.handleEditToggle}>
          {this.state.data.id}
        </Label>
=======
        <span className={'element-id'}>
           {this.state.data.id} : {this.state.data.type}
        </span>
>>>>>>> 12b740db
      );
      // If the name is not blank, render the name
      if (this.state.data.name !== '') {
        element = (
<<<<<<< HEAD
          <Label className='element' onClick={this.handleEditToggle}>
            {this.state.data.name}({this.state.data.id})
          </Label>

=======
          <span>
            {this.state.data.name}
            <span className={'element-id'}>({this.state.data.id} : {this.state.data.type})</span>
          </span>
>>>>>>> 12b740db
        );
      }
    }

    const iconMappings = {
      'Package': {
        icon: (this.state.isOpen) ? 'folder-open' : 'folder',
        color: 'lightblue'
      },
      'package': {
        icon: (this.state.isOpen) ? 'folder-open' : 'folder',
        color: 'lightblue'
      },
      'uml:Package': {
        icon: (this.state.isOpen) ? 'folder-open' : 'folder',
        color: 'lightblue'
      },
      'Diagram': {
        icon: 'sitemap',
        color: 'lightgreen'
      },
      'diagram': {
        icon: 'sitemap',
        color: 'lightgreen'
      },
      'uml:Diagram': {
        icon: 'sitemap',
        color: 'lightgreen'
      },
      'uml:Association': {
        icon: 'arrows-alt-h',
        color: '#333333'
      },
      'uml:Slot': {
        icon: 'circle',
        color: 'MediumPurple'
      },
      'uml:Property': {
        icon: 'circle',
        color: 'Gold'
      }
    };
    if (this.state.data !== null
      && iconMappings.hasOwnProperty(this.state.data.type)) {
      let icon = iconMappings[this.state.data.type]['icon'];
      let color = iconMappings[this.state.data.type]['color'];;
      elementIcon = (
        <i className={`fas fa-${icon}`}
        style={{color: color}}></i>
      );
    }

    return (
<<<<<<< HEAD
            <div id={`tree-${this.props.id}`} className={(this.props.parent) ? 'element-tree' : 'element-tree-root'}>
                <i className={`fas fa-${icon}`}
=======
            <div id={'tree-' + this.props.id} className={(this.props.parent) ? 'element-tree' : 'element-tree-root'}>
                <i className={'fas ' + expandIcon}
>>>>>>> 12b740db
                   onClick={this.toggleCollapse}>
                </i>
                {elementIcon}
                {element}
                {(this.state.isOpen) ? (<div>{subtree}</div>) : ''}
            </div>
    )
  }
}

// Export component
export default ElementTree<|MERGE_RESOLUTION|>--- conflicted
+++ resolved
@@ -93,11 +93,7 @@
       // Create Subtrees
       for (let i = 0; i < this.state.data.contains.length; i++) {
         subtree.push(
-<<<<<<< HEAD
                     <ElementTree key={`tree-${this.state.data.contains[i]}`}
-=======
-                    <ElementTree key={'tree-' + this.state.data.contains[i]}
->>>>>>> 12b740db
                                  id={this.state.data.contains[i]}
                                  project={this.props.project}
                                  parent={this.state}
@@ -113,30 +109,17 @@
     if (this.state.data !== null) {
       // Element should be rendered as the ID initially
       element = (
-<<<<<<< HEAD
-        <Label className='element' onClick={this.handleEditToggle}>
-          {this.state.data.id}
-        </Label>
-=======
-        <span className={'element-id'}>
+        <span className={'element-id'} onClick={this.handleEditToggle}>
            {this.state.data.id} : {this.state.data.type}
         </span>
->>>>>>> 12b740db
       );
       // If the name is not blank, render the name
       if (this.state.data.name !== '') {
         element = (
-<<<<<<< HEAD
-          <Label className='element' onClick={this.handleEditToggle}>
-            {this.state.data.name}({this.state.data.id})
-          </Label>
-
-=======
-          <span>
+          <span onClick={this.handleEditToggle}>
             {this.state.data.name}
             <span className={'element-id'}>({this.state.data.id} : {this.state.data.type})</span>
           </span>
->>>>>>> 12b740db
         );
       }
     }
@@ -190,13 +173,8 @@
     }
 
     return (
-<<<<<<< HEAD
             <div id={`tree-${this.props.id}`} className={(this.props.parent) ? 'element-tree' : 'element-tree-root'}>
-                <i className={`fas fa-${icon}`}
-=======
-            <div id={'tree-' + this.props.id} className={(this.props.parent) ? 'element-tree' : 'element-tree-root'}>
-                <i className={'fas ' + expandIcon}
->>>>>>> 12b740db
+                <i className={`fas ${expandIcon}`}
                    onClick={this.toggleCollapse}>
                 </i>
                 {elementIcon}
