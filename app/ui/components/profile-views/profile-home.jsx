--- conflicted
+++ resolved
@@ -1,6 +1,6 @@
 // React Modules
 import React, { Component } from 'react';
-import { BrowserRouter as Router, Route, Switch } from 'react-router-dom';
+import { BrowserRouter as Router } from 'react-router-dom';
 
 // MBEE Modules
 import Sidebar from '../general/sidebar/sidebar.jsx';
@@ -109,48 +109,6 @@
                               icon='fas fa-box'
                               routerLink='/profile/orgs'/>)
             }
-<<<<<<< HEAD
-            {(otherUser !== null)
-              ? ''
-              : (<SidebarLink id='Project'
-                              title='Projects'
-                              icon='fas fa-boxes'
-                              routerLink='/profile/projects'/>)
-            }
-          </Sidebar>
-          { /* Verify user data exists */ }
-          { // Display loading page or error page if user data is loading or failed to load
-            (!user)
-              ? <div id='view' className="loading"> {this.state.error || 'Loading information...'}</div>
-              : (
-                <Switch>
-                  {/* Verify if user is view their own profile, then return their info  */}
-                  {(otherUser === null)
-                    ? (<React.Fragment>
-                      {/* Route to user home page */}
-                      <Route exact path="/profile" render={(props) => <Profile {...props}
-                                                                                  admin={true}
-                                                                                  user={this.state.user} /> } />
-                      {/* Route to org list page */}
-                      <Route exact path={'/profile/orgs'}
-                             render={(props) => <OrganizationList {...props}
-                                                                  user={this.state.user} /> }/>
-                      {/* Route to project list page */}
-                      <Route exact path={'/profile/projects'}
-                             render={(props) => <ProjectList {...props}
-                                                             user={this.state.user} /> } />
-                    </React.Fragment>)
-                    : (<Route path={`/profile/${this.props.match.params.username}`}
-                              render={(props) => <Profile {...props}
-                                                             admin={user.admin}
-                                                             viewingUser={user}
-                                                             user={otherUser} /> } />)
-
-                  }
-                </Switch>
-              )
-          }
-=======
           </ModalBody>
         </Modal>
         <div id='workspace'>
@@ -186,7 +144,6 @@
               <CustomData data={user.custom}/>
             </div>
           </div>
->>>>>>> 6b66e560
         </div>
       </Router>
     );
