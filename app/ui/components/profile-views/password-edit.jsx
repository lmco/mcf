--- conflicted
+++ resolved
@@ -110,16 +110,13 @@
       contentType: 'application/json',
       data: JSON.stringify(data),
       statusCode: {
-<<<<<<< HEAD
-        200: () => {
-          window.location.replace('/profile');
-          // Destroy the session, forcing stored user to be refreshed
-          window.sessionStorage.removeItem('mbee-user');
-=======
+//         200: () => {
+//           window.location.replace('/profile');
+//           // Destroy the session, forcing stored user to be refreshed
+//           window.sessionStorage.removeItem('mbee-user');
         200: () => this.props.toggle(),
         400: (err) => {
           this.setState({ error: err.responseText });
->>>>>>> f8297be9
         },
         401: (err) => {
           this.setState({ error: err.responseText });
@@ -156,11 +153,7 @@
     return (
       <div id='workspace'>
         <div className='workspace-header'>
-<<<<<<< HEAD
           <h2 className='workspace-title workspace-title-padding'>Change Password</h2>
-=======
-          <h2 className='workspace-title workspace-title-padding'>Password Edit</h2>
->>>>>>> f8297be9
         </div>
         <div id='workspace-body' className='extra-padding'>
           <div className='main-workspace'>
