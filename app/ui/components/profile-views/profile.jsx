/**
 * @classification UNCLASSIFIED
 *
 * @module ui.components.profile-views.profile
 *
 * @copyright Copyright (C) 2018, Lockheed Martin Corporation
 *
 * @license MIT
 *
 * @owner James Eckstein
 *
 * @author Leah De Laurell
 *
 * @description This renders a user's profile page.
 */

/* Modified ESLint rules for React. */
/* eslint-disable no-unused-vars */

// React modules
import React, { Component } from 'react';
import { Button, Modal, ModalBody } from 'reactstrap';

// MBEE modules
import ProfileEdit from './profile-edit.jsx';
import PasswordEdit from './password-edit.jsx';
import CustomData from '../general/custom-data/custom-data.jsx';
/* eslint-enable no-unused-vars */

// Define function
class Profile extends Component {

  constructor(props) {
    // Initialize parent props
    super(props);

    const { changePassword } = this.props.user;

    // Initialize state props
    this.state = {
      modal: changePassword,
      editPasswordModal: changePassword,
      passwordExpired: changePassword,
      staticBackdrop: (changePassword) ? 'static' : true
    };

    // Bind component functions
    this.handleToggle = this.handleToggle.bind(this);
    this.togglePasswordModal = this.togglePasswordModal.bind(this);
  }

  // Define toggle function
  handleToggle() {
    // Open or close modal
    this.setState({ modal: !this.state.modal });

    if ((this.state.modal === false) && (this.state.editPasswordModal === true)) {
      this.togglePasswordModal();
    }
  }

  // Define toggle function
  togglePasswordModal() {
    // Open or close modal
    this.setState({ editPasswordModal: !this.state.editPasswordModal });
  }


  render() {
    // Initialize variables
    const user = this.props.user;

    // Render user data in table format
    return (
      <React.Fragment>
        {/* Modal for editing the information */}
        <Modal isOpen={this.state.modal}
               toggle={this.handleToggle}
               backdrop={this.state.staticBackdrop}>
          <ModalBody>
              <ProfileEdit user={this.props.user}
                              viewingUser={this.props.viewingUser}
                              togglePasswordModal={this.togglePasswordModal}
<<<<<<< HEAD
                              toggle={this.handleToggle}/>)
              : (<PasswordEdit user={this.props.user}
                               passwordExpired={this.state.passwordExpired}
                               toggle={this.handleToggle}/>)
            }
=======
                              toggle={this.handleToggle}/>
          </ModalBody>
        </Modal>
        <Modal isOpen={this.state.editPasswordModal} toggle={this.togglePasswordModal}>
          <ModalBody>
              <PasswordEdit user={this.props.user} toggle={this.togglePasswordModal}/>
>>>>>>> f8297be9
          </ModalBody>
        </Modal>
        <div id='workspace'>
          <div className='workspace-header header-box-depth'>
            <h2 className='workspace-title'>
              {user.fname} {user.lname}
            </h2>
            <div className='workspace-header-button'>
              {(!this.props.admin)
                ? ''
                : (<Button className='btn'
                           outline color="secondary"
                           onClick={this.handleToggle}>
                  Edit
                </Button>)
              }
            </div>
          </div>
          <div id='workspace-body'>
            <div className='main-workspace extra-padding'>
              <table className='table-width'>
                <tbody>
                <tr>
                  <th>Username:</th>
                  <td>{user.username}</td>
                </tr>
                <tr>
                  <th>Email:</th>
                  <td>{user.email}</td>
                </tr>
                </tbody>
              </table>
              <CustomData data={user.custom}/>
            </div>
          </div>
        </div>
      </React.Fragment>
    );
  }

}

// Export function
export default Profile;<|MERGE_RESOLUTION|>--- conflicted
+++ resolved
@@ -74,27 +74,21 @@
     return (
       <React.Fragment>
         {/* Modal for editing the information */}
-        <Modal isOpen={this.state.modal}
-               toggle={this.handleToggle}
-               backdrop={this.state.staticBackdrop}>
+        <Modal isOpen={this.state.modal} toggle={this.handleToggle}>
           <ModalBody>
               <ProfileEdit user={this.props.user}
                               viewingUser={this.props.viewingUser}
                               togglePasswordModal={this.togglePasswordModal}
-<<<<<<< HEAD
-                              toggle={this.handleToggle}/>)
-              : (<PasswordEdit user={this.props.user}
-                               passwordExpired={this.state.passwordExpired}
-                               toggle={this.handleToggle}/>)
-            }
-=======
                               toggle={this.handleToggle}/>
           </ModalBody>
         </Modal>
-        <Modal isOpen={this.state.editPasswordModal} toggle={this.togglePasswordModal}>
+        <Modal isOpen={this.state.editPasswordModal}
+               toggle={this.togglePasswordModal}
+               backdrop={this.state.staticBackdrop}>
           <ModalBody>
-              <PasswordEdit user={this.props.user} toggle={this.togglePasswordModal}/>
->>>>>>> f8297be9
+              <PasswordEdit user={this.props.user}
+                            toggle={this.togglePasswordModal}
+                            passwordExpired={this.state.passwordExpired}/>
           </ModalBody>
         </Modal>
         <div id='workspace'>
