/**
 * Classification: UNCLASSIFIED
 *
 * @module ui.components.profile-views.profile-edit
 *
 * @copyright Copyright (C) 2018, Lockheed Martin Corporation
 *
 * @license LMPI - Lockheed Martin Proprietary Information
 *
 * @owner Leah De Laurell <leah.p.delaurell@lmco.com>
 *
 * @author Leah De Laurell <leah.p.delaurell@lmco.com>
 *
 * @description This renders the user's edit page.
 */

/* Modified ESLint rules for React. */
/* eslint no-unused-vars: "warn" */

// React Modules
import React, { Component } from 'react';
import { Form, FormGroup, Label, Input, FormFeedback, Button } from 'reactstrap';

// MBEE Modules
import { ajaxRequest } from '../helper-functions/ajaxRequests.js';
import validators from '../../../../build/json/validators.json';

// Define component
class ProfileEdit extends Component {

  constructor(props) {
    // Initialize parent props
    super(props);

    // Initialize state props
    this.state = {
      fname: this.props.user.fname,
      lname: this.props.user.lname,
      custom: JSON.stringify(this.props.user.custom || {}, null, 2)
    };

    // Bind component functions
    this.handleChange = this.handleChange.bind(this);
    this.onSubmit = this.onSubmit.bind(this);
  }

  // Define handle change function
  handleChange(event) {
    // Change the state with new value
    this.setState({ [event.target.name]: event.target.value });
  }

  // Define the submit function
  onSubmit() {
    const url = `/api/users/${this.props.user.username}`;
    const data = {
      fname: this.state.fname,
      lname: this.state.lname,
      custom: JSON.parse(this.state.custom)
    };

    // Send a patch request to update user data
<<<<<<< HEAD
    $.ajax({
      method: 'PATCH',
      url: url,
      contentType: 'application/json',
      data: JSON.stringify(data),
      statusCode: {
        200: (_data) => { window.location.replace('/whoami'); },
        401: (_data) => { window.location.replace('/whoami'); }
      },
      fail: (err) => {
        alert(`Update Failed: ${err.responseJSON.description}`);
      }
=======
    ajaxRequest('PATCH', url, data)
    .then(() => {
      // Update the page to reload to user home page
      window.location.replace('/profile');
    })
    .catch((msg) => {
      // Let user know update failed
      alert(`Update Failed: ${msg.responseJSON.description}`);
>>>>>>> 54aa69b5
    });
  }

  render() {
    // Initialize variables
    let fnameInvalid;
    let lnameInvalid;
    let customInvalid;
    let disableSubmit;

    // Verify if user's first name is valid
    if (!RegExp(validators.user.fname).test(this.state.fname)) {
      // Set invalid fields
      fnameInvalid = true;
      disableSubmit = true;
    }

    // Verify if user's last name is valid
    if (!RegExp(validators.user.lname).test(this.state.lname)) {
      // Set invalid fields
      lnameInvalid = true;
      disableSubmit = true;
    }

    // Verify if custom data is correct JSON format
    try {
      JSON.parse(this.state.custom);
    }
    catch (err) {
      // Set invalid fields
      customInvalid = true;
      disableSubmit = true;
    }

    // Render user edit page
    return (
      <div className='user-edit'>
        <h2>User Edit</h2>
        <hr />
        {/* Create form to update user data */}
        <Form>
          {/* Form section for user's first name */}
          <FormGroup>
            <Label for="fname">User's First Name</Label>
            <Input type="fname"
                   name="fname"
                   id="fname"
                   placeholder="User's first name"
                   value={this.state.fname || ''}
                   invalid={fnameInvalid}
                   onChange={this.handleChange}/>
            {/* Verify fields are valid, or display feedback */}
            <FormFeedback >
              Invalid: A user's first name may only contain letters.
            </FormFeedback>
          </FormGroup>
          {/* Form section for user's last name */}
          <FormGroup>
            <Label for="lname">User's Last Name</Label>
            <Input type="lname"
                   name="lname"
                   id="lname"
                   placeholder="User's last name"
                   value={this.state.lname || ''}
                   invalid={lnameInvalid}
                   onChange={this.handleChange}/>
            {/* Verify fields are valid, or display feedback */}
            <FormFeedback >
              Invalid: A user's last name may only contain letters.
            </FormFeedback>
          </FormGroup>
          {/* Form section for custom data */}
          <FormGroup>
            <Label for="custom">Custom Data</Label>
            <Input type="custom"
                   name="custom"
                   id="custom"
                   placeholder="Custom Data"
                   value={this.state.custom || ''}
                   invalid={customInvalid}
                   onChange={this.handleChange}/>
            {/* Verify fields are valid, or display feedback */}
            <FormFeedback>
              Invalid: Custom data must be valid JSON
            </FormFeedback>
          </FormGroup>
          {/* Button to submit changes */}
          <Button disabled={disableSubmit} onClick={this.onSubmit}> Submit </Button>
        </Form>
      </div>
    );
  }

}

// Export component
export default ProfileEdit;<|MERGE_RESOLUTION|>--- conflicted
+++ resolved
@@ -60,7 +60,6 @@
     };
 
     // Send a patch request to update user data
-<<<<<<< HEAD
     $.ajax({
       method: 'PATCH',
       url: url,
@@ -73,16 +72,6 @@
       fail: (err) => {
         alert(`Update Failed: ${err.responseJSON.description}`);
       }
-=======
-    ajaxRequest('PATCH', url, data)
-    .then(() => {
-      // Update the page to reload to user home page
-      window.location.replace('/profile');
-    })
-    .catch((msg) => {
-      // Let user know update failed
-      alert(`Update Failed: ${msg.responseJSON.description}`);
->>>>>>> 54aa69b5
     });
   }
 
