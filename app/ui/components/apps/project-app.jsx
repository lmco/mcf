/**
 * Classification: UNCLASSIFIED
 *
 * @module ui.components.apps.project-app
 *
 * @copyright Copyright (C) 2018, Lockheed Martin Corporation
 *
 * @license LMPI - Lockheed Martin Proprietary Information
 *
 * @owner Leah De Laurell <leah.p.delaurell@lmco.com>
 *
 * @author Leah De Laurell <leah.p.delaurell@lmco.com>
 * @author Phillip Lee <phillip.lee@lmco.com>
 *
 * @description This renders a project.
 */

/* Modified ESLint rules for React. */
/* eslint-disable no-unused-vars */

// React Modules
import React, { Component } from 'react';
import { BrowserRouter as Router, Route, Switch } from 'react-router-dom';
import ReactDOM from 'react-dom';

// MBEE Modules
import Sidebar from '../general/sidebar/sidebar.jsx';
import SidebarLink from '../general/sidebar/sidebar-link.jsx';
import SidebarHeader from '../general/sidebar/sidebar-header.jsx';
import InformationPage from '../shared-views/information-page.jsx';
import MembersPage from '../shared-views/members/members-page.jsx';
import ProjectElements from '../project-views/elements/project-elements.jsx';
import Search from '../project-views/search/search.jsx';
import BranchesTags from '../project-views/branches/branches-tags.jsx';

// Define component
class ProjectApp extends Component {

  /* eslint-enable no-unused-vars */

  constructor(props) {
    // Initialize parent props
    super(props);

    // Initialize state props
    this.state = {
      project: null,
      error: null,
      admin: false,
      permissions: null
    };
  }

  componentDidMount() {
    // Initialize variables
    const orgId = this.props.match.params.orgid;
    const projId = this.props.match.params.projectid;
    const url = `/api/orgs/${orgId}/projects/${projId}`;

    // eslint-disable-next-line no-undef
    mbeeWhoAmI((err, data) => {
      // Verify if error returned
      if (err) {
        // Set error state
        this.setState({ error: err.responseText });
      }
      else {
        // Set user data
        this.setState({ user: data });
        // Initialize options
        let opt = 'minified=true';

        // Verify if admin
        if (data.admin) {
          // Update options to return archived data
<<<<<<< HEAD
          opt = 'minified=true&archived=true';
=======
          opt = 'minified=true&includeArchived=true';
>>>>>>> 290c13cb
        }

        // Get project data
        $.ajax({
          method: 'GET',
          url: `${url}?${opt}`,
          statusCode: {
            200: (project) => {
              // Initialize variables
              const username = data.username;
              const perm = project.permissions[username];
              const admin = data.admin;

              // Verify if user is admin
              if ((admin) || (perm === 'admin')) {
                // Set admin state
                this.setState({ admin: true });
                this.setState({ permissions: 'admin' });
              }
              else {
                // Set permissions
                this.setState({ permissions: perm });
              }
              // Set states
              this.setState({ project: project });
            },
            401: (error) => {
              // Throw error and set state
              this.setState({ error: error.responseText });

              // Refresh when session expires
              window.location.reload();
            },
            404: (error) => {
              this.setState({ error: error.responseText });
            }
          }
        });
      }
    });
  }

  render() {
    // Initialize variables
    let title;
    let displayPlugins = false;
    const plugins = [];
    let url;

    // Verify if project exists
    if (this.state.project) {
      // Set the title for sidebar
      title = <h2> {this.state.project.name}</h2>;
      const orgId = this.state.project.org;
      const projId = this.state.project.id;
      url = `/api/orgs/${orgId}/projects/${projId}`;

      // Verify if plugins in project
      if (this.state.project.custom.integrations) {
        displayPlugins = true;
        plugins.push(<SidebarHeader title='Integrations'/>);
        this.state.project.custom.integrations.forEach((plugin) => {
          let icon = 'layer-group';
          let newTab = false;

          if (!plugin.hasOwnProperty('name') || !plugin.hasOwnProperty('url')) {
            return;
          }
          if (plugin.hasOwnProperty('icon')) {
            icon = plugin.icon;
          }
          if (plugin.hasOwnProperty('openNewTab')) {
            newTab = this.state.project.custom.integrations.openNewTab;
          }

          plugins.push(<SidebarLink id={`sidebar-${plugin.name}`}
                                    title={plugin.title}
                                    icon={`fas fa-${icon}`}
                                    openNewTab={newTab}
                                    href={`${plugin.url}`}/>);
        });
      }
    }

    // Return project page
    return (
      <Router>
        <div id='container'>
          { /* Create the sidebar with sidebar links */ }
          <Sidebar title={title}>
            {(displayPlugins)
              ? (<SidebarHeader title='Dashboard'/>)
              : ''
            }
            <SidebarLink id='Elements'
                         title='Model'
                         icon='fas fa-sitemap'
                         routerLink={`${this.props.match.url}/branches/master/elements`}/>
            <SidebarLink id='Branches'
                         title='Branches/Tags'
                         icon='fas fa-code-branch'
                         routerLink={`${this.props.match.url}/branches`}/>
            <SidebarLink id='Search'
                         title='Search'
                         icon='fas fa-search'
                         routerLink={`${this.props.match.url}/branches/master/search`}/>
            <SidebarLink id='Members'
                         title='Members'
                         icon='fas fa-users'
                         routerLink={`${this.props.match.url}/users`}/>
            <SidebarLink id='Information'
                         title='Information'
                         icon='fas fa-info'
                         routerLink={`${this.props.match.url}/info`}/>
            {/* Verify plugins provided, display route in sidebar */}
            {(!displayPlugins)
              ? ''
              : (plugins)
            }
          </Sidebar>
          { /* Verify project and element data exists */ }
          { // Display loading page or error page if project is loading or failed to load
            (!this.state.project)
              ? <div id='view' className="loading"> {this.state.error || 'Loading your project...'} </div>
              : (
                <Switch>
                  { /* Route to element page */ }
                  <Route path={`${this.props.match.url}/branches/:branchid/elements`}
                         render={ (props) => <ProjectElements {...props}
                                                              permissions={this.state.permissions}
                                                              project={this.state.project}/> } />
                  <Route path={`${this.props.match.url}/branches/:branchid/search`}
                         render={ (props) => <Search {...props}
                                                     project={this.state.project} /> } />
                  <Route path={`${this.props.match.url}/branches/:branchid`}
                         render={ (props) => <InformationPage {...props}
                                                           url={url}
                                                           branch={true}/> } />
                  <Route exact path={`${this.props.match.url}/branches`}
                         render={ (props) => <BranchesTags {...props}
                                                           permissions={this.state.permissions}
                                                           project={this.state.project} /> } />
                  { /* Route to members page */ }
                  <Route exact path={`${this.props.match.url}/users`}
                         render={ (props) => <MembersPage {...props}
                                                          project={this.state.project}
                                                          admin={this.state.admin}/> } />
                  { /* Route to project home page */ }
                  <Route exact path={`${this.props.match.url}/info`}
                         render={ (props) => <InformationPage {...props}
                                                              permissions={this.state.permissions}
                                                              project={this.state.project} /> } />
                </Switch>
              )
          }
        </div>
      </Router>
    );
  }

}

// Export component
ReactDOM.render(<Router>
                  <Switch>
                    <Route path={'/orgs/:orgid/projects/:projectid'} component={ProjectApp} />
                  </Switch>
                </Router>, document.getElementById('main'));<|MERGE_RESOLUTION|>--- conflicted
+++ resolved
@@ -73,11 +73,7 @@
         // Verify if admin
         if (data.admin) {
           // Update options to return archived data
-<<<<<<< HEAD
           opt = 'minified=true&archived=true';
-=======
-          opt = 'minified=true&includeArchived=true';
->>>>>>> 290c13cb
         }
 
         // Get project data
