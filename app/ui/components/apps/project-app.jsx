--- conflicted
+++ resolved
@@ -51,11 +51,6 @@
   }
 
   componentDidMount() {
-<<<<<<< HEAD
-=======
-    console.log(this.props);
-
->>>>>>> 12b740db
     // Initialize variables
     const orgId = this.props.match.params.orgid;
     const projId = this.props.match.params.projectid;
