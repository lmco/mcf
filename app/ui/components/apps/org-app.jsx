--- conflicted
+++ resolved
@@ -73,11 +73,7 @@
         // Verify if admin user
         if (data.admin) {
           // Update options to grab archived data
-<<<<<<< HEAD
           opt = 'populate=projects&minified=true&archived=true';
-=======
-          opt = 'populate=projects&minified=true&includeArchived=true';
->>>>>>> 290c13cb
         }
 
         // Get org data
