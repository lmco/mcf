--- conflicted
+++ resolved
@@ -120,11 +120,10 @@
   let validatorId;
   let validLen;
 
-<<<<<<< HEAD
   if (props.project) {
     title = (props.org) ? `New Project in ${props.org.name}` : 'New Project';
     header = 'Project';
-    validatorId = validators.project.id.split(validators.ID_DELIMITER).pop();
+    validatorId = `^${validators.project.id.split(validators.ID_DELIMITER).pop()}`;
     // Calculate project ID sans delimiter
     validLen = validators.project.idLength - validators.org.idLength - 1;
   }
@@ -134,21 +133,6 @@
     title = 'New Organization';
     header = 'Organization';
   }
-=======
-    if (this.props.project) {
-      title = (this.props.org) ? `New Project in ${this.props.org.name}` : 'New Project';
-      header = 'Project';
-      validatorId = `^${validators.project.id.split(validators.ID_DELIMITER).pop()}`;
-      // Calculate project ID sans delimiter
-      validLen = validators.project.idLength - validators.org.idLength - 1;
-    }
-    else {
-      validatorId = validators.org.id;
-      validLen = validators.org.idLength;
-      title = 'New Organization';
-      header = 'Organization';
-    }
->>>>>>> 2012cfeb
 
   const { id, name } = values;
 
