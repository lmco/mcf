/**
 * Classification: UNCLASSIFIED
 *
 * @module ui.components.shared-views.information-page
 *
 * @copyright Copyright (C) 2018, Lockheed Martin Corporation
 *
 * @license LMPI - Lockheed Martin Proprietary Information
 *
 * @owner Leah De Laurell <leah.p.delaurell@lmco.com>
 *
 * @author Leah De Laurell <leah.p.delaurell@lmco.com>
 *
 * @description This renders an organization or project home page.
 */

/* Modified ESLint rules for React. */
/* eslint-disable no-unused-vars */

// React Modules
import React, { Component } from 'react';
import { Button, Modal, ModalBody } from 'reactstrap';

// MBEE Modules
<<<<<<< HEAD
import EditPage from './edit-page.jsx';
/* eslint-enable no-unused-vars */
=======
import CustomData from '../general/custom-data/custom-data.jsx';
/* eslint-enable no-unused-vars */

function InformationPage(props) {
  // Initialize variables
  let name;
  let id;
  let orgid = null;
  let custom;
>>>>>>> a6a0f287

class InformationPage extends Component {

  constructor(props) {
    // Initialize parent props
    super(props);

    // Initialize state props
    this.state = {
      permissions: false,
      modal: false,
      error: null
    };

    // Bind component functions
    this.handleToggle = this.handleToggle.bind(this);
  }

  // Define toggle function
  handleToggle() {
    // Set the create modal state
    this.setState({ modal: !this.state.modal });
  }

<<<<<<< HEAD
  render() {
    // Initialize variables
    let name;
    let id;
    let orgid = null;
    let custom;
    let isButtonDisplayed = false;
    let titleClass = 'workspace-title workspace-title-padding';

    // Check admin/write permissions
    if (this.props.permissions === 'admin' || this.props.permissions === 'write') {
      isButtonDisplayed = true;
      titleClass = 'workspace-title';
    }


    if (this.props.org) {
      name = this.props.org.name;
      id = this.props.org.id;
      custom = this.props.org.custom;
    }
    else {
      name = this.props.project.name;
      id = this.props.project.id;
      orgid = this.props.project.org;
      custom = this.props.project.custom;
    }

    return (
      <React.Fragment>
        {/* Modal for editing the information */}
        <Modal isOpen={this.state.modal} toggle={this.handleToggle}>
          <ModalBody>
            {(this.props.project && !this.props.org)
              ? (<EditPage project={this.props.project}
                           toggle={this.handleToggle}/>)
              : (<EditPage org={this.props.org} toggle={this.handleToggle}/>)
            }
          </ModalBody>
        </Modal>
        <div id='workspace'>
          <div id='workspace-header' className='workspace-header'>
            <h2 className={titleClass}>{name}</h2>
            { /* Verify user is an admin */ }
            {(!isButtonDisplayed)
              ? ''
              // Display create and delete buttons
              : (
                <div className='workspace-header-button'>
                  <Button className='btn'
                          outline color="secondary"
                          onClick={this.handleToggle}>
                    Edit
                  </Button>
                </div>
              )
            }
          </div>
          <div id='workspace-body' className='extra-padding'>
            <table>
              <tbody>
=======
  return (
    <div id='workspace'>
      <div id='workspace-header' className='workspace-header'>
        <h2 className='workspace-title workspace-title-padding'>{name}</h2>
      </div>
      <div id='workspace-body'>
        <div className='main-workspace extra-padding'>
          <table>
            <tbody>
>>>>>>> a6a0f287
              <tr>
                <th>ID:</th>
                <td>{id}</td>
              </tr>
              {(orgid === null)
                ? <tr/>
                : (<tr>
<<<<<<< HEAD
                  <th>Org ID:</th>
                  <td><a href={`/${orgid}`}>{orgid}</a></td>
                </tr>)
              }
              <tr>
                <th>Custom:</th>
                <td>{JSON.stringify(custom, null, 2)}</td>
              </tr>
              </tbody>
            </table>
          </div>
        </div>
      </React.Fragment>
    );
  }
=======
                    <th>Org ID:</th>
                    <td><a href={`/${orgid}`}>{orgid}</a></td>
                   </tr>)
              }
            </tbody>
          </table>
          <CustomData data={custom}/>
        </div>
      </div>
    </div>
  );
>>>>>>> a6a0f287
}

export default InformationPage;<|MERGE_RESOLUTION|>--- conflicted
+++ resolved
@@ -22,20 +22,9 @@
 import { Button, Modal, ModalBody } from 'reactstrap';
 
 // MBEE Modules
-<<<<<<< HEAD
 import EditPage from './edit-page.jsx';
-/* eslint-enable no-unused-vars */
-=======
 import CustomData from '../general/custom-data/custom-data.jsx';
 /* eslint-enable no-unused-vars */
-
-function InformationPage(props) {
-  // Initialize variables
-  let name;
-  let id;
-  let orgid = null;
-  let custom;
->>>>>>> a6a0f287
 
 class InformationPage extends Component {
 
@@ -60,7 +49,6 @@
     this.setState({ modal: !this.state.modal });
   }
 
-<<<<<<< HEAD
   render() {
     // Initialize variables
     let name;
@@ -104,7 +92,7 @@
         <div id='workspace'>
           <div id='workspace-header' className='workspace-header'>
             <h2 className={titleClass}>{name}</h2>
-            { /* Verify user is an admin */ }
+            { /* Verify user is an admin */}
             {(!isButtonDisplayed)
               ? ''
               // Display create and delete buttons
@@ -122,17 +110,6 @@
           <div id='workspace-body' className='extra-padding'>
             <table>
               <tbody>
-=======
-  return (
-    <div id='workspace'>
-      <div id='workspace-header' className='workspace-header'>
-        <h2 className='workspace-title workspace-title-padding'>{name}</h2>
-      </div>
-      <div id='workspace-body'>
-        <div className='main-workspace extra-padding'>
-          <table>
-            <tbody>
->>>>>>> a6a0f287
               <tr>
                 <th>ID:</th>
                 <td>{id}</td>
@@ -140,35 +117,19 @@
               {(orgid === null)
                 ? <tr/>
                 : (<tr>
-<<<<<<< HEAD
                   <th>Org ID:</th>
                   <td><a href={`/${orgid}`}>{orgid}</a></td>
                 </tr>)
               }
-              <tr>
-                <th>Custom:</th>
-                <td>{JSON.stringify(custom, null, 2)}</td>
-              </tr>
               </tbody>
             </table>
+            <CustomData data={custom}/>
           </div>
         </div>
       </React.Fragment>
     );
   }
-=======
-                    <th>Org ID:</th>
-                    <td><a href={`/${orgid}`}>{orgid}</a></td>
-                   </tr>)
-              }
-            </tbody>
-          </table>
-          <CustomData data={custom}/>
-        </div>
-      </div>
-    </div>
-  );
->>>>>>> a6a0f287
+
 }
 
 export default InformationPage;