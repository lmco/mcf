--- conflicted
+++ resolved
@@ -21,10 +21,7 @@
 // React Modules
 import React, { Component } from 'react';
 import { Form, FormGroup, Label, Input, FormFeedback, Button } from 'reactstrap';
-<<<<<<< HEAD
-=======
 /* eslint-enable no-unused-vars */
->>>>>>> a6a0f287
 
 class EditPage extends Component {
 
