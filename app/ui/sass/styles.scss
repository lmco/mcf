--- conflicted
+++ resolved
@@ -106,472 +106,3 @@
     }
 
 }
-
-
-
-<<<<<<< HEAD
-    .nested-form {
-        padding-left: 20px;
-    }
-}
-
-/******************************************************************************
-/*                         Project Page Styling                               *
-/******************************************************************************/
-.project-home {
-    padding: 2em;
-
-    a {
-        display: block;
-        text-decoration: none;
-        color: black;
-    }
-
-    a:hover {
-        color: #ffc700;
-    }
-}
-
-.proj-org-header {
-    a {
-        width: 10%;
-    }
-    a:hover {
-        color: #ffc700;
-    }
-}
-.proj-org-header:hover {
-    background: #f7f7f7;
-}
-
-.project-list {
-    padding: 2em;
-
-    h2 {
-        margin-bottom: 1em;
-        font-size: 18px;
-    }
-
-    .project-list-header {
-        display: grid;
-        grid-template-columns: minmax(auto, 90%) 1fr;
-        grid-template-areas: "header button";
-        justify-content: space-between;
-        align-items: center;
-    }
-
-    .project-header {
-        grid-area: header;
-        justify-content: flex-start;
-        margin: 0;
-    }
-
-    .project-button {
-        grid-area: button;
-        display: flex;
-
-        .btn {
-            float: right;
-            margin: 5px;
-        }
-    }
-
-    .list .projects-list {
-        border-left: #eeeeee solid;
-        margin-left: 8px;
-    }
-
-    .list .list-item .list-header p {
-        font-size: 15px;
-    }
-}
-
-.project-elements {
-  padding-top: 2em;
-  hr {
-    margin-bottom: 0;
-  }
-}
-
-.project-user {
-    padding: 2em;
-}
-
-.project-forms {
-    padding: 2em;
-
-    .nested-form {
-        padding-left: 20px;
-        vertical-align: middle;
-        line-height: 34px;
-    }
-}
-
-.element-children {
-    padding-left: 30px;
-}
-
-/******************************************************************************
-/*                           Members Page Styling                             *
-/******************************************************************************/
-.user-list {
-    padding: 2em;
-
-    h2 {
-        margin-bottom: 1em;
-        font-size: 18px;
-    }
-
-    .user-list-header {
-        display: grid;
-        grid-template-columns: minmax(auto, 48%) minmax(auto, 48%) 1fr;
-        grid-template-areas: "header descriptor button";
-        justify-content: space-between;
-        align-items: center;
-    }
-
-    .user-header {
-        grid-area: header;
-        justify-content: flex-start;
-        margin: 0;
-    }
-
-    .user-descriptor {
-        grid-area: descriptor;
-        justify-content: flex-start;
-        margin: 0;
-    }
-
-    .user-button {
-        grid-area: button;
-        display: flex;
-
-        .btn {
-            float: right;
-            margin: 5px;
-        }
-    }
-}
-
-/******************************************************************************
-/*                           User Page Styling                                *
-/******************************************************************************/
-.user-home {
-    padding: 2em;
-}
-
-.user-edit {
-    padding: 2em;
-}
-
-.edit-role-title {
-    padding-bottom: 10px;
-}
-
-.username-label {
-    margin-bottom: 0;
-}
-
-.username-search {
-    display: grid;
-    grid-template-columns: minmax(auto, 600px) 1fr;
-    grid-template-areas: "searchbar button";
-    justify-content: space-between;
-    align-items: center;
-}
-
-.user-searchbar {
-    grid-area: searchbar;
-    justify-content: flex-start;
-    margin-left: 0;
-    margin-right: 5px;
-}
-
-.search-button {
-    grid-area: button;
-    justify-content: flex-end;
-
-    .btn {
-        float: right;
-        margin: 5px;
-    }
-}
-
-/******************************************************************************
-/*                           List Component Styling                           *
-/******************************************************************************/
-.hover-darken:hover {
-    background: #f7f7f7;
-}
-
-.list {
-    a {
-        display: block;
-        text-decoration: none;
-        color: black;
-    }
-
-    hr {
-        border-color: darkgrey;
-        margin: 0;
-    }
-}
-
-.guideline {
-    border-left: 1px solid #eee;
-}
-
-.list-item {
-    margin: 0;
-    padding: .5em;
-    height: 100%;
-    width: 100%;
-    font-size: 15px;
-    white-space: nowrap;
-    overflow: hidden;
-    text-overflow: ellipsis;
-}
-
-.element-item {
-    display: grid;
-    grid-template-columns: minmax(auto, 35px) 1fr;
-    grid-template-areas: "stats header";
-    justify-content: space-between;
-    align-items: center;
-
-    .list-header {
-        grid-area: header;
-        white-space: nowrap;
-        overflow: hidden;
-        text-overflow: ellipsis;
-        p {
-            font-size: 15px;
-            margin: 0;
-            display: inline-block;
-        }
-    }
-
-    .stats-list {
-        grid-area: stats;
-        justify-self: flex-end;
-    }
-    padding: 2px;
-    cursor: pointer;
-}
-
-.stats-list-item {
-    display: grid;
-    grid-template-columns: minmax(auto, 600px) 1fr;
-    grid-template-areas: "header stats";
-    justify-content: space-between;
-    align-items: center;
-
-    .list-header {
-        margin: 1em;
-        grid-area: header;
-        white-space: nowrap;
-        overflow: hidden;
-        text-overflow: ellipsis;
-        p {
-            font-size: 15px;
-            margin: 0;
-            display: inline-block;
-        }
-        a:hover {
-            color: #ffc700;
-        }
-    }
-
-    .stats-list {
-        grid-area: stats;
-        justify-self: flex-end;
-    }
-}
-
-.stats-list {
-    display: flex;
-    justify-content: flex-end;
-    align-items: center;
-    height: 100%;
-    min-width: 100%;
-    max-width: 100%;
-
-    .stats-item {
-        display: flex;
-        justify-content: flex-start;
-        padding-left: 1em;
-        padding-right: 1em;
-        align-items: center;
-        i {
-            padding-right: .3em;
-        }
-        p {
-            margin: 0;
-        }
-    }
-}
-
-.user-list-item {
-    display: grid;
-    grid-template-columns: minmax(auto, 48%) minmax(auto, 48%) 1fr;
-    grid-template-areas: "username perm";
-    justify-content: space-between;
-    align-items: center;
-
-    .username {
-        margin: 1em;
-        grid-area: username;
-        p {
-            font-size: 15px;
-            margin: 0;
-            display: inline-block;
-        }
-    }
-
-    .permission {
-        grid-area: perm;
-        p {
-            font-size: 15px;
-            margin: 0;
-            display: inline-block;
-        }
-    }
-}
-/******************************************************************************
-/*                           Search Form Styling                              *
-/******************************************************************************/
-
-#search {
-    overflow-y: scroll;
-}
-
-.search-form {
-    padding: 80px;
-
-    .form-row {
-        width: 100%;
-
-        input {
-            width: 100%;
-        }
-    }
-}
-
-.no-results {
-    display: flex;
-    justify-content: center;
-    margin: 20px;
-}
-
-.search-results {
-    margin: 20px;
-
-    .search-result {
-
-        border: 1px solid #ccc;
-        border-radius: 2px;
-        padding: 10px;
-        margin: 20px;
-
-        .search-result-header {
-            span {
-                margin-left: 15px;
-            }
-        }
-
-        .search-result-raw {
-            background-color: #efefef;
-            border: 1px solid #e8e8e8;
-            font-family: Consolas, "Courier New";
-            margin: 20px;
-            overflow: scroll;
-        }
-    }
-}
-
-/******************************************************************************
-/*                           Element Tree                                     *
-/******************************************************************************/
-
-#element-tree-container {
-  display: table-cell;
-  padding-top: 10px;
-  padding-right: 10px;
-  padding-left: 10px;
-
-  i {
-      padding-right: 10px;
-  }
-
-  .element-tree {
-      padding-left: 30px;
-      border-left: 1px solid #e8e8e8;
-  }
-
-  .element-tree, .element-tree-root {
-    i.fa-caret-right, i.fa-caret-down {
-      width: 20px;
-    }
-
-    .element-id {
-      font-weight: 600;
-      font-size: 12px;
-      color: #dcdcdc;
-      padding-left: 10px
-    }
-  }
-
-  .transparent {
-    color: transparent;
-  }
-
-  .element-name:hover {
-    cursor: pointer;
-    text-decoration: underline;
-  }
-}
-
-/******************************************************************************
-/*                           Element                                          *
-/******************************************************************************/
-.element-table {
-  display: table;
-  width: 100%;
-  height: 100%;
-}
-
-.element-information {
-  display: table-cell;
-  border-left:  1px solid #e8e8e8;
-  border-right:  1px solid #e8e8e8;
-  border-bottom:  1px solid #e8e8e8;
-  width: 50%;
-  background: whitesmoke;
-
-  .element-info-display{
-    padding: 10px;
-    display: flex;
-    justify-content: center;
-    flex-direction: row-reverse;
-  }
-
-  .exit-icon {
-    display: flex;
-    justify-content: flex-end;
-
-    i {
-      height: 5%;
-    }
-
-    i:hover {
-      cursor: pointer;
-      color: grey;
-    }
-  }
-
-  .element-table {
-    width: 95%;
-  }
-}
-=======
->>>>>>> 38ebf8d9
