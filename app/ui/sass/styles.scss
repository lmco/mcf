--- conflicted
+++ resolved
@@ -101,6 +101,7 @@
     width: 100%;
     position: absolute;
     display: grid;
+    grid-template-columns: 1fr;
     grid-template-rows: $banner-height 1fr $banner-height;
     grid-template-areas:
         "header"
@@ -267,16 +268,9 @@
 /*                             Home Page Styling                              *
 /******************************************************************************/
 .mbee-home {
-    display: flex;
-    height: 100%;
-    width: 100%;
-    position: absolute;
-    padding: 10px;
-
     .splash-row {
-        display: flex;
-        justify-content: center;
         position: relative;
+        padding-top: 50px;
         height: 75%;
         width: 100%;
         font-family: 'Helvetica Neue', Helvetica;
@@ -298,9 +292,9 @@
 
     .home-links {
         display: flex;
-        flex-flow: wrap;
-        justify-content: space-evenly;
+        justify-content: space-between;
         align-items: center;
+        padding-top: 80px;
         height: 100%;
         width: 100%;
 
@@ -311,16 +305,11 @@
         }
 
         .home-link {
-            border: 1px solid #ccc;
-            border-radius: 4px;
-            box-shadow: rgba(0,0,0,.1) 2px 4px 4px;
+            border-radius: 15px;
             color: inherit;
             display: flex;
             flex-direction: column;
-            padding: 20px 0 15px 0;
-            transition: all .23s ease-in-out;
             width: 160px;
-            margin: 10px;
 
             .home-link-icon {
                 font-size: 50px;
@@ -328,13 +317,6 @@
 
             .home-link-label {
             }
-        }
-
-        .home-link:hover {
-            background: lighten($mbee-color-primary, 25%);
-            border: 1px solid $mbee-color-primary;
-            box-shadow: rgba(0,0,0,.1) 4px 6px 6px;
-            transform: scale(1.1);
         }
     }
 }
@@ -514,8 +496,6 @@
     overflow: hidden;
     text-overflow: ellipsis;
 }
-<<<<<<< HEAD
-=======
 
 .element-item {
     display: grid;
@@ -543,7 +523,6 @@
     padding: 2px;
     cursor: pointer;
 }
->>>>>>> e1b2ab38
 
 .stats-list-item {
     display: grid;
@@ -592,4 +571,4 @@
             margin: 0;
         }
     }
-}
+}