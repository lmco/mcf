--- conflicted
+++ resolved
@@ -17,11 +17,7 @@
  * @author Jake Ursetta <jake.j.ursetta@lmco.com>
  *
  * @description This defines the style and layout for MBEE.
-<<<<<<< HEAD
-*/
-=======
  */
->>>>>>> 2087f59f
 
 @import 'variables';
 @import '../font-awesome/fontawesome';
