--- conflicted
+++ resolved
@@ -25,87 +25,9 @@
 @import '../../../node_modules/@fortawesome/fontawesome-free/scss/solid';
 @import '../../../node_modules/@fortawesome/fontawesome-free/scss/brands';
 
-// MBEE Imports
-<<<<<<< HEAD
-@import './general.scss';
-@import './navbar.scss';
-@import './sidebar.scss';
-@import './workspace.scss';
-
-
-
-/******************************************************************************
-/*                               Grid Definition                              *
-/******************************************************************************/
-#header-footer {
-    height: 100%;
-    width: 100%;
-    position: absolute;
-    display: grid;
-    grid-template-rows: $banner-height 1fr $banner-height;
-    grid-template-areas:
-        "header"
-        "root"
-        "footer";
-
-
-    #header {
-        grid-area: header;
-    }
-
-    #footer {
-        grid-area: footer;
-    }
-}
-
-#root {
-    grid-area: root;
-    height: 100%;
-    width: 100%;
-    position: absolute;
-    display: grid;
-    grid-template-rows: auto minmax(10px, 1fr);
-    grid-template-columns: 1fr;
-    grid-template-areas:
-        "nav"
-        "main";
-
-
-    #nav {
-        grid-area: nav;
-
-    }
-
-    #main {
-        grid-area: main;
-        display: grid;
-        grid-template-rows: 1fr;
-        grid-template-columns: 300px minmax(10px, 1fr);
-        height: 100%;
-        //display: table;
-        //height: 100%;
-
-        #sidebar {
-            grid-row-start: 1;
-            grid-row-end: 2;
-            //display: table-cell;
-            overflow: hidden;
-            border-right: 1px solid #e8e8e8;
-        }
-
-        #view {
-          grid-column-start: 2;
-          grid-column-end: end;
-          overflow: scroll;
-        }
-    }
-
-}
-=======
 @import './base/_variables';
 @import './utils/_grid.scss';
 @import './components/_general.scss';
 @import './components/_navbar.scss';
 @import './components/_sidebar.scss';
-@import './components/_workspace.scss';
->>>>>>> 0a3f33c2
+@import './components/_workspace.scss';