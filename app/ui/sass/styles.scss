--- conflicted
+++ resolved
@@ -1,27 +1,23 @@
-/*****************************************************************************
- * Classification: UNCLASSIFIED                                              *
- *                                                                           *
- * Copyright (C) 2018, Lockheed Martin Corporation                           *
- *                                                                           *
- * LMPI WARNING: This file is Lockheed Martin Proprietary Information.       *
- * It is not approved for public release or redistribution.                  *
- *                                                                           *
- * EXPORT CONTROL WARNING: This software may be subject to applicable export *
- * control laws. Contact legal and export compliance prior to distribution.  *
- *****************************************************************************/
-/*
- * styles.scss
+/**
+ * Classification: UNCLASSIFIED
+ *
+ * @module app.ui.sass.styles.scss
+ *
+ * @copyright Copyright (C) 2018, Lockheed Martin Corporation
+ *
+ * @license LMPI
+ *
+ * LMPI WARNING: This file is Lockheed Martin Proprietary Information.
+ * It is not approved for public release or redistribution.
+ *
+ * EXPORT CONTROL WARNING: This software may be subject to applicable export
+ * control laws. Contact legal and export compliance prior to distribution.
  *
  * @author Josh Kaplan <joshua.d.kaplan@lmco.com>
  * @author Jake Ursetta <jake.j.ursetta@lmco.com>
  *
-<<<<<<< HEAD
- * This defines the style and layout for MBEE.
- */
-=======
  * @description This defines the style and layout for MBEE.
 /*
->>>>>>> e618b467
 
 @import 'variables';
 @import '../font-awesome/fontawesome';
@@ -43,7 +39,6 @@
 
 .container, .container-fluid {
     min-height: 100%;
-<<<<<<< HEAD
 }
 
 #login-form {
@@ -82,46 +77,6 @@
 }
 
 /******************************************************************************
-=======
-}
-
-#login-form {
-    margin-top: 20%
-}
-
-.no-padding {
-    padding: 0;
-}
-
-/******************************************************************************
-/*                                  Themes                                    *
-/******************************************************************************/
-//LM Light Theme (default)
-//This is the default color scheme.
-.mbee-theme {
-        background-color: $mbee-background;
-        color: $mbee-color;
-
-    .form-control{
-        background: #343a40;
-        color: #FFF;
-        border: 1px solid #495057;
-
-        :focus {
-            background: #343a40;
-            color: $mbee-color;
-            border: 1px solid #495057;
-        }
-    }
-
-    .dropdown-menu {
-        background: $mbee-background;
-        color: $mbee-color;
-    }
-}
-
-/******************************************************************************
->>>>>>> e618b467
 /*                               Navigation Bar                               *
 /******************************************************************************/
 .navbar {
@@ -157,7 +112,6 @@
             }
         }
     }
-<<<<<<< HEAD
 
     .dropdown-menu {
         background: white;
@@ -165,8 +119,6 @@
             background: darken(white, 10)
         }
     }
-=======
->>>>>>> e618b467
 }
 
 /******************************************************************************
@@ -377,15 +329,11 @@
 /*                              MBEE Card Helper                              *
 /******************************************************************************/
 .card {
-<<<<<<< HEAD
     background: rgba(28, 29, 31, 0.5);
     margin-bottom: 10px;
     color: #fff;
     border-color: #656565;
 
-=======
-    margin-bottom: 10px;
->>>>>>> e618b467
     [aria-expanded="false"] .icon-open {
         display: none;
     }
@@ -417,13 +365,8 @@
                 width: 30%;
                 justify-content: start;
                 align-items: center;
-<<<<<<< HEAD
                 i {
                     font-size: 2em;
-=======
-                img {
-                    max-height: 80%;
->>>>>>> e618b467
                 }
                 h4 {
                     padding-left: 20px;
@@ -440,11 +383,7 @@
             .org-card-header-stats {
                 display: flex;
                 height: 100%;
-<<<<<<< HEAD
                 width: 40%;
-=======
-                width: 30%;
->>>>>>> e618b467
                 justify-content: flex-end;
                 align-items: center;
                 .org-card-header-stats-projects {
@@ -453,13 +392,6 @@
                     height: 100%;
                     justify-content: center;
                     align-items: center;
-<<<<<<< HEAD
-=======
-                    img {
-                        width: 30px;
-                        max-height: 90%;
-                    }
->>>>>>> e618b467
                     span {
                         padding-left: 12px;
                     }
@@ -470,13 +402,6 @@
                     height: 100%;
                     justify-content: center;
                     align-items: center;
-<<<<<<< HEAD
-=======
-                    img {
-                        width: 30px;
-                        max-height: 90%;
-                    }
->>>>>>> e618b467
                     span {
                         padding-left: 12px;
                     }
@@ -495,11 +420,7 @@
         border-bottom: 1px solid rgb(225, 225, 225);
         margin-bottom: -1px;
         :hover {
-<<<<<<< HEAD
             background: darken($mbee-background, 10);
-=======
-            background: darken($mbee-background, 5);
->>>>>>> e618b467
             text-decoration: none;
         }
         a {
