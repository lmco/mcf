
@import 'variables';
@import 'panel';


<<<<<<< HEAD
.project-elements {
  overflow: scroll;
  padding-top: 2em;
  hr {
    margin-bottom: 0;
  }
}
=======
>>>>>>> d514e325

#element-tree-container {
  display: table-cell;
  padding-top: 10px;
  padding-right: 10px;
  padding-left: 10px;

  /* TODO (jk) - Figure this one out.
  I have no idea why, but the nowrap is causing the main workspace to
  push the side panel to the right, compressing the side panel. For reasons
  I am even less certain of, the max-width of zero prevents that.
  */
  white-space: nowrap;
  max-width: 0;
  overflow-x: scroll;

  max-height: 100%;

  i {
    padding-right: 10px;
  }

  .element-tree {
    padding-left: 24px;
    border-left: 1px solid #e8e8e8;
  }

  .element-tree-root {
    border-left: none;
  }

  .element-tree, .element-tree-root {
    i.fa-caret-right, i.fa-caret-down {
      width: 20px;
    }

    .element-id {
      font-weight: 600;
      font-size: 12px;
      color: #cccccc;
      padding-left: 10px
    }
  }

  .element-tree > .element-name > span {
    transition: all .15s ease-in-out;
  }

  .element-tree > .element-name:hover > span:not(.element-id) {
    cursor: default;
    color: lighten($mbee-color, 20%);
  }

  .element-tree.tree-selected > .element-name > span {
    background: $highlight-color-primary;
  }

  .transparent {
    color: transparent;
  }

}
<|MERGE_RESOLUTION|>--- conflicted
+++ resolved
@@ -1,18 +1,6 @@
 
 @import 'variables';
 @import 'panel';
-
-
-<<<<<<< HEAD
-.project-elements {
-  overflow: scroll;
-  padding-top: 2em;
-  hr {
-    margin-bottom: 0;
-  }
-}
-=======
->>>>>>> d514e325
 
 #element-tree-container {
   display: table-cell;
