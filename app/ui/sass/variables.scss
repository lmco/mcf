/*****************************************************************************
 * Classification: UNCLASSIFIED                                              *
 *                                                                           *
 * Copyright (C) 2018, Lockheed Martin Corporation                           *
 *                                                                           *
 * LMPI WARNING: This file is Lockheed Martin Proprietary Information.       *
 * It is not approved for public release or redistribution.                  *
 *                                                                           *
 * EXPORT CONTROL WARNING: This software may be subject to applicable export *
 * control laws. Contact legal and export compliance prior to distribution.  *
 *****************************************************************************/
/*
 * variables.scss
 *
 * @author Josh Kaplan <joshua.d.kaplan@lmco.com>
 * @author Jake Ursetta <jake.j.ursetta@lmco.com>
 *
 * This defines the Sass variables.
 */


/* LM light theme colors */
$mbee-background: #333;
$mbee-color: #FFF;
<<<<<<< HEAD

/* Bootstrap dark theme colors*/
$bs-dark-background: rgb(52,58,64);

=======

/* Bootstrap dark theme colors*/
$bs-dark-background: rgb(52,58,64);

>>>>>>> e618b467
/* sizing */
$banner-height: 24px;
$navbar-height: 62px;
$nav-sidebar-full-width: 250px;
$nav-sidebar-min-width: 50px;

/* Swagger Colors */
$swagger-border-color-get:      #9a9a9a;
$swagger-border-color-post:     #9a9a9a;
$swagger-border-color-patch:   #9a9a9a;
$swagger-border-color-put:      #9a9a9a;
$swagger-border-color-delete:   #9a9a9a;

$swagger-background-color-get:      #f8f8f8;
$swagger-background-color-post:     #f8f8f8;
$swagger-background-color-patch:    #f8f8f8;
$swagger-background-color-put:      #f8f8f8;
$swagger-background-color-delete:   #f8f8f8;<|MERGE_RESOLUTION|>--- conflicted
+++ resolved
@@ -1,38 +1,32 @@
-/*****************************************************************************
- * Classification: UNCLASSIFIED                                              *
- *                                                                           *
- * Copyright (C) 2018, Lockheed Martin Corporation                           *
- *                                                                           *
- * LMPI WARNING: This file is Lockheed Martin Proprietary Information.       *
- * It is not approved for public release or redistribution.                  *
- *                                                                           *
- * EXPORT CONTROL WARNING: This software may be subject to applicable export *
- * control laws. Contact legal and export compliance prior to distribution.  *
- *****************************************************************************/
-/*
- * variables.scss
+/**
+ * Classification: UNCLASSIFIED
+ *
+ * @module app.ui.sass.variables.scss
+ *
+ * @copyright Copyright (C) 2018, Lockheed Martin Corporation
+ *
+ * @license LMPI
+ *
+ * LMPI WARNING: This file is Lockheed Martin Proprietary Information.
+ * It is not approved for public release or redistribution.
+ *
+ * EXPORT CONTROL WARNING: This software may be subject to applicable export
+ * control laws. Contact legal and export compliance prior to distribution.
  *
  * @author Josh Kaplan <joshua.d.kaplan@lmco.com>
  * @author Jake Ursetta <jake.j.ursetta@lmco.com>
  *
- * This defines the Sass variables.
+ * @description This defines the Sass variables.
  */
 
 
 /* LM light theme colors */
 $mbee-background: #333;
 $mbee-color: #FFF;
-<<<<<<< HEAD
 
 /* Bootstrap dark theme colors*/
 $bs-dark-background: rgb(52,58,64);
 
-=======
-
-/* Bootstrap dark theme colors*/
-$bs-dark-background: rgb(52,58,64);
-
->>>>>>> e618b467
 /* sizing */
 $banner-height: 24px;
 $navbar-height: 62px;
