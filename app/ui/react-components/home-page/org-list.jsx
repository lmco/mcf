--- conflicted
+++ resolved
@@ -21,15 +21,9 @@
 // MBEE Modules
 import List from '../general-components/list/list.jsx';
 import OrgListItem from '../general-components/list/org-list-item.jsx';
-<<<<<<< HEAD
-import ProjectListItem from '../general-components/list/project-list-item.jsx';
 import Delete from '../general-components/delete.jsx';
 import Create from '../general-components/create.jsx';
-=======
 import ProjList from './proj-list.jsx';
-import DeleteOrganization from '../organizations/organization-delete.jsx';
-import CreateProject from '../projects/project-create.jsx';
->>>>>>> a92e2a48
 
 
 class OrgList extends Component {
@@ -80,31 +74,7 @@
         // Loop through projects in each org
         const projects = this.props.org.projects.map(project => {
             // Create project links
-            return (
-<<<<<<< HEAD
-                <React.Fragment>
-                    {/*Modal for deleting an org*/}
-                    <Modal isOpen={this.state.modalProjDelete} toggle={this.handleDeleteProjToggle}>
-                        <ModalBody>
-                            <Delete project={project} toggle={this.handleDeleteProjToggle}/>
-                        </ModalBody>
-                    </Modal>
-                    <div className='proj-list'>
-                        <ProjectListItem className='homeproj-list' project={project} href={`/${orgId}/${project.id}`}/>
-                        {(!this.props.admin)
-                            ? ''
-                            :(< div className='controls-container'>
-                                    <i className='fas fa-plus fake-icon'/>
-                                    <i onClick={this.handleDeleteProjToggle} className='fas fa-trash-alt delete-btn'/>
-                              </div>
-                            )
-                        }
-                    </div>
-                </React.Fragment>
-=======
-                <ProjList project={project} admin={this.props.admin} orgid={this.props.org.id}/>
->>>>>>> a92e2a48
-            )
+            return (<ProjList project={project} admin={this.props.admin} orgid={this.props.org.id}/>)
         });
 
         let icon;
