/**
 * Classification: UNCLASSIFIED
 *
 * @module ui.react-components.home-page
 *
 * @copyright Copyright (C) 2018, Lockheed Martin Corporation
 *
 * @license LMPI - Lockheed Martin Proprietary Information
 *
 * @owner Leah De Laurell <leah.p.delaurell@lmco.com>
 *
 * @author Leah De Laurell <leah.p.delaurell@lmco.com>
 * @author Jake Ursetta <jake.j.ursetta@lmco.com>
 *
 * @description This renders the homepage.
 */

// React Modules
import React, { Component } from 'react';
import ReactDOM from 'react-dom';
import { Modal, ModalBody } from 'reactstrap';

<<<<<<< HEAD
import Tile from './tile.jsx';
=======
// JSX Modules
>>>>>>> e1b2ab38
import Space from '../general-components/space/space.jsx';
import { getRequest } from '../helper-functions/getRequest.js';

// Define HomePage Component
class HomePage extends Component {
    constructor(props) {
        // Initialize parent props
        super(props);

        // Initialize state props
        this.state = {
            modal: false,
            user: null,
            starredProjects: []
        };

        // Bind component functions
        this.handleToggle = this.handleToggle.bind(this);
    }

    componentDidMount() {
<<<<<<< HEAD

        const url = '/api/users/whoami';

        getRequest(`${url}`)
        .then(user => {
            this.setState({user: user});
            if (user.custom.hasOwnProperty('starred_projects')) {
                 const starredProjects = user.custom.starred_projects.map(p => {
                    return (
                        <Tile href={'/' + p} icon={'fas fa-star'}>
                            {p}
                        </Tile>
                    )
                });
                this.setState({starredProjects: starredProjects});
            }
        })
        .catch(err => {
            console.log(err);
        });


=======
        // Initialize variables
>>>>>>> e1b2ab38
        let buffer,
            latchId,
            code = [38, 38, 40, 40, 37, 39, 37, 39, 66, 65, 13];

        // Define event listener
        const k = (ev) => {
            buffer = buffer || code.slice();
            if (buffer[0] === ev.keyCode) {
                window.clearTimeout(latchId);
                buffer.splice(0, 1);
                if (buffer.length === 0) {
                    this.handleToggle();
                }
                latchId = window.setTimeout(function () {
                    buffer = code.slice();
                }, 2000);
            }
        };
        window.addEventListener("keyup", k);



    }

    // Define toggle functionality
    handleToggle() {
        // Set the state to opposite of its initial state
        this.setState({ modal: !this.state.modal });
    }

    render() {
        // Render the homepage
        return (
            <React.Fragment>
                <div>
                    <Modal isOpen={this.state.modal} toggle={this.handleToggle}>
                        <ModalBody>
                            { (this.state.modal) ? <Space /> : '' }
                        </ModalBody>
                    </Modal>
                </div>
                <div className="mbee-home">
                    <div className="home-links">
                        {
                            (this.state.starredProjects.length > 0)
                                ?  this.state.starredProjects
                                : ''
                        }
                        <Tile href={'/organizations'} icon={'fas fa-cubes'} id='orgs'>
                            Organizations
                        </Tile>
                        <Tile href={'/projects'} icon={'fas fa-box'} id='projects'>
                            Projects
                        </Tile>
                        <Tile href={'/whoami'} icon={'fas fa-user-alt'} id='user'>
                            User Settings
                        </Tile>
                    </div>
                </div>
            </React.Fragment>

        );
    }
}

// Export the file to connect to the ejs file for rendering
ReactDOM.render(<HomePage />, document.getElementById('view'));
<|MERGE_RESOLUTION|>--- conflicted
+++ resolved
@@ -20,13 +20,9 @@
 import ReactDOM from 'react-dom';
 import { Modal, ModalBody } from 'reactstrap';
 
-<<<<<<< HEAD
+// JSX Modules
 import Tile from './tile.jsx';
-=======
-// JSX Modules
->>>>>>> e1b2ab38
 import Space from '../general-components/space/space.jsx';
-import { getRequest } from '../helper-functions/getRequest.js';
 
 // Define HomePage Component
 class HomePage extends Component {
@@ -46,7 +42,6 @@
     }
 
     componentDidMount() {
-<<<<<<< HEAD
 
         const url = '/api/users/whoami';
 
@@ -69,9 +64,6 @@
         });
 
 
-=======
-        // Initialize variables
->>>>>>> e1b2ab38
         let buffer,
             latchId,
             code = [38, 38, 40, 40, 37, 39, 37, 39, 66, 65, 13];
@@ -91,9 +83,6 @@
             }
         };
         window.addEventListener("keyup", k);
-
-
-
     }
 
     // Define toggle functionality
@@ -137,5 +126,4 @@
     }
 }
 
-// Export the file to connect to the ejs file for rendering
 ReactDOM.render(<HomePage />, document.getElementById('view'));
