--- conflicted
+++ resolved
@@ -38,14 +38,6 @@
         // Create a href item
         return  <a href={props.href} onClick={props.onClick}> {listItem} </a>
     }
-<<<<<<< HEAD
-=======
-    // Verify element provided
-    else if (props.element) {
-        // Create an element item
-        return <div className='element-item' onClick={props.onClick}> {props.element.name} </div>
-    }
->>>>>>> 669c2e80
     else {
         // Create basic item
         return listItem;
