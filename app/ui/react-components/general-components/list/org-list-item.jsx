/**
 * Classification: UNCLASSIFIED
 *
 * @module ui.react-components.general-components.list
 *
 * @copyright Copyright (C) 2018, Lockheed Martin Corporation
 *
 * @license LMPI - Lockheed Martin Proprietary Information
 *
 * @owner Leah De Laurell <leah.p.delaurell@lmco.com>
 *
 * @author Leah De Laurell <leah.p.delaurell@lmco.com>
 * @author Jake Ursetta <jake.j.ursetta@lmco.com>
 *
 * @description This renders the organization list items.
 */

// React Modules
import React, { Component } from 'react';

// MBEE Modules
import StatsList from '../stats/stats-list.jsx';
import Stat from '../stats/stat.jsx';

// Define component
class OrgListItem extends Component {
    constructor(props) {
        // Initialize parent props
        super(props);

        // Initialize state props
        this.state = {
            width: 0,
        };

        // Create reference
        this.ref = React.createRef();

        // Bind component functions
        this.handleResize = this.handleResize.bind(this);
    }

    componentDidMount() {
        // Create event listener to resize window
        window.addEventListener('resize', this.handleResize);

        // Set initial size of window
        this.handleResize();
    }

    componentWillUnmount() {
        // Remove event listener on window
        window.removeEventListener('resize', this.handleResize);
    }

    // Define handle resize function
    handleResize() {
        // Set the state prop to the client width
        this.setState({ width: this.ref.current.clientWidth })
    }

    render() {
        // Initialize variables
        const org = this.props.org;

        const stats = (
            // Create the stat list for the organization
            <StatsList>
<<<<<<< HEAD
                <Stat title='Projects' icon='fas fa-boxes' value={org.projects.length} _key={`${org.id}-projects`} />
=======
                <Stat title='Projects' icon='fas fa-boxes' value={org.projects.length} _key={`org-${org.id}-projects`} />
>>>>>>> 1cc0a170
                <Stat title='Users' icon='fas fa-users' value={Object.keys(org.permissions).length} _key={`org-${org.id}-users`} />
            </StatsList>
        );

        // Render the organization stat list items
        return (
            <div className='stats-list-item' ref={this.ref}>
                <div className='list-header'>
                    <p>{org.name}</p>
                </div>
                {/*Verify width of client, remove stats based on width*/}
                {(this.state.width > 600) ? stats : ''}
            </div>
        )
    }
}

// Export component
export default OrgListItem<|MERGE_RESOLUTION|>--- conflicted
+++ resolved
@@ -66,11 +66,7 @@
         const stats = (
             // Create the stat list for the organization
             <StatsList>
-<<<<<<< HEAD
-                <Stat title='Projects' icon='fas fa-boxes' value={org.projects.length} _key={`${org.id}-projects`} />
-=======
                 <Stat title='Projects' icon='fas fa-boxes' value={org.projects.length} _key={`org-${org.id}-projects`} />
->>>>>>> 1cc0a170
                 <Stat title='Users' icon='fas fa-users' value={Object.keys(org.permissions).length} _key={`org-${org.id}-users`} />
             </StatsList>
         );
