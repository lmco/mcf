/**
 * Classification: UNCLASSIFIED
 *
 * @module ui.react-components.general-components.sidebar
 *
 * @copyright Copyright (C) 2018, Lockheed Martin Corporation
 *
 * @license LMPI - Lockheed Martin Proprietary Information
 *
 * @owner Leah De Laurell <leah.p.delaurell@lmco.com>
 *
 * @author Jake Ursetta <jake.j.ursetta@lmco.com>
 *
 * @description This renders a sidebar link.
 */

// React Modules
import React from 'react';
import { NavLink } from 'react-router-dom';
import { UncontrolledTooltip } from 'reactstrap';

// Define function
function SidebarLink(props) {
    // Define sidebar item
    const sidebarItem = (
        <div className='sidebar-item' id={props.title}>
<<<<<<< HEAD
            <i className={props.icon}/>
=======
            {/*if sidebar is not expanded, set as the icon*/}
            {(!props.isExpanded) ? <i className={props.icon}/> : ''}
            {/*if sidebar is not expanded, set a name when hovering over icon*/}
>>>>>>> 669c2e80
            {(!props.isExpanded) ?
                <UncontrolledTooltip placement='right'
                                     target={props.title}
                                     delay={{
                                         show: 0,
                                         hide: 0
                                     }}
                                     boundariesElement='viewport'
                >
                    {props.tooltip || props.title}
                </UncontrolledTooltip>
                : ''}
            {/*if sidebar is expanded, set the name of link*/}
            {(props.isExpanded) ? <p> {props.title} </p> : ''}
        </div>
    );

    // Returns the sidebar item as NavLink or href
    return (props.routerLink)
        ? <NavLink exact to={props.routerLink}> {sidebarItem} </NavLink>
        : <a href={props.href} onClick={props.onClick}> {sidebarItem} </a>;
}

// Export function
export default SidebarLink<|MERGE_RESOLUTION|>--- conflicted
+++ resolved
@@ -24,13 +24,8 @@
     // Define sidebar item
     const sidebarItem = (
         <div className='sidebar-item' id={props.title}>
-<<<<<<< HEAD
             <i className={props.icon}/>
-=======
-            {/*if sidebar is not expanded, set as the icon*/}
-            {(!props.isExpanded) ? <i className={props.icon}/> : ''}
             {/*if sidebar is not expanded, set a name when hovering over icon*/}
->>>>>>> 669c2e80
             {(!props.isExpanded) ?
                 <UncontrolledTooltip placement='right'
                                      target={props.title}
