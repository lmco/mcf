--- conflicted
+++ resolved
@@ -23,12 +23,8 @@
 function SidebarLink(props) {
     // Define sidebar item
     const sidebarItem = (
-<<<<<<< HEAD
         <div className='sidebar-item' id={props.id}>
-=======
-        <div className='sidebar-item' id={props.title}>
             {/*if sidebar is not expanded, set as the icon*/}
->>>>>>> 669c2e80
             {(!props.isExpanded) ? <i className={props.icon}/> : ''}
             {/*if sidebar is not expanded, set a name when hovering over icon*/}
             {(!props.isExpanded) ?
