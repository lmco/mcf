--- conflicted
+++ resolved
@@ -23,14 +23,8 @@
 function SidebarLink(props) {
     // Define sidebar item
     const sidebarItem = (
-<<<<<<< HEAD
-        <div className='sidebar-item' id={props.id}>
-            {/*if sidebar is not expanded, set as the icon*/}
-            {(!props.isExpanded) ? <i className={props.icon}/> : ''}
-=======
         <div className='sidebar-item' id={props.title}>
             <i className={props.icon}/>
->>>>>>> e7674191
             {/*if sidebar is not expanded, set a name when hovering over icon*/}
             {(!props.isExpanded) ?
                 <UncontrolledTooltip placement='right'
