/**
 * Classification: UNCLASSIFIED
 *
 * @module ui.react-components.organizations
 *
 * @copyright Copyright (C) 2018, Lockheed Martin Corporation
 *
 * @license LMPI - Lockheed Martin Proprietary Information
 *
 * @owner Leah De Laurell <leah.p.delaurell@lmco.com>
 *
 * @author Leah De Laurell <leah.p.delaurell@lmco.com>
 * @author Jake Ursetta <jake.j.ursetta@lmco.com>
 *
 * @description This renders an organization's members.
 */

// React Modules
import React from 'react';

// MBEE Modules
import UserListItem from '../general-components/list/user-list-item.jsx';
import List from '../general-components/list/list.jsx';
import {Modal, ModalBody} from 'reactstrap';
import UserRoleEdit from '../user/user-role-edit.jsx';

// Define function
function OrganizationUsers(props) {
    // Initialize variables
    const users = Object.keys(props.org.permissions);

    // Loop through org members
    const listItems = users.map(user =>
        // Create user list item
        <UserListItem user={user} permission={props.org.permissions[user]}/>
    );

    // Return org member list
    return (
<<<<<<< HEAD
        <div id='view' className='org-users'>
            <h2>Members</h2>
            <hr />
            <List>
                {listItems}
            </List>

        </div>
=======
        <React.Fragment>
            {/*Modal for creating a project*/}
            <Modal isOpen={this.state.modalCreate} toggle={this.handleCreateToggle}>
                <ModalBody>
                    { (this.state.modalCreate) ? < /> : '' }
                </ModalBody>
            </Modal>
            <div id='view' className='org-users'>
                <div className='project-list-header'>
                    <h2>Users</h2>
                    <hr />
                    <List>
                        {listItems}
                    </List>
                </div>
            </div>
        </React.Fragment>
>>>>>>> e7674191
    )
}

// Export function
export default OrganizationUsers<|MERGE_RESOLUTION|>--- conflicted
+++ resolved
@@ -37,7 +37,6 @@
 
     // Return org member list
     return (
-<<<<<<< HEAD
         <div id='view' className='org-users'>
             <h2>Members</h2>
             <hr />
@@ -46,25 +45,6 @@
             </List>
 
         </div>
-=======
-        <React.Fragment>
-            {/*Modal for creating a project*/}
-            <Modal isOpen={this.state.modalCreate} toggle={this.handleCreateToggle}>
-                <ModalBody>
-                    { (this.state.modalCreate) ? < /> : '' }
-                </ModalBody>
-            </Modal>
-            <div id='view' className='org-users'>
-                <div className='project-list-header'>
-                    <h2>Users</h2>
-                    <hr />
-                    <List>
-                        {listItems}
-                    </List>
-                </div>
-            </div>
-        </React.Fragment>
->>>>>>> e7674191
     )
 }
 
