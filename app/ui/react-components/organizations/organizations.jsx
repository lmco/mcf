--- conflicted
+++ resolved
@@ -35,10 +35,6 @@
         };
     }
 
-<<<<<<< HEAD
-    render () {
-        // Return org routes
-=======
     componentDidMount(){
         getRequest('/api/users/whoami')
         .then(user => {
@@ -46,19 +42,13 @@
         })
     }
 
-    render () {
->>>>>>> 51054b54
+    render() {
         return (
             <Router>
                 <Switch>
                     {/*Route to organizations list*/}
                     <Route exact path="/organizations" component={OrganizationList} />
-<<<<<<< HEAD
-                    {/*Route to an organization's home page*/}
-                    <Route path="/:orgid" component={Organization} />
-=======
                     <Route path="/:orgid" render={(props) => <Organization {...props} user={this.state.user}/>} />
->>>>>>> 51054b54
                 </Switch>
             </Router>
         );
