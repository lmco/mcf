/**
 * Classification: UNCLASSIFIED
 *
 * @module ui.react-components.projects
 *
 * @copyright Copyright (C) 2018, Lockheed Martin Corporation
 *
 * @license LMPI - Lockheed Martin Proprietary Information
 *
 * @owner Leah De Laurell <leah.p.delaurell@lmco.com>
 *
 * @author Leah De Laurell <leah.p.delaurell@lmco.com>
 *
 * @description This renders a project.
 */

// React Modules
import React, { Component } from 'react';
import { BrowserRouter as Router, Route, Switch } from 'react-router-dom';

// MBEE Modules
import Sidebar from '../general-components/sidebar/sidebar.jsx'
import SidebarLink from '../general-components/sidebar/sidebar-link.jsx'
import ProjectHome from './project-home.jsx'
import ProjectUsers from './project-users.jsx'
import ProjectElements from './project-elements.jsx'
import ProjectEdit from './project-edit.jsx'
import { getRequest } from '../helper-functions/getRequest.js';

// Define component
class Project extends Component {
    constructor(props) {
        // Initialize parent props
        super(props);

        // Initialize state props
        this.state = {
            project: null,
            orgid: null,
            elements: null,
            url: null,
            error: null,
            admin: false
        };
    }

    componentDidMount() {
        // Initialize variables
        const orgId = this.props.match.params.orgid;
        const projId = this.props.match.params.projectid;
        const url = `/api/orgs/${orgId}/projects/${projId}`;

        // Set states
        this.setState({url: url});
        this.setState({orgid: orgId});

        // Get project data
        getRequest(`${url}`)
        .then(project => {
<<<<<<< HEAD
            // Get project's elements
            getRequest(`${url}/branches/master/elements/model`)
            .then(element => {
                // Initialize variables
=======
            getRequest(`${url}/branches/master/elements?jmi3=true`)
            .then(elements => {
>>>>>>> 8d48b497
                const username = this.props.user.username;
                const perm = project.permissions[username];
                const admin = this.props.user.admin;

                // Verify if user is admin
                if ((admin) || (perm === 'admin')){
                    // Set admin state
                    this.setState({admin: true});
                }

                // Set states
                this.setState({ project: project });
                this.setState({ elements: elements });
            })
            .catch(err => {
                // Throw error and set state
                this.setState({error: `Failed to load project: ${err}`});
            });
        })
        .catch(err => {
            // Throw error and set state
            this.setState({error: `Failed to load project: ${err}`});
        });
    }

    render() {
        // Return project page
        return (
            <Router>
                <React.Fragment>
                    {/*Create the sidebar with sidebar links*/}
                    <Sidebar>
                        <SidebarLink title='Home' icon='fas fa-home' routerLink={`${this.props.match.url}`} />
                        <SidebarLink title='Users' icon='fas fa-users' routerLink={`${this.props.match.url}/users`} />
                        <SidebarLink title='Elements' icon='fas fa-sitemap' routerLink={`${this.props.match.url}/elements`} />
                        <hr />
                        {/*Check if user is admin*/}
                        {(this.state.admin)
                            // Add the edit router link for admin users ONLY
                            ?(<SidebarLink title='Edit' icon='fas fa-cog' routerLink={`${this.props.match.url}/edit`} />)
                            : ''
                        }
                    </Sidebar>
                    {/*Verify project and element data exists*/}
                    {(!this.state.project && !this.state.elements)
                        // Display loading page or error page if project is loading or failed to load
                        ? <div className="loading"> {this.state.error || 'Loading your project...'} </div>
                        : (<Switch>
                                {/*Route to project home page*/}
                                <Route exact path={`${this.props.match.url}/`}
                                       render={ (props) => <ProjectHome {...props} project={this.state.project} /> } />
                                {/*Route to members page*/}
                                <Route path={`${this.props.match.url}/users`}
                                       render={ (props) => <ProjectUsers {...props} project={this.state.project} /> } />
                                {/*Route to element page*/}
                                <Route path={`${this.props.match.url}/elements`}
<<<<<<< HEAD
                                       render={ (props) => <ProjectElements {...props} project={this.state.project} element={this.state.element} url={this.state.url}/> } />
                                {/*Verify if user is admin*/}
=======
                                   render={ (props) => <ProjectElements {...props} project={this.state.project} elements={this.state.elements} /> } />
>>>>>>> 8d48b497
                                {(this.state.admin)
                                    // Route for admin users ONLY to edit page
                                    ? (<Route path={`${this.props.match.url}/edit`}
                                              render={(props) => <ProjectEdit {...props} project={this.state.project} url={this.state.url} orgid={this.state.orgid}/>}/>)
                                    : ''
                                }
                            </Switch>)
                    }
                </React.Fragment>
            </Router>
        );
    }
}

// Export component
export default Project<|MERGE_RESOLUTION|>--- conflicted
+++ resolved
@@ -57,15 +57,9 @@
         // Get project data
         getRequest(`${url}`)
         .then(project => {
-<<<<<<< HEAD
-            // Get project's elements
-            getRequest(`${url}/branches/master/elements/model`)
-            .then(element => {
-                // Initialize variables
-=======
+            // Get project elements in JMI Type 3
             getRequest(`${url}/branches/master/elements?jmi3=true`)
             .then(elements => {
->>>>>>> 8d48b497
                 const username = this.props.user.username;
                 const perm = project.permissions[username];
                 const admin = this.props.user.admin;
@@ -122,12 +116,8 @@
                                        render={ (props) => <ProjectUsers {...props} project={this.state.project} /> } />
                                 {/*Route to element page*/}
                                 <Route path={`${this.props.match.url}/elements`}
-<<<<<<< HEAD
-                                       render={ (props) => <ProjectElements {...props} project={this.state.project} element={this.state.element} url={this.state.url}/> } />
-                                {/*Verify if user is admin*/}
-=======
                                    render={ (props) => <ProjectElements {...props} project={this.state.project} elements={this.state.elements} /> } />
->>>>>>> 8d48b497
+                                {/*Verify admin user*/}
                                 {(this.state.admin)
                                     // Route for admin users ONLY to edit page
                                     ? (<Route path={`${this.props.match.url}/edit`}
