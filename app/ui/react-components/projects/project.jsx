--- conflicted
+++ resolved
@@ -57,20 +57,10 @@
         // Get project data
         ajaxRequest('GET',`${url}`)
         .then(project => {
-<<<<<<< HEAD
-            // Get project elements in JMI Type 3
-            ajaxRequest('GET',`${url}/branches/master/elements?jmi3=true&minified=true`)
-            .then(elements => {
-                // Initialize variables
-                const username = this.props.user.username;
-                const perm = project.permissions[username];
-                const admin = this.props.user.admin;
-=======
             // Initialize variables
             const username = this.props.user.username;
             const perm = project.permissions[username];
             const admin = this.props.user.admin;
->>>>>>> 439266c7
 
             // Verify if user is admin
             if ((admin) || (perm === 'admin')){
