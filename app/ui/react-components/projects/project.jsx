--- conflicted
+++ resolved
@@ -37,7 +37,7 @@
         this.state = {
             project: null,
             orgid: null,
-            element: null,
+            elements: null,
             url: null,
             error: null,
             admin: false
@@ -57,15 +57,10 @@
         // Get project data
         ajaxRequest('GET',`${url}`)
         .then(project => {
-<<<<<<< HEAD
-            getRequest(`${url}/branches/master/elements/model`)
-            .then(element => {
-=======
             // Get project elements in JMI Type 3
             ajaxRequest('GET',`${url}/branches/master/elements?jmi3=true`)
             .then(elements => {
                 // Initialize variables
->>>>>>> e1b2ab38
                 const username = this.props.user.username;
                 const perm = project.permissions[username];
                 const admin = this.props.user.admin;
@@ -78,7 +73,7 @@
 
                 // Set states
                 this.setState({ project: project });
-                this.setState({ element: element });
+                this.setState({ elements: elements });
             })
             .catch(err => {
                 // Throw error and set state
@@ -109,13 +104,9 @@
                             : ''
                         }
                     </Sidebar>
-<<<<<<< HEAD
-                    {(!this.state.project)
-=======
                     {/*Verify project and element data exists*/}
                     {(!this.state.project && !this.state.elements)
                         // Display loading page or error page if project is loading or failed to load
->>>>>>> e1b2ab38
                         ? <div className="loading"> {this.state.error || 'Loading your project...'} </div>
                         : (<Switch>
                                 {/*Route to project home page*/}
@@ -124,17 +115,10 @@
                                 {/*Route to members page*/}
                                 <Route path={`${this.props.match.url}/users`}
                                        render={ (props) => <ProjectUsers {...props} project={this.state.project} /> } />
-<<<<<<< HEAD
-                                 <Route path={`${this.props.match.url}/elements`}
-                                               render={(props) => <ProjectElements {...props} project={this.state.project}
-                                                                                   element={this.state.element}
-                                                                                   url={this.state.url}/>}/>
-=======
                                 {/*Route to element page*/}
                                 <Route path={`${this.props.match.url}/elements`}
                                    render={ (props) => <ProjectElements {...props} project={this.state.project} elements={this.state.elements} /> } />
                                 {/*Verify admin user*/}
->>>>>>> e1b2ab38
                                 {(this.state.admin)
                                     // Route for admin users ONLY to edit page
                                     ? (<Route path={`${this.props.match.url}/edit`}
