--- conflicted
+++ resolved
@@ -16,43 +16,15 @@
 
 // React Modules
 import React, { Component } from "react";
-<<<<<<< HEAD
-
-// MBEE Modules
-import List from '../general-components/list/list.jsx';
-import ListItem from '../general-components/list/list-item.jsx';
-import ElementList from '../elements/element-list.jsx';
-
-=======
 
 // MBEE Modules
 import ElementList from "../elements/element-list.jsx";
 
->>>>>>> 8d48b497
 // Define component
 class ProjectElements extends Component {
     constructor(props) {
         // Initialize parent props
         super(props);
-<<<<<<< HEAD
-
-        // Initialize state props
-        this.state = {
-            isExpanded: false
-        };
-
-        // Bind component functions
-        this.toggle = this.toggle.bind(this);
-    }
-
-    // Define toggle function
-    toggle() {
-        // Set expanded state
-        this.setState({isExpanded: !this.state.isExpanded});
-    }
-
-    render() {
-=======
     }
 
     render() {
@@ -68,21 +40,12 @@
             return (<ElementList element={rootElement} />)
         });
 
->>>>>>> 8d48b497
         // Return element list
         return (
             <div id='view' className='project-elements'>
                 <h2>Elements</h2>
                 <hr/>
-<<<<<<< HEAD
-                <List>
-                    <ListItem element={this.props.element} />
-                    {/*Render element tree*/}
-                    <ElementList element={this.props.element} url={this.props.url}/>
-                </List>
-=======
                 {elementList}
->>>>>>> 8d48b497
             </div>
         )
     }
