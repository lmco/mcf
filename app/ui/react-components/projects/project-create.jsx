--- conflicted
+++ resolved
@@ -50,34 +50,30 @@
 
     // Define the submit function
     onSubmit(){
+        // Initialize variables
+        let org;
+
+        // Verify if org is in props
+        if (!this.props.org) {
+            // Set org as the state prop
+            org = this.state.org;
+        }
+        else {
+            // Set org as the parent prop
+            org = this.props.org.id;
+        }
+
         // Initialize project data
-        const url = `/api/orgs/${this.state.org}/projects/${this.state.id}`;
+        const url = `/api/orgs/${org}/projects/${this.state.id}`;
         let data = {
             id: this.state.id,
             name: this.state.name,
             custom: JSON.parse(this.state.custom)
         };
-        let org;
-
-        if (!this.props.org) {
-            org = this.state.org;
-        }
-        else {
-            org = this.props.org.id;
-        }
 
         // Post the new project
-<<<<<<< HEAD
-        jQuery.ajax({
-            method: "POST",
-            url: `/api/orgs/${org}/projects/${this.state.id}`,
-            data: data
-        })
-        .done(() => {
-=======
         ajaxRequest('POST', url, data)
         .then(() => {
->>>>>>> 669c2e80
             // On success, return to projects page
             window.location.replace(`/projects`);
         })
@@ -88,10 +84,9 @@
     }
 
     componentDidMount() {
-<<<<<<< HEAD
         if (!this.props.org) {
             // Get all the organizations user is apart of
-            getRequest(`/api/orgs/`)
+            ajaxRequest('GET',`/api/orgs/`)
             .then(orgs => {
                 // Loop through organizations and make them options
                 const orgOptions = orgs.map((org) => {
@@ -103,26 +98,9 @@
             })
             .catch(err => {
                 // Set the error state if no orgs found
-                this.setState({error: 'Failed to load organization.'})
+                this.setState({error: `Failed to load organization: ${err}`})
             })
         }
-=======
-        // Get all the organizations user is apart of
-        ajaxRequest('GET',`/api/orgs/`)
-        .then(orgs => {
-            // Loop through organizations and make them options
-            const orgOptions = orgs.map((org) => {
-                return (<option value={org.id}>{org.name}</option>)
-            });
-
-            // Set the org options state
-            this.setState({orgOpt: orgOptions});
-        })
-        .catch(err => {
-            // Set the error state if no orgs found
-            this.setState({error: `Failed to load organization: ${err}`})
-        })
->>>>>>> 669c2e80
     }
 
 
