/**
 * Classification: UNCLASSIFIED
 *
 * @module ui.react-components.elements
 *
 * @copyright Copyright (C) 2018, Lockheed Martin Corporation
 *
 * @license LMPI - Lockheed Martin Proprietary Information
 *
 * @owner Leah De Laurell <leah.p.delaurell@lmco.com>
 *
 * @author Leah De Laurell <leah.p.delaurell@lmco.com>
 *
 * @description This renders the element tree in the project's page.
 */

// React Modules
import React, { Component } from 'react';

// MBEE Modules
<<<<<<< HEAD
import { getRequest } from "../helper-functions/getRequest";
=======
>>>>>>> 8d48b497
import List from '../general-components/list/list.jsx';
import ListItem from '../general-components/list/list-item.jsx';

// Define component
class ElementList extends Component {
    constructor(props) {
        // Initialize parent props
        super(props);

        // Initialize state props
        this.state = {
            isOpen: false
        };

        // Bind component functions
<<<<<<< HEAD
        this.constructListItem = this.constructListItem.bind(this);
    }

    // Define recursive get request for element tree
    constructListItem(item) {
        // Create a new promise
        return new Promise((resolve, reject) => {
            // Initialize url
            const url = this.props.url;

            // Do a get request to the MBEE elements api
            getRequest(`${url}/branches/master/elements/${item}`)
                .then(containedElement => {
                    // Initialize variables
                    const promises = [];
                    const listItems = [];

                    // Check if element has contained elements
                    if (containedElement.contains.length > 0) {
                        // Loop through the contained elements
                        for (let i = 0; i < containedElement.contains.length; i++) {
                            // Put the elements in this function again and to the promise array
                            promises.push(this.constructListItem(containedElement.contains[i])
                                .then((listItem) => {
                                    // Put the contained elements into list array
                                    listItems.push(listItem);
                                })
                                // If an error is caught, throw error
                                .catch((err) => console.log(err))
                            )
                        }

                        // Resolve the promises
                        Promise.all(promises)
                        .then(() => {
                            // Return the element tree in list form
                            return resolve(
                                <List>
                                    <ListItem element={containedElement}/>
                                    <List className='guideline'>
                                        {listItems}
                                    </List>
                                </List>
                            );
                        })
                        // If caught error, throw error
                        .catch(err => {
                            console.log(err);
                        })
                    }
                    else {
                        // Return the element in list form
                        return resolve(
                            <List>
                                <ListItem key={item} element={containedElement}/>
                            </List>
                        );
                    }
                })
                // If caught error, throw error
                .catch(err => {
                    console.log(err);
                    return reject(err);
                })
        })
    }

    componentDidMount() {
        // Initialize variables
        const element = this.props.element;
        const promises = [];
        const listItems = [];

        // Loop through model element contains field
        for (let i = 0; i < element.contains.length; i++) {
            // Push promises to an array with the element recursive function
            promises.push(this.constructListItem(element.contains[i])
                .then((listItem) => {
                    // push the list items to an array
                    listItems.push(listItem);
                })
                // If caught error, throw error
                .catch((err) => this.setState({ error: err}))
            )
        }

        // Resolve the promises
        Promise.all(promises)
        .then(() => {
            // Set the element tree to the state
            this.setState({ elementChildren: listItems})
        })
        // If caught error, throw error
        .catch(err => {
            this.setState({ error: err});
        })
    }



    render() {
        // Renders the element tree
        return (
            <List className='guideline'>
                {/*Verify elementChildren has elements*/}
                {(!this.state.elementChildren)
                    // Render error or loading page
                    ? <div className="loading"> {this.state.error || 'Loading the project elements...'} </div>
                    // Render elements
                    : (this.state.elementChildren)
                }
            </List>
        )
    }
}

// Export component
=======
        this.toggle = this.toggle.bind(this);
    }

    // Define toggle function
    toggle() {
        // Change state of isOpen
        this.setState({ isOpen: !this.state.isOpen });
    }

    // Create the element tree list
    render() {
        // Initialize variables
        const element = this.props.element;
        const containsData = element.contains;
        const lengthData = Object.keys(containsData).length;

        // Check if element has children
        if (lengthData > 0) {
            // Loop through children recursively call ElementList
            const elementList = Object.keys(containsData).map((key) => {
                return ( <ElementList element={containsData[key]}/> )
            });

            // Return the List
            return (<List>
                        <ListItem element={element} onClick={this.toggle}/>
                        <List className='guideline'>
                            {/*Verify if element children should be displayed*/}
                            {(!this.state.isOpen)
                                ? elementList
                                : ''
                            }
                        </List>
                    </List>)
        }
        else {
            // Return element
            return (<List>
                <ListItem element={element} onClick={this.toggle}/>
            </List>)
        }
    }
}

// Export Element
>>>>>>> 8d48b497
export default ElementList<|MERGE_RESOLUTION|>--- conflicted
+++ resolved
@@ -18,10 +18,6 @@
 import React, { Component } from 'react';
 
 // MBEE Modules
-<<<<<<< HEAD
-import { getRequest } from "../helper-functions/getRequest";
-=======
->>>>>>> 8d48b497
 import List from '../general-components/list/list.jsx';
 import ListItem from '../general-components/list/list-item.jsx';
 
@@ -37,125 +33,6 @@
         };
 
         // Bind component functions
-<<<<<<< HEAD
-        this.constructListItem = this.constructListItem.bind(this);
-    }
-
-    // Define recursive get request for element tree
-    constructListItem(item) {
-        // Create a new promise
-        return new Promise((resolve, reject) => {
-            // Initialize url
-            const url = this.props.url;
-
-            // Do a get request to the MBEE elements api
-            getRequest(`${url}/branches/master/elements/${item}`)
-                .then(containedElement => {
-                    // Initialize variables
-                    const promises = [];
-                    const listItems = [];
-
-                    // Check if element has contained elements
-                    if (containedElement.contains.length > 0) {
-                        // Loop through the contained elements
-                        for (let i = 0; i < containedElement.contains.length; i++) {
-                            // Put the elements in this function again and to the promise array
-                            promises.push(this.constructListItem(containedElement.contains[i])
-                                .then((listItem) => {
-                                    // Put the contained elements into list array
-                                    listItems.push(listItem);
-                                })
-                                // If an error is caught, throw error
-                                .catch((err) => console.log(err))
-                            )
-                        }
-
-                        // Resolve the promises
-                        Promise.all(promises)
-                        .then(() => {
-                            // Return the element tree in list form
-                            return resolve(
-                                <List>
-                                    <ListItem element={containedElement}/>
-                                    <List className='guideline'>
-                                        {listItems}
-                                    </List>
-                                </List>
-                            );
-                        })
-                        // If caught error, throw error
-                        .catch(err => {
-                            console.log(err);
-                        })
-                    }
-                    else {
-                        // Return the element in list form
-                        return resolve(
-                            <List>
-                                <ListItem key={item} element={containedElement}/>
-                            </List>
-                        );
-                    }
-                })
-                // If caught error, throw error
-                .catch(err => {
-                    console.log(err);
-                    return reject(err);
-                })
-        })
-    }
-
-    componentDidMount() {
-        // Initialize variables
-        const element = this.props.element;
-        const promises = [];
-        const listItems = [];
-
-        // Loop through model element contains field
-        for (let i = 0; i < element.contains.length; i++) {
-            // Push promises to an array with the element recursive function
-            promises.push(this.constructListItem(element.contains[i])
-                .then((listItem) => {
-                    // push the list items to an array
-                    listItems.push(listItem);
-                })
-                // If caught error, throw error
-                .catch((err) => this.setState({ error: err}))
-            )
-        }
-
-        // Resolve the promises
-        Promise.all(promises)
-        .then(() => {
-            // Set the element tree to the state
-            this.setState({ elementChildren: listItems})
-        })
-        // If caught error, throw error
-        .catch(err => {
-            this.setState({ error: err});
-        })
-    }
-
-
-
-    render() {
-        // Renders the element tree
-        return (
-            <List className='guideline'>
-                {/*Verify elementChildren has elements*/}
-                {(!this.state.elementChildren)
-                    // Render error or loading page
-                    ? <div className="loading"> {this.state.error || 'Loading the project elements...'} </div>
-                    // Render elements
-                    : (this.state.elementChildren)
-                }
-            </List>
-        )
-    }
-}
-
-// Export component
-=======
         this.toggle = this.toggle.bind(this);
     }
 
@@ -201,5 +78,4 @@
 }
 
 // Export Element
->>>>>>> 8d48b497
 export default ElementList