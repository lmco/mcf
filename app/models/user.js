--- conflicted
+++ resolved
@@ -72,8 +72,7 @@
     unique: true,
     maxlength: [36, 'Too many characters in username'],
     minlength: [3, 'Too few characters in username'],
-    //match: RegExp(validators.user),
-    match: console.log(validators),
+    match: RegExp(validators.user.username),
     set: function(_username) {
       // Check value undefined
       if (typeof this.username === 'undefined') {
@@ -91,13 +90,7 @@
   },
   password: {
     type: String,
-    required: false,
-<<<<<<< HEAD
-    match: validators.user.password(this.password)
-=======
-    // Pass AuthModule to determine password validation rules
-    match: validators.user.password(this.password, AuthModule)
->>>>>>> f6265603
+    required: false
   },
   email: {
     type: String,
@@ -216,6 +209,16 @@
  * @memberOf UserSchema
  */
 UserSchema.pre('save', function(next) {
+  // Pass AuthModule to determine password validation rules
+  status = validators.user.password(this.password, AuthModule);
+
+  console.log('PASSWORD: ', this.password)
+  // Check validation status false
+  if (!status) {
+    // Failed validation, throw error
+    throw new M.CustomError('Password validation failed.', 404, 'warn')
+  }
+
   // Hash plaintext password
   if (this.password) {
     crypto.pbkdf2(this.password, this._id.toString(), 100000, 64, 'sha256', (err, derivedKey) => {
