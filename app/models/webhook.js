--- conflicted
+++ resolved
@@ -180,7 +180,6 @@
 };
 
 /**
-<<<<<<< HEAD
  * @description Returns an incoming webhooks's public data.
  * @memberOf IncomingWebhookSchema
  */
@@ -193,14 +192,22 @@
     tokenLocation: this.tokenLocation,
     custom: this.custom
   };
-=======
+};
+
+/**
  * @description Returns webhook fields that can be changed
  * @memberof WebhookSchema
  */
 WebhookSchema.methods.getValidUpdateFields = function() {
   return ['name', 'custom'];
->>>>>>> 012e3445
-};
+};
+
+
+/* --------------------------( Webhook Properties )-------------------------- */
+
+// Required for virtual getters
+WebhookSchema.set('toJSON', { virtuals: true });
+WebhookSchema.set('toObject', { virtuals: true });
 
 
 /* ----------------------------( Webhook Models )---------------------------- */
