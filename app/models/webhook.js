--- conflicted
+++ resolved
@@ -144,22 +144,6 @@
   };
 };
 
-<<<<<<< HEAD
-=======
-/**
- * @description Returns a webhooks's public data.
- * @memberOf WebhookSchema
- */
-WebhookSchema.methods.getPublicData = function() {
-  return {
-    id: utils.parseUID(this.id)[2],
-    name: this.name,
-    triggers: this.triggers,
-    responses: this.responses,
-    custom: this.custom
-  };
-};
-
 /**
  * @description Returns webhook fields that can be changed
  * @memberof WebhookSchema
@@ -167,7 +151,7 @@
 WebhookSchema.methods.getValidUpdateFields = function() {
   return ['name', 'custom'];
 };
->>>>>>> d870d63b
+
 
 /* --------------------------( Webhook Properties )-------------------------- */
 
