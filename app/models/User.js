--- conflicted
+++ resolved
@@ -22,12 +22,8 @@
 // Load node modules
 const crypto = require('crypto');
 const mongoose = require('mongoose');
-<<<<<<< HEAD
-const M = require(path.join('..', '..', 'mbee.js'));
 const errors = M.load('lib/errors');
 const Organization = M.require('models.Organization');
-=======
->>>>>>> 8707089c
 
 // Load mbee modules
 const validators = M.require('lib.validators');
