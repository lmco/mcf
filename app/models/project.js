/**
 * Classification: UNCLASSIFIED
 *
 * @module models.project
 *
 * @copyright Copyright (C) 2018, Lockheed Martin Corporation
 *
 * @license LMPI - Lockheed Martin Proprietary Information
 *
 * @owner Austin Bieber <austin.j.bieber@lmco.com>
 *
 * @author Jake Ursetta <jake.j.ursetta@lmco.com>
 * @author Austin Bieber <austin.j.bieber@lmco.com>
 *
 * @description
 * <p>This module defines the project data model. Projects contain branches,
 * which in turn contain elements. Every project should have at least a master
 * branch, which stores the main copy of the model. Projects also have their own
 * permissions, a visibility level, and have the ability to store custom
 * meta-data.</p>
 *
 * <h4>Permissions</h4>
 * <p>Permissions are stored in a single object, where keys are user's usernames
 * and values are arrays containing the permissions a specific user has.
 * Permissions in MBEE are cascading, meaning if a user has write permissions
 * then they also have read.</p>
 *
 * <ul>
 *   <li><b>read</b>: The user can retrieve the project and see its data. The
 *   user is able to view the model on all branches.</li>
 *   <li><b>write</b>: The user can create, update and delete elements. They can
 *   also create, update and delete branches/tags.
 *   <li><b>admin</b>: The user can update/delete the project and update/remove
 *   user permissions on the project.
 * </ul>
 *
 * <h4>Visibility</h4>
 * <p>The project visibility is a field which allows for projects to be
 * referenced by other projects. The default visibility is private, meaning that
 * only users who have at least read permissions on the project can view the
 * model. The other option for visibility is "internal". If a project's
 * visibility is internal, any users in the organization can view the model.</p>
 *
 * <p>The biggest benefit to setting a project's visibility to internal is that
 * other model in the organization can create relationships which point to
 * element in the internal project's model. Projects can only point to elements
 * on internal projects in their own organization or the "default"
 * organization.</p>
 *
 * <h4>Custom Data</h4>
 * <p>Custom data is designed to store any arbitrary JSON meta-data. Custom data
 * is stored in an object, and can contain any valid JSON the user desires.
 * Only project admins can update the custom data.</p>
 */

// NPM modules
const mongoose = require('mongoose');

// MBEE modules
const validators = M.require('lib.validators');
const extensions = M.require('models.plugin.extensions');
const utils = M.require('lib.utils');


/* ----------------------------( Project Model )----------------------------- */

/**
 * @namespace
 *
 * @description Defines the Project Schema
 *
 * @property {string} _id - The project's non-unique id.
 * @property {string} org - A reference to the project's organization.
 * @property {string} name - The project's non-unique project name.
 * @property {Object} permissions - An object whose keys identify a
 * projects's roles. The keys are the users username, and values are arrays of
 * given permissions.
 * @property {Object} custom - JSON used to store additional data.
 * @property {string} visibility - The visibility level of a project defining
 * its permissions behaviour.
 *
 */
const ProjectSchema = new mongoose.Schema({
  _id: {
    type: String,
    required: true,
    match: RegExp(validators.project.id),
    // TODO: Dynamically compute the length of these
    maxlength: [73, 'Too many characters in ID'],
    minlength: [5, 'Too few characters in ID'],
    validate: {
      validator: function(v) {
        const projID = utils.parseID(v).pop();
        // If the ID is a reserved keyword, reject
        return !validators.reserved.includes(projID);
      },
      message: 'Project ID cannot include the following words: '
      + `[${validators.reserved}].`
    }
  },
  org: {
    type: String,
    ref: 'Organization',
    required: true,
<<<<<<< HEAD
    set: function(_org) {
      // Check value undefined
      if (typeof this.org === 'undefined') {
        // Return value to set it
        return _org;
      }
      // Check value NOT equal to db value
      if (_org !== this.org) {
        // Immutable field, return error
        throw new M.OperationError('Assigned org cannot be changed.', 'warn');
      }
      // No change, return the value
      return this.org;
=======
    validate: {
      validator: function(v) {
        return RegExp(validators.org.id).test(v);
      },
      message: props => `${props.value} is not a valid org ID.`
>>>>>>> 290c13cb
    }
  },
  name: {
    type: String,
    required: true
  },
  permissions: {
    type: mongoose.Schema.Types.Mixed,
    default: {},
    validate: {
      validator: function(v) {
        let bool = true;
        // If the permissions object is not a JSON object, reject
        if (typeof v !== 'object' || Array.isArray(v) || v === null) {
          bool = false;
        }

        // Check that each every key/value pair's value is an array of strings
        Object.values(v).forEach((val) => {
          if (!Array.isArray(val) || !val.every(s => typeof s === 'string')) {
            bool = false;
          }
        });

        return bool;
      },
      message: props => 'The project permissions object is not properly formatted.'
    }
  },
  custom: {
    type: mongoose.Schema.Types.Mixed,
    default: {}
  },
  visibility: {
    type: String,
    default: 'private',
    enum: ['private', 'internal']
  }
});

/* ---------------------------( Model Plugin )---------------------------- */
// Use extensions model plugin;
ProjectSchema.plugin(extensions);

/* ---------------------------( Project Methods )---------------------------- */
/**
 * @description Returns supported permission levels
 * @memberOf ProjectSchema
 */
ProjectSchema.methods.getPermissionLevels = function() {
  return ['remove_all', 'read', 'write', 'admin'];
};
ProjectSchema.statics.getPermissionLevels = function() {
  return ProjectSchema.methods.getPermissionLevels();
};

/**
 * @description Returns project fields that can be changed
 * @memberOf ProjectSchema
 */
ProjectSchema.methods.getValidUpdateFields = function() {
  return ['name', 'custom', 'archived', 'permissions', 'visibility'];
};
ProjectSchema.statics.getValidUpdateFields = function() {
  return ProjectSchema.methods.getValidUpdateFields();
};

/**
 * @description Returns supported visibility levels
 * @memberOf ProjectSchema
 */
ProjectSchema.methods.getVisibilityLevels = function() {
  return ['internal', 'private'];
};
ProjectSchema.statics.getVisibilityLevels = function() {
  return ProjectSchema.methods.getVisibilityLevels();
};

/**
 * @description Returns a list of fields a requesting user can populate
 * @memberOf ProjectSchema
 */
ProjectSchema.methods.getValidPopulateFields = function() {
  return ['archivedBy', 'lastModifiedBy', 'createdBy', 'org'];
};

ProjectSchema.statics.getValidPopulateFields = function() {
  return ProjectSchema.methods.getValidPopulateFields();
};


/**
 * @description Validates an object to ensure that it only contains keys
 * which exist in the project model.
 *
 * @param {Object} object - Object for key verification.
 * @return {boolean} The boolean indicating if the object contained only
 * existing fields.
 */
ProjectSchema.statics.validateObjectKeys = function(object) {
  // Initialize returnBool to true
  let returnBool = true;
  // Set list array of valid keys
  const validKeys = Object.keys(ProjectSchema.paths);
  // Add 'id' to list of valid keys, for 0.6.0 support
  validKeys.push('id');
  // Check if the object is NOT an instance of the project model
  if (!(object instanceof mongoose.model('Project', ProjectSchema))) {
    // Loop through each key of the object
    Object.keys(object).forEach(key => {
      // Check if the object key is a key in the project model
      if (!validKeys.includes(key)) {
        // Key is not in project model, return false
        returnBool = false;
      }
    });
  }
  // All object keys found in project model or object was an instance of
  // project model, return true
  return returnBool;
};

/* --------------------------( Project Properties )-------------------------- */

// Required for virtual getters
ProjectSchema.set('toJSON', { virtuals: true });
ProjectSchema.set('toObject', { virtuals: true });


/* ------------------------( Project Schema Export )------------------------- */

// Export mongoose model as "Project"
module.exports = mongoose.model('Project', ProjectSchema);<|MERGE_RESOLUTION|>--- conflicted
+++ resolved
@@ -102,7 +102,6 @@
     type: String,
     ref: 'Organization',
     required: true,
-<<<<<<< HEAD
     set: function(_org) {
       // Check value undefined
       if (typeof this.org === 'undefined') {
@@ -116,13 +115,6 @@
       }
       // No change, return the value
       return this.org;
-=======
-    validate: {
-      validator: function(v) {
-        return RegExp(validators.org.id).test(v);
-      },
-      message: props => `${props.value} is not a valid org ID.`
->>>>>>> 290c13cb
     }
   },
   name: {
