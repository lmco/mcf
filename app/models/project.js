--- conflicted
+++ resolved
@@ -223,9 +223,6 @@
   return ['internal', 'private'];
 };
 
-<<<<<<< HEAD
-/* --------------------( Project Properties )-------------------- */
-=======
 /**
  * @description Returns the permissions of the user has on the project
  *
@@ -274,8 +271,7 @@
   return permissions;
 };
 
-
->>>>>>> c6172ede
+/* --------------------( Project Properties )-------------------- */
 // Required for virtual getters
 ProjectSchema.set('toJSON', { virtuals: true });
 ProjectSchema.set('toObject', { virtuals: true });
