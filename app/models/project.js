/**
 * Classification: UNCLASSIFIED
 *
 * @module models.project
 *
 * @copyright Copyright (C) 2018, Lockheed Martin Corporation
 *
 * @license LMPI
 *
 * LMPI WARNING: This file is Lockheed Martin Proprietary Information.
 * It is not approved for public release or redistribution.
 *
 * EXPORT CONTROL WARNING: This software may be subject to applicable export
 * control laws. Contact legal and export compliance prior to distribution.
 *
 * @author Jake Ursetta <jake.j.ursetta@lmco.com>
 *
 * @description Defines the project data model.
 */

// NPM modules
const mongoose = require('mongoose');

// MBEE modules
const validators = M.require('lib.validators');


/* ----------------------------( Project Model )----------------------------- */

/**
 * @namespace
 *
 * @description Defines the Project Schema
 *
 * @property {String} id - The project's non-unique id.
 * @property {Organization} org - A reference to the project's organization.
 * @property {String} uid - The projects unique id namespaced using a
 * project's organization.
 * @property {String} name - The project's non-unique project name.
 * @property {User} permissions - An object whose keys identify a projects's
 * roles. The key values are an array of references to users who hold those
 * roles.
 * @property {User} permissions.read - An array of refrences to Users who have
 * read access
 * @property {User} permissions.write - An array of refrences to Users who have
 * write access
 * @property {User} permissions.admin - An array of refrences to Users who have
 * admin access
 * @property {Date} deletedOn - The date a project was soft deleted or null if
 * not soft deleted
 * @property {Boolean} deleted - Indicates if a project has been soft deleted.
 * @property {Schema.Types.Mixed} custom - JSON used to store additional data.
 * @property {String} visibility - The visibility level of a project defining
 * its permissions behaviour.
 *
 */
const ProjectSchema = new mongoose.Schema({
  id: {
    type: String,
    required: true,
    index: true,
    match: RegExp(validators.project.id),
    maxlength: [36, 'Too many characters in username']
  },
  org: {
    type: mongoose.Schema.Types.ObjectId,
    ref: 'Organization',
    required: true
  },
  uid: {
    type: String,
    unique: true
    // TODO: FIXME: required = true?
  },
  name: {
    type: String,
    required: true,
    match: RegExp(validators.project.name)
  },
  permissions: {
    read: [{
      type: mongoose.Schema.Types.ObjectId,
      ref: 'User'
    }],
    write: [{
      type: mongoose.Schema.Types.ObjectId,
      ref: 'User'
    }],
    admin: [{
      type: mongoose.Schema.Types.ObjectId,
      ref: 'User'
    }]
  },
  deletedOn: {
    type: Date,
    default: null
  },
  deleted: {
    type: Boolean,
    default: false,
    set: function(v) {
      if (v) {
        this.deletedOn = Date.now();
      }
      return v;
    }
  },
  custom: {
    type: mongoose.Schema.Types.Mixed
  },
  visibility: {
    type: String,
    default: 'private'
  }
});


/* ---------------------------( Project Methods )---------------------------- */

/**
 * @description Returns a project's public data.
 * @memberof ProjectSchema
 */
ProjectSchema.methods.getPublicData = function() {
  // Map read, write, and admin refrences to only contain user public data
  this.permissions.read = this.permissions.read.map(u => u.getPublicData());
  this.permissions.write = this.permissions.write.map(u => u.getPublicData());
  this.permissions.admin = this.permissions.admin.map(u => u.getPublicData());
  // Return the project with only user public data
  return this;
};

/**
 * @description Returns supported permission levels
 * @memberof ProjectSchema
 */
ProjectSchema.methods.getPermissionLevels = function() {
  return ['REMOVE_ALL', 'read', 'write', 'admin'];
};

/**
 * @description Returns project fields that can be changed
 * @memberof ProjectSchema
 */
ProjectSchema.methods.getValidUpdateFields = function() {
  return ['name', 'delete', 'deletedOn', 'custom'];
};

/**
 * @description Returns supported visibility levels
 * @memberof ProjectSchema
 */
ProjectSchema.methods.getVisibilityLevels = function() {
  return ['internal', 'private'];
};

/**
 * @description Returns the permissions of the user has on the project
 *
 * @param {User} user  The user whose permissions are being returned
 * @memberof ProjectSchema
 *
 * @returns {Object} A json object with keys being the permission levels
 *  and values being booleans
 */
ProjectSchema.methods.getPermissions = function(user) {
  // Map project.permissions user._ids to strings
  const read = this.permissions.read.map(u => u._id.toString());
  const write = this.permissions.write.map(u => u._id.toString());
  const admin = this.permissions.admin.map(u => u._id.toString());

  // If user exists in any of the list, set the permission to true
  const permissions = {
    read: read.includes(user._id.toString()),
    write: write.includes(user._id.toString()),
    admin: admin.includes(user._id.toString())
  };

  // If projects visibility is internal
  if (this.visibility === 'internal') {
    // Get all orgs which user has read permissions on
    const orgs = user.orgs.read.map(o => o._id.toString());
    // See if the user has read permissions on the project's org,
    // they have read permissions on the project
    permissions.read = orgs.includes(this.org.toString());
  }
  return permissions;
};

ProjectSchema.statics.getVisibilityLevels = function() {
  return Project.schema.methods.getVisibilityLevels();
}


/* --------------------------( Project Properties )-------------------------- */

// Required for virtual getters
ProjectSchema.set('toJSON', { virtuals: true });
ProjectSchema.set('toObject', { virtuals: true });


<<<<<<< HEAD
/* ---------------------------( Project Model ) ----------------------------- */

const Project = mongoose.model('Project', ProjectSchema);

=======
>>>>>>> f4882b59
/* ------------------------( Project Schema Export )------------------------- */

// Export mongoose model as "Project"
module.exports = mongoose.model('Project', ProjectSchema);;<|MERGE_RESOLUTION|>--- conflicted
+++ resolved
@@ -199,13 +199,6 @@
 ProjectSchema.set('toObject', { virtuals: true });
 
 
-<<<<<<< HEAD
-/* ---------------------------( Project Model ) ----------------------------- */
-
-const Project = mongoose.model('Project', ProjectSchema);
-
-=======
->>>>>>> f4882b59
 /* ------------------------( Project Schema Export )------------------------- */
 
 // Export mongoose model as "Project"
