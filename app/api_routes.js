--- conflicted
+++ resolved
@@ -35,12 +35,8 @@
 const OrgController     = require(getController('OrganizationController'));
 const ProjectController = require(getController('ProjectController'));
 const UserController    = require(getController('UserController'));
-<<<<<<< HEAD
-const AuthController    = require(path.join(__dirname, 'lib', 'auth'));
-=======
 const RoleController    = require(getController('RoleController'));
 const AuthController    = require(path.join(__dirname, 'auth', 'auth'));
->>>>>>> 7794ed85
 
 var api = express.Router();
 
