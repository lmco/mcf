/*****************************************************************************
 * Classification: UNCLASSIFIED                                              *
 *                                                                           *
 * Copyright (C) 2018, Lockheed Martin Corporation                           *
 *                                                                           *
 * LMPI WARNING: This file is Lockheed Martin Proprietary Information.       *
 * It is not approved for public release or redistribution.                  *
 *                                                                           *
 * EXPORT CONTROL WARNING: This software may be subject to applicable export *
 * control laws. Contact legal and export compliance prior to distribution.  *
 *****************************************************************************/
/**
 * @module auth.local-strategy
 *
 * @author  Josh Kaplan <joshua.d.kaplan@lmco.com>
 *
 * @description This implements an authentication strategy for local
 * authentication. This should be the default authentication strategy for MBEE.
 */

const path = require('path');
const M = require(path.join(__dirname, '..', '..', 'mbee.js'));
const User = M.load('models/User');
const libCrypto = M.lib.crypto;
const sani = M.lib.sani;
const errors = M.require('lib/errors');


/**
 * LocalStrategy
 *
 * @author  Josh Kaplan <joshua.d.kaplan@lmco.com>
 *
 * @classdesc This
 */
class LocalStrategy {

  /******************************************************************************
   *  LOCAL Authentication Implementations                                      *
   ******************************************************************************/

  /**
   * @description  This function implements handleBasicAuth called in the auth.js library file.
   * The purpose of this function is to implement authentication via local auth using a username
   * and password as well as the configuration set up in the config file used. Handles basic-style
   * authentication. This function gets called both for he case of a basic auth header or for login
   * form input. Either way the username and password is provided to this function for auth.
   *
   * @example
   * AuthController.handleBasicAuth(req, res, username, password)
   *   .then(user => {
   *   // do something with authenticated user
   *   })
   *   .catch(err => {
   *     console.log(err);
   *   })
   *
   * @param req The request object from express
   * @param res The response object from express
   * @param username A string of the username for who is attempting to authenticate via LDAP AD
   * @param password A string of the password for who is attempting to authenticate via LDAP AD
   * @returns Promise The authenticated user as the User object or an error.
   */
<<<<<<< HEAD
  static handleBasicAuth(req, res, username, password) {
    return new Promise((resolve, reject) => {
      User.findOne({
        username: username,
        deletedOn: null
      }, (findUserErr, user) => {
        // Check for errors
        if (findUserErr) {
          return reject(findUserErr);
        }
        if (!user) {
          return reject(new errors.CustomError('No user found', 401));
        }
        // Compute the password hash on given password
        const hash = crypto.createHash('sha256');
        hash.update(user._id.toString());       // salt
        hash.update(password);                  // password
        const pwdhash = hash.digest().toString('hex');

        // Authenticate the user
        if (user.password !== pwdhash) {
          return reject(new errors.CustomError('Invalid password', 401));
        }
        // return user object if authentication was successful
        return resolve(user);
=======
  handleBasicAuth(req, res, username, password, cb) {
    User.findOne({
      username: username,
      deletedOn: null
    }, (err, user) => {
      // Check for errors
      if (err) {
        cb(err);
      }
      if (!user) {
        cb('Could not find user');
      }
      // Authenticate the user
      user.verifyPassword(password)
      .then((result) => {
        if (result) {
          cb(null, user);
        }
        else {
          cb('Invalid password');
        }
      })
      .catch((error) => {
        cb('Invalid password');
>>>>>>> 6cf27170
      });
    });
  }

  /**
   * @description  This function implements handleTokenAuth called in the auth.js library file.
   * The purpose of this function is to implement authentication of a user who has passed in a
   * session token or bearer token. This function gets called both for the case of a token auth
   * header or a session token. Either way the token is provided to this function for auth.
   *
   *
   * @example
   * AuthController.handleTokenAuth(req, res, _token)
   *   .then(user => {
   *   // do something with authenticated user
   *   })
   *   .catch(err => {
   *     console.log(err);
   *   })
   *
   * @param req The request object from express
   * @param res The response object from express
   * @param _token The token the user is attempting to authenticate with.
   * @returns Promise The local database User object or an error.
   */
  /**
   * Handles token authentication. This function gets called both for
   * the case of a token auth header or a session token. Either way
   * the token is provided to this function for auth.
   *
   * If an error is passed into the callback, authentication fails.
   * If the callback is called with no parameters, the user is authenticated.
   */
  static handleTokenAuth(req, res, _token) {
    return new Promise((resolve, reject) => { // eslint-disable-line consistent-return
      // Try to decrypt the token
      let token = null;
      try {
        token = libCrypto.inspectToken(_token);
      }
      // If it cannot be decrypted, it is not valid and the
      // user is not authorized
      catch (decryptErr) {
        return reject(decryptErr);
      }

      // If this is a session token, we can authenticate the user via
      // a valid session ID.
      if (req.session.user) {
        User.findOne({
          username: sani.sanitize(req.session.user),
          deletedOn: null
        }, (findUserSessionErr, user) => {
          if (findUserSessionErr) {
            return reject(findUserSessionErr);
          }
          return resolve(user);
        });
      }
      // Otherwise, we must check the token (i.e. this was an API call or
      // used a token authorization header).
      // In this case, we make sure the token is not expired.
      else if (Date.now() < Date.parse(token.expires)) {
        User.findOne({
          username: sani.sanitize(token.username),
          deletedOn: null
        }, (findUserTokenErr, user) => {
          if (findUserTokenErr) {
            return reject(findUserTokenErr);
          }
          // return User object if authentication was successful
          return resolve(user);
        });
      }
      // If token is expired user is unauthorized
      else {
        return reject(new errors.CustomError('Token is expired or session is invalid', 401));
      }
    });
  }

  /**
   * @description  This function implements doLogin called in the auth.js library file.
   * The purpose of this function is to preform session or token setup for the node
   * application so that users can be authorized via token after logging in.
   *
   * @param req The request object from express
   * @param res The response object from express
   * @param next The callback to continue in the express authentication flow.
   *
   * If login was successful, we generate and auth token and return it to the
   * user.
   */
  static doLogin(req, res, next) {
    M.log.info(`${req.originalUrl} requested by ${req.user.username}`);

    // Convenient conversions from ms
    const conversions = {
      MILLISECONDS: 1,
      SECONDS: 1000,
      MINUTES: 60 * 1000,
      HOURS: 60 * 60 * 1000,
      DAYS: 24 * 60 * 60 * 1000
    };
    const dT = M.config.auth.token.expires * conversions[M.config.auth.token.units];

    // Generate the token and set the session token
    const token = M.lib.crypto.generateToken({
      type: 'user',
      username: req.user.username,
      created: (new Date(Date.now())).toUTCString(),
      expires: (new Date(Date.now() + dT)).toUTCString()
    });
    req.session.user = req.user.username;
    req.session.token = token;
    M.log.info(`${req.originalUrl} Logged in ${req.user.username}`);
    // Callback
    next();
  }

}

module.exports = LocalStrategy;<|MERGE_RESOLUTION|>--- conflicted
+++ resolved
@@ -61,7 +61,6 @@
    * @param password A string of the password for who is attempting to authenticate via LDAP AD
    * @returns Promise The authenticated user as the User object or an error.
    */
-<<<<<<< HEAD
   static handleBasicAuth(req, res, username, password) {
     return new Promise((resolve, reject) => {
       User.findOne({
@@ -87,32 +86,6 @@
         }
         // return user object if authentication was successful
         return resolve(user);
-=======
-  handleBasicAuth(req, res, username, password, cb) {
-    User.findOne({
-      username: username,
-      deletedOn: null
-    }, (err, user) => {
-      // Check for errors
-      if (err) {
-        cb(err);
-      }
-      if (!user) {
-        cb('Could not find user');
-      }
-      // Authenticate the user
-      user.verifyPassword(password)
-      .then((result) => {
-        if (result) {
-          cb(null, user);
-        }
-        else {
-          cb('Invalid password');
-        }
-      })
-      .catch((error) => {
-        cb('Invalid password');
->>>>>>> 6cf27170
       });
     });
   }
