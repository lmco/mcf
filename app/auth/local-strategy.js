--- conflicted
+++ resolved
@@ -181,11 +181,8 @@
 /**
  * @description Validates a users password with set rules.
  *
-<<<<<<< HEAD
- * @param {string} password - Password to verify
-=======
- * @param {String} password - Password to validate.
->>>>>>> ca6e0231
+ * @param {string} password - Password to validate.
+ *
  * @returns {Boolean} - If password is correctly validated
  */
 function validatePassword(password) {
