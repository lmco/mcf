--- conflicted
+++ resolved
@@ -61,11 +61,7 @@
     user = await User.findOne({ _id: username, archived: false });
   }
   catch (findUserErr) {
-<<<<<<< HEAD
-    throw findUserErr;
-=======
     throw new M.DatabaseError(findUserErr.message, 'warn');
->>>>>>> 64f1ba92
   }
   // Check for empty user
   if (!user) {
@@ -78,13 +74,6 @@
     result = await user.verifyPassword(password);
   }
   catch (verifyErr) {
-<<<<<<< HEAD
-    throw verifyErr;
-  }
-  // Check password is valid
-  if (!result) {
-    throw new M.AuthorizationError('Invalid password.', 'warn');
-=======
     throw new M.ServerError(verifyErr.message, 'warn');
   }
 
@@ -131,7 +120,6 @@
     else {
       throw new M.AuthorizationError('Invalid password.', 'warn');
     }
->>>>>>> 64f1ba92
   }
   // Authenticated, return user
   return user;
@@ -166,11 +154,7 @@
   // If NOT decrypted, not valid and the
   // user is not authorized
   catch (decryptErr) {
-<<<<<<< HEAD
-    throw decryptErr;
-=======
     throw new M.AuthorizationError(decryptErr.message, 'warn');
->>>>>>> 64f1ba92
   }
 
   // Ensure token not expired
@@ -184,11 +168,7 @@
       });
     }
     catch (findUserTokenErr) {
-<<<<<<< HEAD
-      throw findUserTokenErr;
-=======
       throw new M.AuthorizationError(findUserTokenErr.message, 'warn');
->>>>>>> 64f1ba92
     }
     // A valid session was found in the request but the user no longer exists
     if (!user) {
