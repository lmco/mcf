/**
 * Classification: UNCLASSIFIED
 *
 * @module auth.ldap-strategy
 *
 * @copyright Copyright (C) 2018, Lockheed Martin Corporation
 *
 * @license MIT
 *
 * @description This file implements authentication using LDAP Active Directory.
 */

// Expose auth strategy functions
// Note: The export is being done before the import to solve the issues of
// circular references.
module.exports = {
  handleBasicAuth,
  handleTokenAuth,
  doLogin,
  validatePassword
};

// Node modules
const fs = require('fs');
const path = require('path');
const ldap = require('ldapjs');

// MBEE modules
const LocalStrategy = M.require('auth.local-strategy');
const Organization = M.require('models.organization');
const User = M.require('models.user');
<<<<<<< HEAD
=======
const EventEmitter = M.require('lib.events');
>>>>>>> 79618d39
const sani = M.require('lib.sanitization');

// Allocate LDAP configuration variable for convenience
const ldapConfig = M.config.auth.ldap;

/**
 * @description This function implements handleBasicAuth() in lib/auth.js.
 * Implement authentication via LDAP using username/password and
 * configuration in config file.
 *
 * @param {Object} req - Request express object
 * @param {Object} res - Response express object
 * @param {string} username - Username to authenticate via LDAP AD
 * @param {string} password - Password to authenticate via LDAP AD
 *
 * @returns {Promise} Authenticated user object
 *
 * @example
 * AuthController.handleBasicAuth(req, res, username, password)
 *   .then(user => {
 *   // do something with authenticated user
 *   })
 *   .catch(err => {
 *     console.log(err);
 *   })
 */
function handleBasicAuth(req, res, username, password) {
  // Return a promise
  return new Promise((resolve, reject) => {
    // Define LDAP client handler
    let ldapClient = null;

    // Connect to database
    ldapConnect()
    .then(_ldapClient => {
      ldapClient = _ldapClient;

      // Search for user
      return ldapSearch(ldapClient, username);
    })

    // Authenticate user
    .then(foundUser => ldapAuth(ldapClient, foundUser, password))
    // Sync user with local database
    .then(authUser => ldapSync(authUser))
    // Return authenticated user object
    .then(syncedUser => resolve(syncedUser))
    .catch(ldapConnectErr => reject(ldapConnectErr));
  });
}

/**
 * @description Authenticates user with passed in token.
 * Implements handleTokenAuth() provided by the Local Strategy.
 *
 * @param {Object} req - Request express object
 * @param {Object} res - Response express object
 * @param {string} token - Token user authentication token, encrypted
 *
 * @returns {Promise} Local user object
 *
 * @example
 * AuthController.handleTokenAuth(req, res, token)
 *   .then(user => {
 *   // do something with authenticated user
 *   })
 *   .catch(err => {
 *     console.log(err);
 *   })
 */
function handleTokenAuth(req, res, token) {
  return new Promise((resolve, reject) => {
    LocalStrategy.handleTokenAuth(req, res, token)
    .then(user => resolve(user))
    .catch(handleTokenAuthErr => reject(handleTokenAuthErr));
  });
}

/**
 * @description  This function generates the session token for user login.
 * Implements the Local Strategy doLogin function.
 *
 * @param {Object} req - Request express object
 * @param {Object} res - Response express object
 * @param {function} next - Callback to continue express authentication
 */
function doLogin(req, res, next) {
  LocalStrategy.doLogin(req, res, next);
}

/* ------------------------( LDAP Helper Functions )--------------------------*/
/**
 * @description Connects to an LDAP server and resolves a client object used
 * to preform search and bind operations.
 *
 * @returns {Promise} An LDAP client object
 */
function ldapConnect() {
  M.log.debug('Attempting to bind to the LDAP server.');
  // define and return promise
  return new Promise((resolve, reject) => {
    // Initialize arrCaCerts to hold LDAP server certificates
    const arrCaCerts = [];

    let ldapCA = ldapConfig.ca;
    // If the CA contents is a string, make it an array
    if (typeof ldapCA === 'string') {
      ldapCA = [ldapCA];
    }
    // If no CA is provided.
    else if (typeof ldapCA === 'undefined') {
      ldapCA = [];
    }

    // Now if it's not an array, fail
    if (!Array.isArray(ldapCA)) {
      M.log.error('Failed to load LDAP CA certificates (invalid type)');
      return reject(new M.CustomError('An error occurred.', 500));
    }

    // If any items in the array are not strings, fail
    if (!ldapCA.every(c => typeof c === 'string')) {
      M.log.error('Failed to load LDAP CA certificates (invalid type in array)');
      return reject(new M.CustomError('An error occurred.', 500));
    }

    M.log.verbose('Reading LDAP server CAs ...');

    // Loop  number of certificates in config file
    for (let i = 0; i < ldapCA.length; i++) {
      // Extract certificate filename from config file
      const certName = ldapCA[i];
      // Extract certificate file content
      const file = fs.readFileSync(path.join(M.root, certName));
      // Push file content to arrCaCert
      arrCaCerts.push(file);
    }
    M.log.verbose('LDAP server CAs loaded.');

    // Create ldapClient object with url, credentials, and certificates
    const ldapClient = ldap.createClient({
      url: `${ldapConfig.url}:${ldapConfig.port}`,
      tlsOptions: {
        ca: arrCaCerts
      }
    });
    // Bind ldapClient object to LDAP server
    ldapClient.bind(ldapConfig.bind_dn, ldapConfig.bind_dn_pass, (bindErr) => {
      // Check if LDAP server bind fails
      if (bindErr) {
        // LDAP serve bind failed, reject bind error
        return reject(bindErr);
      }
      // LDAP serve bind successful, resolve ldapClient object
      return resolve(ldapClient);
    });
  });
}

/**
 * @description Searches for and resolve a user from LDAP server.
 *
 * @param {Object} ldapClient - LDAP client
 * @param {string} username - Username to find LDAP user
 *
 * @returns {Promise} LDAP user information
 */
function ldapSearch(ldapClient, username) {
  M.log.debug('Attempting to search for LDAP user.');
  // Define and return promise
  return new Promise((resolve, reject) => {
    // Sanitize username
    const usernameSani = sani.ldapFilter(username);
    // Initialize filter for query based on username attribute and the configuration filter
    // NOTE: Backslashes will be removed twice from filter due to configuration import.
    // Replaces the single backslash with two backlashes
    const filter = '(&'
                 + `(${ldapConfig.attributes.username}=${usernameSani})`
                 + `${ldapConfig.filter.replace('\\', '\\\\')})`;

    // log base and filter used for query
    M.log.debug(`Using LDAP base: ${ldapConfig.base}`);
    M.log.debug(`Using search filter: ${filter}`);
    M.log.debug('Executing search ...');

    // Set filter, scope, and attributes of the search
    const opts = {
      filter: filter,
      scope: 'sub',
      attributes: [
        ldapConfig.attributes.username,
        ldapConfig.attributes.firstName,
        ldapConfig.attributes.lastName,
        ldapConfig.attributes.email
      ]
    };

    // Check preferredName is a property of ldapConfig.attributes
    if (!ldapConfig.attributes.hasOwnProperty('preferredName')) {
      // NOT a property, use ldapConfig firstName attribute
      ldapConfig.attributes.preferredName = ldapConfig.attributes.firstName;
    }
    // Check preferredName is empty string
    else if (ldapConfig.attributes.preferredName === '') {
      // empty string, use ldapConfig firstName attribute
      ldapConfig.attributes.preferredName = ldapConfig.attributes.firstName;
    }
    // Set preferred name as an attribute
    else {
      opts.attributes.push(ldapConfig.attributes.preferredName);
    }

    // Define person
    let person;
    // Execute the search
    ldapClient.search(ldapConfig.base, opts, (err, result) => {
      if (err) {
        return reject(new M.CustomError('LDAP Search Failure.', 500, 'warn'));
      }

      // If search fails, reject error
      result.on('error', (searchErr) => reject(searchErr));
      // If entry found, set person to entry
      result.on('searchEntry', (entry) => {
        M.log.debug('Search complete. Entry found.');
        person = entry;
      });
      // Search complete check results
      result.on('end', (status) => {
        M.log.debug(status);
        // Check person NOT undefined
        if (!person) {
          // Person undefined, reject error
          ldapClient.destroy(); // Disconnect from LDAP server on failure
          return reject(new M.CustomError('Invalid username or password.', 401));
        }
        // Person defined, return results
        return resolve(person.object);
      });
    });
  });
}

/**
 * @description Validates a users password with LDAP server
 *
 * @param {Object} ldapClient - LDAP client
 * @param {Object} user - LDAP user
 * @param {string} password - Password to verify LDAP user
 *
 * @returns {Promise} Authenticated user's information
 */
function ldapAuth(ldapClient, user, password) {
  M.log.debug(`Authenticating ${user[ldapConfig.attributes.username]} ...`);
  // Define and return promise
  return new Promise((resolve, reject) => {
    // Validate user password
    ldapClient.bind(user.dn, password, (authErr) => {
      // If validation fails, reject error
      if (authErr) {
        M.log.error(authErr);
        ldapClient.destroy(); // Disconnect from LDAP server on failure
        return reject(new M.CustomError('Invalid username or password.', 401));
      }
      // Validation successful, resolve authenticated user's information
      M.log.debug(`User [${user[ldapConfig.attributes.username]
      }] authenticated successfully via LDAP.`);
      ldapClient.destroy(); // Disconnect from LDAP server after successful authentication
      return resolve(user);
    });
  });
}

/**
 * @description Synchronizes authenticated user's LDAP information with database.
 *
 * @param {Object} ldapUserObj - LDAP user information
 *
 * @returns {Promise} Synchronized user model object
 */
function ldapSync(ldapUserObj) {
  M.log.debug('Synchronizing LDAP user with local database.');
  // Define and return promise
  return new Promise((resolve, reject) => {
    // Store user object function-wide
    let userObject = {};
<<<<<<< HEAD
=======
    let found = false;
>>>>>>> 79618d39

    // Search for user in database
    User.findOne({ _id: ldapUserObj[ldapConfig.attributes.username] })
    .then(foundUser => {
      // If the user was found, update with LDAP info
      if (foundUser) {
<<<<<<< HEAD
=======
        found = true;
>>>>>>> 79618d39
        // User exists, update database with LDAP information
        foundUser.fname = ldapUserObj[ldapConfig.attributes.firstName];
        foundUser.preferredName = ldapUserObj[ldapConfig.attributes.preferredName];
        foundUser.lname = ldapUserObj[ldapConfig.attributes.lastName];
        foundUser.email = ldapUserObj[ldapConfig.attributes.email];

        // Save updated user to database
        return foundUser.save();
      }
      // User not found, create a new one

      // Initialize userData with LDAP information
      const initData = new User({
        _id: ldapUserObj[ldapConfig.attributes.username],
        fname: ldapUserObj[ldapConfig.attributes.firstName],
        preferredName: ldapUserObj[ldapConfig.attributes.preferredName],
        lname: ldapUserObj[ldapConfig.attributes.lastName],
        email: ldapUserObj[ldapConfig.attributes.email],
        provider: 'ldap'
      });

        // Save ldap user
      return initData.save();
    })
    .then(savedUser => {
      // Save user to function-wide variable
      userObject = savedUser;

<<<<<<< HEAD
=======
      // If user created, emit users-created
      if (!found) {
        EventEmitter.emit('users-created', [savedUser]);
      }

>>>>>>> 79618d39
      // Find the default org
      return Organization.findOne({ _id: M.config.server.defaultOrganizationId });
    })
    .then((defaultOrg) => {
      // Add the user to the default org
      defaultOrg.permissions[userObject._id] = ['read', 'write'];

      // Mark permissions as modified, required for 'mixed' fields
      defaultOrg.markModified('permissions');

      // Save the updated default org
      return defaultOrg.save();
    })
    // Return the new user
    .then(() => resolve(userObject))
    // Save failed, reject error
    .catch(saveErr => reject(saveErr));
  });
}

/**
 * @description Validates a users password with set rules.
 *
 * @param {string} password - Password to validate.
 *
 * @returns {boolean} If password is correctly validated.
 */
function validatePassword(password) {
  // LDAP does not require local password validation, return true
  return true;
}<|MERGE_RESOLUTION|>--- conflicted
+++ resolved
@@ -29,10 +29,7 @@
 const LocalStrategy = M.require('auth.local-strategy');
 const Organization = M.require('models.organization');
 const User = M.require('models.user');
-<<<<<<< HEAD
-=======
 const EventEmitter = M.require('lib.events');
->>>>>>> 79618d39
 const sani = M.require('lib.sanitization');
 
 // Allocate LDAP configuration variable for convenience
@@ -319,20 +316,14 @@
   return new Promise((resolve, reject) => {
     // Store user object function-wide
     let userObject = {};
-<<<<<<< HEAD
-=======
     let found = false;
->>>>>>> 79618d39
 
     // Search for user in database
     User.findOne({ _id: ldapUserObj[ldapConfig.attributes.username] })
     .then(foundUser => {
       // If the user was found, update with LDAP info
       if (foundUser) {
-<<<<<<< HEAD
-=======
         found = true;
->>>>>>> 79618d39
         // User exists, update database with LDAP information
         foundUser.fname = ldapUserObj[ldapConfig.attributes.firstName];
         foundUser.preferredName = ldapUserObj[ldapConfig.attributes.preferredName];
@@ -361,14 +352,11 @@
       // Save user to function-wide variable
       userObject = savedUser;
 
-<<<<<<< HEAD
-=======
       // If user created, emit users-created
       if (!found) {
         EventEmitter.emit('users-created', [savedUser]);
       }
 
->>>>>>> 79618d39
       // Find the default org
       return Organization.findOne({ _id: M.config.server.defaultOrganizationId });
     })
