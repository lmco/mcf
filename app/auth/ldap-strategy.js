--- conflicted
+++ resolved
@@ -35,11 +35,8 @@
 const EventEmitter = M.require('lib.events');
 const sani = M.require('lib.sanitization');
 const errors = M.require('lib.errors');
-<<<<<<< HEAD
-=======
 const mbeeCrypto = M.require('lib.crypto');
 const utils = M.require('lib.utils');
->>>>>>> 64f1ba92
 
 // Allocate LDAP configuration variable for convenience
 const ldapConfig = M.config.auth.ldap;
@@ -104,9 +101,6 @@
  *   })
  */
 async function handleTokenAuth(req, res, token) {
-<<<<<<< HEAD
-  return LocalStrategy.handleTokenAuth(req, res, token);
-=======
   // Define and initialize token
   let decryptedToken = null;
   try {
@@ -147,7 +141,6 @@
   else {
     throw new M.AuthorizationError('Token is expired or session is invalid.', 'warn');
   }
->>>>>>> 64f1ba92
 }
 
 /**
