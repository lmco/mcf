/**
 * @classification UNCLASSIFIED
 *
 * @module auth.ldap-strategy
 *
 * @copyright Copyright (C) 2018, Lockheed Martin Corporation
 *
 * @license LMPI - Lockheed Martin Proprietary Information
 *
 * @owner Austin Bieber <austin.j.bieber@lmco.com>
 *
 * @author Jake Ursetta <jake.j.ursetta@lmco.com>
 *
 * @description This file implements authentication using LDAP Active Directory.
 */

// Expose auth strategy functions
// Note: The export is being done before the import to solve the issues of
// circular references.
module.exports = {
  handleBasicAuth,
  handleTokenAuth,
  doLogin,
  validatePassword
};

// Node modules
const fs = require('fs');
const path = require('path');
const ldap = require('ldapjs');

// MBEE modules
const Organization = M.require('models.organization');
const User = M.require('models.user');
const EventEmitter = M.require('lib.events');
const sani = M.require('lib.sanitization');
const errors = M.require('lib.errors');
const mbeeCrypto = M.require('lib.crypto');
const utils = M.require('lib.utils');

// Allocate LDAP configuration variable for convenience
const ldapConfig = M.config.auth.ldap;

/**
 * @description This function implements handleBasicAuth() in lib/auth.js.
 * Implement authentication via LDAP using username/password and
 * configuration in config file.
 *
 * @param {object} req - Request express object.
 * @param {object} res - Response express object.
 * @param {string} username - Username to authenticate via LDAP AD.
 * @param {string} password - Password to authenticate via LDAP AD.
 *
 * @returns {Promise} Authenticated user object.
 *
 * @example
 * AuthController.handleBasicAuth(req, res, username, password)
 *   .then(user => {
 *   // do something with authenticated user
 *   })
 *   .catch(err => {
 *     console.log(err);
 *   })
 */
async function handleBasicAuth(req, res, username, password) {
  try {
    // Connect to database
    const ldapClient = await ldapConnect();

    // Search for user
    const foundUser = await ldapSearch(ldapClient, username);

    // Authenticate user
    const authUser = await ldapAuth(ldapClient, foundUser, password);

    // Sync user with local database; return authenticated user object
    return await ldapSync(authUser);
  }
  catch (error) {
    throw errors.captureError(error);
  }
}

/**
 * @description This function implements handleTokenAuth() in lib/auth.js.
 * Authenticates user with passed in token.
 *
<<<<<<< HEAD
 * @param {Object} req - Request express object
 * @param {Object} res - Response express object
 * @param {string} token - User authentication token, encrypted
=======
 * @param {object} req - Request express object.
 * @param {object} res - Response express object.
 * @param {string} token - User authentication token, encrypted.
>>>>>>> 692187ce
 *
 * @returns {Promise} Local user object.
 *
 * @example
 * AuthController.handleTokenAuth(req, res, _token)
 *   .then(user => {
 *   // do something with authenticated user
 *   })
 *   .catch(err => {
 *     console.log(err);
 *   })
 */
async function handleTokenAuth(req, res, token) {
  // Define and initialize token
  let decryptedToken = null;
  try {
    // Decrypt the token
    decryptedToken = mbeeCrypto.inspectToken(token);
  }
  // If NOT decrypted, not valid and the
  // user is not authorized
  catch (decryptErr) {
    throw decryptErr;
  }

  // Ensure token not expired
  if (Date.now() < Date.parse(decryptedToken.expires)) {
    let user = null;
    // Not expired, find user
    try {
      user = await User.findOne({
        _id: sani.sanitize(decryptedToken.username),
        archivedOn: null
      });
    }
    catch (findUserTokenErr) {
      throw findUserTokenErr;
    }
    // A valid session was found in the request but the user no longer exists
    if (!user) {
      // Logout user
      req.user = null;
      req.session.destroy();
      // Return error
      throw new M.NotFoundError('No user found.', 'warn');
    }
    // return User object if authentication was successful
    return user;
  }
  // If token is expired user is unauthorized
  else {
    throw new M.AuthorizationError('Token is expired or session is invalid.', 'warn');
  }
}

/**
 * @description This function implements doLogin() in lib/auth.js.
 * This function generates the session token for user login.
<<<<<<< HEAD
 * Upon successful login, generate token and set to session
 *
 * @param {Object} req - Request express object
 * @param {Object} res - response express object
 * @param {function} next - Callback to express authentication
=======
 * Upon successful login, generate token and set to session.
 *
 * @param {object} req - Request express object.
 * @param {object} res - Response express object.
 * @param {Function} next - Callback to express authentication.
>>>>>>> 692187ce
 */
function doLogin(req, res, next) {
  // Compute token expiration time
  const timeDelta = M.config.auth.token.expires
    * utils.timeConversions[M.config.auth.token.units];

  // Generate the token
  const token = mbeeCrypto.generateToken({
    type: 'user',
<<<<<<< HEAD
    username: req.user.username,
=======
    username: (req.user.username || req.user._id),
>>>>>>> 692187ce
    created: (new Date(Date.now())),
    expires: (new Date(Date.now() + timeDelta))
  });
  // Set the session token
  req.session.token = token;
<<<<<<< HEAD
  M.log.info(`${req.originalUrl} Logged in ${req.user.username}`);
=======
  M.log.info(`${req.originalUrl} Logged in ${(req.user.username || req.user._id)}`);
>>>>>>> 692187ce
  // Callback
  next();
}

/* ------------------------( LDAP Helper Functions )--------------------------*/
/**
 * @description Connects to an LDAP server and resolves a client object used
 * to preform search and bind operations.
 *
 * @returns {Promise} An LDAP client object.
 */
function ldapConnect() {
  M.log.debug('Attempting to bind to the LDAP server.');
  // define and return promise
  return new Promise((resolve, reject) => {
    // Initialize arrCaCerts to hold LDAP server certificates
    const arrCaCerts = [];

    let ldapCA = ldapConfig.ca;
    // If the CA contents is a string, make it an array
    if (typeof ldapCA === 'string') {
      ldapCA = [ldapCA];
    }
    // If no CA is provided.
    else if (typeof ldapCA === 'undefined') {
      ldapCA = [];
    }

    // Now if it's not an array, fail
    if (!Array.isArray(ldapCA)) {
      M.log.error('Failed to load LDAP CA certificates (invalid type)');
      return reject(new M.ServerError('An error occurred.', 'error'));
    }

    // If any items in the array are not strings, fail
    if (!ldapCA.every(c => typeof c === 'string')) {
      M.log.error('Failed to load LDAP CA certificates (invalid type in array)');
      return reject(new M.ServerError('An error occurred.', 'error'));
    }

    M.log.verbose('Reading LDAP server CAs ...');

    // Loop  number of certificates in config file
    for (let i = 0; i < ldapCA.length; i++) {
      // Extract certificate filename from config file
      const certName = ldapCA[i];
      // Extract certificate file content
      const file = fs.readFileSync(path.join(M.root, certName));
      // Push file content to arrCaCert
      arrCaCerts.push(file);
    }
    M.log.verbose('LDAP server CAs loaded.');

    // Create ldapClient object with url, credentials, and certificates
    const ldapClient = ldap.createClient({
      url: `${ldapConfig.url}:${ldapConfig.port}`,
      tlsOptions: {
        ca: arrCaCerts
      }
    });
    // Handle any errors in connecting to LDAP server
    ldapClient.on('error', (error) => reject(error));
    // Bind ldapClient object to LDAP server
    ldapClient.bind(ldapConfig.bind_dn, ldapConfig.bind_dn_pass, (bindErr) => {
      // Check if LDAP server bind fails
      if (bindErr) {
        // LDAP serve bind failed, reject bind error
        return reject(bindErr);
      }
      // LDAP serve bind successful, resolve ldapClient object
      return resolve(ldapClient);
    });
  });
}

/**
 * @description Searches for and resolve a user from LDAP server.
 *
 * @param {object} ldapClient - LDAP client.
 * @param {string} username - Username to find LDAP user.
 *
 * @returns {Promise} LDAP user information.
 */
function ldapSearch(ldapClient, username) {
  M.log.debug('Attempting to search for LDAP user.');
  // Define and return promise
  return new Promise((resolve, reject) => {
    // Sanitize username
    const usernameSani = sani.ldapFilter(username);
    // Initialize filter for query based on username attribute and the configuration filter
    // NOTE: Backslashes will be removed twice from filter due to configuration import.
    // Replaces the single backslash with two backlashes
    const filter = '(&'
                 + `(${ldapConfig.attributes.username}=${usernameSani})`
                 + `${ldapConfig.filter.replace('\\', '\\\\')})`;

    // log base and filter used for query
    M.log.debug(`Using LDAP base: ${ldapConfig.base}`);
    M.log.debug(`Using search filter: ${filter}`);
    M.log.debug('Executing search ...');

    // Set filter, scope, and attributes of the search
    const opts = {
      filter: filter,
      scope: 'sub',
      attributes: [
        ldapConfig.attributes.username,
        ldapConfig.attributes.firstName,
        ldapConfig.attributes.lastName,
        ldapConfig.attributes.email
      ]
    };

    // Check preferredName is a property of ldapConfig.attributes
    if (!ldapConfig.attributes.hasOwnProperty('preferredName')) {
      // NOT a property, use ldapConfig firstName attribute
      ldapConfig.attributes.preferredName = ldapConfig.attributes.firstName;
    }
    // Check preferredName is empty string
    else if (ldapConfig.attributes.preferredName === '') {
      // empty string, use ldapConfig firstName attribute
      ldapConfig.attributes.preferredName = ldapConfig.attributes.firstName;
    }
    // Set preferred name as an attribute
    else {
      opts.attributes.push(ldapConfig.attributes.preferredName);
    }

    // Define person
    let person;
    // Execute the search
    ldapClient.search(ldapConfig.base, opts, (err, result) => {
      if (err) {
        return reject(new M.ServerError('LDAP Search Failure.', 'warn'));
      }

      // If search fails, reject error
      result.on('error', (searchErr) => reject(searchErr));
      // If entry found, set person to entry
      result.on('searchEntry', (entry) => {
        M.log.debug('Search complete. Entry found.');
        person = entry;
      });
      // Search complete check results
      result.on('end', (status) => {
        M.log.debug(status);
        // Check person NOT undefined
        if (!person) {
          // Person undefined, reject error
          ldapClient.destroy(); // Disconnect from LDAP server on failure
          return reject(new M.AuthorizationError('Invalid username or password.', 'warn'));
        }
        // Person defined, return results
        return resolve(person.object);
      });
    });
  });
}

/**
 * @description Validates a users password with LDAP server.
 *
 * @param {object} ldapClient - LDAP client.
 * @param {object} user - LDAP user.
 * @param {string} password - Password to verify LDAP user.
 *
 * @returns {Promise} Authenticated user's information.
 */
function ldapAuth(ldapClient, user, password) {
  M.log.debug(`Authenticating ${user[ldapConfig.attributes.username]} ...`);
  // Define and return promise
  return new Promise((resolve, reject) => {
    // Validate user password
    ldapClient.bind(user.dn, password, (authErr) => {
      // If validation fails, reject error
      if (authErr) {
        M.log.error(authErr);
        ldapClient.destroy(); // Disconnect from LDAP server on failure
        return reject(new M.AuthorizationError('Invalid username or password.', 'warn'));
      }
      // Validation successful, resolve authenticated user's information
      M.log.debug(`User [${user[ldapConfig.attributes.username]
      }] authenticated successfully via LDAP.`);
      ldapClient.destroy(); // Disconnect from LDAP server after successful authentication
      return resolve(user);
    });
  });
}

/**
 * @description Synchronizes authenticated user's LDAP information with database.
 *
 * @param {object} ldapUserObj - LDAP user information.
 *
 * @returns {Promise} Synchronized user model object.
 */
async function ldapSync(ldapUserObj) {
  M.log.debug('Synchronizing LDAP user with local database.');

  let userObject;
  let foundUser;
  try {
    // Search for user in database
    foundUser = await User.findOne({ _id: ldapUserObj[ldapConfig.attributes.username] });
  }
  catch (error) {
    throw new M.DatabaseError('Search query on user failed', 'warn');
  }

  try {
    // If the user was found, update with LDAP info
    if (foundUser) {
      // User exists, update database with LDAP information
      foundUser.fname = ldapUserObj[ldapConfig.attributes.firstName];
      foundUser.preferredName = ldapUserObj[ldapConfig.attributes.preferredName];
      foundUser.lname = ldapUserObj[ldapConfig.attributes.lastName];
      foundUser.email = ldapUserObj[ldapConfig.attributes.email];

      // Save updated user to database
      userObject = await foundUser.save();
    }
    else {
      // User not found, create a new one
      // Initialize userData with LDAP information
      const initData = User.createDocument({
        _id: ldapUserObj[ldapConfig.attributes.username],
        fname: ldapUserObj[ldapConfig.attributes.firstName],
        preferredName: ldapUserObj[ldapConfig.attributes.preferredName],
        lname: ldapUserObj[ldapConfig.attributes.lastName],
        email: ldapUserObj[ldapConfig.attributes.email],
        provider: 'ldap'
      });

      // Save ldap user
      userObject = await initData.save();
    }
  }
  catch (error) {
    M.log.error(error.message);
    throw new M.DatabaseError('Could not save user data to database', 'warn');
  }
  // If user created, emit users-created
  EventEmitter.emit('users-created', [userObject]);

  let defaultOrg;
  try {
    // Find the default org
    defaultOrg = await Organization.findOne({ _id: M.config.server.defaultOrganizationId });
  }
  catch (error) {
    throw new M.DatabaseError('Query operation on default organization failed', 'warn');
  }

  try {
    // Add the user to the default org
    defaultOrg.permissions[userObject._id] = ['read', 'write'];

    // Mark permissions as modified, required for 'mixed' fields
    defaultOrg.markModified('permissions');

    // Save the updated default org
    await defaultOrg.save();
  }
  catch (saveErr) {
    M.log.error(saveErr.message);
    throw new M.DatabaseError('Could not save new user permissions to database', 'warn');
  }

  // Return the new user
  return userObject;
}

/**
 * @description Validates a users password with set rules.
 *
 * @param {string} password - Password to validate.
 *
 * @returns {boolean} If password is correctly validated.
 */
function validatePassword(password) {
  // LDAP does not require local password validation, return true
  return true;
}<|MERGE_RESOLUTION|>--- conflicted
+++ resolved
@@ -85,15 +85,9 @@
  * @description This function implements handleTokenAuth() in lib/auth.js.
  * Authenticates user with passed in token.
  *
-<<<<<<< HEAD
- * @param {Object} req - Request express object
- * @param {Object} res - Response express object
- * @param {string} token - User authentication token, encrypted
-=======
  * @param {object} req - Request express object.
  * @param {object} res - Response express object.
  * @param {string} token - User authentication token, encrypted.
->>>>>>> 692187ce
  *
  * @returns {Promise} Local user object.
  *
@@ -152,19 +146,11 @@
 /**
  * @description This function implements doLogin() in lib/auth.js.
  * This function generates the session token for user login.
-<<<<<<< HEAD
- * Upon successful login, generate token and set to session
- *
- * @param {Object} req - Request express object
- * @param {Object} res - response express object
- * @param {function} next - Callback to express authentication
-=======
  * Upon successful login, generate token and set to session.
  *
  * @param {object} req - Request express object.
  * @param {object} res - Response express object.
  * @param {Function} next - Callback to express authentication.
->>>>>>> 692187ce
  */
 function doLogin(req, res, next) {
   // Compute token expiration time
@@ -174,21 +160,13 @@
   // Generate the token
   const token = mbeeCrypto.generateToken({
     type: 'user',
-<<<<<<< HEAD
-    username: req.user.username,
-=======
     username: (req.user.username || req.user._id),
->>>>>>> 692187ce
     created: (new Date(Date.now())),
     expires: (new Date(Date.now() + timeDelta))
   });
   // Set the session token
   req.session.token = token;
-<<<<<<< HEAD
-  M.log.info(`${req.originalUrl} Logged in ${req.user.username}`);
-=======
   M.log.info(`${req.originalUrl} Logged in ${(req.user.username || req.user._id)}`);
->>>>>>> 692187ce
   // Callback
   next();
 }
