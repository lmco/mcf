--- conflicted
+++ resolved
@@ -165,26 +165,6 @@
       searchQuery.archived = true;
     }
 
-<<<<<<< HEAD
-  // Find the org and check that it has been found and is not archived (unless specified)
-  const organization = await helper.findAndValidate(Org, orgID,
-    ((options && options.archived) || validatedOptions.includeArchived));
-  // Verify the user has at least read permissions on the organization
-  if (!permissions.readOrg(reqUser, organization)) {
-    throw new M.PermissionError('User does not have permission to get'
-      + ` branches on the organization [${orgID}].`, 'warn');
-  }
-
-  // Find the project and check that it has been found and is not archived (unless specified)
-  const project = await helper.findAndValidate(Project, utils.createID(orgID, projID),
-    ((options && options.archived) || validatedOptions.includeArchived));
-
-  // Check permissions
-  if (!permissions.readBranch(reqUser, organization, project)) {
-    throw new M.PermissionError('User does not have permission to get'
-         + ` branches on the project [${projID}].`, 'warn');
-  }
-=======
     // Find the org and check that it has been found and is not archived (unless specified)
     const organization = await helper.findAndValidate(Org, orgID,
       ((options && options.archived) || validatedOptions.includeArchived));
@@ -192,7 +172,6 @@
     // Find the project and check that it has been found and is not archived (unless specified)
     const project = await helper.findAndValidate(Project, utils.createID(orgID, projID),
       ((options && options.archived) || validatedOptions.includeArchived));
->>>>>>> 692187ce
 
     // Check permissions
     permissions.readBranch(reqUser, organization, project);
@@ -349,23 +328,6 @@
     // Find the org and check that it has been found and is not archived
     const organization = await helper.findAndValidate(Org, orgID);
 
-<<<<<<< HEAD
-  // Find the org and check that it has been found and is not archived
-  const organization = await helper.findAndValidate(Org, orgID);
-  // Verify the user has at least read permissions on the organization
-  if (!permissions.readOrg(reqUser, organization)) {
-    throw new M.PermissionError('User does not have permission to read'
-      + ` branches on the organization [${orgID}].`, 'warn');
-  }
-
-  // Find the project and check that it has been found and is not archived
-  const project = await helper.findAndValidate(Project, utils.createID(orgID, projID));
-  // Check permissions
-  if (!permissions.createBranch(reqUser, organization, project)) {
-    throw new M.PermissionError('User does not have permission to create'
-      + ` branches on the project [${projID}].`, 'warn');
-  }
-=======
     // Find the project and check that it has been found and is not archived
     const project = await helper.findAndValidate(Project, utils.createID(orgID, projID));
 
@@ -373,7 +335,6 @@
     permissions.createBranch(reqUser, organization, project);
 
     sourceID = utils.createID(orgID, projID, sourceID);
->>>>>>> 692187ce
 
     // Find the source branch to verify existence
     const foundSourceBranch = await Branch.findOne({ _id: sourceID }, '_id', { lean: true });
@@ -596,59 +557,6 @@
  * });
  */
 async function update(requestingUser, organizationID, projectID, branches, options) {
-<<<<<<< HEAD
-  // Ensure input parameters are correct type
-  helper.checkParams(requestingUser, options, organizationID, projectID);
-  helper.checkParamsDataType('object', branches, 'Branches');
-
-  // Sanitize input parameters and create function-wide variables
-  const reqUser = JSON.parse(JSON.stringify(requestingUser));
-  const orgID = sani.mongo(organizationID);
-  const projID = sani.mongo(projectID);
-  const saniBranches = sani.mongo(JSON.parse(JSON.stringify(branches)));
-  const duplicateCheck = {};
-  let branchesToUpdate = [];
-  const arrIDs = [];
-  const bulkArray = [];
-
-  // Initialize and ensure options are valid
-  const validatedOptions = utils.validateOptions(options, ['populate', 'fields',
-    'lean'], Branch);
-
-  // Check the type of the branches parameter
-  if (Array.isArray(saniBranches)) {
-    // Branches is an array, update many branches
-    branchesToUpdate = saniBranches;
-  }
-  else if (typeof saniBranches === 'object') {
-    // Branches is an object, update a single branches
-    branchesToUpdate = [saniBranches];
-  }
-  else {
-    throw new M.DataFormatError('Invalid input for updating branches.', 'warn');
-  }
-
-  // Find the org and check that it has been found and is not archived (unless specified)
-  const organization = await helper.findAndValidate(Org, orgID,
-    ((options && options.archived) || validatedOptions.includeArchived));
-
-  // Verify the user has at least read permissions on the organization
-  if (!permissions.readOrg(reqUser, organization)) {
-    throw new M.PermissionError('User does not have permission to read'
-      + ` branches on the organization [${orgID}].`, 'warn');
-  }
-
-  // Find the project and check that it has been found and is not archived (unless specified)
-  const project = await helper.findAndValidate(Project, utils.createID(orgID, projID),
-    ((options && options.archived) || validatedOptions.includeArchived));
-  // Check permissions
-  if (!permissions.updateBranch(reqUser, organization, project)) {
-    throw new M.PermissionError('User does not have permission to update'
-      + ` branches on the project [${projID}].`, 'warn');
-  }
-  // Create list of ids
-=======
->>>>>>> 692187ce
   try {
     // Ensure input parameters are correct type
     helper.checkParams(requestingUser, options, organizationID, projectID);
@@ -882,26 +790,8 @@
       throw new M.DataFormatError('Invalid input for removing branches.', 'warn');
     }
 
-<<<<<<< HEAD
-  // Find the org and check that it has been found and is not archived
-  const organization = await helper.findAndValidate(Org, orgID);
-  // Verify the user has at least read permissions on the organization
-  if (!permissions.readOrg(reqUser, organization)) {
-    throw new M.PermissionError('User does not have permission to get'
-      + ` branches on the organization [${orgID}].`, 'warn');
-  }
-
-  // Find the project and check that it has been found and is not archived
-  const project = await helper.findAndValidate(Project, utils.createID(orgID, projID));
-  // Check permissions
-  if (!permissions.deleteBranch(reqUser, organization, project)) {
-    throw new M.PermissionError('User does not have permission to delete'
-      + ` branches on the project [${projID}].`, 'warn');
-  }
-=======
     // Find the org and check that it has been found and is not archived
     const organization = await helper.findAndValidate(Org, orgID);
->>>>>>> 692187ce
 
     // Find the project and check that it has been found and is not archived
     const project = await helper.findAndValidate(Project, utils.createID(orgID, projID));
