/**
 * Classification: UNCLASSIFIED
 *
 * @module controllers.branch-controller
 *
 * @copyright Copyright (C) 2018, Lockheed Martin Corporation
 *
 * @license LMPI - Lockheed Martin Proprietary Information
 *
 * @owner Leah De Laurell <leah.p.delaurell@lmco.com>
 *
 * @author Leah De Laurell <leah.p.delaurell@lmco.com>
 *
 * @description Provides an abstraction layer on top of the Branch model that
 * implements controller logic and behavior for Branches.
 */

// Expose branch controller functions
// Note: The export is being done before the import to solve the issues of
// circular references between controllers.
module.exports = {
  find,
  create,
  update,
  remove
};

// Node.js Modules
const assert = require('assert');

// MBEE Modules
const Element = M.require('models.element');
const Branch = M.require('models.branch');
const Project = M.require('models.project');
const Org = M.require('models.organization');
const EventEmitter = M.require('lib.events');
const sani = M.require('lib.sanitization');
const utils = M.require('lib.utils');
const validators = M.require('lib.validators');
const jmi = M.require('lib.jmi-conversions');
const errors = M.require('lib.errors');
const helper = M.require('lib.controller-helper');

/**
 * @description This function finds one or many branches. Depending on the given
 * parameters, this function can find a single branch by ID, multiple branches
 * by ID, or all branches in the given project.
 *
 * @param {User} requestingUser - The object containing the requesting user.
 * @param {string} organizationID - The ID of the owning organization.
 * @param {string} projectID - The ID of the owning project.
 * @param {(string|string[])} [branches] - The branches to find. Can either be
 * an array of branch ids, a single branch id, or not provided, which defaults
 * to every branch being found.
 * @param {Object} [options] - A parameter that provides supported options.
 * @param {string[]} [options.populate] - A list of fields to populate on return of
 * the found objects. By default, no fields are populated.
 * @param {boolean} [options.archived = false] - If true, find results will include
 * archived objects.
 * @param {string[]} [options.fields] - An array of fields to return. By default
 * includes the _id and id fields. To NOT include a field, provide a '-' in
 * front.
 * @param {number} [options.limit = 0] - A number that specifies the maximum
 * number of documents to be returned to the user. A limit of 0 is equivalent to
 * setting no limit.
 * @param {number} [options.skip = 0] - A non-negative number that specifies the
 * number of documents to skip returning. For example, if 10 documents are found
 * and skip is 5, the first 5 documents will NOT be returned.
 * @param {boolean} [options.lean = false] - A boolean value that if true
 * returns raw JSON instead of converting the data to objects.
 * @param {string} [options.sort] - Provide a particular field to sort the results by.
 * You may also add a negative sign in front of the field to indicate sorting in
 * reverse order.
 * @param {boolean} [options.tag] - Search for branches with a specific tag
 * value.
 * @param {string} [options.source] - Search for branches with a specific source
 * branch.
 * @param {string} [options.name] - Search for branches with a specific name.
 * @param {string} [options.createdBy] - Search for branches with a specific
 * createdBy value.
 * @param {string} [options.lastModifiedBy] - Search for branches with a
 * specific lastModifiedBy value.
 * @param {string} [options.archivedBy] - Search for branches with a specific
 * archivedBy value.
 * @param {string} [options.custom....] - Search for any key in custom data. Use
 * dot notation for the keys. Ex: custom.hello = 'world'
 *
 * @return {Promise} Array of found branch objects
 *
 * @example
 * find({User}, 'orgID', 'projID', ['branch1', 'branch2'], { populate: 'project' })
 * .then(function(branches) {
 *   // Do something with the found branches
 * })
 * .catch(function(error) {
 *   M.log.error(error);
 * });
 */
async function find(requestingUser, organizationID, projectID, branches, options) {
  // Set options if no branches were provided, but options were
  if (typeof branches === 'object' && branches !== null && !Array.isArray(branches)) {
    options = branches; // eslint-disable-line no-param-reassign
    branches = undefined; // eslint-disable-line no-param-reassign
  }

  // Ensure input parameters are correct type
  helper.checkParams(requestingUser, options, organizationID, projectID);
  helper.checkParamsDataType(['undefined', 'object', 'string'], branches, 'Branches');

  // Sanitize input parameters
  const saniBranches = (branches !== undefined)
    ? sani.mongo(JSON.parse(JSON.stringify(branches)))
    : undefined;
  const reqUser = JSON.parse(JSON.stringify(requestingUser));
  const orgID = sani.mongo(organizationID);
  const projID = sani.mongo(projectID);
  let branchesToFind = [];

  // Define searchQuery
  const searchQuery = { project: utils.createID(orgID, projID), archived: false };

  // Initialize and ensure options are valid
  const validOptions = utils.validateOptions(options, ['populate', 'archived',
    'fields', 'limit', 'skip', 'lean', 'sort'], Branch);

  // Ensure options are valid
  if (options) {
    // Create array of valid search options
    const validSearchOptions = ['tag', 'source', 'name', 'createdBy',
      'lastModifiedBy', 'archivedBy'];

    // Loop through provided options, look for validSearchOptions
    Object.keys(options).forEach((o) => {
      // If the provided option is a valid search option
      if (validSearchOptions.includes(o) || o.startsWith('custom.')) {
        // Ensure the search option is a string
        if ((o === 'tag') && typeof options[o] !== 'boolean') {
          throw new M.DataFormatError(`The option '${o}' is not a boolean.`, 'warn');
        }
        else if ((typeof options[o] !== 'string') && (o !== 'tag')) {
          throw new M.DataFormatError(`The option '${o}' is not a string.`, 'warn');
        }

        // If the search option is a branch reference
        if (['source'].includes(o)) {
          // Make value the concatenated ID
          options[o] = utils.createID(orgID, projID, options[o]);
        }
        // Add the search option to the searchQuery
        searchQuery[o] = sani.mongo(options[o]);
      }
    });
  }

  // If the archived field is true, remove it from the query
  if (validOptions.archived) {
    delete searchQuery.archived;
  }

  // Find the org and check that it has been found and is not archived (unless specified)
  const organization = await helper.findAndValidate(Org, orgID, validOptions.archived);
  // Verify the user has at least read permissions on the organization
  if (!reqUser.admin && (!organization.permissions[reqUser._id]
    || !organization.permissions[reqUser._id].includes('read'))) {
    throw new M.PermissionError('User does not have permission to get'
      + ` branches on the organization [${orgID}].`, 'warn');
  }

  // Find the project and check that it has been found and is not archived (unless specified)
  const project = await helper.findAndValidate(Project, utils.createID(orgID, projID),
    validOptions.archived);
  // Check permissions
  if (!reqUser.admin && (!project.permissions[reqUser._id]
    || !project.permissions[reqUser._id].includes('read'))) {
    throw new M.PermissionError('User does not have permission to get'
      + ` branches on the project [${projID}].`, 'warn');
  }

  // Check the type of the branches parameter
  if (Array.isArray(saniBranches)) {
    // An array of branch ids, find all
    branchesToFind = saniBranches.map(b => utils.createID(orgID, projID, b));
    searchQuery._id = { $in: branchesToFind };
  }
  else if (typeof saniBranches === 'string') {
    // A single branch id
    searchQuery._id = utils.createID(orgID, projID, saniBranches);
  }
  else if (!((typeof saniBranches === 'object' && saniBranches !== null)
    || saniBranches === undefined)) {
    // Invalid parameter, throw an error
    throw new M.DataFormatError('Invalid input for finding branches.', 'warn');
  }

  let finishedBranches;
  try {
    // If the lean option is supplied
    if (validOptions.lean) {
      // Find branches in a project
      finishedBranches = await Branch.find(searchQuery, validOptions.fieldsString,
        { limit: validOptions.limit, skip: validOptions.skip })
      .sort(validOptions.sort).populate(validOptions.populateString).lean();
    }
    else {
      finishedBranches = await Branch.find(searchQuery, validOptions.fieldsString,
        { limit: validOptions.limit, skip: validOptions.skip })
      .sort(validOptions.sort).populate(validOptions.populateString);
    }
  }
  catch (error) {
    throw new M.DatabaseError(error.message, 'warn');
  }
  return finishedBranches;
}


/**
 * @description This functions creates one or many branches from the provided
 * data. This function is restricted to project writers or system-wide admins ONLY.
 * This function checks for any existing branches with duplicate IDs and duplicates
 * all the model elements in a specific branch in the project that is created.
 *
 * @param {User} requestingUser - The object containing the requesting user.
 * @param {string} organizationID - The ID of the owning organization.
 * @param {string} projectID - The ID of the owning project.
 * @param {(Object|Object[])} branches - Either an array of objects containing
 * branch data or a single object containing branch data to create.
 * @param {string} [branches.id] - The ID of the branch being created.
 * @param {string} [branches.name] - The name of the branch.
 * @param {string} [branches.tag] = false - If the branch is a tag, the value
 * should be set to true. This will hinder all create, update, and deletes of
 * elements on the branch.
 * @param {Object} [branches.custom] - The custom data of the branch.
 * @param {Object} [options] - A parameter that provides supported options.
 * @param {string[]} [options.populate] - A list of fields to populate on return of
 * the found objects. By default, no fields are populated.
 * @param {string[]} [options.fields] - An array of fields to return. By default
 * includes the _id and id fields. To NOT include a field, provide a '-' in
 * front.
 * @param {boolean} [options.lean = false] - A boolean value that if true
 * returns raw JSON instead of converting the data to objects.
 *
 * @return {Promise} Array of created branch objects
 *
 * @example
 * create({User}, 'orgID', 'projID', 'branchID', [{Branch1}, {Branch2}, ...],
 *  {populate: 'project' })
 * .then(function(branches) {
 *   // Do something with the newly created branches
 * })
 * .catch(function(error) {
 *   M.log.error(error);
 * });
 */
async function create(requestingUser, organizationID, projectID, branches, options) {
  // Ensure input parameters are correct type
  helper.checkParams(requestingUser, options, organizationID, projectID);
  helper.checkParamsDataType('object', branches, 'Branches');
  // Specific to create branch function: sources must all be the same
  try {
    if (Array.isArray(branches)) {
      assert.ok(branches.every(b => b.source === branches[0].source), 'One or more items in branches source '
        + 'field is not the same.');
    }
  }
  catch (error) {
    throw new M.DataFormatError(error.message, 'warn');
  }

  // Sanitize input parameters and create function-wide variables
  const saniBranches = sani.mongo(JSON.parse(JSON.stringify(branches)));
  const reqUser = JSON.parse(JSON.stringify(requestingUser));
  const orgID = sani.mongo(organizationID);
  const projID = sani.mongo(projectID);
  let branchObjects = [];
  let newBranches = [];
  let elementsCloning;

  // Initialize and ensure options are valid
  const validOptions = utils.validateOptions(options, ['populate', 'fields',
    'lean'], Branch);

  // Define array to store branch data
  let branchesToCreate = [];

  // Check the type of the branches parameter
  if (Array.isArray(saniBranches)) {
    // Branches is an array, create many branches
    branchesToCreate = saniBranches;
  }
  else if (typeof saniBranches === 'object') {
    // Branches is an object, create a single branch
    branchesToCreate = [saniBranches];
  }
  else {
    // Branches is not an object or array, throw an error
    throw new M.DataFormatError('Invalid input for creating branches.', 'warn');
  }

  // Create array of id's for lookup and array of valid keys
  const arrIDs = [];
  let sourceID;
  const validBranchKeys = ['id', 'name', 'custom', 'source', 'tag', 'archived'];

  // Check that each branch has an id, and add to arrIDs
  try {
    let index = 1;
    branchesToCreate.forEach((branch) => {
      // Set sourceID
      sourceID = branch.source;

      Object.keys(branch).forEach((k) => {
        // Ensure keys are valid
        assert.ok(validBranchKeys.includes(k), `Invalid key [${k}].`);
      });
      // Ensure each branch has an id and that its a string
      assert.ok(branch.hasOwnProperty('id'), `Branch #${index} does not have an id.`);
      assert.ok(branch.hasOwnProperty('source'), `Branch #${index} does not have a source.`);
      assert.ok(branch.source !== null, `Branch #${index}'s source can not be null.`);
      assert.ok(typeof branch.id === 'string', `Branch #${index}'s id is not a string.`);
      branch.id = utils.createID(orgID, projID, branch.id);
      // Check if branch with same ID is already being created
      assert.ok(!arrIDs.includes(branch.id), 'Multiple branches with the same '
        + `ID [${utils.parseID(branch.id).pop()}] cannot be created.`);
      arrIDs.push(branch.id);
      branch._id = branch.id;

      index++;
    });
  }
  catch (err) {
    throw new M.DataFormatError(err.message, 'warn');
  }


  // Find the org and check that it has been found and is not archived (unless specified)
  const organization = await helper.findAndValidate(Org, orgID, validOptions.archived);
  // Verify the user has at least read permissions on the organization
  if (!reqUser.admin && (!organization.permissions[reqUser._id]
    || !organization.permissions[reqUser._id].includes('read'))) {
    throw new M.PermissionError('User does not have permission to read'
      + ` branches on the organization [${orgID}].`, 'warn');
  }

  // Find the project and check that it has been found and is not archived (unless specified)
  const project = await helper.findAndValidate(Project, utils.createID(orgID, projID),
    validOptions.archived);
  // Check permissions
  if (!reqUser.admin && (!project.permissions[reqUser._id]
    || !project.permissions[reqUser._id].includes('read'))) {
    throw new M.PermissionError('User does not have permission to create'
      + ` branches on the project [${projID}].`, 'warn');
  }

  sourceID = utils.createID(orgID, projID, sourceID);

  // Find the source branch to verify existence
  const foundSourceBranch = await Branch.findOne({ _id: sourceID }).lean();
  // Check that the branch was found
  if (!foundSourceBranch) {
    throw new M.NotFoundError(`Branch [${utils.parseID(sourceID).pop()}] not found in the `
      + `project [${projID}].`, 'warn');
  }

  // Create searchQuery to search for any existing, conflicting branches
  const searchQuery = { _id: { $in: arrIDs } };

  // Find any existing, conflicting branches
  const foundBranches = await Branch.find(searchQuery, '_id').lean();

  // If there are any foundBranches, there is a conflict
  if (foundBranches.length > 0) {
    // Get arrays of the foundBranches' ids
    const foundBranchIDs = foundBranches.map(b => utils.parseID(b._id).pop());

    // There are one or more branches with conflicting IDs
    throw new M.OperationError('Branches with the following IDs already exist'
      + ` [${foundBranchIDs.toString()}].`, 'warn');
  }

  // For each object of branch data, create the branch object
  branchObjects = branchesToCreate.map((branchObj) => {
    // Set the branch object variables
    branchObj.project = utils.createID(orgID, projID);
    branchObj.source = sourceID;
    branchObj.lastModifiedBy = reqUser._id;
    branchObj.createdBy = reqUser._id;
    branchObj.createdOn = Date.now();
    branchObj.updatedOn = Date.now();
    branchObj.archivedBy = (branchObj.archived) ? reqUser._id : null;
    branchObj.archivedOn = (branchObj.archived) ? Date.now() : null;

    return branchObj;
  });

  // Try block for creating branches and elements.  If something fails, the catch block
  // will remove anything that has been partially created.
  try {
    // Create the branches
    const createdBranches = await Branch.insertMany(branchObjects);

    // Set the branches created to the new branches
    newBranches = createdBranches;

    // Find all the elements in the branch we are branching from
    const elementsToClone = await Element.find({ branch: sourceID }).lean();

    let elementsToCreate = [];
    // Grabbing all the element ids
    elementsCloning = elementsToClone.map((e) => e._id);

    const promises = [];
    // Loop through all the branches
    promises.push(newBranches.forEach((branch) => {
      // Create the new element objects for each element in the cloned from branch
      elementsToCreate = elementsToCreate.concat(elementsToClone.map((e) => {
        // Grab the element ID and parent ID
        const oldElemID = utils.parseID(e._id).pop();
        const elemID = utils.createID(branch._id, oldElemID);
        let parentID = null;

        // Verify there is a parent
        if (e.parent) {
          // Set the old id to the updated id
          const oldParentID = utils.parseID(e.parent).pop();
          parentID = utils.createID(branch._id, oldParentID);
        }

        // Create the element object
        // TODO: Evaluate whether it is necessary to recreate the element object
        // TODO: or modify the old one
        const elemObj = {
          _id: elemID,
          name: e.name,
          parent: parentID,
          project: e.project,
          branch: branch._id,
          documentation: e.documentation,
          type: e.type,
          custom: e.custom,
          lastModifiedBy: reqUser._id,
          createdBy: e.createdBy,
          createdOn: e.createdOn,
          updatedOn: Date.now(),
          archived: e.archived,
          archivedOn: (e.archivedOn) ? e.archivedOn : null,
          archivedBy: (e.archivedBy) ? e.archivedBy : null
        };

        // If the element has a source
        if (e.source) {
          // Grab source IDS
          const IDs = utils.parseID(e.source);
          const elemSourceID = IDs.pop();
          const elemSourceBranchID = utils.createID(IDs);

          // Verify element's source is in this project
          if (elemSourceBranchID === sourceID) {
            // If the element's source is in this project,
            // create new ID
            elemObj.source = utils.createID(branch._id, elemSourceID);
          }
<<<<<<< HEAD

          // Create the element object
          const elemObj = {
            _id: elemID,
            name: e.name,
            parent: parentID,
            project: e.project,
            branch: branch._id,
            documentation: e.documentation,
            type: e.type,
            custom: e.custom,
            lastModifiedBy: reqUser._id,
            createdBy: e.createdBy,
            createdOn: e.createdOn,
            updatedOn: Date.now(),
            archived: e.archived,
            archivedOn: (e.archivedOn) ? e.archivedOn : null,
            archivedBy: (e.archivedBy) ? e.archivedBy : null
          };

          // If the element has a source
          if (e.source) {
            // Grab source IDS
            const IDs = utils.parseID(e.source);
            const elemSourceID = IDs.pop();
            const elemSourceBranchID = utils.createID(IDs);

            // Verify element's source is in this project
            if (elemSourceBranchID === sourceID) {
              // If the element's source is in this project,
              // create new ID
              elemObj.source = utils.createID(branch._id, elemSourceID);
            }
            else {
              // If the element's source is in another project,
              // keep the original id
              elemObj.source = e.source;
            }
=======
          else {
            // If the element's source is in another project,
            // keep the original id
            elemObj.source = e.source;
>>>>>>> 7f792417
          }
        }

        // If the element has a target
        if (e.target) {
          // Grab source IDS
          const IDs = utils.parseID(e.target);
          const elemTargetID = IDs.pop();
          const elemTargetBranchID = utils.createID(IDs);

          // Verify element's target is in this project
          if (elemTargetBranchID === sourceID) {
            // If the element's target is in this project,
            // create new ID
            elemObj.target = utils.createID(branch._id, elemTargetID);
          }
          else {
            // If the element's target is in another project,
            // keep the original id
            elemObj.source = e.target;
          }
        }
        // Return the element object
        return elemObj;
      }));
    }));

    await Promise.all(promises);
    // Create the new elements
    const queryResult = await Element.insertMany(elementsToCreate, { rawResult: true });

    if (queryResult.result.n !== (newBranches.length * elementsCloning.length)) {
      // Not all elements were created
      throw new M.DatabaseError('Not all elements were cloned from branch.', 'error');
    }
  }
  catch (error) {
    const finalError = await new Promise(async (resolve) => {
      try {
        // If there was an error with inserting elements into the branch
        // Delete any elements created from branch
        await Element.deleteMany({ branch: { $in: arrIDs } }).lean();
        // Delete the branches
        await Branch.deleteMany({ _id: { $in: arrIDs } }).lean();
        // Send original error
        resolve(error);
      }
      catch (err) {
        // Send the new error caused by attempting to delete incomplete branch
        resolve(err);
      }
    });
    throw errors.captureError(finalError);
  }

  // Emit the event branches-created
  EventEmitter.emit('branches-created', branchObjects);

  let foundCreatedBranches;
  try {
    // If the lean option is supplied
    if (validOptions.lean) {
      foundCreatedBranches = await Branch.find({ _id: { $in: arrIDs } },
        validOptions.fieldsString).populate(validOptions.populateString).lean();
    }
    else {
      foundCreatedBranches = await Branch.find({ _id: { $in: arrIDs } },
        validOptions.fieldsString).populate(validOptions.populateString);
    }
  }
  catch (error) {
    // Reject with error
    throw new M.DatabaseError(error.message, 'warn');
  }

  return foundCreatedBranches;
}

/**
 * @description This function updates one or many branches. Multiple fields in
 * multiple branches can be updated at once, provided that the fields are
 * allowed to be updated. If a branch is archived, it must first be unarchived before any other
 * updates occur. This function is restricted to project writers and system-wide
 * admins ONLY.
 *
 * @param {User} requestingUser - The object containing the requesting user.
 * @param {string} organizationID - The ID of the owning organization.
 * @param {string} projectID - The ID of the owning project.
 * @param {(Object|Object[])} branches - Either an array of objects containing
 * updates to branches, or a single object containing updates.
 * @param {string} branches.id - The ID of the branch being updated. Field
 * cannot be updated but is required to find branch.
 * @param {string} [branches.name] - The updated name of the branch.
 * @param {Object} [branches.custom] - The new custom data object. Please note,
 * updating the custom data object completely replaces the old custom data
 * object.
 * @param {boolean} [branches.archived = false] - The updated archived field. If true,
 * the branch will not be able to be found until unarchived.
 * @param {Object} [options] - A parameter that provides supported options.
 * @param {string[]} [options.populate] - A list of fields to populate on return of
 * the found objects. By default, no fields are populated.
 * @param {string[]} [options.fields] - An array of fields to return. By default
 * includes the _id and id fields. To NOT include a field, provide a '-' in
 * front.
 * @param {boolean} [options.lean = false] - A boolean value that if true
 * returns raw JSON instead of converting the data to objects.
 *
 * @return {Promise} Array of updated branch objects
 *
 * @example
 * update({User}, 'orgID', 'projID' [{Updated Branch 1},
 *              {Updated Branch 2}...], { populate: 'project' })
 * .then(function(branches) {
 *   // Do something with the newly updated branches
 * })
 * .catch(function(error) {
 *   M.log.error(error);
 * });
 */
async function update(requestingUser, organizationID, projectID, branches, options) {
  // Ensure input parameters are correct type
  helper.checkParams(requestingUser, options, organizationID, projectID);
  helper.checkParamsDataType('object', branches, 'Branches');

  // Sanitize input parameters and create function-wide variables
  const reqUser = JSON.parse(JSON.stringify(requestingUser));
  const orgID = sani.mongo(organizationID);
  const projID = sani.mongo(projectID);
  const saniBranches = sani.mongo(JSON.parse(JSON.stringify(branches)));
  const duplicateCheck = {};
  let branchesToUpdate = [];
  const arrIDs = [];
  const bulkArray = [];

  // Initialize and ensure options are valid
  const validOptions = utils.validateOptions(options, ['populate', 'fields',
    'lean'], Branch);

  // Check the type of the branches parameter
  if (Array.isArray(saniBranches)) {
    // Branches is an array, update many branches
    branchesToUpdate = saniBranches;
  }
  else if (typeof saniBranches === 'object') {
    // Branches is an object, update a single branches
    branchesToUpdate = [saniBranches];
  }
  else {
    throw new M.DataFormatError('Invalid input for updating branches.', 'warn');
  }

  // Find the org and check that it has been found and is not archived (unless specified)
  const organization = await helper.findAndValidate(Org, orgID, validOptions.archived);
  // Verify the user has at least read permissions on the organization
  if (!reqUser.admin && (!organization.permissions[reqUser._id]
    || !organization.permissions[reqUser._id].includes('read'))) {
    throw new M.PermissionError('User does not have permission to read'
      + ` branches on the organization [${orgID}].`, 'warn');
  }
  // Find the project and check that it has been found and is not archived (unless specified)
  const project = await helper.findAndValidate(Project, utils.createID(orgID, projID),
    validOptions.archived);
  // Check permissions
  if (!reqUser.admin && (!project.permissions[reqUser._id]
    || !project.permissions[reqUser._id].includes('write'))) {
    throw new M.PermissionError('User does not have permission to update'
      + ` branches on the project [${projID}].`, 'warn');
  }
  // Create list of ids
  try {
    let index = 1;
    branchesToUpdate.forEach((branch) => {
      // Ensure each branch has an id and that its a string
      assert.ok(branch.hasOwnProperty('id'), `Branch #${index} does not have an id.`);
      assert.ok(typeof branch.id === 'string', `Branch #${index}'s id is not a string.`);
      branch.id = utils.createID(orgID, projID, branch.id);
      // If a duplicate ID, throw an error
      if (duplicateCheck[branch.id]) {
        throw new M.DataFormatError('Multiple objects with the same ID '
          + `[${utils.parseID(branch.id).pop()}] exist in the update.`, 'warn');
      }
      else {
        duplicateCheck[branch.id] = branch.id;
      }
      arrIDs.push(branch.id);
      branch._id = branch.id;

      index++;
    });
  }
  catch (err) {
    throw new M.DataFormatError(err.message, 'warn');
  }

  // Create searchQuery
  const searchQuery = { _id: { $in: arrIDs } };

  // Return when all branches have been found
  const foundBranches = await Branch.find(searchQuery).lean();

  // Verify the same number of branches are found as desired
  if (foundBranches.length !== arrIDs.length) {
    const foundIDs = foundBranches.map(b => b._id);
    const notFound = arrIDs.filter(b => !foundIDs.includes(b))
    .map(b => utils.parseID(b).pop());
    throw new M.NotFoundError(
      `The following branches were not found: [${notFound.toString()}].`, 'warn'
    );
  }

  // Convert branchesToUpdate to JMI type 2
  const jmiType2 = jmi.convertJMI(1, 2, branchesToUpdate);

  // Get array of editable parameters
  const validFields = Branch.getValidUpdateFields();

  // For each found branch
  foundBranches.forEach((branch) => {
    const updateBranch = jmiType2[branch._id];
    // Remove id and _id field from update object
    delete updateBranch.id;
    delete updateBranch._id;

    // Error Check: if branch is currently archived, it must first be unarchived
    if (branch.archived && (updateBranch.archived === undefined
      || JSON.parse(updateBranch.archived) !== false)) {
      throw new M.OperationError(`Branch [${utils.parseID(branch._id).pop()}]`
        + ' is archived. Archived objects cannot be modified.', 'warn');
    }

    // For each key in the updated object
    Object.keys(updateBranch).forEach((key) => {
      // Check if the field is valid to update
      if (!validFields.includes(key)) {
        throw new M.OperationError(`Branch property [${key}] cannot `
          + 'be changed.', 'warn');
      }

      // Get validator for field if one exists
      if (validators.branch.hasOwnProperty(key)) {
        // If validation fails, throw error
        if (!RegExp(validators.branch[key]).test(updateBranch[key])) {
          throw new M.DataFormatError(
            `Invalid ${key}: [${updateBranch[key]}]`, 'warn'
          );
        }
      }

      // Set archivedBy if archived field is being changed
      if (key === 'archived') {
        // Error Check: ensure the root branch is not being archived
        if (Branch.getValidRootSource().includes(branch.id)) {
          throw new M.OperationError(
            `User cannot archive the master branch: ${branch.id}.`, 'warn'
          );
        }
        // If the branch is being archived
        if (updateBranch[key] && !branch[key]) {
          updateBranch.archivedBy = reqUser._id;
          updateBranch.archivedOn = Date.now();
        }
        // If the branch is being unarchived
        else if (!updateBranch[key] && branch[key]) {
          updateBranch.archivedBy = null;
          updateBranch.archivedOn = null;
        }
      }
    });

    // Update lastModifiedBy field and updatedOn
    updateBranch.lastModifiedBy = reqUser._id;
    updateBranch.updatedOn = Date.now();

    // Update the element
    bulkArray.push({
      updateOne: {
        filter: { _id: branch._id },
        update: updateBranch
      }
    });
  });

  // Update all branches through a bulk write to the database
  await Branch.bulkWrite(bulkArray);

  let foundUpdatedBranches;
  try {
    // If the lean option is supplied
    if (validOptions.lean) {
      foundUpdatedBranches = await Branch.find(searchQuery, validOptions.fieldsString)
      .populate(validOptions.populateString).lean();
    }
    else {
      foundUpdatedBranches = await Branch.find(searchQuery, validOptions.fieldsString)
      .populate(validOptions.populateString);
    }
  }
  catch (error) {
    throw new M.DatabaseError(error.message, 'warn');
  }

  // Emit the event branches-updated
  EventEmitter.emit('branches-updated', foundUpdatedBranches);

  return foundUpdatedBranches;
}

/**
 * @description This function removes one or many branches as well as the
 * elements that belong to them.
 *
 * @param {User} requestingUser - The object containing the requesting user.
 * @param {string} organizationID - The ID of the owning organization.
 * @param {string} projectID - The ID of the owning project.
 * @param {(string|string[])} branches - The branches to remove. Can either be
 * an array of branch ids or a single branch id.
 * @param {Object} [options] - A parameter that provides supported options.
 *
 * @return {Promise} Array of deleted branch ids.
 *
 * @example
 * remove({User}, 'orgID', 'projID', ['branch1', 'branch2'])
 * .then(function(branches) {
 *   // Do something with the deleted branches
 * })
 * .catch(function(error) {
 *   M.log.error(error);
 * });
 */
async function remove(requestingUser, organizationID, projectID, branches, options) {
  // Ensure input parameters are correct type
  helper.checkParams(requestingUser, options, organizationID, projectID);
  helper.checkParamsDataType(['object', 'string'], branches, 'Branches');

  // Sanitize input parameters and function-wide variables
  const orgID = sani.mongo(organizationID);
  const projID = sani.mongo(projectID);
  const saniBranches = sani.mongo(JSON.parse(JSON.stringify(branches)));
  const reqUser = JSON.parse(JSON.stringify(requestingUser));
  let searchedIDs = [];

  // Define searchQuery and ownedQuery
  const searchQuery = {};
  const ownedQuery = {};

  // Check the type of the branches parameter
  if (Array.isArray(saniBranches)) {
    // An array of branches ids, remove all
    searchedIDs = saniBranches.map(b => utils.createID(orgID, projID, b));
    searchQuery._id = { $in: searchedIDs };
  }
  else if (typeof saniBranches === 'string') {
    // A single branch id, remove one
    searchedIDs = [utils.createID(orgID, projID, saniBranches)];
    searchQuery._id = utils.createID(orgID, projID, saniBranches);
  }
  else {
    // Invalid parameter, throw an error
    throw new M.DataFormatError('Invalid input for removing branches.', 'warn');
  }

  // Find the org and check that it has been found and is not archived
  const organization = await helper.findAndValidate(Org, orgID);
  // Verify the user has at least read permissions on the organization
  if (!reqUser.admin && (!organization.permissions[reqUser._id]
    || !organization.permissions[reqUser._id].includes('read'))) {
    throw new M.PermissionError('User does not have permission to get'
      + ` branches on the organization [${orgID}].`, 'warn');
  }
  // Find the project and check that it has been found and is not archived
  const project = await helper.findAndValidate(Project, utils.createID(orgID, projID));
  // Check permissions
  if (!reqUser.admin && (!project.permissions[reqUser._id]
    || !project.permissions[reqUser._id].includes('write'))) {
    throw new M.PermissionError('User does not have permission to delete'
      + ` branches on the project [${projID}].`, 'warn');
  }

  // Find all the branches to delete
  const foundBranches = await Branch.find(searchQuery).lean();

  const foundBranchIDs = foundBranches.map(b => b._id);
  ownedQuery.branch = { $in: foundBranchIDs };

  // Check if all branches were found
  const notFoundIDs = searchedIDs.filter(b => !foundBranchIDs.includes(b));
  // Some branches not found, throw an error
  if (notFoundIDs.length > 0) {
    throw new M.NotFoundError('The following branches were not found: '
      + `[${notFoundIDs.map(b => utils.parseID(b).pop())}].`, 'warn');
  }

  // Check that user is not removing the master branch
  foundBranchIDs.forEach((id) => {
    // If trying to delete the master branch, throw an error
    const branchID = utils.parseID(id).pop();
    if (Branch.getValidRootSource().includes(branchID)) {
      throw new M.OperationError(
        `User cannot delete branch: ${branchID}.`, 'warn'
      );
    }
  });

  // Delete any elements in the branch
  await Element.deleteMany(ownedQuery).lean();
  // Delete all the branches
  const retQuery = await Branch.deleteMany(searchQuery).lean();


  // Verify that all of the branches were correctly deleted
  if (retQuery.n !== foundBranches.length) {
    M.log.error('Some of the following branches were not '
      + `deleted [${saniBranches.toString()}].`);
  }
  // Emit the event branches-deleted
  EventEmitter.emit('branches-deleted', retQuery);

  return foundBranches.map(b => b._id);
}<|MERGE_RESOLUTION|>--- conflicted
+++ resolved
@@ -460,51 +460,10 @@
             // create new ID
             elemObj.source = utils.createID(branch._id, elemSourceID);
           }
-<<<<<<< HEAD
-
-          // Create the element object
-          const elemObj = {
-            _id: elemID,
-            name: e.name,
-            parent: parentID,
-            project: e.project,
-            branch: branch._id,
-            documentation: e.documentation,
-            type: e.type,
-            custom: e.custom,
-            lastModifiedBy: reqUser._id,
-            createdBy: e.createdBy,
-            createdOn: e.createdOn,
-            updatedOn: Date.now(),
-            archived: e.archived,
-            archivedOn: (e.archivedOn) ? e.archivedOn : null,
-            archivedBy: (e.archivedBy) ? e.archivedBy : null
-          };
-
-          // If the element has a source
-          if (e.source) {
-            // Grab source IDS
-            const IDs = utils.parseID(e.source);
-            const elemSourceID = IDs.pop();
-            const elemSourceBranchID = utils.createID(IDs);
-
-            // Verify element's source is in this project
-            if (elemSourceBranchID === sourceID) {
-              // If the element's source is in this project,
-              // create new ID
-              elemObj.source = utils.createID(branch._id, elemSourceID);
-            }
-            else {
-              // If the element's source is in another project,
-              // keep the original id
-              elemObj.source = e.source;
-            }
-=======
           else {
             // If the element's source is in another project,
             // keep the original id
             elemObj.source = e.source;
->>>>>>> 7f792417
           }
         }
 
