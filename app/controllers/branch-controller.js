--- conflicted
+++ resolved
@@ -28,12 +28,8 @@
 // Node modules
 const assert = require('assert');
 
-<<<<<<< HEAD
-// MBEE Modules
+// MBEE modules
 const Artifact = M.require('models.artifact');
-=======
-// MBEE modules
->>>>>>> f68ffb21
 const Element = M.require('models.element');
 const Branch = M.require('models.branch');
 const Project = M.require('models.project');
