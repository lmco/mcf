--- conflicted
+++ resolved
@@ -411,12 +411,8 @@
   // Define valid option type
   let options;
   const validOptions = {
-<<<<<<< HEAD
     populate: 'array',
     archived: 'boolean'
-=======
-    populate: 'array'
->>>>>>> f7233559
   };
 
   // Sanity Check: there should always be a user in the request
