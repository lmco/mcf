--- conflicted
+++ resolved
@@ -409,18 +409,8 @@
     }
   });
 
-<<<<<<< HEAD
   // Extract options from request query
   const options = utils.parseOptions(req.query, validOptions);
-=======
-  // Define the optional archived flag
-  let archived = false;
-
-  // Check if archived was provided in the request query
-  if (req.query && req.query.hasOwnProperty('archived')) {
-    archived = (req.query.archived === 'true');
-  }
->>>>>>> e65b412d
 
   // Find the org from it's id
   // NOTE: findOrg() sanitizes req.params.orgid
