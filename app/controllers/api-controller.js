--- conflicted
+++ resolved
@@ -772,11 +772,8 @@
   const validOptions = {
     populate: 'array',
     archived: 'boolean',
-<<<<<<< HEAD
+    fields: 'array',
     limit: 'number'
-=======
-    fields: 'array'
->>>>>>> b656ff90
   };
 
   // Sanity Check: there should always be a user in the request
