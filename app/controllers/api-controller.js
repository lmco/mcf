--- conflicted
+++ resolved
@@ -244,15 +244,9 @@
   }
 
   // Check query for orgIDs
-<<<<<<< HEAD
-  if (options.orgIDs){
-    arrOrgID = options.orgIDs;
-    delete options['orgIDs'];
-=======
   if (options.orgIDs) {
     arrOrgID = options.orgID;
     delete options.orgIDs;
->>>>>>> 22dbe7f6
   }
   else if (Array.isArray(req.body) && req.body.every(s => typeof s === 'string')) {
     // No IDs include in options, check body
