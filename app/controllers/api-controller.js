/**
 * Classification: UNCLASSIFIED
 *
 * @module controllers.api-controller
 *
 * @copyright Copyright (C) 2018, Lockheed Martin Corporation
 *
 * @license LMPI - Lockheed Martin Proprietary Information
 *
 * @author Josh Kaplan <joshua.d.kaplan@lmco.com>
 * @author Austin J Bieber <austin.j.bieber@lmco.com>
 *
 * @description Defines the HTTP Rest API interface file. This file tightly
 * couples with the app/api-routes.js file.
 */

// Node.js Modules
const path = require('path');

// NPM Modules
const swaggerJSDoc = require('swagger-jsdoc');

// MBEE Modules
const ElementController = M.require('controllers.element-controller');
const OrgController = M.require('controllers.organization-controller');
const ProjectController = M.require('controllers.project-controller');
const UserController = M.require('controllers.user-controller');
const sani = M.require('lib.sanitization');
const utils = M.require('lib.utils');

// Expose `ElementController`
module.exports = {
  notImplemented,
  swaggerJSON,
  login,
  test,
  version,
  getOrgs,
  postOrgs,
  patchOrgs,
  deleteOrgs,
  getOrg,
  postOrg,
  patchOrg,
  deleteOrg,
  getOrgRole,
  postOrgRole,
  deleteOrgRole,
  getAllOrgMemRoles,
  getProjects,
  postProjects,
  patchProjects,
  deleteProjects,
  getProject,
  postProject,
  patchProject,
  deleteProject,
  getAllProjMemRoles,
  getProjMemRole,
  postProjectRole,
  deleteProjectRole,
  getUsers,
  postUsers,
<<<<<<< HEAD
  patchUsers,
=======
>>>>>>> 57a5a87d
  deleteUsers,
  getUser,
  postUser,
  patchUser,
  deleteUser,
  whoami,
  getElements,
  getElement,
  postElement,
  patchElement,
  deleteElement
};
/* ------------------------( API Helper Function )--------------------------- */
/**
 * @description This is a utility function that formats an object as JSON.
 * This function is used for formatting all API responses.
 *
 * @param {Object} obj - An object to convert to JSON-formatted string.
 *
 * @return {String} JSON string of object parameter
 */
function formatJSON(obj) {
  return JSON.stringify(obj, null, M.config.server.api.json.indent);
}

/**
 * @description This function is used for routes that are not yet implemented.
 * It returns a 501: Not Implemented response.
 *
 * @param {Object} req - Request express object
 * @param {Object} res - Response express object
 *
 * @return {Object} res - Response object with no implemented status
 */
function notImplemented(req, res) {
  return res.status(501).send('Not Implemented.');
}

/**
 * @description Generates the Swagger specification based on the Swagger JSDoc
 * in the API routes file.
 *
 * @return {Object} swaggerJS object
 */
function swaggerSpec() {
  return swaggerJSDoc({
    swaggerDefinition: {
      info: {
        title: 'MBEE API Documentation',          // Title (required)
        version: M.version                        // Version (required)
      }
    },
    apis: [
      path.join(M.root, 'app', 'api-routes.js') // Path to the API docs
    ]
  });
}

/* -------------------------( General API Endpoints )------------------------ */
/**
 * GET /api/doc/swagger.json
 *
 * @description Returns the swagger JSON specification.
 *
 * @param {Object} req - Request express object
 * @param {Object} res - Response express object
 *
 * @return {Object} res response object with swagger JSON
 */
function swaggerJSON(req, res) {
  // Return swagger specification
  res.header('Content-Type', 'application/json');
  return res.status(200).send(formatJSON(swaggerSpec()));
}

/**
 * POST /api/login
 *
 * @description Returns the login token after AuthController.doLogin().
 *
 * @param {Object} req - Request express object
 * @param {Object} res - Response express object
 *
 * @return {Object} res response object with session token
 */
function login(req, res) {
  res.header('Content-Type', 'application/json');
  return res.status(200).send(formatJSON({ token: req.session.token }));
}

/**
 * GET /api/test
 *
 * @description Returns 200 status. Used to confirm API is up and running.
 *
 * @param {Object} req - Request express object
 * @param {Object} res - Response express object
 *
 * @return {Object} res response object with 200 status code
 */
function test(req, res) {
  res.header('Content-Type', 'application/json');
  return res.status(200).send('');
}

/**
 * GET /api/version
 *
 * @description Returns the version number as JSON.
 *
 * @param {Object} req - Request express object
 * @param {Object} res - Response express object
 *
 * @return {Object} res response object with version
 */
function version(req, res) {
  // Create version object
  const obj = {
    version: M.version,
    version4: M.version4,
    build: `${M.build}`
  };

  // Return version object
  res.header('Content-Type', 'application/json');
  return res.status(200).send(formatJSON(obj));
}

/* ----------------------( Organization API Endpoints )---------------------- */
/**
 * GET /api/orgs
 *
 * @description Gets an array of all organizations that a user has access to.
 * Returns an empty array if the user has access to none.
 *
 * @param {Object} req - Request express object
 * @param {Object} res - Response express object
 *
 * @return {Object} res - Response object with orgs' public data
 *
 * NOTE: All users are members of the 'default' org, should always have
 * access to at least this organization.
 */
function getOrgs(req, res) {
  // Sanity Check: there should always be a user in the request
  if (!req.user) {
    const error = new M.CustomError('Request Failed.', 500, 'critical');
    return res.status(error.status).send(error);
  }

  // Define the optional softDelete flag
  let softDeleted = false;

  // Check if softDeleted was provided in the request body
  if (req.body.hasOwnProperty('softDeleted')) {
    softDeleted = req.body.softDeleted;
  }

  // Get all organizations the requesting user has access to
  // NOTE: findOrgs() sanitizes req.user.
  OrgController.findOrgs(req.user, softDeleted)
  .then((orgs) => {
    // Return only public organization data
    const orgsPublicData = [];
    for (let i = 0; i < orgs.length; i++) {
      orgsPublicData.push(orgs[i].getPublicData());
    }

    // Verify orgs public data array is not empty
    if (orgsPublicData.length === 0) {
      const error = new M.CustomError('No orgs found.', 404, 'warn');
      return res.status(error.status).send(error);
    }

    // Return 200: OK and public org data
    res.header('Content-Type', 'application/json');
    return res.status(200).send(formatJSON(orgsPublicData));
  })
  // If an error was thrown, return it and its status
  .catch((error) => res.status(error.status).send(error));
}

/**
 * POST /api/orgs
 *
 * @description Creates multiple orgs from an array of objects.
 *
 * @param {Object} req - Request express object
 * @param {Object} res - Response express object
 *
 * @return {Object} res - Response object with orgs' public data
 */
function postOrgs(req, res) {
  // Sanity Check: there should always be a user in the request
  if (!req.user) {
    const error = new M.CustomError('Request Failed.', 500, 'critical');
    return res.status(error.status).send(error);
  }

  // Error Check: ensure org data array is provided in the body
  if (!req.body.hasOwnProperty('orgs')) {
    const error = new M.CustomError('Orgs array not in request body.', 400, 'warn');
    return res.status(error.status).send(error);
  }

  // Create organizations in request body
  // NOTE: createOrgs() sanitizes req.body.orgs
  OrgController.createOrgs(req.user, req.body.orgs)
  .then((orgs) => {
    // Return 200: OK and created orgs
    res.header('Content-Type', 'application/json');
    return res.status(200).send(formatJSON(orgs));
  })
  // If an error was thrown, return it and its status
  .catch((error) => res.status(error.status).send(error));
}

/**
 * PATCH /api/orgs
 *
 * @description Updates multiple orgs from an array of objects.
 *
 * @param {Object} req - Request express object
 * @param {Object} res - Response express object
 *
 * @return {Object} res - Response object with orgs' public data
 */
function patchOrgs(req, res) {
  // Sanity Check: there should always be a user in the request
  if (!req.user) {
    const error = new M.CustomError('Request Failed.', 500, 'critical');
    return res.status(error.status).send(error);
  }

  // Initialize the delete query object
  let updateQuery = {};

  // Error Check: ensure update was provided in body
  if (!req.body.hasOwnProperty('update')) {
    const error = new M.CustomError('Update object was not provided in body.', 400, 'warn');
    return res.status(error.status).send(error);
  }

  // No orgs provided, return an error
  if (!req.body.hasOwnProperty('orgs')) {
    const error = new M.CustomError('Array of orgs not provided in body.', 400, 'warn');
    return res.status(error.status).send(error);
  }
  // Org objects provided, delete all
  if (req.body.orgs.every(o => typeof o === 'object')) {
    // Query finds all orgs by their id
    updateQuery = { id: { $in: sani.sanitize(req.body.orgs.map(o => o.id)) } };
  }
  // Org IDs provided, delete all
  else if (req.body.orgs.every(o => typeof o === 'string')) {
    // Query finds all orgs by their id
    updateQuery = { id: { $in: sani.sanitize(req.body.orgs) } };
  }
  // No valid org data was provided, reject
  else {
    const error = new M.CustomError('Orgs array contains invalid types.', 400, 'warn');
    return res.status(error.status).send(error);
  }

  // Update the specified orgs
  // NOTE: updateOrgs() sanitizes req.body.update
  OrgController.updateOrgs(req.user, updateQuery, req.body.update)
  .then((orgs) => {
    // Return 200: OK and the updated orgs
    res.header('Content-Type', 'application/json');
    return res.status(200).send(formatJSON(orgs));
  })
  // If an error was thrown, return it and its status
  .catch((error) => res.status(error.status).send(error));
}

/**
 * DELETE /api/orgs
 *
 * @description Deletes multiple orgs from an array of objects.
 *
 * @param {Object} req - Request express object
 * @param {Object} res - Response express object
 *
 * @return {Object} res - Response object with orgs' public data
 */
function deleteOrgs(req, res) {
  // Sanity Check: there should always be a user in the request
  if (!req.user) {
    const error = new M.CustomError('Request Failed.', 500, 'critical');
    return res.status(error.status).send(error);
  }

  // Initialize hardDelete variable
  let hardDelete = false;

  // If hardDelete flag was provided, set the variable hardDelete
  if (req.body.hasOwnProperty('hardDelete')) {
    hardDelete = req.body.hardDelete;
  }

  // Initialize the delete query object
  let deleteQuery = {};

  // No orgs provided, return an error
  if (!req.body.hasOwnProperty('orgs')) {
    const error = new M.CustomError('Array of orgs not provided in body.', 400, 'warn');
    return res.status(error.status).send(error);
  }
  // Org objects provided, delete all
  if (req.body.orgs.every(o => typeof o === 'object')) {
    // Query finds all orgs by their id
    deleteQuery = { id: { $in: sani.sanitize(req.body.orgs.map(o => o.id)) } };
  }
  // Org IDs provided, delete all
  else if (req.body.orgs.every(o => typeof o === 'string')) {
    // Query finds all orgs by their id
    deleteQuery = { id: { $in: sani.sanitize(req.body.orgs) } };
  }
  // No valid org data was provided, reject
  else {
    const error = new M.CustomError('Orgs array contains invalid types.', 400, 'warn');
    return res.status(error.status).send(error);
  }

  // Remove the specified orgs
  OrgController.removeOrgs(req.user, deleteQuery, hardDelete)
  .then((orgs) => {
    // Return 200: OK and the deleted orgs
    res.header('Content-Type', 'application/json');
    return res.status(200).send(formatJSON(orgs));
  })
  // If an error was thrown, return it and its status
  .catch((error) => res.status(error.status).send(error));
}

/**
 * GET /api/orgs/:orgid
 *
 * @description Gets an organization by its id.
 *
 * @param {Object} req - Request express object
 * @param {Object} res - Response express object
 *
 * @return {Object} res response object with search org's public data
 */
function getOrg(req, res) {
  // Sanity Check: there should always be a user in the request
  if (!req.user) {
    const error = new M.CustomError('Request Failed.', 500, 'critical');
    return res.status(error.status).send(error);
  }

  // Define the optional softDelete flag
  let softDeleted = false;

  // Check if softDeleted was provided in the request body
  if (req.body.hasOwnProperty('softDeleted')) {
    softDeleted = req.body.softDeleted;
  }

  // Find the org from it's id
  // NOTE: findOrg() sanitizes req.params.orgid
  OrgController.findOrg(req.user, req.params.orgid, softDeleted)
  .then((org) => {
    // Return a 200: OK and the org's public data
    res.header('Content-Type', 'application/json');
    return res.status(200).send(formatJSON(org.getPublicData()));
  })
  // If an error was thrown, return it and its status
  .catch((error) => res.status(error.status).send(error));
}

/**
 * POST /api/orgs/:orgid
 *
 * @description Takes an organization in the request body and an
 * organization ID in the URI and creates the organization.
 *
 * @param {Object} req - Request express object
 * @param {Object} res - Response express object
 *
 * @return {Object} res response object with created org
 */
function postOrg(req, res) {
  // Sanity Check: there should always be a user in the request
  if (!req.user) {
    const error = new M.CustomError('Request Failed.', 500, 'critical');
    return res.status(error.status).send(error);
  }

  // If an ID was provided in the body, ensure it matches the ID in params
  if (req.body.hasOwnProperty('id') && (req.body.id !== req.params.orgid)) {
    const error = new M.CustomError(
      'Organization ID in the body does not match ID in the params.', 400, 'warn'
    );
    return res.status(error.status).send(error);
  }

  // Set id in request body
  req.body.id = req.params.orgid;

  // Create the organization with provided parameters
  // NOTE: createOrg() sanitizes req.params.org.id and req.body.name
  OrgController.createOrg(req.user, req.body)
  .then((org) => {
    // Return 200: OK and created org
    res.header('Content-Type', 'application/json');
    return res.status(200).send(formatJSON(org));
  })
  // If an error was thrown, return it and its status
  .catch((error) => res.status(error.status).send(error));
}

/**
 * PATCH /api/orgs/:orgid
 *
 * @description Updates the org specified in the URI. Takes an id in the URI and
 * updated properties of the org in the request body.
 *
 * @param {Object} req - Request express object
 * @param {Object} res - Response express object
 *
 * @return {Object} res response object with updated org
 */
function patchOrg(req, res) {
  // Sanity Check: there should always be a user in the request
  if (!req.user) {
    const error = new M.CustomError('Request Failed.', 500, 'critical');
    return res.status(error.status).send(error);
  }

  // If an ID was provided in the body, ensure it matches the ID in params
  if (req.body.hasOwnProperty('id') && req.body.id !== req.params.orgid) {
    const error = new M.CustomError(
      'Organization ID in the body does not match ID in the params.', 400, 'warn'
    );
    return res.status(error.status).send(error);
  }

  // Update the specified organization
  // NOTE: updateOrg() sanitizes req.params.orgid
  OrgController.updateOrg(req.user, req.params.orgid, req.body)
  .then((org) => {
    // Return 200: OK and the updated org
    res.header('Content-Type', 'application/json');
    return res.status(200).send(formatJSON(org));
  })
  // If an error was thrown, return it and its status
  .catch((error) => res.status(error.status).send(error));
}

/**
 * DELETE /api/orgs/:orgid
 *
 * @description Takes an orgid in the URI and delete options in the body and
 * deletes the corresponding organization.
 *
 * @param {Object} req - Request express object
 * @param {Object} res - Response express object
 *
 * @return {Object} res response object with deleted org
 */
function deleteOrg(req, res) {
  // Sanity Check: there should always be a user in the request
  if (!req.user) {
    const error = new M.CustomError('Request Failed.', 500, 'critical');
    return res.status(error.status).send(error);
  }

  // Initialize hardDelete variable
  let hardDelete = false;

  // If hardDelete flag was provided, set the variable hardDelete
  if (req.body.hasOwnProperty('hardDelete')) {
    hardDelete = req.body.hardDelete;
  }

  // Remove the specified organization
  // NOTE: removeOrg() sanitizes req.params.orgid
  OrgController.removeOrg(req.user, req.params.orgid, hardDelete)
  .then((org) => {
    // Return 200: OK and the deleted org
    res.header('Content-Type', 'application/json');
    return res.status(200).send(formatJSON(org));
  })
  // If an error was thrown, return it and its status
  .catch((error) => res.status(error.status).send(error));
}

/**
 * GET /api/orgs/:orgid/members/:username
 *
 * @description Takes an orgid and username in the URI and returns
 * an object specifying which roles the user has within the organization.
 *
 * @param {Object} req - Request express object
 * @param {Object} res - Response express object
 *
 * @return {Object} res response object with searched org and roles
 */
function getOrgRole(req, res) {
  // Sanity Check: there should always be a user in the request
  if (!req.user) {
    const error = new M.CustomError('Request Failed.', 500, 'critical');
    return res.status(error.status).send(error);
  }

  // Find the permissions the foundUser has within the organization
  // NOTE: findPermissions() sanitizes req.params.orgid
  OrgController.findPermissions(req.user, req.params.username, req.params.orgid)
  .then((roles) => {
    // Returns 200: OK and the users roles
    res.header('Content-Type', 'application/json');
    return res.status(200).send(formatJSON(roles));
  })
  // If an error was thrown, return it and its status
  .catch((error) => res.status(error.status).send(error));
}

/**
 * POST /api/orgs/:orgid/members/:username
 * PATCH /api/orgs/:orgid/members/:username
 *
 * @description Takes an orgid and username in the URI and updates a given
 * members role within the organization. Requires a role in the body
 *
 * @param {Object} req - Request express object
 * @param {Object} res - Response express object
 *
 * @return {Object} res response object with updated org
 *
 * NOTE: In the case of setPermissions(), setting a users role does the same
 * thing as updating a users role, thus both POST and PATCH map to this
 * function.
 */
function postOrgRole(req, res) {
  // Sanity Check: there should always be a user in the request
  if (!req.user) {
    const error = new M.CustomError('Request Failed.', 500, 'critical');
    return res.status(error.status).send(error);
  }

  // Set permissions of given user
  // NOTE: setPermissions() sanitizes req.params.orgid and req.params.username
  OrgController.setPermissions(req.user, req.params.orgid,
    req.params.username, req.body.role)
  .then((org) => {
    // Return 200: Ok and updated org
    res.header('Content-Type', 'application/json');
    return res.status(200).send(formatJSON(org.getPublicData()));
  })
  // If an error was thrown, return it and its status
  .catch((error) => res.status(error.status).send(error));
}

/**
 * DELETE /api/orgs/:orgid/members/:username
 *
 * @description Takes an orgid and username in the URI and removes a user
 * from the given org.
 *
 * @param {Object} req - request express object
 * @param {Object} res - response express object
 *
 * @return {Object} res response object with updated org
 */
function deleteOrgRole(req, res) {
  // Sanity Check: there should always be a user in the request
  if (!req.user) {
    const error = new M.CustomError('Request Failed.', 500, 'critical');
    return res.status(error.status).send(error);
  }

  // Remove permissions of given user
  // NOTE: setPermissions() sanitizes req.params.orgid
  OrgController.setPermissions(req.user, req.params.orgid,
    req.params.username, 'REMOVE_ALL')
  .then((org) => {
    // Return 200: OK and updated org
    res.header('Content-Type', 'application/json');
    return res.status(200).send(formatJSON(org.getPublicData()));
  })
  // If an error was thrown, return it and its status
  .catch((error) => res.status(error.status).send(error));
}

/**
 * GET /orgs/:orgid/members/
 *
 * @description Takes an orgid in the URI and returns all members of the given
 * org and their permissions.
 *
 * @param {Object} req - Request express object
 * @param {Object} res - Response express object
 *
 * @return {Object} res response object with roles of members on search org
 */
function getAllOrgMemRoles(req, res) {
  // Sanity Check: there should always be a user in the request
  if (!req.user) {
    const error = new M.CustomError('Request Failed.', 500, 'critical');
    return res.status(error.status).send(error);
  }

  // Get permissions of all users in given org
  // NOTE: findAllPermissions() sanitizes req.params.orgid
  OrgController.findAllPermissions(req.user, req.params.orgid)
  .then((members) => {
    // Return 200: OK and permissions of all members in given org
    res.header('Content-Type', 'application/json');
    return res.status(200).send(formatJSON(members));
  })
  // If an error was thrown, return it and its status
  .catch((error) => res.status(error.status).send(error));
}

/* -----------------------( Project API Endpoints )-------------------------- */
/**
 * GET /api/org/:orgid/projects
 *
 * @description Gets an array of all projects that a user has access to.
 * Returns an empty array if the user has access to none.
 *
 * @param {Object} req - Request express object
 * @param {Object} res - Response express object
 *
 * @return {Object} res - Response object with projects' public data
 */
function getProjects(req, res) {
  // Sanity Check: there should always be a user in the request
  if (!req.user) {
    const error = new M.CustomError('Request Failed.', 500, 'critical');
    return res.status(error.status).send(error);
  }

  // Define the optional softDelete flag
  let softDeleted = false;

  // Check if softDeleted was provided in the request body
  if (req.body.hasOwnProperty('softDeleted')) {
    softDeleted = req.body.softDeleted;
  }

  // Get all projects the requesting user has access to
  // NOTE: findProjects() sanitizes req.user and org.id.
  ProjectController.findProjects(req.user, req.params.orgid, softDeleted)
  .then((projects) => {
    // Return only public project data
    const projectPublicData = [];
    for (let i = 0; i < projects.length; i++) {
      projectPublicData.push(projects[i].getPublicData());
    }

    // Verify project public data array is not empty
    if (projectPublicData.length === 0) {
      const error = new M.CustomError('No projects found.', 404, 'warn');
      return res.status(error.status).send(error);
    }

    // Return 200: OK and public project data
    res.header('Content-Type', 'application/json');
    return res.status(200).send(formatJSON(projectPublicData));
  })
  // If an error was thrown, return it and its status
  .catch((error) => res.status(error.status).send(error));
}

/**
 * POST /api/org/:orgid/projects
 *
 * @description This function creates multiple projects.
 *
 * @param {Object} req - request express object
 * @param {Object} res - response express object
 *
 * @return {Object} res response object with created projects.
 */
function postProjects(req, res) {
  // Sanity Check: there should always be a user in the request
  if (!req.user) {
    const error = new M.CustomError('Request Failed.', 500, 'critical');
    return res.status(error.status).send(error);
  }

  // Error Check: check if projects list included in req.body
  if (!req.body.hasOwnProperty('projects')) {
    const error = new M.CustomError('Projects array not in request body.', 400, 'warn');
    return res.status(error.status).send(error);
  }

  // Create the specified projects
  // NOTE: createProjects() sanitizes req.params.orgid and the projects
  ProjectController.createProjects(req.user, req.params.orgid, req.body.projects)
  .then((projects) => {
    // Return 200: OK and the new projects
    res.header('Content-Type', 'application/json');
    return res.status(200).send(formatJSON(projects));
  })
  // If an error was thrown, return it and its status
  .catch((error) => res.status(error.status).send(error));
}

/**
 * PATCH /api/org/:orgid/projects
 *
 * @description This function updates multiple projects.
 *
 * @param {Object} req - request express object
 * @param {Object} res - response express object
 *
 * @return {Object} res response object with updated projects.
 */
function patchProjects(req, res) {
  // Sanity Check: there should always be a user in the request
  if (!req.user) {
    const error = new M.CustomError('Request Failed.', 500, 'critical');
    return res.status(error.status).send(error);
  }

  // Initialize the update query object
  let updateQuery = {};

  // Error Check: ensure update was provided in body
  if (!req.body.hasOwnProperty('update')) {
    const error = new M.CustomError('Update object was not provided in body.', 400, 'warn');
    return res.status(error.status).send(error);
  }

  // Error Check: ensure req.params.orgid was provided
  if (!req.params.hasOwnProperty('orgid')) {
    // orgid not provided, reject
    const error = new M.CustomError('orgid was not provided in params.', 400, 'warn');
    return res.status(error.status).send(error);
  }

  // Error Check: ensure req.params.orgid is a string
  if (typeof req.params.orgid !== 'string') {
    // orgid not a string, reject
    const error = new M.CustomError('orgid in request params is not a string.', 400, 'warn');
    return res.status(error.status).send(error);
  }

  // No projects provided, update all projects in the org
  if (!req.body.hasOwnProperty('projects')) {
    // Query finds all projects that start with 'orgid:'
    updateQuery = { uid: { $regex: `^${sani.sanitize(req.params.orgid)}:` } };
  }
  // Project objects provided, update all
  else if (req.body.projects.every(p => typeof p === 'object')) {
    // Query finds all projects by their id and whose uid start with 'orgid:'
    updateQuery = { $and: [{ uid: { $regex: `^${sani.sanitize(req.params.orgid)}:` } },
      { id: { $in: sani.sanitize(req.body.projects.map(p => p.id)) } }] };
  }
  // Project IDs provided, update all
  else if (req.body.projects.every(p => typeof p === 'string')) {
    // Query finds all projects by their id and whose uid start with 'orgid:'
    updateQuery = { $and: [{ uid: { $regex: `^${sani.sanitize(req.params.orgid)}:` } },
      { id: { $in: sani.sanitize(req.body.projects) } }] };
  }
  // No valid project data was provided, reject
  else {
    const error = new M.CustomError('Projects array contains invalid types.', 400, 'warn');
    return res.status(error.status).send(error);
  }
  // Update the specified projects
  // NOTE: updateProjects() sanitizes req.body.update
  ProjectController.updateProjects(req.user, updateQuery, req.body.update)
  .then((projects) => {
    // Return 200: OK and the updated projects
    res.header('Content-Type', 'application/json');
    return res.status(200).send(formatJSON(projects));
  })
  // If an error was thrown, return it and its status
  .catch((error) => res.status(error.status).send(error));
}

/**
 * DELETE /api/org/:orgid/projects
 *
 * @description This function deletes multiple projects.
 *
 * @param {Object} req - request express object
 * @param {Object} res - response express object
 *
 * @return {Object} res response object with deleted projects.
 */
function deleteProjects(req, res) {
  // Sanity Check: there should always be a user in the request
  if (!req.user) {
    const error = new M.CustomError('Request Failed.', 500, 'critical');
    return res.status(error.status).send(error);
  }

  // Initialize hardDelete variable
  let hardDelete = false;

  // If hardDelete flag was provided, set the variable hardDelete
  if (req.body.hasOwnProperty('hardDelete')) {
    hardDelete = req.body.hardDelete;
  }

  // Initialize the delete query object
  let deleteQuery = {};

  // No projects provided, delete all projects in the org
  if (!req.body.hasOwnProperty('projects')) {
    // Query finds all projects that start with 'orgid:'
    deleteQuery = { uid: { $regex: `^${sani.sanitize(req.params.orgid)}:` } };
  }
  // Project objects provided, delete all
  else if (req.body.projects.every(p => typeof p === 'object')) {
    // Query finds all projects by their id and whose uid start with 'orgid:'
    deleteQuery = { $and: [{ uid: { $regex: `^${sani.sanitize(req.params.orgid)}:` } },
      { id: { $in: sani.sanitize(req.body.projects.map(p => p.id)) } }] };
  }
  // Project IDs provided, delete all
  else if (req.body.projects.every(p => typeof p === 'string')) {
    // Query finds all projects by their id and whose uid start with 'orgid:'
    deleteQuery = { $and: [{ uid: { $regex: `^${sani.sanitize(req.params.orgid)}:` } },
      { id: { $in: sani.sanitize(req.body.projects) } }] };
  }
  // No valid project data was provided, reject
  else {
    const error = new M.CustomError('Projects array contains invalid types.', 400, 'warn');
    return res.status(error.status).send(error);
  }

  // Remove the specified projects
  ProjectController.removeProjects(req.user, deleteQuery, hardDelete)
  .then((projects) => {
    // Return 200: OK and the deleted projects
    res.header('Content-Type', 'application/json');
    return res.status(200).send(formatJSON(projects));
  })
  // If an error was thrown, return it and its status
  .catch((error) => res.status(error.status).send(error));
}

/**
 * GET /api/org/:orgid/projects/:projectid
 *
 * @description Gets a project by its project.id, and org.id.
 *
 * @param {Object} req - request express object
 * @param {Object} res - response express object
 *
 * @return {Object} res response object with search project
 */
function getProject(req, res) {
  // Sanity Check: there should always be a user in the request
  if (!req.user) {
    const error = new M.CustomError('Request Failed.', 500, 'critical');
    return res.status(error.status).send(error);
  }

  // Define the optional softDelete flag
  let softDeleted = false;

  // Check if softDeleted was provided in the request body
  if (req.body.hasOwnProperty('softDeleted')) {
    softDeleted = req.body.softDeleted;
  }

  // Find the project from it's project.id and org.id
  // NOTE: findProject() sanitizes req.params.projectid and req.params.orgid
  ProjectController.findProject(req.user, req.params.orgid, req.params.projectid, softDeleted)
  .then((project) => {
    // Return a 200: OK and the project's public data
    res.header('Content-Type', 'application/json');
    return res.status(200).send(formatJSON(project.getPublicData()));
  })
  // If an error was thrown, return it and its status
  .catch((error) => res.status(error.status).send(error));
}

/**
 * POST /api/orgs/:orgid/projects/:projectid
 *
 * @description Takes an organization ID and project ID in the URI along with
 * the request body to create the project.
 *
 * @param {Object} req - Request express object
 * @param {Object} res - Response express object
 *
 * @return {Object} res response object with created project
 */
function postProject(req, res) {
  // Sanity Check: there should always be a user in the request
  if (!req.user) {
    const error = new M.CustomError('Request Failed.', 500, 'critical');
    return res.status(error.status).send(error);
  }

  // If org ID was provided in the body, ensure it matches org ID in params
  if (req.body.hasOwnProperty('orgid') && (req.params.orgid !== req.body.orgid)) {
    const error = new M.CustomError(
      'Org ID in the body does not match ID in the params.', 400, 'warn'
    );
    return res.status(error.status).send(error);
  }

  // If project ID was provided in the body, ensure it matches project ID in params
  if (req.body.hasOwnProperty('id') && (req.params.projectid !== req.body.id)) {
    const error = new M.CustomError(
      'Project ID in the body does not match ID in the params.', 400, 'warn'
    );
    return res.status(error.status).send(error);
  }

  // Set the orgid in req.body in case it wasn't provided
  req.body.id = req.params.projectid;
  req.body.orgid = req.params.orgid;

  // Create project with provided parameters
  // NOTE: createProject() sanitizes req.params.projectid, req.params.org.id and req.body.name
  ProjectController.createProject(req.user, req.body)
  .then((project) => {
    // Return 200: OK and created project
    res.header('Content-Type', 'application/json');
    return res.status(200).send(formatJSON(project));
  })
  // If an error was thrown, return it and its status
  .catch((error) => res.status(error.status).send(error));
}

/**
 * PATCH /api/orgs/:orgid/projects/:projectid
 *
 * @description Updates the project specified in the URI. Takes an org id and
 * project id in the URI and updated properties of the project in the request body.
 *
 * @param {Object} req - request express object
 * @param {Object} res - response express object
 *
 * @return {Object} res response object with updated project
 */
function patchProject(req, res) {
  // Sanity Check: there should always be a user in the request
  if (!req.user) {
    const error = new M.CustomError('Request Failed.', 500, 'critical');
    return res.status(error.status).send(error);
  }

  // Update the specified project
  // NOTE: updateProject() sanitizes req.params.orgid and req.params.projectid
  ProjectController.updateProject(req.user, req.params.orgid, req.params.projectid, req.body)
  .then((project) => {
    // Return 200: OK and the updated project
    res.header('Content-Type', 'application/json');
    return res.status(200).send(formatJSON(project));
  })
  // If an error was thrown, return it and its status
  .catch((error) => res.status(error.status).send(error));
}

/**
 * DELETE /api/orgs/:orgid/projects:projectid
 *
 * @description Takes an orgid and projectid in the URI along with delete
 * options in the body and deletes the corresponding project.
 *
 * @param {Object} req - request express object
 * @param {Object} res - response express object
 *
 * @return {Object} res response object with deleted project
 */
function deleteProject(req, res) {
  // Sanity Check: there should always be a user in the request
  if (!req.user) {
    const error = new M.CustomError('Request Failed.', 500, 'critical');
    return res.status(error.status).send(error);
  }

  // Initialize hardDelete variable
  let hardDelete = false;

  // If hardDelete flag was provided, set the variable hardDelete
  if (req.body.hasOwnProperty('hardDelete')) {
    hardDelete = req.body.hardDelete;
  }

  // Remove the specified project
  // NOTE: removeProject() sanitizes req.params.orgid and req.params.projectid
  ProjectController.removeProject(req.user, req.params.orgid, req.params.projectid, hardDelete)
  .then((project) => {
    // Return 200: OK and the deleted project
    res.header('Content-Type', 'application/json');
    return res.status(200).send(formatJSON(project));
  })
  // If an error was thrown, return it and its status
  .catch((error) => res.status(error.status).send(error));
}

/**
 * GET /orgs/:orgid/members/
 *
 * @description Takes an orgid in the URI and returns all
 * members of a given project and their permissions.
 *
 * @param {Object} req - request express object
 * @param {Object} res - response express object
 *
 * @return {Object} res response object with roles of members in a project
 */
function getAllProjMemRoles(req, res) {
  // Sanity Check: there should always be a user in the request
  if (!req.user) {
    const error = new M.CustomError('Request Failed.', 500, 'critical');
    return res.status(error.status).send(error);
  }

  // Get permissions of all users in given org
  // NOTE: findAllPermissions() sanitizes req.params.orgid
  ProjectController.findAllPermissions(req.user, req.params.orgid, req.params.projectid)
  .then((permissions) => {
    // Returns 200: OK and the users roles
    res.header('Content-Type', 'application/json');
    return res.status(200).send(formatJSON(permissions));
  })
  // If an error was thrown, return it and its status
  .catch((error) => res.status(error.status).send(error));
}

/**
 * GET /api/orgs/:orgid/projects/:projectid/members/:username
 *
 * @description Takes an orgid, projectid and username in the URI and returns
 * an object specifying which roles the user has within the project.
 *
 * @param {Object} req - Request express object
 * @param {Object} res - Response express object
 *
 * @return {Object} res response object with project member roles
 */
function getProjMemRole(req, res) {
  // Sanity Check: there should always be a user in the request
  if (!req.user) {
    const error = new M.CustomError('Request Failed.', 500, 'critical');
    return res.status(error.status).send(error);
  }

  // Find the permissions the foundUser has within the project
  // NOTE: findPermissions() sanitizes req.params.orgid and req.params.projectid
  ProjectController.findPermissions(req.user, req.params.username,
    req.params.orgid, req.params.projectid)
  .then((permissions) => {
    // Return 200: OK and updated org
    res.header('Content-Type', 'application/json');
    return res.status(200).send(formatJSON(permissions));
  })
  // If an error was thrown, return it and its status
  .catch((error) => res.status(error.status).send(error));
}

/**
 * POST /api/orgs/:orgid/projects/:project/members/:username
 * PATCH /api/orgs/:orgid/projects/:project/members/:username
 *
 * @description Takes an orgid, projectid, and username in the URI and updates a
 * given members role within the project. Requires a role in the body.
 *
 * @param {Object} req - Request express object
 * @param {Object} res - Response express object
 *
 * @return {Object} res response object with updated project
 *
 * NOTE: In the case of setPermissions(), setting a users role does the same
 * thing as updating a users role, thus both POST and PATCH map to this
 * function.
 */
function postProjectRole(req, res) {
  // Sanity Check: there should always be a user in the request
  if (!req.user) {
    const error = new M.CustomError('Request Failed.', 500, 'critical');
    return res.status(error.status).send(error);
  }

  // Set permissions of given user
  // NOTE: setPermissions() sanitizes req.params.orgid and req.params.projectid
  ProjectController.setPermissions(req.user, req.params.orgid,
    req.params.projectid, req.params.username, req.body.role)
  .then((project) => {
    // Return 200: Ok and updated project
    res.header('Content-Type', 'application/json');
    return res.status(200).send(formatJSON(project));
  })
  // If an error was thrown, return it and its status
  .catch((error) => res.status(error.status).send(error));
}

/**
 * DELETE /api/orgs/:orgid/projects/:project/members/:username
 *
 * @description Takes a projectid, orgid and username in the URI and removes a
 * user from the given project.
 *
 * @param {Object} req - Request express object
 * @param {Object} res - Response express object
 *
 * @return {Object} res response object with updated project
 */
function deleteProjectRole(req, res) {
  // Sanity Check: there should always be a user in the request
  if (!req.user) {
    const error = new M.CustomError('Request Failed.', 500, 'critical');
    return res.status(error.status).send(error);
  }

  // Remove permissions of given user
  // NOTE: setPermissions() sanitizes req.params.orgid and req.params.projectid
  ProjectController.setPermissions(req.user, req.params.orgid,
    req.params.projectid, req.params.username, req.body.role)
  .then((project) => {
    // Return 200: OK and updated project
    res.header('Content-Type', 'application/json');
    return res.status(200).send(formatJSON(project));
  })
  // If an error was thrown, return it and its status
  .catch((error) => res.status(error.status).send(error));
}

/* -----------------------( User API Endpoints )------------------------------*/
/**
 * GET /api/users
 *
 * @description Gets an array of all users in MBEE.
 * NOTE: Admin only.
 *
 * @param {Object} req - Request express object
 * @param {Object} res - Response express object
 *
 * @return {Object} res response object with users' public data
 */
function getUsers(req, res) {
  // Sanity Check: there should always be a user in the request
  if (!req.user) {
    const error = new M.CustomError('Request Failed.', 500, 'critical');
    return res.status(error.status).send(error);
  }

  // Verify request user is admin
  if (!req.user.admin) {
    return res.status(401).send('Unauthorized');
  }

  // Get all users in MBEE
  UserController.findUsers(req.user)
  .then((users) => {
    res.header('Content-Type', 'application/json');

    // Return 200: OK and public user data
    const publicUsers = users.map(u => u.getPublicData());
    return res.status(200).send(formatJSON(publicUsers));
  })
  // If an error was thrown, return it and its status
  .catch((error) => res.status(error.status).send(error));
}

/**
 * POST /api/users
 *
 * @description Creates multiple users
 * NOTE: Admin only.
 *
 * @param {Object} req - Request express object
 * @param {Object} res - Response express object
 *
 * @return {Object} res response object with users' public data
 */
function postUsers(req, res) {
  // Sanity Check: there should always be a user in the request
  if (!req.user) {
    const error = new M.CustomError('Request Failed.', 500, 'critical');
    return res.status(error.status).send(error);
  }

  // Error Check: check if users list included in req.body
  if (!req.body.hasOwnProperty('users')) {
    const error = new M.CustomError('Users array not in request body.', 400, 'warn');
    return res.status(error.status).send(error);
  }

  // Create users
  // NOTE: createUsers() sanitizes req.body.users
  UserController.createUsers(req.user, req.body.users)
  .then((users) => {
    res.header('Content-Type', 'application/json');

    // Return 200: OK and public user data
    const publicUsers = users.map(u => u.getPublicData());
    return res.status(200).send(formatJSON(publicUsers));
  })
  // If an error was thrown, return it and its status
  .catch((error) => res.status(error.status).send(error));
}

/**
<<<<<<< HEAD
 * PATCH /api/users
 *
 * @description Updates multiple users
 * NOTE: Admin only.
 *
 * @param {Object} req - Request express object
 * @param {Object} res - Response express object
 *
 * @return {Object} res response object with users' public data
 */
function patchUsers(req, res) {
  // Sanity Check: there should always be a user in the request
  if (!req.user) {
    const error = new M.CustomError('Request Failed.', 500, 'critical');
    return res.status(error.status).send(error);
  }

  // Initialize the update query object
  let updateQuery = {};

  // Error Check: ensure update was provided in body
  if (!req.body.hasOwnProperty('update')) {
    const error = new M.CustomError('Update object was not provided in body.', 400, 'warn');
    return res.status(error.status).send(error);
  }

  // No users provided, return an error
  if (!req.body.hasOwnProperty('users')) {
    const error = new M.CustomError('Array of users not provided in body.', 400, 'warn');
    return res.status(error.status).send(error);
  }
  // User objects provided, update all
  if (req.body.users.every(u => typeof u === 'object')) {
    // Query finds all users by their username
    updateQuery = { username: { $in: sani.sanitize(req.body.users.map(u => u.username)) } };
  }
  // Usernames provided, update all
  else if (req.body.users.every(u => typeof u === 'string')) {
    // Query finds all users by their username
    updateQuery = { username: { $in: sani.sanitize(req.body.users) } };
  }
  // No valid user data was provided, reject
  else {
    const error = new M.CustomError('Users array contains invalid types.', 400, 'warn');
    return res.status(error.status).send(error);
  }

  // Update the specified users
  // NOTE: updateUsers() sanitizes req.body.update
  UserController.updateUsers(req.user, updateQuery, req.body.update)
  .then((users) => {
    // Return 200: OK and the updated users
    res.header('Content-Type', 'application/json');
    return res.status(200).send(formatJSON(users));
  })
  // If an error was thrown, return it and its status
  .catch((error) => res.status(error.status).send(error));
}

/**
=======
>>>>>>> 57a5a87d
 * DELETE /api/users
 *
 * @description Deletes multiple users
 * NOTE: Admin only.
 *
 * @param {Object} req - Request express object
 * @param {Object} res - Response express object
 *
 * @return {Object} res response object with users' public data
 */
function deleteUsers(req, res) {
  // Sanity Check: there should always be a user in the request
  if (!req.user) {
    const error = new M.CustomError('Request Failed.', 500, 'critical');
    return res.status(error.status).send(error);
  }

  // Initialize hardDelete variable
  let hardDelete = false;

  // If hardDelete flag was provided, set the variable hardDelete
  if (req.body.hasOwnProperty('hardDelete')) {
    hardDelete = req.body.hardDelete;
  }

  // Initialize the delete query object
  let deleteQuery = {};

  // No users provided, return an error
  if (!req.body.hasOwnProperty('users')) {
    const error = new M.CustomError('Array of users not provided in body.', 400, 'warn');
    return res.status(error.status).send(error);
  }
  // User objects provided, delete all
  if (req.body.users.every(u => typeof u === 'object')) {
    // Query finds all users by their username
    deleteQuery = { username: { $in: sani.sanitize(req.body.users.map(u => u.username)) } };
  }
  // Usernames provided, delete all
  else if (req.body.users.every(u => typeof u === 'string')) {
<<<<<<< HEAD
    // Query finds all orgs by their id
=======
    // Query finds all users by their username
>>>>>>> 57a5a87d
    deleteQuery = { username: { $in: sani.sanitize(req.body.users) } };
  }
  // No valid user data was provided, reject
  else {
    const error = new M.CustomError('User array contains invalid types.', 400, 'warn');
    return res.status(error.status).send(error);
  }

  // Remove the specified users
  UserController.removeUsers(req.user, deleteQuery, hardDelete)
  .then((users) => {
    res.header('Content-Type', 'application/json');

    // Return 200: OK and public user data
    const publicUsers = users.map(u => u.getPublicData());
    return res.status(200).send(formatJSON(publicUsers));
  })
  // If an error was thrown, return it and its status
  .catch((error) => res.status(error.status).send(error));
}

/**
 * GET /api/users/:username
 *
 * @description Gets user by its username.
 *
 * @param {Object} req - Request express object
 * @param {Object} res - Response express object
 *
 * @return {Object} res response object with search user's public data
 */
function getUser(req, res) {
  // Sanity Check: there should always be a user in the request
  if (!req.user) {
    const error = new M.CustomError('Request Failed.', 500, 'critical');
    return res.status(error.status).send(error);
  }

  // Find the member from it's username
  // NOTE: findUser() sanitizes req.params.username
  UserController.findUser(req.user, req.params.username)
  .then((user) => {
    // Return a 200: OK and the user's public data
    res.header('Content-Type', 'application/json');
    return res.status(200).send(formatJSON(user.getPublicData()));
  })
  // If an error was thrown, return it and its status
  .catch((error) => res.status(error.status).send(error));
}

/**
 * POST /api/users/:username
 *
 * @description Creates a new user.
 *
 * @param {Object} req - Request express object
 * @param {Object} res - Response express object
 *
 * @return {Object} res response object with created user
 */
function postUser(req, res) {
  // Sanity Check: there should always be a user in the request
  if (!req.user) {
    const error = new M.CustomError('Request Failed.', 500, 'critical');
    return res.status(error.status).send(error);
  }

  // If username was provided in the body, ensure it matches username in params
  if (req.body.hasOwnProperty('username') && (req.body.username !== req.params.username)) {
    const error = new M.CustomError(
      'Username in body does not match username in params.', 400, 'warn'
    );
    return res.status(error.status).send(error);
  }

  // Set the username in req.body in case it wasn't provided
  req.body.username = req.params.username;

  // Create user with provided parameters
  // NOTE: createUser() sanitizes req.body
  UserController.createUser(req.user, req.body)
  .then((user) => {
    // Return 200: OK and created user
    res.header('Content-Type', 'application/json');
    return res.status(200).send(formatJSON(user.getPublicData()));
  })
  // If an error was thrown, return it and its status
  .catch((error) => res.status(error.status).send(error));
}

/**
 * PATCH /api/users/:username
 *
 * @description Updates the user specified in the URI. Takes a username in the
 * URI and updated properties of the user in the request body.
 *
 * @param {Object} req - Request express object
 * @param {Object} res - Response express object
 *
 * @return {Object} res response object with updated user
 */
function patchUser(req, res) {
  // Sanity Check: there should always be a user in the request
  if (!req.user) {
    const error = new M.CustomError('Request Failed.', 500, 'critical');
    return res.status(error.status).send(error);
  }

  // Update the specified user
  // NOTE: updateUser() sanitizes req.params.username and req.body
  UserController.updateUser(req.user, req.params.username, req.body)
  .then((user) => {
    res.header('Content-Type', 'application/json');
    // Return 200: OK and updated user
    return res.status(200).send(formatJSON(user.getPublicData()));
  })
  .catch((error) => res.status(error.status).send(error));
}

/**
 * DELETE /api/users/:username
 *
 * @description Takes a username in the URI along with delete options in the
 * body and deletes the corresponding user.
 *
 * @param {Object} req - Request express object
 * @param {Object} res - Response express object
 *
 * @return {Object} res response object with deleted user
 */
function deleteUser(req, res) {
  // Sanity Check: there should always be a user in the request
  if (!req.user) {
    const error = new M.CustomError('Request Failed.', 500, 'critical');
    return res.status(error.status).send(error);
  }

  // Remove the specified user
  // NOTE: removeUser() sanitizes req.params.username
  UserController.removeUser(req.user, req.params.username)
  .then((user) => {
    // Return 200: OK and the deleted user
    res.header('Content-Type', 'application/json');
    return res.status(200).send(formatJSON(user.getPublicData()));
  })
  // If an error was thrown, return it and its status
  .catch((error) => res.status(error.status).send(error));
}

/**
 * GET /users/whoami
 *
 * @description Returns the public information of the currently logged in user.
 *
 * @param {Object} req - Request express object
 * @param {Object} res - Response express object
 *
 * @return res response object with user's public data
 */
function whoami(req, res) {
  // Sanity check: there should always be a user in the request
  if (!req.user) {
    const error = new M.CustomError('Request Failed.', 500, 'critical');
    return res.status(error.status).send(error);
  }

  // Returns 200: OK and the users public data
  res.header('Content-Type', 'application/json');
  return res.status(200).send(formatJSON(req.user.getPublicData()));
}

/* -----------------------( Elements API Endpoints )------------------------- */
/**
 * GET /api/orgs/:orgid/projects/:projectid/elements/
 *
 * @description Takes an orgid and projectid in the URI and returns all elements
 * of the project.
 *
 * @param {Object} req - Request express object
 * @param {Object} res - Response express object
 *
 * @return {Object} res response object with elements
 */
function getElements(req, res) {
  // Sanity Check: there should always be a user in the request
  if (!req.user) {
    const error = new M.CustomError('Request Failed.', 500, 'critical');
    return res.status(error.status).send(error);
  }

  // Define the optional softDelete flag
  let softDeleted = false;

  // Check if softDeleted was provided in the request body
  if (req.body.hasOwnProperty('softDeleted')) {
    softDeleted = req.body.softDeleted;
  }

  // Find all elements from it's org.id and project.id
  // NOTE: findElements() sanitizes req.params.orgid and req.params.projectid
  ElementController.findElements(req.user, req.params.orgid, req.params.projectid, softDeleted)
  .then((elements) => {
    // Return a 200: OK and elements
    res.header('Content-Type', 'application/json');
    return res.status(200).send(formatJSON(elements));
  })
  // If an error was thrown, return it and its status
  .catch((error) => res.status(error.status).send(error));
}

/**
 * GET /api/orgs/:orgid/projects/:projectid/elements/:elementid
 *
 * @description Gets an element by its element.id, project.id, and org.id.
 *
 * @param {Object} req - Request express object
 * @param {Object} res - Response express object
 *
 * @return {Object} res response object with searched element
 */
function getElement(req, res) {
  // Sanity Check: there should always be a user in the request
  if (!req.user) {
    const error = new M.CustomError('Request Failed.', 500, 'critical');
    return res.status(error.status).send(error);
  }

  // Define the optional softDelete flag
  let softDeleted = false;

  // Check if softDeleted was provided in the request body
  if (req.body.hasOwnProperty('softDeleted')) {
    softDeleted = req.body.softDeleted;
  }

  // Find the element from it's element.id, project.id, and org.id
  // NOTE: findElement() sanitizes req.params.elementid, req.params.projectid, req.params.orgid
  ElementController.findElement(req.user, req.params.orgid,
    req.params.projectid, req.params.elementid, softDeleted)
  .then((element) => {
    // Return a 200: OK and the element
    res.header('Content-Type', 'application/json');
    return res.status(200).send(formatJSON(element));
  })
  // If an error was thrown, return it and its status
  .catch((error) => res.status(error.status).send(error));
}

/**
 * POST /api/orgs/:orgid/projects/:projectid/elements/:elementid
 *
 * @description Takes an organization ID, project ID, and element ID in the URI
 * along with the request body to create the elements.
 *
 * @param {Object} req - Request express object
 * @param {Object} res - Response express object
 *
 * @return {Object} res response object with created element
 */
function postElement(req, res) {
  // Sanity Check: there should always be a user in the request
  if (!req.user) {
    const error = new M.CustomError('Request Failed.', 500, 'critical');
    return res.status(error.status).send(error);
  }

  // If element ID was provided in the body, ensure it matches element ID in params
  if (req.body.hasOwnProperty('id') && (req.params.elementid !== req.body.id)) {
    const error = new M.CustomError('Element ID in the body does not match ID in the params.', 400);
    return res.status(error.status).send(error);
  }

  // Generate the project UID from url parameters
  const projUID = utils.createUID(req.params.orgid, req.params.projectid);

  // If project UID was provided in the body, ensure it matches project UID from params
  if (req.body.hasOwnProperty('projectUID') && (projUID !== req.body.projectUID)) {
    const error = new M.CustomError('Project UID in the body does not match params.', 400);
    return res.status(error.status).send(error);
  }

  // Set id in request body
  req.body.id = req.params.elementid;
  // Set projectUID in request body
  req.body.projectUID = projUID;

  // Create element with provided parameters
  // NOTE: createElement() sanitizes req.body.name
  ElementController.createElement(req.user, req.body)
  .then((element) => {
    // Return 200: OK and created element
    res.header('Content-Type', 'application/json');
    return res.status(200).send(formatJSON(element));
  })
  // If an error was thrown, return it and its status
  .catch((error) => res.status(error.status).send(error));
}

/**
 * PATCH /api/orgs/:orgid/projects/:projectid/elements/:elementid
 *
 * @description Updates the element specified in the URI. Takes an org id,
 * project id, and element id in the URI and updated properties of the element
 * in the request body.
 *
 * @param {Object} req - Request express object
 * @param {Object} res - Response express object
 *
 * @return {Object} res response object with updated element
 */
function patchElement(req, res) {
  // Sanity Check: there should always be a user in the request
  if (!req.user) {
    const error = new M.CustomError('Request Failed.', 500, 'critical');
    return res.status(error.status).send(error);
  }

  // Update the specified element
  // NOTE: updateElement() sanitizes req.params.orgid, req.params.projectid,
  // and req.params.elementid
  ElementController.updateElement(req.user, req.params.orgid,
    req.params.projectid, req.params.elementid, req.body)
  .then((element) => {
    // Return 200: OK and the updated element
    res.header('Content-Type', 'application/json');
    return res.status(200).send(formatJSON(element));
  })
  // If an error was thrown, return it and its status
  .catch((error) => res.status(error.status).send(error));
}

/**
 * DELETE /api/orgs/:orgid/projects/:projectid/elements/:elementid
 *
 * @description Takes an orgid, projectid, elementid in the URI along with delete
 * options in the body and deletes the corresponding element.
 *
 * @param {Object} req - Request express object
 * @param {Object} res - Response express object
 *
 * @return {Object} res response object with deleted element
 */
function deleteElement(req, res) {
  // Sanity Check: there should always be a user in the request
  if (!req.user) {
    const error = new M.CustomError('Request Failed.', 500, 'critical');
    return res.status(error.status).send(error);
  }

  // Initialize hardDelete variable
  let hardDelete = false;

  // If hardDelete flag was provided, set the variable hardDelete
  if (req.body.hasOwnProperty('hardDelete')) {
    hardDelete = req.body.hardDelete;
  }

  // Remove the specified project
  // NOTE: removeProject() sanitizes req.params.orgid, req.params.projectid, and
  // req.params.elementid
  ElementController.removeElement(req.user, req.params.orgid,
    req.params.projectid, req.params.elementid, hardDelete)
  .then((element) => {
    res.header('Content-Type', 'application/json');
    // Return 200: OK and deleted element
    return res.status(200).send(formatJSON(element));
  })
  .catch((error) => res.status(error.status).send(error));
}<|MERGE_RESOLUTION|>--- conflicted
+++ resolved
@@ -61,10 +61,7 @@
   deleteProjectRole,
   getUsers,
   postUsers,
-<<<<<<< HEAD
   patchUsers,
-=======
->>>>>>> 57a5a87d
   deleteUsers,
   getUser,
   postUser,
@@ -1263,7 +1260,6 @@
 }
 
 /**
-<<<<<<< HEAD
  * PATCH /api/users
  *
  * @description Updates multiple users
@@ -1324,8 +1320,6 @@
 }
 
 /**
-=======
->>>>>>> 57a5a87d
  * DELETE /api/users
  *
  * @description Deletes multiple users
@@ -1366,11 +1360,7 @@
   }
   // Usernames provided, delete all
   else if (req.body.users.every(u => typeof u === 'string')) {
-<<<<<<< HEAD
-    // Query finds all orgs by their id
-=======
     // Query finds all users by their username
->>>>>>> 57a5a87d
     deleteQuery = { username: { $in: sani.sanitize(req.body.users) } };
   }
   // No valid user data was provided, reject
