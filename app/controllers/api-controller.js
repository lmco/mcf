/**
 * @classification UNCLASSIFIED
 *
 * @module controllers.api-controller
 *
 * @copyright Copyright (C) 2018, Lockheed Martin Corporation
 *
 * @license LMPI - Lockheed Martin Proprietary Information
 *
 * @owner Austin Bieber <austin.j.bieber@lmco.com>
 *
 * @author Austin Bieber <austin.j.bieber@lmco.com>
 * @author Phillip Lee <phillip.lee@lmco.com>
 * @author Josh Kaplan <joshua.d.kaplan@lmco.com>
 *
 * @description Defines the HTTP Rest API interface file. This file tightly
 * couples with the app/api-routes.js file.
 */
/* eslint-disable jsdoc/match-description */
/* eslint-disable jsdoc/require-description-complete-sentence */
// Disabling these rules due to the use of headers for api endpoints


// Node.js Modules
const path = require('path');

// NPM Modules
const swaggerJSDoc = require('swagger-jsdoc');
const multer = require('multer');
const upload = multer().single('file');


// MBEE Modules
const ArtifactController = M.require('controllers.artifact-controller');
const ElementController = M.require('controllers.element-controller');
const BranchController = M.require('controllers.branch-controller');
const OrgController = M.require('controllers.organization-controller');
const ProjectController = M.require('controllers.project-controller');
const UserController = M.require('controllers.user-controller');
const errors = M.require('lib.errors');
const jmi = M.require('lib.jmi-conversions');
const logger = M.require('lib.logger');
const publicData = M.require('lib.get-public-data');
const sani = M.require('lib.sanitization');
const utils = M.require('lib.utils');

// Expose `API Controller functions`
module.exports = {
  swaggerJSON,
  login,
  test,
  version,
  getOrgs,
  postOrgs,
  putOrgs,
  patchOrgs,
  deleteOrgs,
  getOrg,
  postOrg,
  putOrg,
  patchOrg,
  deleteOrg,
  getAllProjects,
  getProjects,
  postProjects,
  putProjects,
  patchProjects,
  deleteProjects,
  getProject,
  postProject,
  putProject,
  patchProject,
  deleteProject,
  getUsers,
  postUsers,
  putUsers,
  patchUsers,
  deleteUsers,
  searchUsers,
  getUser,
  postUser,
  putUser,
  patchUser,
  deleteUser,
  whoami,
  patchPassword,
  getElements,
  postElements,
  putElements,
  patchElements,
  deleteElements,
  searchElements,
  getElement,
  postElement,
  putElement,
  patchElement,
  deleteElement,
  getBranches,
  postBranches,
  patchBranches,
  deleteBranches,
  getBranch,
  patchBranch,
  postBranch,
  deleteBranch,
  getArtifact,
  patchArtifact,
  postArtifact,
  deleteArtifact,
  getBlob,
  postBlob,
  deleteBlob,
  getBlobById,
  invalidRoute
};

/* ------------------------( API Helper Function )--------------------------- */
/**
 * @description This is a utility function that formats an object as JSON.
 * This function is used for formatting all API responses.
 *
 * @param {object} obj - An object to convert to JSON-formatted string.
 * @param {boolean} [minified=false] - Whether or not to format the object.
 *
 * @returns {string} JSON string of object parameter.
 */
function formatJSON(obj, minified = false) {
  // If the object should be minified
  if (minified) {
    return JSON.stringify(obj);
  }
  // Stringify and format the object
  else {
    return JSON.stringify(obj, null, M.config.server.api.json.indent);
  }
}

/**
 * @description This is a utility function that formats an object as JSON.
 * This function is used for formatting all API responses.
 *
 * @param {object} req - The request object.
 * @param {object} res - The response object.
 * @param {string} message - The response message or error message.
 * @param {number} statusCode - The status code for the response.
 * @param {string} [contentType = "application/json"] - The content type for the response.
 *
 * @returns {object} The response object.
 */
function returnResponse(req, res, message, statusCode,
  contentType = 'application/json') {
  if (statusCode === 200) {
    // We send these headers for a success response
    res.header('Content-Type', contentType);
  }
  else {
    // We send these headers for an error response
    res.header('Content-Type', 'text/plain');
  }

  // Send the message
  res.status(statusCode).send(message);
  // Log the response
  logger.logResponse(message.length, req, res);
  // Return res
  return res;
}

/**
 * @description Generates the Swagger specification based on the Swagger JSDoc
 * in the API routes file.
 *
 * @returns {object} swaggerJS object.
 */
function swaggerSpec() {
  return swaggerJSDoc({
    swaggerDefinition: {
      info: {
        title: 'MBEE API Documentation',          // Title (required)
        version: M.version                        // Version (required)
      }
    },
    apis: [
      path.join(M.root, 'app', 'api-routes.js') // Path to the API docs
    ]
  });
}

/* -------------------------( General API Endpoints )------------------------ */
/**
 * GET /api/doc/swagger.json
 *
 * @description Returns the swagger JSON specification.
 *
 * @param {object} req - Request express object.
 * @param {object} res - Response express object.
 *
 * @returns {object} Response object with swagger JSON
 */
function swaggerJSON(req, res) {
  // Return swagger specification
  const json = formatJSON(swaggerSpec());
  return returnResponse(req, res, json, 200);
}

/**
 * POST /api/login
 *
 * @description Returns the login token after AuthController.doLogin().
 *
 * @param {object} req - Request express object.
 * @param {object} res - Response express object.
 *
 * @returns {object} Response object with session token
 */
function login(req, res) {
  const json = formatJSON({ token: req.session.token });
  return returnResponse(req, res, json, 200);
}

/**
 * GET /api/test
 *
 * @description Returns 200 status. Used to confirm API is up and running.
 *
 * @param {object} req - Request express object.
 * @param {object} res - Response express object.
 */
function test(req, res) {
  res.status(200).send('');
  logger.logResponse(0, req, res);
}

/**
 * GET /api/version
 *
 * @description Returns the version number as JSON.
 *
 * @param {object} req - Request express object.
 * @param {object} res - Response express object.
 *
 * @returns {object} Response object with version
 */
function version(req, res) {
  // Create version object
  const json = formatJSON({
    version: M.version,
    schemaVersion: M.schemaVersion,
    build: `${M.build}`
  });

  // Return version object
  return returnResponse(req, res, json, 200);
}

/* ----------------------( Organization API Endpoints )---------------------- */
/**
 * GET /api/orgs
 *
 * @description Gets an array of all organizations that a user has access to.
 *
 * @param {object} req - Request express object.
 * @param {object} res - Response express object.
 *
 * @returns {object} Response object with orgs' public data
 *
 * NOTE: All users are members of the 'default' org, should always have
 * access to at least this organization.
 */
async function getOrgs(req, res) {
  // Define options and ids
  // Note: Undefined if not set
  let ids;
  let options;
  let minified = false;

  // Define valid option and its parsed type
  const validOptions = {
    populate: 'array',
    archived: 'boolean',
    includeArchived: 'boolean',
    fields: 'array',
    limit: 'number',
    skip: 'number',
    sort: 'string',
    ids: 'array',
    minified: 'boolean',
    name: 'string',
    createdBy: 'string',
    lastModifiedBy: 'string',
    archivedBy: 'string'
  };

  // Loop through req.query
  if (req.query) {
    Object.keys(req.query).forEach((k) => {
      // If the key starts with custom., add it to the validOptions object
      if (k.startsWith('custom.')) {
        validOptions[k] = 'string';
      }
    });
  }

  // Sanity Check: there should always be a user in the request
  if (!req.user) {
    M.log.critical('No requesting user available.');
    const error = new M.ServerError('Request Failed');
    return returnResponse(req, res, error.message, errors.getStatusCode(error));
  }

  // Attempt to parse query options
  try {
    // Extract options from request query
    options = utils.parseOptions(req.query, validOptions);
  }
  catch (error) {
    // Error occurred with options, report it
    return returnResponse(req, res, error.message, errors.getStatusCode(error));
  }

  // Check query for ids
  if (options.ids) {
    ids = options.ids;
    delete options.ids;
  }
  // No IDs include in options, check body for IDs
  else if (Array.isArray(req.body) && req.body.every(s => typeof s === 'string')) {
    ids = req.body;
  }
  // No IDs in options or body, check body for org objects
  else if (Array.isArray(req.body) && req.body.every(s => typeof s === 'object')) {
    ids = req.body.map(o => o.id);
  }

  // Check options for minified
  if (options.hasOwnProperty('minified')) {
    minified = options.minified;
    delete options.minified;
  }

  // Set the lean option to true for better performance
  options.lean = true;

  try {
    // Get all organizations the requesting user has access to
    // NOTE: find() sanitizes arrOrgID.
    const orgs = await OrgController.find(req.user, ids, options);
    // Verify orgs array is not empty
    if (orgs.length === 0) {
      throw new M.NotFoundError('No orgs found.', 'warn');
    }

    // Get the public data of each org
    const orgsPublicData = sani.html(
      orgs.map(o => publicData.getPublicData(o, 'org', options))
    );

    // Format JSON
    const json = formatJSON(orgsPublicData, minified);

    // Return 200: OK and public org data
    return returnResponse(req, res, json, 200);
  }
  catch (error) {
    // If an error was thrown, return it and its status
    return returnResponse(req, res, error.message, errors.getStatusCode(error));
  }
}

/**
 * POST /api/orgs
 *
 * @description Creates multiple orgs from an array of objects.
 *
 * @param {object} req - Request express object.
 * @param {object} res - Response express object.
 *
 * @returns {object} Response object with orgs' public data
 */
async function postOrgs(req, res) {
  // Define options
  // Note: Undefined if not set
  let options;
  let minified = false;

  // Define valid option and its parsed type
  const validOptions = {
    populate: 'array',
    fields: 'array',
    minified: 'boolean'
  };

  // Sanity Check: there should always be a user in the request
  if (!req.user) {
    M.log.critical('No requesting user available.');
    const error = new M.ServerError('Request Failed');
    return returnResponse(req, res, error.message, errors.getStatusCode(error));
  }

  // Attempt to parse query options
  try {
    // Extract options from request query
    options = utils.parseOptions(req.query, validOptions);
  }
  catch (error) {
    // Error occurred with options, report it
    return returnResponse(req, res, error.message, errors.getStatusCode(error));
  }

  // Check options for minified
  if (options.hasOwnProperty('minified')) {
    minified = options.minified;
    delete options.minified;
  }

  // Set the lean option to true for better performance
  options.lean = true;

  // Get the org data
  let orgData;
  if (req.headers['content-type'] === 'application/gzip') {
    try {
      // This function parses incoming gzipped data
      orgData = await utils.handleGzip(req);
    }
    catch (error) {
      // Error occurred with options, report it
      return returnResponse(req, res, error.message, errors.getStatusCode(error));
    }
  }
  else {
    orgData = req.body;
  }

  try {
    // Create organizations from org data
    // NOTE: create() sanitizes orgData
    const orgs = await OrgController.create(req.user, orgData, options);
    // Get the public data of each org
    const orgsPublicData = sani.html(
      orgs.map(o => publicData.getPublicData(o, 'org', options))
    );

    // Format JSON
    const json = formatJSON(orgsPublicData, minified);

    // Return 200: OK and created orgs
    return returnResponse(req, res, json, 200);
  }
  catch (error) {
    // If an error was thrown, return it and its status
    return returnResponse(req, res, error.message, errors.getStatusCode(error));
  }
}

/**
 * PUT /api/orgs
 *
 * @description Creates or replaces multiple orgs from an array of objects.
 * NOTE: this route is reserved for system-wide admins ONLY.
 *
 * @param {object} req - Request express object.
 * @param {object} res - Response express object.
 *
 * @returns {object} Response object with orgs' public data
 */
async function putOrgs(req, res) {
  // Define options
  // Note: Undefined if not set
  let options;
  let minified = false;

  // Define valid option and its parsed type
  const validOptions = {
    populate: 'array',
    fields: 'array',
    minified: 'boolean'
  };

  // Sanity Check: there should always be a user in the request
  if (!req.user) {
    M.log.critical('No requesting user available.');
    const error = new M.ServerError('Request Failed');
    return returnResponse(req, res, error.message, errors.getStatusCode(error));
  }

  // Attempt to parse query options
  try {
    // Extract options from request query
    options = utils.parseOptions(req.query, validOptions);
  }
  catch (error) {
    // Error occurred with options, report it
    return returnResponse(req, res, error.message, errors.getStatusCode(error));
  }

  // Check options for minified
  if (options.hasOwnProperty('minified')) {
    minified = options.minified;
    delete options.minified;
  }

  // Set the lean option to true for better performance
  options.lean = true;

  // Get the org data
  let orgData;
  if (req.headers['content-type'] === 'application/gzip') {
    try {
      // This function parses incoming gzipped data
      orgData = await utils.handleGzip(req);
    }
    catch (error) {
      // Error occurred with options, report it
      return returnResponse(req, res, error.message, errors.getStatusCode(error));
    }
  }
  else {
    orgData = req.body;
  }

  try {
    // Create or replace organizations in org data
    // NOTE: createOrReplace() sanitizes orgData
    const orgs = await OrgController.createOrReplace(req.user, orgData, options);
    // Get the public data of each org
    const orgsPublicData = sani.html(
      orgs.map(o => publicData.getPublicData(o, 'org', options))
    );

    // Format JSON
    const json = formatJSON(orgsPublicData, minified);

    // Return 200: OK and created/replaced orgs
    return returnResponse(req, res, json, 200);
  }
  catch (error) {
    // If an error was thrown, return it and its status
    return returnResponse(req, res, error.message, errors.getStatusCode(error));
  }
}

/**
 * PATCH /api/orgs
 *
 * @description Updates multiple orgs from an array of objects.
 *
 * @param {object} req - Request express object.
 * @param {object} res - Response express object.
 *
 * @returns {object} Response object with orgs' public data
 */
async function patchOrgs(req, res) {
  // Define options
  // Note: Undefined if not set
  let options;
  let minified = false;

  // Define valid option and its parsed type
  const validOptions = {
    populate: 'array',
    fields: 'array',
    minified: 'boolean'
  };

  // Sanity Check: there should always be a user in the request
  if (!req.user) {
    M.log.critical('No requesting user available.');
    const error = new M.ServerError('Request Failed');
    return returnResponse(req, res, error.message, errors.getStatusCode(error));
  }

  // Attempt to parse query options
  try {
    // Extract options from request query
    options = utils.parseOptions(req.query, validOptions);
  }
  catch (error) {
    // Error occurred with options, report it
    return returnResponse(req, res, error.message, errors.getStatusCode(error));
  }

  // Check options for minified
  if (options.hasOwnProperty('minified')) {
    minified = options.minified;
    delete options.minified;
  }

  // Set the lean option to true for better performance
  options.lean = true;

  // Get the org data
  let orgData;
  if (req.headers['content-type'] === 'application/gzip') {
    try {
      // This function parses incoming gzipped data
      orgData = await utils.handleGzip(req);
    }
    catch (error) {
      // Error occurred with options, report it
      return returnResponse(req, res, error.message, errors.getStatusCode(error));
    }
  }
  else {
    orgData = req.body;
  }

  try {
    // Update the specified orgs
    // NOTE: update() sanitizes orgData
    const orgs = await OrgController.update(req.user, orgData, options);
    // Get the public data of each org
    const orgsPublicData = sani.html(
      orgs.map(o => publicData.getPublicData(o, 'org', options))
    );

    // Format JSON
    const json = formatJSON(orgsPublicData, minified);

    // Return 200: OK and the updated orgs
    return returnResponse(req, res, json, 200);
  }
  catch (error) {
    // If an error was thrown, return it and its status
    return returnResponse(req, res, error.message, errors.getStatusCode(error));
  }
}

/**
 * DELETE /api/orgs
 *
 * @description Deletes multiple orgs from an array of org IDs or array of org
 * objects.
 * NOTE: This function is system-admin ONLY.
 *
 * @param {object} req - Request express object.
 * @param {object} res - Response express object.
 *
 * @returns {object} Response object with array of deleted org IDs.
 */
async function deleteOrgs(req, res) {
  // Define options
  // Note: Undefined if not set
  let options;
  let minified = false;

  // Define valid option and its parsed type
  const validOptions = {
    minified: 'boolean'
  };

  // Sanity Check: there should always be a user in the request
  if (!req.user) {
    M.log.critical('No requesting user available.');
    const error = new M.ServerError('Request Failed');
    return returnResponse(req, res, error.message, errors.getStatusCode(error));
  }

  // Attempt to parse query options
  try {
    // Extract options from request query
    options = utils.parseOptions(req.query, validOptions);
  }
  catch (error) {
    // Error occurred with options, report it
    return returnResponse(req, res, error.message, errors.getStatusCode(error));
  }

  // If req.body contains objects, grab the org IDs from the objects
  if (Array.isArray(req.body) && req.body.every(s => typeof s === 'object')) {
    req.body = req.body.map(o => o.id);
  }

  // Check options for minified
  if (options.hasOwnProperty('minified')) {
    minified = options.minified;
    delete options.minified;
  }

  try {
    // Remove the specified orgs
    const orgIDs = await OrgController.remove(req.user, req.body, options);
    // Return 200: OK and the deleted org IDs
    // Format JSON
    const json = formatJSON(orgIDs, minified);

    return returnResponse(req, res, json, 200);
  }
  catch (error) {
    // If an error was thrown, return it and its status
    return returnResponse(req, res, error.message, errors.getStatusCode(error));
  }
}

/**
 * GET /api/orgs/:orgid
 *
 * @description Gets an organization by its id.
 *
 * @param {object} req - Request express object.
 * @param {object} res - Response express object.
 *
 * @returns {object} Response object with org's public data
 */
async function getOrg(req, res) {
  // Define options
  // Note: Undefined if not set
  let options;
  let minified = false;

  // Define valid option and its parsed type
  const validOptions = {
    populate: 'array',
    archived: 'boolean',
    includeArchived: 'boolean',
    fields: 'array',
    minified: 'boolean'
  };

  // Sanity Check: there should always be a user in the request
  if (!req.user) {
    M.log.critical('No requesting user available.');
    const error = new M.ServerError('Request Failed');
    return returnResponse(req, res, error.message, errors.getStatusCode(error));
  }

  // Attempt to parse query options
  try {
    // Extract options from request query
    options = utils.parseOptions(req.query, validOptions);
  }
  catch (error) {
    // Error occurred with options, report it
    return returnResponse(req, res, error.message, errors.getStatusCode(error));
  }

  // Check options for minified
  if (options.hasOwnProperty('minified')) {
    minified = options.minified;
    delete options.minified;
  }

  // Set the lean option to true for better performance
  options.lean = true;

  try {
    // Find the org from it's id
    // NOTE: find() sanitizes req.params.orgid
    const orgs = await OrgController.find(req.user, req.params.orgid, options);
    // If no orgs found, return 404 error
    if (orgs.length === 0) {
      throw new M.NotFoundError(
        `Organization [${req.params.orgid}] not found.`, 'warn'
      );
    }

    // Get the public data of each org
    const orgsPublicData = sani.html(
      orgs.map(o => publicData.getPublicData(o, 'org', options))
    );

    // Format JSON
    const json = formatJSON(orgsPublicData[0], minified);

    // Return a 200: OK and the org's public data
    return returnResponse(req, res, json, 200);
  }
  catch (error) {
    // If an error was thrown, return it and its status
    return returnResponse(req, res, error.message, errors.getStatusCode(error));
  }
}

/**
 * POST /api/orgs/:orgid
 *
 * @description Takes an organization in the request body and an
 * organization ID in the URI and creates the organization.
 *
 * @param {object} req - Request express object.
 * @param {object} res - Response express object.
 *
 * @returns {object} Response object with org's public data
 */
async function postOrg(req, res) {
  // Define options
  // Note: Undefined if not set
  let options;
  let minified = false;

  // Define valid option and its parsed type
  const validOptions = {
    populate: 'array',
    fields: 'array',
    minified: 'boolean'
  };

  // Sanity Check: there should always be a user in the request
  if (!req.user) {
    M.log.critical('No requesting user available.');
    const error = new M.ServerError('Request Failed');
    return returnResponse(req, res, error.message, errors.getStatusCode(error));
  }

  // Singular api: should not accept arrays
  if (Array.isArray(req.body)) {
    const error = new M.DataFormatError('Input cannot be an array', 'warn');
    return returnResponse(req, res, error.message, errors.getStatusCode(error));
  }

  // If an ID was provided in the body, ensure it matches the ID in params
  if (req.body.hasOwnProperty('id') && (req.body.id !== req.params.orgid)) {
    const error = new M.DataFormatError(
      'Organization ID in the body does not match ID in the params.', 'warn'
    );
    return returnResponse(req, res, error.message, errors.getStatusCode(error));
  }

  // Attempt to parse query options
  try {
    // Extract options from request query
    options = utils.parseOptions(req.query, validOptions);
  }
  catch (error) {
    // Error occurred with options, report it
    return returnResponse(req, res, error.message, errors.getStatusCode(error));
  }

  // Set the org ID in the body equal req.params.orgid
  req.body.id = req.params.orgid;

  // Check options for minified
  if (options.hasOwnProperty('minified')) {
    minified = options.minified;
    delete options.minified;
  }

  // Set the lean option to true for better performance
  options.lean = true;

  try {
    // Create the organization with provided parameters
    // NOTE: create() sanitizes req.body
    const orgs = await OrgController.create(req.user, req.body, options);
    // Get the public data of each org
    const orgsPublicData = sani.html(
      orgs.map(o => publicData.getPublicData(o, 'org', options))
    );

    // Format JSON
    const json = formatJSON(orgsPublicData[0], minified);

    // Return 200: OK and created org
    return returnResponse(req, res, json, 200);
  }
  catch (error) {
    // If an error was thrown, return it and its status
    return returnResponse(req, res, error.message, errors.getStatusCode(error));
  }
}

/**
 * PUT /api/orgs/:orgid
 *
 * @description Creates or replaces an organization.
 * NOTE: this route is reserved for system-wide admins ONLY.
 *
 * @param {object} req - Request express object.
 * @param {object} res - Response express object.
 *
 * @returns {object} Response object with org's public data
 */
async function putOrg(req, res) {
  // Define options
  // Note: Undefined if not set
  let options;
  let minified = false;

  // Define valid option and its parsed type
  const validOptions = {
    populate: 'array',
    fields: 'array',
    minified: 'boolean'
  };

  // Sanity Check: there should always be a user in the request
  if (!req.user) {
    M.log.critical('No requesting user available.');
    const error = new M.ServerError('Request Failed');
    return returnResponse(req, res, error.message, errors.getStatusCode(error));
  }

  // Singular api: should not accept arrays
  if (Array.isArray(req.body)) {
    const error = new M.DataFormatError('Input cannot be an array', 'warn');
    return returnResponse(req, res, error.message, errors.getStatusCode(error));
  }

  // If an ID was provided in the body, ensure it matches the ID in params
  if (req.body.hasOwnProperty('id') && (req.body.id !== req.params.orgid)) {
    const error = new M.DataFormatError(
      'Organization ID in the body does not match ID in the params.', 'warn'
    );
    return returnResponse(req, res, error.message, errors.getStatusCode(error));
  }

  // Attempt to parse query options
  try {
    // Extract options from request query
    options = utils.parseOptions(req.query, validOptions);
  }
  catch (error) {
    // Error occurred with options, report it
    return returnResponse(req, res, error.message, errors.getStatusCode(error));
  }

  // Set the org ID in the body equal req.params.orgid
  req.body.id = req.params.orgid;

  // Check options for minified
  if (options.hasOwnProperty('minified')) {
    minified = options.minified;
    delete options.minified;
  }

  // Set the lean option to true for better performance
  options.lean = true;

  try {
    // Create or replace the organization with provided parameters
    // NOTE: createOrReplace() sanitizes req.body
    const orgs = await OrgController.createOrReplace(req.user, req.body, options);
    // Get the public data of each org
    const orgsPublicData = sani.html(
      orgs.map(o => publicData.getPublicData(o, 'org', options))
    );

    // Format JSON
    const json = formatJSON(orgsPublicData[0], minified);

    // Return 200: OK and created org
    return returnResponse(req, res, json, 200);
  }
  catch (error) {
    // If an error was thrown, return it and its status
    return returnResponse(req, res, error.message, errors.getStatusCode(error));
  }
}

/**
 * PATCH /api/orgs/:orgid
 *
 * @description Updates the specified org.
 *
 * @param {object} req - Request express object.
 * @param {object} res - Response express object.
 *
 * @returns {object} Response object with updated org
 */
async function patchOrg(req, res) {
  // Define options
  // Note: Undefined if not set
  let options;
  let minified = false;

  // Define valid option and its parsed type
  const validOptions = {
    populate: 'array',
    fields: 'array',
    minified: 'boolean'
  };

  // Sanity Check: there should always be a user in the request
  if (!req.user) {
    M.log.critical('No requesting user available.');
    const error = new M.ServerError('Request Failed');
    return returnResponse(req, res, error.message, errors.getStatusCode(error));
  }

  // Singular api: should not accept arrays
  if (Array.isArray(req.body)) {
    const error = new M.DataFormatError('Input cannot be an array', 'warn');
    return returnResponse(req, res, error.message, errors.getStatusCode(error));
  }

  // If an ID was provided in the body, ensure it matches the ID in params
  if (req.body.hasOwnProperty('id') && (req.body.id !== req.params.orgid)) {
    const error = new M.DataFormatError(
      'Organization ID in the body does not match ID in the params.', 'warn'
    );
    return returnResponse(req, res, error.message, errors.getStatusCode(error));
  }

  // Attempt to parse query options
  try {
    // Extract options from request query
    options = utils.parseOptions(req.query, validOptions);
  }
  catch (error) {
    // Error occurred with options, report it
    return returnResponse(req, res, error.message, errors.getStatusCode(error));
  }

  // Set body org id
  req.body.id = req.params.orgid;

  // Check options for minified
  if (options.hasOwnProperty('minified')) {
    minified = options.minified;
    delete options.minified;
  }

  // Set the lean option to true for better performance
  options.lean = true;

  try {
    // Update the specified organization
    // NOTE: update() sanitizes req.body
    const orgs = await OrgController.update(req.user, req.body, options);
    // Get the public data of each org
    const orgsPublicData = sani.html(
      orgs.map(o => publicData.getPublicData(o, 'org', options))
    );

    // Format JSON
    const json = formatJSON(orgsPublicData[0], minified);

    // Return 200: OK and the updated org
    return returnResponse(req, res, json, 200);
  }
  catch (error) {
    // If an error was thrown, return it and its status
    return returnResponse(req, res, error.message, errors.getStatusCode(error));
  }
}

/**
 * DELETE /api/orgs/:orgid
 *
 * @description Takes an orgid in the URI and deletes the corresponding org.
 * NOTE: This function is for system-wide admins ONLY.
 *
 * @param {object} req - Request express object.
 * @param {object} res - Response express object.
 * @param {Function} next - Callback function.
 *
 * @returns {object} Response object with deleted org ID.
 */
async function deleteOrg(req, res, next) {
  // Define options
  // Note: Undefined if not set
  let options;
  let minified = false;

  // Define valid option and its parsed type
  const validOptions = {
    minified: 'boolean'
  };

  // Sanity Check: there should always be a user in the request
  if (!req.user) {
    M.log.critical('No requesting user available.');
    const error = new M.ServerError('Request Failed');
    return returnResponse(req, res, error.message, errors.getStatusCode(error));
  }

  // Singular api: should not accept arrays
  if (Array.isArray(req.body)) {
    const error = new M.DataFormatError('Input cannot be an array', 'warn');
    return returnResponse(req, res, error.message, errors.getStatusCode(error));
  }

  // Attempt to parse query options
  try {
    // Extract options from request query
    options = utils.parseOptions(req.query, validOptions);
  }
  catch (error) {
    // Error occurred with options, report it
    return returnResponse(req, res, error.message, errors.getStatusCode(error));
  }

  // Check options for minified
  if (options.hasOwnProperty('minified')) {
    minified = options.minified;
    delete options.minified;
  }

  try {
    // Remove the specified organization
    // NOTE: remove() sanitizes req.params.orgid
    const orgIDs = await OrgController.remove(req.user, req.params.orgid, options);
    const orgID = orgIDs[0];

    // Format JSON
    const json = formatJSON(orgID, minified);

    // Return 200: OK and the deleted org IDs
    return returnResponse(req, res, json, 200);
  }
  catch (error) {
    // If an error was thrown, return it and its status
    return returnResponse(req, res, error.message, errors.getStatusCode(error));
  }
}

/* -----------------------( Project API Endpoints )-------------------------- */
/**
 * GET /api/projects
 *
 * @description Gets all projects a user has access to across all orgs.
 *
 * @param {object} req - Request express object.
 * @param {object} res - Response express object.
 *
 * @returns {object} Response object with projects' public data
 */
async function getAllProjects(req, res) {
  // Define options
  // Note: Undefined if not set
  let options;
  let minified = false;

  // Define valid option and its parsed type
  const validOptions = {
    populate: 'array',
    archived: 'boolean',
    includeArchived: 'boolean',
    fields: 'array',
    limit: 'number',
    skip: 'number',
    sort: 'string',
    minified: 'boolean',
    name: 'string',
    visibility: 'string',
    createdBy: 'string',
    lastModifiedBy: 'string',
    archivedBy: 'string'
  };

  // Loop through req.query
  if (req.query) {
    Object.keys(req.query).forEach((k) => {
      // If the key starts with custom., add it to the validOptions object
      if (k.startsWith('custom.')) {
        validOptions[k] = 'string';
      }
    });
  }

  // Sanity Check: there should always be a user in the request
  if (!req.user) {
    M.log.critical('No requesting user available.');
    const error = new M.ServerError('Request Failed');
    return returnResponse(req, res, error.message, errors.getStatusCode(error));
  }

  // Attempt to parse query options
  try {
    // Extract options from request query
    options = utils.parseOptions(req.query, validOptions);
  }
  catch (error) {
    // Error occurred with options, report it
    return returnResponse(req, res, error.message, errors.getStatusCode(error));
  }

  // Check options for minified
  if (options.hasOwnProperty('minified')) {
    minified = options.minified;
    delete options.minified;
  }

  // Set the lean option to true for better performance
  options.lean = true;

  try {
    // Get all projects the requesting user has access to
    const projects = await ProjectController.find(req.user, null, undefined, options);
    // Verify project array is not empty
    if (projects.length === 0) {
      throw new M.NotFoundError('No projects found.', 'warn');
    }

    const publicProjectData = sani.html(
      projects.map(p => publicData.getPublicData(p, 'project', options))
    );

    // Format JSON
    const json = formatJSON(publicProjectData, minified);

    // Return 200: OK and public project data
    return returnResponse(req, res, json, 200);
  }
  catch (error) {
    // If an error was thrown, return it and its status
    return returnResponse(req, res, error.message, errors.getStatusCode(error));
  }
}

/**
 * GET /api/org/:orgid/projects
 *
 * @description Gets an array of all projects that a user has access to on
 * a specified org or an array of specified projects on the specified org.
 *
 * @param {object} req - Request express object.
 * @param {object} res - Response express object.
 *
 * @returns {object} Response object with projects' public data
 */
async function getProjects(req, res) {
  // Define options and ids
  // Note: Undefined if not set
  let ids;
  let options;
  let minified = false;

  // Define valid option and its parsed type
  const validOptions = {
    populate: 'array',
    archived: 'boolean',
    includeArchived: 'boolean',
    fields: 'array',
    limit: 'number',
    skip: 'number',
    ids: 'array',
    sort: 'string',
    minified: 'boolean',
    name: 'string',
    visibility: 'string',
    createdBy: 'string',
    lastModifiedBy: 'string',
    archivedBy: 'string'
  };

  // Loop through req.query
  if (req.query) {
    Object.keys(req.query).forEach((k) => {
      // If the key starts with custom., add it to the validOptions object
      if (k.startsWith('custom.')) {
        validOptions[k] = 'string';
      }
    });
  }

  // Sanity Check: there should always be a user in the request
  if (!req.user) {
    M.log.critical('No requesting user available.');
    const error = new M.ServerError('Request Failed');
    return returnResponse(req, res, error.message, errors.getStatusCode(error));
  }

  // Attempt to parse query options
  try {
    // Extract options from request query
    options = utils.parseOptions(req.query, validOptions);
  }
  catch (error) {
    // Error occurred with options, report it
    return returnResponse(req, res, error.message, errors.getStatusCode(error));
  }

  // Check if ids was provided in the request query
  if (options.ids) {
    // Split the string by comma, add strings to ids
    ids = options.ids;
    delete options.ids;
  }
  // If project ids provided in array in request body
  else if (Array.isArray(req.body) && req.body.every(s => typeof s === 'string')) {
    ids = req.body;
  }
  // If project objects provided in array in request body
  else if (Array.isArray(req.body) && req.body.every(s => typeof s === 'object')) {
    ids = req.body.map(p => p.id);
  }

  // Check options for minified
  if (options.hasOwnProperty('minified')) {
    minified = options.minified;
    delete options.minified;
  }

  // Set the lean option to true for better performance
  options.lean = true;

  try {
    // Get all projects the requesting user has access to in a specified org
    // NOTE: find() sanitizes req.params.orgid and ids
    const projects = await ProjectController.find(req.user, req.params.orgid, ids, options);

    // Verify project array is not empty
    if (projects.length === 0) {
      throw new M.NotFoundError('No projects found.', 'warn');
    }

    const publicProjectData = sani.html(
      projects.map(p => publicData.getPublicData(p, 'project', options))
    );

    // Format JSON
    const json = formatJSON(publicProjectData, minified);

    // Return 200: OK and public project data
    return returnResponse(req, res, json, 200);
  }
  catch (error) {
    // If an error was thrown, return it and its status
    return returnResponse(req, res, error.message, errors.getStatusCode(error));
  }
}

/**
 * POST /api/org/:orgid/projects
 *
 * @description This function creates multiple projects.
 *
 * @param {object} req - Request express object.
 * @param {object} res - Response express object.
 *
 * @returns {object} Response object with created projects.
 */
async function postProjects(req, res) {
  // Define options
  // Note: Undefined if not set
  let options;
  let minified = false;

  // Define valid option and its parsed type
  const validOptions = {
    populate: 'array',
    fields: 'array',
    minified: 'boolean'
  };

  // Sanity Check: there should always be a user in the request
  if (!req.user) {
    M.log.critical('No requesting user available.');
    const error = new M.ServerError('Request Failed');
    return returnResponse(req, res, error.message, errors.getStatusCode(error));
  }

  // Attempt to parse query options
  try {
    // Extract options from request query
    options = utils.parseOptions(req.query, validOptions);
  }
  catch (error) {
    // Error occurred with options, report it
    return returnResponse(req, res, error.message, errors.getStatusCode(error));
  }

  // Check options for minified
  if (options.hasOwnProperty('minified')) {
    minified = options.minified;
    delete options.minified;
  }

  // Set the lean option to true for better performance
  options.lean = true;

  // Get the project data
  let projectData;
  if (req.headers['content-type'] === 'application/gzip') {
    try {
      // This function parses incoming gzipped data
      projectData = await utils.handleGzip(req);
    }
    catch (error) {
      // Error occurred with options, report it
      return returnResponse(req, res, error.message, errors.getStatusCode(error));
    }
  }
  else {
    projectData = req.body;
  }

  try {
    // Create the specified projects
    // NOTE: create() sanitizes req.params.orgid and projectData
    const projects = await ProjectController.create(req.user, req.params.orgid, projectData,
      options);
    const publicProjectData = sani.html(
      projects.map(p => publicData.getPublicData(p, 'project', options))
    );

    // Format JSON
    const json = formatJSON(publicProjectData, minified);

    // Return 200: OK and created project data
    return returnResponse(req, res, json, 200);
  }
  catch (error) {
    // If an error was thrown, return it and its status
    return returnResponse(req, res, error.message, errors.getStatusCode(error));
  }
}

/**
 * PUT /api/org/:orgid/projects
 *
 * @description This function creates/replaces multiple projects.
 * NOTE: this route is reserved for system-wide admins ONLY.
 *
 * @param {object} req - Request express object.
 * @param {object} res - Response express object.
 *
 * @returns {object} Response object with created/replaced projects.
 */
async function putProjects(req, res) {
  // Define options
  // Note: Undefined if not set
  let options;
  let minified = false;

  // Define valid option and its parsed type
  const validOptions = {
    populate: 'array',
    fields: 'array',
    minified: 'boolean'
  };

  // Sanity Check: there should always be a user in the request
  if (!req.user) {
    M.log.critical('No requesting user available.');
    const error = new M.ServerError('Request Failed');
    return returnResponse(req, res, error.message, errors.getStatusCode(error));
  }

  // Attempt to parse query options
  try {
    // Extract options from request query
    options = utils.parseOptions(req.query, validOptions);
  }
  catch (error) {
    // Error occurred with options, report it
    return returnResponse(req, res, error.message, errors.getStatusCode(error));
  }

  // Check options for minified
  if (options.hasOwnProperty('minified')) {
    minified = options.minified;
    delete options.minified;
  }

  // Set the lean option to true for better performance
  options.lean = true;

  // Get the project data
  let projectData;
  if (req.headers['content-type'] === 'application/gzip') {
    try {
      // This function parses incoming gzipped data
      projectData = await utils.handleGzip(req);
    }
    catch (error) {
      // Error occurred with options, report it
      return returnResponse(req, res, error.message, errors.getStatusCode(error));
    }
  }
  else {
    projectData = req.body;
  }

  try {
    // Create or replace the specified projects
    // NOTE: createOrReplace() sanitizes req.params.orgid and projectData
    const projects = await ProjectController.createOrReplace(req.user, req.params.orgid,
      projectData, options);
    const publicProjectData = sani.html(
      projects.map(p => publicData.getPublicData(p, 'project', options))
    );

    // Format JSON
    const json = formatJSON(publicProjectData, minified);

    // Return 200: OK and created/replaced project data
    return returnResponse(req, res, json, 200);
  }
  catch (error) {
    // If an error was thrown, return it and its status
    return returnResponse(req, res, error.message, errors.getStatusCode(error));
  }
}

/**
 * PATCH /api/org/:orgid/projects
 *
 * @description This function updates multiple projects.
 *
 * @param {object} req - request express object
 * @param {object} res - response express object
 *
 * @returns {object} Response object with updated projects.
 */
async function patchProjects(req, res) {
  // Define options
  // Note: Undefined if not set
  let options;
  let minified = false;

  // Define valid option and its parsed type
  const validOptions = {
    populate: 'array',
    fields: 'array',
    minified: 'boolean'
  };

  // Sanity Check: there should always be a user in the request
  if (!req.user) {
    M.log.critical('No requesting user available.');
    const error = new M.ServerError('Request Failed');
    return returnResponse(req, res, error.message, errors.getStatusCode(error));
  }

  // Attempt to parse query options
  try {
    // Extract options from request query
    options = utils.parseOptions(req.query, validOptions);
  }
  catch (error) {
    // Error occurred with options, report it
    return returnResponse(req, res, error.message, errors.getStatusCode(error));
  }

  // Check options for minified
  if (options.hasOwnProperty('minified')) {
    minified = options.minified;
    delete options.minified;
  }

  // Set the lean option to true for better performance
  options.lean = true;

  // Get the project data
  let projectData;
  if (req.headers['content-type'] === 'application/gzip') {
    try {
      // This function parses incoming gzipped data
      projectData = await utils.handleGzip(req);
    }
    catch (error) {
      // Error occurred with options, report it
      return returnResponse(req, res, error.message, errors.getStatusCode(error));
    }
  }
  else {
    projectData = req.body;
  }

  try {
    // Update the specified projects
    // NOTE: update() sanitizes req.params.orgid projectData
    const projects = await ProjectController.update(req.user, req.params.orgid,
      projectData, options);
    const publicProjectData = sani.html(
      projects.map(p => publicData.getPublicData(p, 'project', options))
    );

    // Format JSON
    const json = formatJSON(publicProjectData, minified);

    // Return 200: OK and updated project data
    return returnResponse(req, res, json, 200);
  }
  catch (error) {
    // If an error was thrown, return it and its status
    return returnResponse(req, res, error.message, errors.getStatusCode(error));
  }
}

/**
 * DELETE /api/org/:orgid/projects
 *
 * @description Deletes multiple projects from an array of project IDs or
 * array of project objects.
 * NOTE: This function is for system-wide admins ONLY.
 *
 * @param {object} req - request express object
 * @param {object} res - response express object
 *
 * @returns {object} Response object with deleted project IDs.
 */
async function deleteProjects(req, res) {
  // Define options
  // Note: Undefined if not set
  let options;
  let minified = false;

  // Define valid option and its parsed type
  const validOptions = {
    minified: 'boolean'
  };

  // Sanity Check: there should always be a user in the request
  if (!req.user) {
    M.log.critical('No requesting user available.');
    const error = new M.ServerError('Request Failed');
    return returnResponse(req, res, error.message, errors.getStatusCode(error));
  }

  // Attempt to parse query options
  try {
    // Extract options from request query
    options = utils.parseOptions(req.query, validOptions);
  }
  catch (error) {
    // Error occurred with options, report it
    return returnResponse(req, res, error.message, errors.getStatusCode(error));
  }

  // If req.body contains objects, grab the project IDs from the objects
  if (Array.isArray(req.body) && req.body.every(s => typeof s === 'object')) {
    req.body = req.body.map(p => p.id);
  }

  // Check options for minified
  if (options.hasOwnProperty('minified')) {
    minified = options.minified;
    delete options.minified;
  }

  try {
    // Remove the specified projects
    const projectIDs = await ProjectController.remove(req.user, req.params.orgid,
      req.body, options);
    const parsedIDs = projectIDs.map(p => utils.parseID(p).pop());

    // Format JSON
    const json = formatJSON(parsedIDs, minified);

    // Return 200: OK and the deleted project IDs
    return returnResponse(req, res, json, 200);
  }
  catch (error) {
    // If an error was thrown, return it and its status
    return returnResponse(req, res, error.message, errors.getStatusCode(error));
  }
}

/**
 * GET /api/org/:orgid/projects/:projectid
 *
 * @description Gets a project by its project ID.
 *
 * @param {object} req - request express object
 * @param {object} res - response express object
 *
 * @returns {object} Response object with project's public data
 */
async function getProject(req, res) {
  // Define options
  // Note: Undefined if not set
  let options;
  let minified = false;

  // Define valid option and its parsed type
  const validOptions = {
    populate: 'array',
    archived: 'boolean',
    includeArchived: 'boolean',
    fields: 'array',
    minified: 'boolean'
  };

  // Sanity Check: there should always be a user in the request
  if (!req.user) {
    M.log.critical('No requesting user available.');
    const error = new M.ServerError('Request Failed');
    return returnResponse(req, res, error.message, errors.getStatusCode(error));
  }

  // Attempt to parse query options
  try {
    // Extract options from request query
    options = utils.parseOptions(req.query, validOptions);
  }
  catch (error) {
    // Error occurred with options, report it
    return returnResponse(req, res, error.message, errors.getStatusCode(error));
  }

  // Check options for minified
  if (options.hasOwnProperty('minified')) {
    minified = options.minified;
    delete options.minified;
  }

  // Set the lean option to true for better performance
  options.lean = true;

  try {
    // Find the project
    // NOTE: find() sanitizes req.params.projectid and req.params.orgid
    const projects = await ProjectController.find(req.user, req.params.orgid,
      req.params.projectid, options);
    // If no projects found, return 404 error
    if (projects.length === 0) {
      throw new M.NotFoundError(
        `Project [${req.params.projectid}] not found.`, 'warn'
      );
    }

    const publicProjectData = sani.html(
      projects.map(p => publicData.getPublicData(p, 'project', options))
    );

    // Format JSON
    const json = formatJSON(publicProjectData[0], minified);

    // Return 200: OK and public project data
    return returnResponse(req, res, json, 200);
  }
  catch (error) {
    // If an error was thrown, return it and its status
    return returnResponse(req, res, error.message, errors.getStatusCode(error));
  }
}

/**
 * POST /api/orgs/:orgid/projects/:projectid
 *
 * @description Takes an organization ID and project ID in the URI and project
 * data in the request body, and creates a project.
 *
 * @param {object} req - Request express object
 * @param {object} res - Response express object
 *
 * @returns {object} Response object with created project.
 */
async function postProject(req, res) {
  // Define options
  // Note: Undefined if not set
  let options;
  let minified = false;

  // Define valid option and its parsed type
  const validOptions = {
    populate: 'array',
    fields: 'array',
    minified: 'boolean'
  };

  // Sanity Check: there should always be a user in the request
  if (!req.user) {
    M.log.critical('No requesting user available.');
    const error = new M.ServerError('Request Failed');
    return returnResponse(req, res, error.message, errors.getStatusCode(error));
  }

  // Singular api: should not accept arrays
  if (Array.isArray(req.body)) {
    const error = new M.DataFormatError('Input cannot be an array', 'warn');
    return returnResponse(req, res, error.message, errors.getStatusCode(error));
  }

  // If project ID was provided in the body, ensure it matches project ID in params
  if (req.body.hasOwnProperty('id') && (req.params.projectid !== req.body.id)) {
    const error = new M.DataFormatError(
      'Project ID in the body does not match ID in the params.', 'warn'
    );
    return returnResponse(req, res, error.message, errors.getStatusCode(error));
  }

  // Attempt to parse query options
  try {
    // Extract options from request query
    options = utils.parseOptions(req.query, validOptions);
  }
  catch (error) {
    // Error occurred with options, report it
    return returnResponse(req, res, error.message, errors.getStatusCode(error));
  }

  // Set the projectid in req.body in case it wasn't provided
  req.body.id = req.params.projectid;

  // Check options for minified
  if (options.hasOwnProperty('minified')) {
    minified = options.minified;
    delete options.minified;
  }

  // Set the lean option to true for better performance
  options.lean = true;

  try {
    // Create project with provided parameters
    // NOTE: create() sanitizes req.params.orgid and req.body
    const projects = await ProjectController.create(req.user, req.params.orgid, req.body, options);
    const publicProjectData = sani.html(
      projects.map(p => publicData.getPublicData(p, 'project', options))
    );

    // Format JSON
    const json = formatJSON(publicProjectData[0], minified);

    // Return 200: OK and created project data
    return returnResponse(req, res, json, 200);
  }
  catch (error) {
    // If an error was thrown, return it and its status
    return returnResponse(req, res, error.message, errors.getStatusCode(error));
  }
}

/**
 * PUT /api/orgs/:orgid/projects/:projectid
 *
 * @description  Creates or replaces a project.
 * NOTE: this route is reserved for system-wide admins ONLY.
 *
 * @param {object} req - Request express object
 * @param {object} res - Response express object
 *
 * @returns {object} Response object with created project.
 */
async function putProject(req, res) {
  // Define options
  // Note: Undefined if not set
  let options;
  let minified = false;

  // Define valid option and its parsed type
  const validOptions = {
    populate: 'array',
    fields: 'array',
    minified: 'boolean'
  };

  // Sanity Check: there should always be a user in the request
  if (!req.user) {
    M.log.critical('No requesting user available.');
    const error = new M.ServerError('Request Failed');
    return returnResponse(req, res, error.message, errors.getStatusCode(error));
  }

  // Singular api: should not accept arrays
  if (Array.isArray(req.body)) {
    const error = new M.DataFormatError('Input cannot be an array', 'warn');
    return returnResponse(req, res, error.message, errors.getStatusCode(error));
  }

  // If project ID was provided in the body, ensure it matches project ID in params
  if (req.body.hasOwnProperty('id') && (req.params.projectid !== req.body.id)) {
    const error = new M.DataFormatError(
      'Project ID in the body does not match ID in the params.', 'warn'
    );
    return returnResponse(req, res, error.message, errors.getStatusCode(error));
  }

  // Attempt to parse query options
  try {
    // Extract options from request query
    options = utils.parseOptions(req.query, validOptions);
  }
  catch (error) {
    // Error occurred with options, report it
    return returnResponse(req, res, error.message, errors.getStatusCode(error));
  }

  // Set the orgid in req.body in case it wasn't provided
  req.body.id = req.params.projectid;

  // Check options for minified
  if (options.hasOwnProperty('minified')) {
    minified = options.minified;
    delete options.minified;
  }

  // Set the lean option to true for better performance
  options.lean = true;

  try {
    // Create or replace project with provided parameters
    // NOTE: createOrReplace() sanitizes req.params.orgid and req.body
    const projects = await ProjectController.createOrReplace(req.user, req.params.orgid,
      req.body, options);
    const publicProjectData = sani.html(
      projects.map(p => publicData.getPublicData(p, 'project', options))
    );

    // Format JSON
    const json = formatJSON(publicProjectData[0], minified);

    // Return 200: OK and created/replaced project data
    return returnResponse(req, res, json, 200);
  }
  catch (error) {
    // If an error was thrown, return it and its status
    return returnResponse(req, res, error.message, errors.getStatusCode(error));
  }
}

/**
 * PATCH /api/orgs/:orgid/projects/:projectid
 *
 * @description Updates the project specified in the URI.
 *
 * @param {object} req - request express object
 * @param {object} res - response express object
 *
 * @returns {object} Response object with updated project.
 */
async function patchProject(req, res) {
  // Define options
  // Note: Undefined if not set
  let options;
  let minified = false;

  // Define valid option and its parsed type
  const validOptions = {
    populate: 'array',
    fields: 'array',
    minified: 'boolean'
  };

  // Sanity Check: there should always be a user in the request
  if (!req.user) {
    M.log.critical('No requesting user available.');
    const error = new M.ServerError('Request Failed');
    return returnResponse(req, res, error.message, errors.getStatusCode(error));
  }

  // Singular api: should not accept arrays
  if (Array.isArray(req.body)) {
    const error = new M.DataFormatError('Input cannot be an array', 'warn');
    return returnResponse(req, res, error.message, errors.getStatusCode(error));
  }

  // If project ID was provided in the body, ensure it matches project ID in params
  if (req.body.hasOwnProperty('id') && (req.params.projectid !== req.body.id)) {
    const error = new M.DataFormatError(
      'Project ID in the body does not match ID in the params.', 'warn'
    );
    return returnResponse(req, res, error.message, errors.getStatusCode(error));
  }

  // Attempt to parse query options
  try {
    // Extract options from request query
    options = utils.parseOptions(req.query, validOptions);
  }
  catch (error) {
    // Error occurred with options, report it
    return returnResponse(req, res, error.message, errors.getStatusCode(error));
  }

  // Set the orgid in req.body in case it wasn't provided
  req.body.id = req.params.projectid;

  // Check options for minified
  if (options.hasOwnProperty('minified')) {
    minified = options.minified;
    delete options.minified;
  }

  // Set the lean option to true for better performance
  options.lean = true;

  try {
    // Update the specified project
    // NOTE: update() sanitizes req.params.orgid and req.body
    const projects = await ProjectController.update(req.user, req.params.orgid,
      req.body, options);
    const publicProjectData = sani.html(
      projects.map(p => publicData.getPublicData(p, 'project', options))
    );

    // Format JSON
    const json = formatJSON(publicProjectData[0], minified);

    // Return 200: OK and updated project data
    return returnResponse(req, res, json, 200);
  }
  catch (error) {
    // If an error was thrown, return it and its status
    return returnResponse(req, res, error.message, errors.getStatusCode(error));
  }
}

/**
 * DELETE /api/orgs/:orgid/projects/:projectid
 *
 * @description Takes an orgid and projectid in the URI and deletes a project.
 * NOTE: This function is for system-wide admins ONLY.
 *
 * @param {object} req - request express object
 * @param {object} res - response express object
 *
 * @returns {object} Response object with deleted project ID.
 */
async function deleteProject(req, res) {
  // Define options
  // Note: Undefined if not set
  let options;
  let minified = false;

  // Define valid option and its parsed type
  const validOptions = {
    minified: 'boolean'
  };

  // Sanity Check: there should always be a user in the request
  if (!req.user) {
    M.log.critical('No requesting user available.');
    const error = new M.ServerError('Request Failed');
    return returnResponse(req, res, error.message, errors.getStatusCode(error));
  }

  // Singular api: should not accept arrays
  if (Array.isArray(req.body)) {
    const error = new M.DataFormatError('Input cannot be an array', 'warn');
    return returnResponse(req, res, error.message, errors.getStatusCode(error));
  }

  // Attempt to parse query options
  try {
    // Extract options from request query
    options = utils.parseOptions(req.query, validOptions);
  }
  catch (error) {
    // Error occurred with options, report it
    return returnResponse(req, res, error.message, errors.getStatusCode(error));
  }

  // Check options for minified
  if (options.hasOwnProperty('minified')) {
    minified = options.minified;
    delete options.minified;
  }

  try {
    // Remove the specified project
    // NOTE: remove() sanitizes req.params.orgid and req.params.projectid
    const projectIDs = await ProjectController.remove(req.user, req.params.orgid,
      req.params.projectid, options);
    const parsedIDs = utils.parseID(projectIDs[0]).pop();

    // Format JSON
    const json = formatJSON(parsedIDs, minified);

    // Return 200: OK and the deleted project ID
    return returnResponse(req, res, json, 200);
  }
  catch (error) {
    // If an error was thrown, return it and its status
    return returnResponse(req, res, error.message, errors.getStatusCode(error));
  }
}

/* -----------------------( User API Endpoints )------------------------------*/
/**
 * GET /api/users
 *
 * @description Gets multiple users by ID or all users in the system.
 *
 * @param {object} req - Request express object
 * @param {object} res - Response express object
 *
 * @returns {object} Response object with users' public data
 */
async function getUsers(req, res) {
  // Define options
  // Note: Undefined if not set
  let options;
  let minified = false;

  // Define valid option and its parsed type
  const validOptions = {
    populate: 'array',
    archived: 'boolean',
    includeArchived: 'boolean',
    fields: 'array',
    limit: 'number',
    skip: 'number',
    sort: 'string',
    usernames: 'array',
    minified: 'boolean',
    fname: 'string',
    preferredName: 'string',
    lname: 'string',
    email: 'string',
    custom: 'string',
    createdBy: 'string',
    lastModifiedBy: 'string',
    archivedBy: 'string'
  };

  // Sanity Check: there should always be a user in the request
  if (!req.user) {
    M.log.critical('No requesting user available.');
    const error = new M.ServerError('Request Failed');
    return returnResponse(req, res, error.message, errors.getStatusCode(error));
  }

  // Attempt to parse query options
  try {
    // Extract options from request query
    options = utils.parseOptions(req.query, validOptions);
  }
  catch (error) {
    // Error occurred with options, report it
    return returnResponse(req, res, error.message, errors.getStatusCode(error));
  }

  // Set usernames to undefined
  let usernames;

  // Usernames provided in query
  if (options.usernames) {
    usernames = options.usernames;
    delete options.usernames;
  }
  // Usernames provided in body
  else if (Array.isArray(req.body) && req.body.every(s => typeof s === 'string')) {
    usernames = req.body;
  }
  // Check user object in body
  else if (Array.isArray(req.body) && req.body.every(s => typeof s === 'object')) {
    usernames = req.body.map(p => p.id);
  }

  // Check options for minified
  if (options.hasOwnProperty('minified')) {
    minified = options.minified;
    delete options.minified;
  }

  // Set the lean option to true for better performance
  options.lean = true;

  try {
    // Get Users
    // NOTE: find() sanitizes req.usernames
    const users = await UserController.find(req.user, usernames, options);

    // Set the failedlogins parameter to true if the requesting user is an admin
    if (req.user.admin) options.failedlogins = true;

    const publicUserData = sani.html(
      users.map(u => publicData.getPublicData(u, 'user', options))
    );

    // Format JSON
    const json = formatJSON(publicUserData, minified);

    // Return 200: OK and public user data
    return returnResponse(req, res, json, 200);
  }
  catch (error) {
    // If an error was thrown, return it and its status
    return returnResponse(req, res, error.message, errors.getStatusCode(error));
  }
}

/**
 * POST /api/users
 *
 * @description Creates multiple users.
 * NOTE: System-wide admin only.
 *
 * @param {object} req - Request express object
 * @param {object} res - Response express object
 *
 * @returns {object} Response object with users' public data
 */
async function postUsers(req, res) {
  // Define options
  // Note: Undefined if not set
  let options;
  let minified = false;

  // Define valid option and its parsed type
  const validOptions = {
    populate: 'array',
    fields: 'array',
    minified: 'boolean'
  };

  // Sanity Check: there should always be a user in the request
  if (!req.user) {
    M.log.critical('No requesting user available.');
    const error = new M.ServerError('Request Failed');
    return returnResponse(req, res, error.message, errors.getStatusCode(error));
  }

  // Attempt to parse query options
  try {
    // Extract options from request query
    options = utils.parseOptions(req.query, validOptions);
  }
  catch (error) {
    // Error occurred with options, report it
    return returnResponse(req, res, error.message, errors.getStatusCode(error));
  }

  // Check options for minified
  if (options.hasOwnProperty('minified')) {
    minified = options.minified;
    delete options.minified;
  }

  // Set the lean option to true for better performance
  options.lean = true;

  // Get the user data
  let userData;
  if (req.headers['content-type'] === 'application/gzip') {
    try {
      // This function parses incoming gzipped data
      userData = await utils.handleGzip(req);
    }
    catch (error) {
      // Error occurred with options, report it
      return returnResponse(req, res, error.message, errors.getStatusCode(error));
    }
  }
  else {
    userData = req.body;
  }

  try {
    // Create users
    // NOTE: create() sanitizes userData
    const users = await UserController.create(req.user, userData, options);
    const publicUserData = sani.html(
      users.map(u => publicData.getPublicData(u, 'user', options))
    );

    // Format JSON
    const json = formatJSON(publicUserData, minified);

    // Return 200: OK and public user data
    return returnResponse(req, res, json, 200);
  }
  catch (error) {
    // If an error was thrown, return it and its status
    return returnResponse(req, res, error.message, errors.getStatusCode(error));
  }
}

/**
 * PUT /api/users
 *
 * @description Creates or replaced multiple users. NOTE: This endpoint is
 * reserved for system-wide admins ONLY.
 *
 * @param {object} req - Request express object
 * @param {object} res - Response express object
 *
 * @returns {object} Response object with users' public data
 */
async function putUsers(req, res) {
  // Define options
  // Note: Undefined if not set
  let options;
  let minified = false;

  // Define valid option and its parsed type
  const validOptions = {
    populate: 'array',
    fields: 'array',
    minified: 'boolean'
  };

  // Sanity Check: there should always be a user in the request
  if (!req.user) {
    M.log.critical('No requesting user available.');
    const error = new M.ServerError('Request Failed');
    return returnResponse(req, res, error.message, errors.getStatusCode(error));
  }

  // Attempt to parse query options
  try {
    // Extract options from request query
    options = utils.parseOptions(req.query, validOptions);
  }
  catch (error) {
    // Error occurred with options, report it
    return returnResponse(req, res, error.message, errors.getStatusCode(error));
  }

  // Check options for minified
  if (options.hasOwnProperty('minified')) {
    minified = options.minified;
    delete options.minified;
  }

  // Set the lean option to true for better performance
  options.lean = true;

  // Get the user data
  let userData;
  if (req.headers['content-type'] === 'application/gzip') {
    try {
      // This function parses incoming gzipped data
      userData = await utils.handleGzip(req);
    }
    catch (error) {
      // Error occurred with options, report it
      return returnResponse(req, res, error.message, errors.getStatusCode(error));
    }
  }
  else {
    userData = req.body;
  }

  try {
    // Create or replace users
    // NOTE: createOrReplace() sanitizes userData
    const users = await UserController.createOrReplace(req.user, userData, options);
    const publicUserData = sani.html(
      users.map(u => publicData.getPublicData(u, 'user', options))
    );

    // Format JSON
    const json = formatJSON(publicUserData, minified);

    // Return 200: OK and public user data
    return returnResponse(req, res, json, 200);
  }
  catch (error) {
    // If an error was thrown, return it and its status
    return returnResponse(req, res, error.message, errors.getStatusCode(error));
  }
}

/**
 * PATCH /api/users
 *
 * @description Updates multiple users.
 * NOTE: System-wide admin only.
 *
 * @param {object} req - Request express object
 * @param {object} res - Response express object
 *
 * @returns {object} Response object with users' public data
 */
async function patchUsers(req, res) {
  // Define options
  // Note: Undefined if not set
  let options;
  let minified = false;

  // Define valid option and its parsed type
  const validOptions = {
    populate: 'array',
    fields: 'array',
    minified: 'boolean'
  };

  // Sanity Check: there should always be a user in the request
  if (!req.user) {
    M.log.critical('No requesting user available.');
    const error = new M.ServerError('Request Failed');
    return returnResponse(req, res, error.message, errors.getStatusCode(error));
  }

  // Attempt to parse query options
  try {
    // Extract options from request query
    options = utils.parseOptions(req.query, validOptions);
  }
  catch (error) {
    // Error occurred with options, report it
    return returnResponse(req, res, error.message, errors.getStatusCode(error));
  }

  // Check options for minified
  if (options.hasOwnProperty('minified')) {
    minified = options.minified;
    delete options.minified;
  }

  // Set the lean option to true for better performance
  options.lean = true;

  // Get the user data
  let userData;
  if (req.headers['content-type'] === 'application/gzip') {
    try {
      // This function parses incoming gzipped data
      userData = await utils.handleGzip(req);
    }
    catch (error) {
      // Error occurred with options, report it
      return returnResponse(req, res, error.message, errors.getStatusCode(error));
    }
  }
  else {
    userData = req.body;
  }

  try {
    // Update the specified users
    // NOTE: update() sanitizes userData
    const users = await UserController.update(req.user, userData, options);
    const publicUserData = sani.html(
      users.map(u => publicData.getPublicData(u, 'user', options))
    );

    // Format JSON
    const json = formatJSON(publicUserData, minified);

    // Return 200: OK and the updated users
    return returnResponse(req, res, json, 200);
  }
  catch (error) {
    // If an error was thrown, return it and its status
    return returnResponse(req, res, error.message, errors.getStatusCode(error));
  }
}

/**
 * DELETE /api/users
 *
 * @description Deletes multiple users from an array of user IDs or array of user
 * objects.
 * NOTE: This function is system-admin ONLY.
 *
 * @param {object} req - Request express object
 * @param {object} res - Response express object
 *
 * @returns {object} Response object with usernames
 */
async function deleteUsers(req, res) {
  // Define options
  // Note: Undefined if not set
  let options;
  let minified = false;

  // Define valid option and its parsed type
  const validOptions = {
    minified: 'boolean'
  };

  // Sanity Check: there should always be a user in the request
  if (!req.user) {
    M.log.critical('No requesting user available.');
    const error = new M.ServerError('Request Failed');
    return returnResponse(req, res, error.message, errors.getStatusCode(error));
  }

  // Attempt to parse query options
  try {
    // Extract options from request query
    options = utils.parseOptions(req.query, validOptions);
  }
  catch (error) {
    // Error occurred with options, report it
    return returnResponse(req, res, error.message, errors.getStatusCode(error));
  }

  // Check options for minified
  if (options.hasOwnProperty('minified')) {
    minified = options.minified;
    delete options.minified;
  }

  try {
    // Remove the specified users
    // NOTE: remove() sanitizes req.body
    const usernames = await UserController.remove(req.user, req.body, options);
    // Format JSON
    const json = formatJSON(usernames, minified);

    // Return 200: OK and deleted usernames
    return returnResponse(req, res, json, 200);
  }
  catch (error) {
    // If an error was thrown, return it and its status
    return returnResponse(req, res, error.message, errors.getStatusCode(error));
  }
}

/**
 * GET /api/users/:username
 *
 * @description Gets user by their username.
 *
 * @param {object} req - Request express object
 * @param {object} res - Response express object
 *
 * @returns {object} Response object with user's public data
 */
async function getUser(req, res) {
  // Define options
  // Note: Undefined if not set
  let options;
  let minified = false;

  // Define valid option and its parsed type
  const validOptions = {
    populate: 'array',
    archived: 'boolean',
    includeArchived: 'boolean',
    fields: 'array',
    minified: 'boolean'
  };

  // Sanity Check: there should always be a user in the request
  if (!req.user) {
    M.log.critical('No requesting user available.');
    const error = new M.ServerError('Request Failed');
    return returnResponse(req, res, error.message, errors.getStatusCode(error));
  }

  // Attempt to parse query options
  try {
    // Extract options from request query
    options = utils.parseOptions(req.query, validOptions);
  }
  catch (error) {
    // Error occurred with options, report it
    return returnResponse(req, res, error.message, errors.getStatusCode(error));
  }

  // Check options for minified
  if (options.hasOwnProperty('minified')) {
    minified = options.minified;
    delete options.minified;
  }

  // Set the lean option to true for better performance
  options.lean = true;

  try {
    // Find the member from its username
    // NOTE: find() sanitizes req.params.username
    const users = await UserController.find(req.user, req.params.username, options);
    // If no user found, return 404 error
    if (users.length === 0) {
      throw new M.NotFoundError(
        `User [${req.params.username}] not found.`, 'warn'
      );
    }

    // Set the failedlogins parameter to true if the requesting user is an admin
    if (req.user.admin) options.failedlogins = true;

    const publicUserData = sani.html(
      users.map(u => publicData.getPublicData(u, 'user', options))
    );

    // Format JSON
    const json = formatJSON(publicUserData[0], minified);

    // Return a 200: OK and the user's public data
    return returnResponse(req, res, json, 200);
  }
  catch (error) {
    // If an error was thrown, return it and its status
    return returnResponse(req, res, error.message, errors.getStatusCode(error));
  }
}

/**
 * POST /api/users/:username
 *
 * @description Creates a new user.
 * NOTE: System-wide admin only.
 *
 * @param {object} req - Request express object
 * @param {object} res - Response express object
 *
 * @returns {object} Response object with created user
 */
async function postUser(req, res) {
  // Define options
  // Note: Undefined if not set
  let options;
  let minified = false;

  // Define valid option and its parsed type
  const validOptions = {
    populate: 'array',
    fields: 'array',
    minified: 'boolean'
  };

  // Sanity Check: there should always be a user in the request
  if (!req.user) {
    M.log.critical('No requesting user available.');
    const error = new M.ServerError('Request Failed');
    return returnResponse(req, res, error.message, errors.getStatusCode(error));
  }

  // Singular api: should not accept arrays
  if (Array.isArray(req.body)) {
    const error = new M.DataFormatError('Input cannot be an array', 'warn');
    return returnResponse(req, res, error.message, errors.getStatusCode(error));
  }

  // If username was provided in the body, ensure it matches username in params
  if (req.body.hasOwnProperty('username') && (req.body.username !== req.params.username)) {
    const error = new M.DataFormatError(
      'Username in body does not match username in params.', 'warn'
    );
    return returnResponse(req, res, error.message, errors.getStatusCode(error));
  }

  // Set the username in req.body in case it wasn't provided
  req.body.username = req.params.username;

  // Attempt to parse query options
  try {
    // Extract options from request query
    options = utils.parseOptions(req.query, validOptions);
  }
  catch (error) {
    // Error occurred with options, report it
    return returnResponse(req, res, error.message, errors.getStatusCode(error));
  }

  // Check options for minified
  if (options.hasOwnProperty('minified')) {
    minified = options.minified;
    delete options.minified;
  }

  // Set the lean option to true for better performance
  options.lean = true;

  try {
    // Create user with provided parameters
    // NOTE: create() sanitizes req.body
    const users = await UserController.create(req.user, req.body, options);
    const publicUserData = sani.html(
      users.map(u => publicData.getPublicData(u, 'user', options))
    );

    // Format JSON
    const json = formatJSON(publicUserData[0], minified);

    // Return 200: OK and created user
    return returnResponse(req, res, json, 200);
  }
  catch (error) {
    // If an error was thrown, return it and its status
    return returnResponse(req, res, error.message, errors.getStatusCode(error));
  }
}

/**
 * PUT /api/users/:username
 *
 * @description Creates or replaces a user. NOTE: This endpoint is reserved for
 * system-wide admins ONLY.
 *
 * @param {object} req - Request express object
 * @param {object} res - Response express object
 *
 * @returns {object} Response object with created user
 */
async function putUser(req, res) {
  // Define options
  // Note: Undefined if not set
  let options;
  let minified = false;

  // Define valid option and its parsed type
  const validOptions = {
    populate: 'array',
    fields: 'array',
    minified: 'boolean'
  };

  // Sanity Check: there should always be a user in the request
  if (!req.user) {
    M.log.critical('No requesting user available.');
    const error = new M.ServerError('Request Failed');
    return returnResponse(req, res, error.message, errors.getStatusCode(error));
  }

  // Singular api: should not accept arrays
  if (Array.isArray(req.body)) {
    const error = new M.DataFormatError('Input cannot be an array', 'warn');
    return returnResponse(req, res, error.message, errors.getStatusCode(error));
  }

  // If username was provided in the body, ensure it matches username in params
  if (req.body.hasOwnProperty('username') && (req.body.username !== req.params.username)) {
    const error = new M.DataFormatError(
      'Username in body does not match username in params.', 'warn'
    );
    return returnResponse(req, res, error.message, errors.getStatusCode(error));
  }

  // Set the username in req.body in case it wasn't provided
  req.body.username = req.params.username;

  // Attempt to parse query options
  try {
    // Extract options from request query
    options = utils.parseOptions(req.query, validOptions);
  }
  catch (error) {
    // Error occurred with options, report it
    return returnResponse(req, res, error.message, errors.getStatusCode(error));
  }

  // Check options for minified
  if (options.hasOwnProperty('minified')) {
    minified = options.minified;
    delete options.minified;
  }

  // Set the lean option to true for better performance
  options.lean = true;

  try {
    // Creates or replaces a user with provided parameters
    // NOTE: createOrReplace() sanitizes req.body
    const users = await UserController.createOrReplace(req.user, req.body, options);
    const publicUserData = sani.html(
      users.map(u => publicData.getPublicData(u, 'user', options))
    );

    // Format JSON
    const json = formatJSON(publicUserData[0], minified);

    // Return 200: OK and created/replaced user
    return returnResponse(req, res, json, 200);
  }
  catch (error) {
    // If an error was thrown, return it and its status
    return returnResponse(req, res, error.message, errors.getStatusCode(error));
  }
}

/**
 * PATCH /api/users/:username
 *
 * @description Updates the user.
 * NOTE: System-wide admin only. Non admin can only edit themselves.
 *
 * @param {object} req - Request express object
 * @param {object} res - Response express object
 *
 * @returns {object} Response object with updated user
 */
async function patchUser(req, res) {
  // Define options
  // Note: Undefined if not set
  let options;
  let minified = false;

  // Define valid option and its parsed type
  const validOptions = {
    populate: 'array',
    fields: 'array',
    minified: 'boolean'
  };

  // Sanity Check: there should always be a user in the request
  if (!req.user) {
    M.log.critical('No requesting user available.');
    const error = new M.ServerError('Request Failed');
    return returnResponse(req, res, error.message, errors.getStatusCode(error));
  }

  // Singular api: should not accept arrays
  if (Array.isArray(req.body)) {
    const error = new M.DataFormatError('Input cannot be an array', 'warn');
    return returnResponse(req, res, error.message, errors.getStatusCode(error));
  }

  // If username was provided in the body, ensure it matches username in params
  if (req.body.hasOwnProperty('username') && (req.body.username !== req.params.username)) {
    const error = new M.DataFormatError(
      'Username in body does not match username in params.', 'warn'
    );
    return returnResponse(req, res, error.message, errors.getStatusCode(error));
  }

  // Attempt to parse query options
  try {
    // Extract options from request query
    options = utils.parseOptions(req.query, validOptions);
  }
  catch (error) {
    // Error occurred with options, report it
    return returnResponse(req, res, error.message, errors.getStatusCode(error));
  }

  // Set body username
  req.body.username = req.params.username;

  // Check options for minified
  if (options.hasOwnProperty('minified')) {
    minified = options.minified;
    delete options.minified;
  }

  // Set the lean option to true for better performance
  options.lean = true;

  try {
    // Update the specified user
    // NOTE: update() sanitizes req.body
    const users = await UserController.update(req.user, req.body, options);
    const publicUserData = sani.html(
      users.map(u => publicData.getPublicData(u, 'user', options))
    );

    // Format JSON
    const json = formatJSON(publicUserData[0], minified);

    // Return 200: OK and updated user
    return returnResponse(req, res, json, 200);
  }
  catch (error) {
    // If an error was thrown, return it and its status
    return returnResponse(req, res, error.message, errors.getStatusCode(error));
  }
}

/**
 * DELETE /api/users/:username
 *
 * @description Deletes a user.
 * NOTE: This function is system-admin ONLY.
 *
 * @param {object} req - Request express object
 * @param {object} res - Response express object
 *
 * @returns {object} Response object with deleted username
 */
async function deleteUser(req, res) {
  // Define options
  // Note: Undefined if not set
  let options;
  let minified = false;

  // Define valid option and its parsed type
  const validOptions = {
    minified: 'boolean'
  };

  // Sanity Check: there should always be a user in the request
  if (!req.user) {
    M.log.critical('No requesting user available.');
    const error = new M.ServerError('Request Failed');
    return returnResponse(req, res, error.message, errors.getStatusCode(error));
  }

  // Singular api: should not accept arrays
  if (Array.isArray(req.body)) {
    const error = new M.DataFormatError('Input cannot be an array', 'warn');
    return returnResponse(req, res, error.message, errors.getStatusCode(error));
  }

  // Attempt to parse query options
  try {
    // Extract options from request query
    options = utils.parseOptions(req.query, validOptions);
  }
  catch (error) {
    // Error occurred with options, report it
    return returnResponse(req, res, error.message, errors.getStatusCode(error));
  }

  // Check options for minified
  if (options.hasOwnProperty('minified')) {
    minified = options.minified;
    delete options.minified;
  }

  try {
    // Remove the specified user
    // NOTE: remove() sanitizes req.params.username
    const usernames = await UserController.remove(req.user, req.params.username, options);
    const username = usernames[0];

    // Format JSON
    const json = formatJSON(username, minified);

    // Return 200: OK and the deleted username
    return returnResponse(req, res, json, 200);
  }
  catch (error) {
    // If an error was thrown, return it and its status
    return returnResponse(req, res, error.message, errors.getStatusCode(error));
  }
}

/**
 * GET /users/whoami
 *
 * @description Returns the public information of the currently logged in user.
 *
 * @param {object} req - Request express object
 * @param {object} res - Response express object
 *
 * @returns {object} Response object with user's public data
 */
async function whoami(req, res) {
  // Define options
  // Note: Undefined if not set
  let options;
  let minified = false;

  // Define valid option and its parsed type
  const validOptions = {
    minified: 'boolean'
  };

  // Sanity Check: there should always be a user in the request
  if (!req.user) {
    M.log.critical('No requesting user available.');
    const error = new M.ServerError('Request Failed');
    return returnResponse(req, res, error.message, errors.getStatusCode(error));
  }

  // Attempt to parse query options
  try {
    // Extract options from request query
    options = utils.parseOptions(req.query, validOptions);
  }
  catch (error) {
    // Error occurred with options, report it
    return returnResponse(req, res, error.message, errors.getStatusCode(error));
  }

  // Check options for minified
  if (options.hasOwnProperty('minified')) {
    minified = options.minified;
    delete options.minified;
  }

  const publicUserData = sani.html(
    publicData.getPublicData(req.user, 'user', options)
  );

  // Format JSON
  const json = formatJSON(publicUserData, minified);

  // Returns 200: OK and the users public data
  return returnResponse(req, res, json, 200);
}

/**
 * GET /users/search
 *
 * @description Does a text based search on users and returns any matches.
 *
 * @param {object} req - Request express object
 * @param {object} res - Response express object
 *
 * @returns {object} Response object with found users
 */
async function searchUsers(req, res) {
  // Define options and query
  // Note: Undefined if not set
  let options;
  let query = '';
  let minified = false;

  // Define valid option and its parsed type
  const validOptions = {
    archived: 'boolean',
    includeArchived: 'boolean',
    limit: 'number',
    skip: 'number',
    sort: 'string',
    q: 'string',
    minified: 'boolean',
    populate: 'array'
  };

  // Sanity Check: there should always be a user in the request
  if (!req.user) {
    M.log.critical('No requesting user available.');
    const error = new M.ServerError('Request Failed');
    return returnResponse(req, res, error.message, errors.getStatusCode(error));
  }

  // Attempt to parse query options
  try {
    // Extract options from request query
    options = utils.parseOptions(req.query, validOptions);
  }
  catch (error) {
    // Error occurred with options, report it
    return returnResponse(req, res, error.message, errors.getStatusCode(error));
  }

  // Check options for q (query)
  if (options.q) {
    query = options.q;
    delete options.q;
  }

  // Check options for minified
  if (options.hasOwnProperty('minified')) {
    minified = options.minified;
    delete options.minified;
  }

  // Set the lean option to true for better performance
  options.lean = true;

  try {
    // Find users
    // NOTE: search() sanitizes input params
    const users = await UserController.search(req.user, query, options);
    // Verify users public data array is not empty
    if (users.length === 0) {
      throw new M.NotFoundError('No users found.', 'warn');
    }

    // Set the failedlogins parameter to true if the requesting user is an admin
    if (req.user.admin) options.failedlogins = true;

    const usersPublicData = sani.html(
      users.map(u => publicData.getPublicData(u, 'user', options))
    );

    // Format JSON
    const json = formatJSON(usersPublicData, minified);

    // Return a 200: OK and public user data
    return returnResponse(req, res, json, 200);
  }
  catch (error) {
    // If an error was thrown, return it and its status
    return returnResponse(req, res, error.message, errors.getStatusCode(error));
  }
}

/**
 * PATCH /api/users/:username/password
 *
 * @description Updates a users password.
 *
 * @param {object} req - Request express object
 * @param {object} res - Response express object
 *
 * @returns {object} Response object with updated user public data.
 */
async function patchPassword(req, res) {
  // Define options
  // Note: Undefined if not set
  let options;
  let minified = false;

  // Define valid option and its parsed type
  const validOptions = {
    minified: 'boolean'
  };

  // Sanity Check: there should always be a user in the request
  if (!req.user) {
    M.log.critical('No requesting user available.');
    const error = new M.ServerError('Request Failed');
    return returnResponse(req, res, error.message, errors.getStatusCode(error));
  }

  // Ensure old password was provided
  if (!req.body.oldPassword) {
    const error = new M.DataFormatError('Old password not in request body.', 'warn');
    return returnResponse(req, res, error.message, errors.getStatusCode(error));
  }

  // Ensure new password was provided
  if (!req.body.password) {
    const error = new M.DataFormatError('New password not in request body.', 'warn');
    return returnResponse(req, res, error.message, errors.getStatusCode(error));
  }

  // Ensure confirmed password was provided
  if (!req.body.confirmPassword) {
    const error = new M.DataFormatError('Confirmed password not in request body.', 'warn');
    return returnResponse(req, res, error.message, errors.getStatusCode(error));
  }

  // Ensure user is not trying to change another user's password
  if (req.user._id !== req.params.username) {
    const error = new M.OperationError('Cannot change another user\'s password.', 'warn');
    return returnResponse(req, res, error.message, errors.getStatusCode(error));
  }

  // Attempt to parse query options
  try {
    // Extract options from request query
    options = utils.parseOptions(req.query, validOptions);
  }
  catch (error) {
    // Error occurred with options, report it
    return returnResponse(req, res, error.message, errors.getStatusCode(error));
  }

  // Check options for minified
  if (options.hasOwnProperty('minified')) {
    minified = options.minified;
    delete options.minified;
  }

  try {
    // Update the password
    const user = await UserController.updatePassword(req.user, req.body.oldPassword,
      req.body.password, req.body.confirmPassword);
    const publicUserData = sani.html(
      publicData.getPublicData(user, 'user', options)
    );

    // Format JSON
    const json = formatJSON(publicUserData, minified);

    // Returns 200: OK and the updated user's public data
    return returnResponse(req, res, json, 200);
  }
  catch (error) {
    // If an error was thrown, return it and its status
    return returnResponse(req, res, error.message, errors.getStatusCode(error));
  }
}

/* -----------------------( Elements API Endpoints )------------------------- */
/**
 * GET /api/orgs/:orgid/projects/:projectid/branches/:branchid/elements
 *
 * @description Gets all elements or get specified elements.
 *
 * @param {object} req - Request express object
 * @param {object} res - Response express object
 *
 * @returns {object} Response object with elements' public data
 */
async function getElements(req, res) {
  // Define options and ids
  // Note: Undefined if not set
  let elemIDs;
  let options;
  let format;
  let minified = false;

  // Define valid option and its parsed type
  const validOptions = {
    populate: 'array',
    archived: 'boolean',
    includeArchived: 'boolean',
    subtree: 'boolean',
    fields: 'array',
    limit: 'number',
    skip: 'number',
    lean: 'boolean',
    sort: 'string',
    ids: 'array',
    format: 'string',
    minified: 'boolean',
    parent: 'string',
    source: 'string',
    target: 'string',
    type: 'string',
    name: 'string',
    createdBy: 'string',
    lastModifiedBy: 'string',
    archivedBy: 'string'
  };

  // Loop through req.query
  if (req.query) {
    Object.keys(req.query).forEach((k) => {
      // If the key starts with custom., add it to the validOptions object
      if (k.startsWith('custom.')) {
        validOptions[k] = 'string';
      }
    });
  }

  // Sanity Check: there should always be a user in the request
  if (!req.user) {
    M.log.critical('No requesting user available.');
    const error = new M.ServerError('Request Failed');
    return returnResponse(req, res, error.message, errors.getStatusCode(error));
  }

  // Attempt to parse query options
  try {
    // Extract options from request query
    options = utils.parseOptions(req.query, validOptions);
  }
  catch (error) {
    // Error occurred with options, report it
    return returnResponse(req, res, error.message, errors.getStatusCode(error));
  }

  // Check query for element IDs
  if (options.ids) {
    elemIDs = options.ids;
    delete options.ids;
  }
  else if (Array.isArray(req.body) && req.body.every(s => typeof s === 'string')) {
    // No IDs include in options, check body
    elemIDs = req.body;
  }
  // Check element object in body
  else if (Array.isArray(req.body) && req.body.every(s => typeof s === 'object')) {
    elemIDs = req.body.map(p => p.id);
  }

  // Check for format conversion option
  if (options.hasOwnProperty('format')) {
    const validFormats = ['jmi1', 'jmi2', 'jmi3'];
    // If the provided format is not valid, error out
    if (!validFormats.includes(options.format)) {
      const error = new M.DataFormatError(`The format ${options.format} is not a `
        + 'valid format.', 'warn');
      return returnResponse(req, res, error.message, errors.getStatusCode(error));
    }
    format = options.format;
    delete options.format;
  }

  // Check options for minified
  if (options.hasOwnProperty('minified')) {
    minified = options.minified;
    delete options.minified;
  }

  // Set the lean option to true for better performance
  options.lean = true;

  try {
    // Find elements
    // NOTE: find() sanitizes input params
    const elements = await ElementController.find(req.user, req.params.orgid, req.params.projectid,
      req.params.branchid, elemIDs, options);
    const elementsPublicData = sani.html(
      elements.map(e => publicData.getPublicData(e, 'element', options))
    );

    // Verify elements public data array is not empty
    if (elementsPublicData.length === 0) {
      throw new M.NotFoundError('No elements found.', 'warn');
    }

    const retData = elementsPublicData;

    // Check for JMI conversion
    if (format) {
      // Convert data to correct JMI format
      try {
        let jmiData = [];

        // If JMI type 1, return plain element public data
        if (format === 'jmi1') {
          jmiData = elementsPublicData;
        }
        else if (format === 'jmi2') {
          jmiData = jmi.convertJMI(1, 2, elementsPublicData, 'id');
        }
        else if (format === 'jmi3') {
          jmiData = jmi.convertJMI(1, 3, elementsPublicData, 'id');
        }

        // Format JSON
        const json = formatJSON(jmiData, minified);

        // Return a 200: OK and public JMI type 3 element data
        return returnResponse(req, res, json, 200);
      }
      catch (err) {
        throw err;
      }
    }

    // Format JSON
    const json = formatJSON(retData, minified);

    // Return a 200: OK and public element data
    return returnResponse(req, res, json, 200);
  }
  catch (error) {
    // If an error was thrown, return it and its status
    return returnResponse(req, res, error.message, errors.getStatusCode(error));
  }
}

/**
 * POST /api/orgs/:orgid/projects/:projectid/branches/:branchid/elements
 *
 * @description Creates specified elements.
 *
 * @param {object} req - Request express object
 * @param {object} res - Response express object
 *
 * @returns {object} Response object with created elements
 */
async function postElements(req, res) {
  // Define options
  // Note: Undefined if not set
  let options;
  let minified = false;

  // Define valid option type
  const validOptions = {
    populate: 'array',
    fields: 'array',
    minified: 'boolean',
    gzip: 'boolean'
  };

  // Sanity Check: there should always be a user in the request
  if (!req.user) {
    M.log.critical('No requesting user available.');
    const error = new M.ServerError('Request Failed');
    return returnResponse(req, res, error.message, errors.getStatusCode(error));
  }

  // Attempt to parse query options
  try {
    // Extract options from request query
    options = utils.parseOptions(req.query, validOptions);
  }
  catch (error) {
    // Error occurred with options, report it
    return returnResponse(req, res, error.message, errors.getStatusCode(error));
  }

  // Check options for minified
  if (options.hasOwnProperty('minified')) {
    minified = options.minified;
    delete options.minified;
  }

  // Set the lean option to true for better performance
  options.lean = true;

  // Get the element data
  let elementData;
  if (req.headers['content-type'] === 'application/gzip') {
    try {
      // This function parses incoming gzipped data
      elementData = await utils.handleGzip(req);
    }
    catch (error) {
      // Error occurred with options, report it
      return returnResponse(req, res, error.message, errors.getStatusCode(error));
    }
  }
  else {
    elementData = req.body;
  }

  try {
    // Create the specified elements
    // NOTE: create() sanitizes input params
    const elements = await ElementController.create(req.user, req.params.orgid,
      req.params.projectid, req.params.branchid, elementData, options);
    const elementsPublicData = sani.html(
      elements.map(e => publicData.getPublicData(e, 'element', options))
    );

    // Format JSON
    const json = formatJSON(elementsPublicData, minified);

    // Return 200: OK and the new elements
    return returnResponse(req, res, json, 200);
  }
  catch (error) {
    // If an error was thrown, return it and its status
    return returnResponse(req, res, error.message, errors.getStatusCode(error));
  }
}

/**
 * PUT /api/orgs/:orgid/projects/:projectid/branches/:branchid/elements
 *
 * @description Creates/replaces specified elements. NOTE: this route is
 * reserved for system-wide admins ONLY.
 *
 * @param {object} req - Request express object
 * @param {object} res - Response express object
 *
 * @returns {object} Response object with created/replaced elements
 */
async function putElements(req, res) {
  // Define options
  // Note: Undefined if not set
  let options;
  let minified = false;

  // Define valid option type
  const validOptions = {
    populate: 'array',
    fields: 'array',
    minified: 'boolean'
  };

  // Sanity Check: there should always be a user in the request
  if (!req.user) {
    M.log.critical('No requesting user available.');
    const error = new M.ServerError('Request Failed');
    return returnResponse(req, res, error.message, errors.getStatusCode(error));
  }

  // Attempt to parse query options
  try {
    // Extract options from request query
    options = utils.parseOptions(req.query, validOptions);
  }
  catch (error) {
    // Error occurred with options, report it
    return returnResponse(req, res, error.message, errors.getStatusCode(error));
  }

  // Check options for minified
  if (options.hasOwnProperty('minified')) {
    minified = options.minified;
    delete options.minified;
  }

  // Set the lean option to true for better performance
  options.lean = true;

  // Get the element data
  let elementData;
  if (req.headers['content-type'] === 'application/gzip') {
    try {
      // This function parses incoming gzipped data
      elementData = await utils.handleGzip(req);
    }
    catch (error) {
      // Error occurred with options, report it
      return returnResponse(req, res, error.message, errors.getStatusCode(error));
    }
  }
  else {
    elementData = req.body;
  }

  try {
    // Create or replace the specified elements
    // NOTE: createOrReplace() sanitizes input params
    const elements = await ElementController.createOrReplace(req.user, req.params.orgid,
      req.params.projectid, req.params.branchid, elementData, options);
    const elementsPublicData = sani.html(
      elements.map(e => publicData.getPublicData(e, 'element', options))
    );

    // Format JSON
    const json = formatJSON(elementsPublicData, minified);

    // Return 200: OK and the new/replaced elements
    return returnResponse(req, res, json, 200);
  }
  catch (error) {
    // If an error was thrown, return it and its status
    return returnResponse(req, res, error.message, errors.getStatusCode(error));
  }
}

/**
 * PATCH /api/orgs/:orgid/projects/:projectid/branches/:branchid/elements
 *
 * @description Updates specified elements.
 *
 * @param {object} req - Request express object
 * @param {object} res - Response express object
 *
 * @returns {object} Response object with updated elements
 */
async function patchElements(req, res) {
  // Define options
  // Note: Undefined if not set
  let options;
  let minified = false;

  // Define valid option type
  const validOptions = {
    populate: 'array',
    fields: 'array',
    minified: 'boolean'
  };

  // Sanity Check: there should always be a user in the request
  if (!req.user) {
    M.log.critical('No requesting user available.');
    const error = new M.ServerError('Request Failed');
    return returnResponse(req, res, error.message, errors.getStatusCode(error));
  }

  // Attempt to parse query options
  try {
    // Extract options from request query
    options = utils.parseOptions(req.query, validOptions);
  }
  catch (error) {
    // Error occurred with options, report it
    return returnResponse(req, res, error.message, errors.getStatusCode(error));
  }

  // Check options for minified
  if (options.hasOwnProperty('minified')) {
    minified = options.minified;
    delete options.minified;
  }

  // Set the lean option to true for better performance
  options.lean = true;

  // Get the element data
  let elementData;
  if (req.headers['content-type'] === 'application/gzip') {
    try {
      // This function parses incoming gzipped data
      elementData = await utils.handleGzip(req);
    }
    catch (error) {
      // Error occurred with options, report it
      return returnResponse(req, res, error.message, errors.getStatusCode(error));
    }
  }
  else {
    elementData = req.body;
  }

  try {
    // Update the specified elements
    // NOTE: update() sanitizes input params
    const elements = await ElementController.update(req.user, req.params.orgid,
      req.params.projectid, req.params.branchid, elementData, options);
    const elementsPublicData = sani.html(
      elements.map(e => publicData.getPublicData(e, 'element', options))
    );

    // Format JSON
    const json = formatJSON(elementsPublicData, minified);

    // Return 200: OK and the updated elements
    return returnResponse(req, res, json, 200);
  }
  catch (error) {
    // If an error was thrown, return it and its status
    return returnResponse(req, res, error.message, errors.getStatusCode(error));
  }
}

/**
 * DELETE /api/orgs/:orgid/projects/:projectid/branches/:branchid/elements
 *
 * @description Deletes multiple elements from an array of element IDs or array
 * of element objects.
 *
 * @param {object} req - Request express object
 * @param {object} res - Response express object
 * @returns {object} Response object with element ids.
 */
async function deleteElements(req, res) {
  // Define options
  // Note: Undefined if not set
  let options;
  let minified = false;

  // Define valid option and its parsed type
  const validOptions = {
    minified: 'boolean'
  };

  // Sanity Check: there should always be a user in the request
  if (!req.user) {
    M.log.critical('No requesting user available.');
    const error = new M.ServerError('Request Failed');
    return returnResponse(req, res, error.message, errors.getStatusCode(error));
  }

  // Attempt to parse query options
  try {
    // Extract options from request query
    options = utils.parseOptions(req.query, validOptions);
  }
  catch (error) {
    // Error occurred with options, report it
    return returnResponse(req, res, error.message, errors.getStatusCode(error));
  }

  // Check options for minified
  if (options.hasOwnProperty('minified')) {
    minified = options.minified;
    delete options.minified;
  }

  try {
    // Remove the specified elements
    // NOTE: remove() sanitizes input params
    const elements = await ElementController.remove(req.user, req.params.orgid,
      req.params.projectid, req.params.branchid, req.body, options);
    const parsedIDs = elements.map(e => utils.parseID(e).pop());

    // Format JSON
    const json = formatJSON(parsedIDs, minified);

    // Return 200: OK and the deleted element ids
    return returnResponse(req, res, json, 200);
  }
  catch (error) {
    // If an error was thrown, return it and its status
    return returnResponse(req, res, error.message, errors.getStatusCode(error));
  }
}

/**
 * GET /api/orgs/:orgid/projects/:projectid/branches/:branchid/elements/search
 *
 * @description Does a text based search on elements and returns any matches.
 *
 * @param {object} req - Request express object
 * @param {object} res - Response express object
 *
 * @returns {object} Response object with elements
 */
async function searchElements(req, res) {
  // Define options and query
  // Note: Undefined if not set
  let options;
  let query = '';
  let minified = false;

  // Define valid option and its parsed type
  const validOptions = {
    populate: 'array',
    archived: 'boolean',
    includeArchived: 'boolean',
    limit: 'number',
    fields: 'array',
    skip: 'number',
    sort: 'string',
    q: 'string',
    minified: 'boolean',
    parent: 'string',
    source: 'string',
    target: 'string',
    type: 'string',
    name: 'string',
    createdBy: 'string',
    lastModifiedBy: 'string',
    archivedBy: 'string'
  };

  // Loop through req.query
  if (req.query) {
    Object.keys(req.query).forEach((k) => {
      // If the key starts with custom., add it to the validOptions object
      if (k.startsWith('custom.')) {
        validOptions[k] = 'string';
      }
    });
  }

  // Sanity Check: there should always be a user in the request
  if (!req.user) {
    M.log.critical('No requesting user available.');
    const error = new M.ServerError('Request Failed');
    return returnResponse(req, res, error.message, errors.getStatusCode(error));
  }

  // Attempt to parse query options
  try {
    // Extract options from request query
    options = utils.parseOptions(req.query, validOptions);
  }
  catch (error) {
    // Error occurred with options, report it
    return returnResponse(req, res, error.message, errors.getStatusCode(error));
  }

  // Check options for q (query)
  if (options.hasOwnProperty('q')) {
    query = options.q;
    delete options.q;
  }

  // Check options for minified
  if (options.hasOwnProperty('minified')) {
    minified = options.minified;
    delete options.minified;
  }

  // Set the lean option to true for better performance
  options.lean = true;

  try {
    // Find elements
    // NOTE: search() sanitizes input params
    const elements = await ElementController.search(req.user, req.params.orgid,
      req.params.projectid, req.params.branchid, query, options);
    // Verify elements public data array is not empty
    if (elements.length === 0) {
      throw new M.NotFoundError('No elements found.', 'warn');
    }

    const elementsPublicData = sani.html(
      elements.map(e => publicData.getPublicData(e, 'element', options))
    );

    // Format JSON
    const json = formatJSON(elementsPublicData, minified);

    // Return a 200: OK and public element data
    return returnResponse(req, res, json, 200);
  }
  catch (error) {
    // If an error was thrown, return it and its status
    return returnResponse(req, res, error.message, errors.getStatusCode(error));
  }
}

/**
 * GET /api/orgs/:orgid/projects/:projectid/branches/:branchid/elements/:elementid
 *
 * @description Gets an element.
 *
 * @param {object} req - Request express object
 * @param {object} res - Response express object
 *
 * @returns {object} Response object with element's public data
 */
async function getElement(req, res) {
  // Define options
  // Note: Undefined if not set
  let options;
  let minified = false;

  // Define valid option type
  const validOptions = {
    populate: 'array',
    archived: 'boolean',
    includeArchived: 'boolean',
    subtree: 'boolean',
    fields: 'array',
    minified: 'boolean',
    rootpath: 'boolean'
  };

  // Sanity Check: there should always be a user in the request
  if (!req.user) {
    M.log.critical('No requesting user available.');
    const error = new M.ServerError('Request Failed');
    return returnResponse(req, res, error.message, errors.getStatusCode(error));
  }

  // Attempt to parse query options
  try {
    // Extract options from request query
    options = utils.parseOptions(req.query, validOptions);
  }
  catch (error) {
    // Error occurred with options, report it
    return returnResponse(req, res, error.message, errors.getStatusCode(error));
  }

  // Check options for minified
  if (options.hasOwnProperty('minified')) {
    minified = options.minified;
    delete options.minified;
  }

  // Set the lean option to true for better performance
  options.lean = true;

  try {
    // Find the element
    // NOTE: find() sanitizes input params
    const elements = await ElementController.find(req.user, req.params.orgid,
      req.params.projectid, req.params.branchid, req.params.elementid, options);
    // If no element found, return 404 error
    if (elements.length === 0) {
      throw new M.NotFoundError(
        `Element [${req.params.elementid}] not found.`, 'warn'
      );
    }

    let elementsPublicData = sani.html(
      elements.map(e => publicData.getPublicData(e, 'element', options))
    );

    // If the subtree option was not provided, return only the first element
    if (!options.subtree && !options.rootpath) {
      elementsPublicData = elementsPublicData[0];
    }

    // Format JSON
    const json = formatJSON(elementsPublicData, minified);

    // Return 200: OK and the elements
    return returnResponse(req, res, json, 200);
  }
  catch (error) {
    // If an error was thrown, return it and its status
    return returnResponse(req, res, error.message, errors.getStatusCode(error));
  }
}

/**
 * POST /api/orgs/:orgid/projects/:projectid/branches/:branchid/elements/:elementid
 *
 * @description Creates an element.
 *
 * @param {object} req - Request express object
 * @param {object} res - Response express object
 *
 * @returns {object} Response object with created element
 */
async function postElement(req, res) {
  // Define options
  // Note: Undefined if not set
  let options;
  let minified = false;

  // Define valid option type
  const validOptions = {
    populate: 'array',
    fields: 'array',
    minified: 'boolean'
  };

  // Sanity Check: there should always be a user in the request
  if (!req.user) {
    M.log.critical('No requesting user available.');
    const error = new M.ServerError('Request Failed');
    return returnResponse(req, res, error.message, errors.getStatusCode(error));
  }

  // Singular api: should not accept arrays
  if (Array.isArray(req.body)) {
    const error = new M.DataFormatError('Input cannot be an array', 'warn');
    return returnResponse(req, res, error.message, errors.getStatusCode(error));
  }

  // If an ID was provided in the body, ensure it matches the ID in params
  if (req.body.hasOwnProperty('id') && (req.body.id !== req.params.elementid)) {
    const error = new M.DataFormatError(
      'Element ID in the body does not match ID in the params.', 'warn'
    );
    return returnResponse(req, res, error.message, errors.getStatusCode(error));
  }

  // Attempt to parse query options
  try {
    // Extract options from request query
    options = utils.parseOptions(req.query, validOptions);
  }
  catch (error) {
    // Error occurred with options, report it
    return returnResponse(req, res, error.message, errors.getStatusCode(error));
  }

  // Set the element ID in the body equal req.params.elementid
  req.body.id = req.params.elementid;

  // Check options for minified
  if (options.hasOwnProperty('minified')) {
    minified = options.minified;
    delete options.minified;
  }

  // Set the lean option to true for better performance
  options.lean = true;

  try {
    // Create element with provided parameters
    // NOTE: create() sanitizes input params
    const elements = await ElementController.create(req.user, req.params.orgid,
      req.params.projectid, req.params.branchid, req.body, options);
    const elementsPublicData = sani.html(
      elements.map(e => publicData.getPublicData(e, 'element', options))
    );

    // Format JSON
    const json = formatJSON(elementsPublicData[0], minified);

    // Return 200: OK and the created element
    return returnResponse(req, res, json, 200);
  }
  catch (error) {
    // If an error was thrown, return it and its status
    return returnResponse(req, res, error.message, errors.getStatusCode(error));
  }
}

/**
 * PUT /api/orgs/:orgid/projects/:projectid/branches/:branchid/elements/:elementid
 *
 * @description Creates or replaces an element. NOTE: this route is reserved
 * for system-wide admins ONLY.
 *
 * @param {object} req - Request express object
 * @param {object} res - Response express object
 *
 * @returns {object} Response object with created/replaced element
 */
async function putElement(req, res) {
  // Define options
  // Note: Undefined if not set
  let options;
  let minified = false;

  // Define valid option type
  const validOptions = {
    populate: 'array',
    fields: 'array',
    minified: 'boolean'
  };

  // Sanity Check: there should always be a user in the request
  if (!req.user) {
    M.log.critical('No requesting user available.');
    const error = new M.ServerError('Request Failed');
    return returnResponse(req, res, error.message, errors.getStatusCode(error));
  }

  // Singular api: should not accept arrays
  if (Array.isArray(req.body)) {
    const error = new M.DataFormatError('Input cannot be an array', 'warn');
    return returnResponse(req, res, error.message, errors.getStatusCode(error));
  }

  // If an ID was provided in the body, ensure it matches the ID in params
  if (req.body.hasOwnProperty('id') && (req.body.id !== req.params.elementid)) {
    const error = new M.DataFormatError(
      'Element ID in the body does not match ID in the params.', 'warn'
    );
    return returnResponse(req, res, error.message, errors.getStatusCode(error));
  }

  // Attempt to parse query options
  try {
    // Extract options from request query
    options = utils.parseOptions(req.query, validOptions);
  }
  catch (error) {
    // Error occurred with options, report it
    return returnResponse(req, res, error.message, errors.getStatusCode(error));
  }

  // Set the element ID in the body equal req.params.elementid
  req.body.id = req.params.elementid;

  // Check options for minified
  if (options.hasOwnProperty('minified')) {
    minified = options.minified;
    delete options.minified;
  }

  // Set the lean option to true for better performance
  options.lean = true;

  try {
    // Create or replace element with provided parameters
    // NOTE: createOrReplace() sanitizes input params
    const elements = await ElementController.createOrReplace(req.user, req.params.orgid,
      req.params.projectid, req.params.branchid, req.body, options);
    const elementsPublicData = sani.html(
      elements.map(e => publicData.getPublicData(e, 'element', options))
    );

    // Format JSON
    const json = formatJSON(elementsPublicData[0], minified);

    // Return 200: OK and the created/replaced element
    return returnResponse(req, res, json, 200);
  }
  catch (error) {
    // If an error was thrown, return it and its status
    return returnResponse(req, res, error.message, errors.getStatusCode(error));
  }
}

/**
 * PATCH /api/orgs/:orgid/projects/:projectid/branches/:branchid/elements/:elementid
 *
 * @description Updates the specified element.
 *
 * @param {object} req - Request express object
 * @param {object} res - Response express object
 *
 * @returns {object} Response object with updated element
 */
async function patchElement(req, res) {
  // Define options
  // Note: Undefined if not set
  let options;
  let minified = false;

  // Define valid option type
  const validOptions = {
    populate: 'array',
    fields: 'array',
    minified: 'boolean'
  };

  // Sanity Check: there should always be a user in the request
  if (!req.user) {
    M.log.critical('No requesting user available.');
    const error = new M.ServerError('Request Failed');
    return returnResponse(req, res, error.message, errors.getStatusCode(error));
  }

  // Singular api: should not accept arrays
  if (Array.isArray(req.body)) {
    const error = new M.DataFormatError('Input cannot be an array', 'warn');
    return returnResponse(req, res, error.message, errors.getStatusCode(error));
  }

  // If an ID was provided in the body, ensure it matches the ID in params
  if (req.body.hasOwnProperty('id') && (req.body.id !== req.params.elementid)) {
    const error = new M.DataFormatError(
      'Element ID in the body does not match ID in the params.', 'warn'
    );
    return returnResponse(req, res, error.message, errors.getStatusCode(error));
  }

  // Attempt to parse query options
  try {
    // Extract options from request query
    options = utils.parseOptions(req.query, validOptions);
  }
  catch (error) {
    // Error occurred with options, report it
    return returnResponse(req, res, error.message, errors.getStatusCode(error));
  }

  // Set the element ID in the body equal req.params.elementid
  req.body.id = req.params.elementid;

  // Check options for minified
  if (options.hasOwnProperty('minified')) {
    minified = options.minified;
    delete options.minified;
  }

  // Set the lean option to true for better performance
  options.lean = true;

  try {
    // Updates the specified element
    // NOTE: update() sanitizes input params
    const elements = await ElementController.update(req.user, req.params.orgid,
      req.params.projectid, req.params.branchid, req.body, options);
    const elementsPublicData = sani.html(
      elements.map(e => publicData.getPublicData(e, 'element', options))
    );

    // Format JSON
    const json = formatJSON(elementsPublicData[0], minified);

    // Return 200: OK and the updated element
    return returnResponse(req, res, json, 200);
  }
  catch (error) {
    // If an error was thrown, return it and its status
    return returnResponse(req, res, error.message, errors.getStatusCode(error));
  }
}

/**
 * DELETE /api/orgs/:orgid/projects/:projectid/branches/:branchid/elements/:elementid
 *
 * @description Deletes an element.
 *
 * @param {object} req - Request express object
 * @param {object} res - Response express object
 *
 * @returns {object} Response object with deleted element id.
 */
async function deleteElement(req, res) {
  // Define options
  // Note: Undefined if not set
  let options;
  let minified = false;

  // Define valid option and its parsed type
  const validOptions = {
    minified: 'boolean'
  };

  // Sanity Check: there should always be a user in the request
  if (!req.user) {
    M.log.critical('No requesting user available.');
    const error = new M.ServerError('Request Failed');
    return returnResponse(req, res, error.message, errors.getStatusCode(error));
  }

  // Singular api: should not accept arrays
  if (Array.isArray(req.body)) {
    const error = new M.DataFormatError('Input cannot be an array', 'warn');
    return returnResponse(req, res, error.message, errors.getStatusCode(error));
  }

  // Attempt to parse query options
  try {
    // Extract options from request query
    options = utils.parseOptions(req.query, validOptions);
  }
  catch (error) {
    // Error occurred with options, report it
    return returnResponse(req, res, error.message, errors.getStatusCode(error));
  }

  // Check options for minified
  if (options.hasOwnProperty('minified')) {
    minified = options.minified;
    delete options.minified;
  }

  try {
    // Remove the specified element
    // NOTE: remove() sanitizes input params
    const element = await ElementController.remove(req.user, req.params.orgid, req.params.projectid,
      req.params.branchid, [req.params.elementid], options);
    const parsedID = utils.parseID(element[0]).pop();

    // Format JSON
    const json = formatJSON(parsedID, minified);

    // Return 200: OK and deleted element ID
    return returnResponse(req, res, json, 200);
  }
  catch (error) {
    // If an error was thrown, return it and its status
    return returnResponse(req, res, error.message, errors.getStatusCode(error));
  }
}

/* -----------------------( Branches API Endpoints )------------------------- */
/**
 * GET /api/orgs/:orgid/projects/:projectid/branches
 *
 * @description Gets all branches or get specified branches.
 *
 * @param {object} req - Request express object
 * @param {object} res - Response express object
 *
 * @returns {object} Response object with branches' public data
 */
async function getBranches(req, res) {
  // Define options and ids
  // Note: Undefined if not set
  let branchIDs;
  let options;
  let minified = false;

  // Define valid option and its parsed type
  const validOptions = {
    populate: 'array',
    archived: 'boolean',
    includeArchived: 'boolean',
    fields: 'array',
    limit: 'number',
    skip: 'number',
    sort: 'string',
    ids: 'array',
    minified: 'boolean',
    source: 'string',
    tag: 'boolean',
    name: 'string',
    createdBy: 'string',
    lastModifiedBy: 'string',
    archivedBy: 'string'
  };

  // Loop through req.query
  if (req.query) {
    Object.keys(req.query).forEach((k) => {
      // If the key starts with custom., add it to the validOptions object
      if (k.startsWith('custom.')) {
        validOptions[k] = 'string';
      }
    });
  }

  // Sanity Check: there should always be a user in the request
  if (!req.user) {
    M.log.critical('No requesting user available.');
    const error = new M.ServerError('Request Failed');
    return returnResponse(req, res, error.message, errors.getStatusCode(error));
  }

  // Attempt to parse query options
  try {
    // Extract options from request query
    options = utils.parseOptions(req.query, validOptions);
  }
  catch (error) {
    // Error occurred with options, report it
    return returnResponse(req, res, error.message, errors.getStatusCode(error));
  }

  // Check query for branch IDs
  if (options.ids) {
    branchIDs = options.ids;
    delete options.ids;
  }
  else if (Array.isArray(req.body) && req.body.every(s => typeof s === 'string')) {
    // No IDs include in options, check body
    branchIDs = req.body;
  }
  // Check branch object in body
  else if (Array.isArray(req.body) && req.body.every(s => typeof s === 'object')) {
    branchIDs = req.body.map(p => p.id);
  }

  // Check options for minified
  if (options.hasOwnProperty('minified')) {
    minified = options.minified;
    delete options.minified;
  }

  // Set the lean option to true for better performance
  options.lean = true;

  try {
    // Find branches
    // NOTE: find() sanitizes input params
    const branches = await BranchController.find(req.user, req.params.orgid, req.params.projectid,
      branchIDs, options);
    const branchesPublicData = sani.html(
      branches.map(b => publicData.getPublicData(b, 'branch', options))
    );

    // Verify branches public data array is not empty
    if (branchesPublicData.length === 0) {
      throw new M.NotFoundError('No branches found.', 'warn');
    }

    // Format JSON
    const json = formatJSON(branchesPublicData, minified);

    // Return a 200: OK and public branch data
    return returnResponse(req, res, json, 200);
  }
  catch (error) {
    // If an error was thrown, return it and its status
    return returnResponse(req, res, error.message, errors.getStatusCode(error));
  }
}

/**
 * POST /api/org/:orgid/projects/:projectid/branches
 *
 * @description This function creates multiple branches.
 *
 * @param {object} req - request express object
 * @param {object} res - response express object
 *
 * @returns {object} Response object with created branches.
 */
async function postBranches(req, res) {
  // Define options
  // Note: Undefined if not set
  let options;
  let minified = false;

  // Define valid option and its parsed type
  const validOptions = {
    populate: 'array',
    fields: 'array',
    minified: 'boolean'
  };

  // Sanity Check: there should always be a user in the request
  if (!req.user) {
    M.log.critical('No requesting user available.');
    const error = new M.ServerError('Request Failed');
    return returnResponse(req, res, error.message, errors.getStatusCode(error));
  }

  // Attempt to parse query options
  try {
    // Extract options from request query
    options = utils.parseOptions(req.query, validOptions);
  }
  catch (error) {
    // Error occurred with options, report it
    return returnResponse(req, res, error.message, errors.getStatusCode(error));
  }

  // Check options for minified
  if (options.hasOwnProperty('minified')) {
    minified = options.minified;
    delete options.minified;
  }

  // Set the lean option to true for better performance
  options.lean = true;

  // Get the branch data
  let branchData;
  if (req.headers['content-type'] === 'application/gzip') {
    try {
      // This function parses incoming gzipped data
      branchData = await utils.handleGzip(req);
    }
    catch (error) {
      // Error occurred with options, report it
      return returnResponse(req, res, error.message, errors.getStatusCode(error));
    }
  }
  else {
    branchData = req.body;
  }

  try {
    // Create the specified branches
    // NOTE: create() sanitizes req.params.orgid, req.params.projectid, and branchData
    const branches = await BranchController.create(req.user, req.params.orgid, req.params.projectid,
      branchData, options);
    const publicBranchData = sani.html(
      branches.map(b => publicData.getPublicData(b, 'branch', options))
    );

    // Format JSON
    const json = formatJSON(publicBranchData, minified);

    // Return 200: OK and created branch data
    return returnResponse(req, res, json, 200);
  }
  catch (error) {
    // If an error was thrown, return it and its status
    return returnResponse(req, res, error.message, errors.getStatusCode(error));
  }
}

/**
 * PATCH /api/orgs/:orgid/projects/:projectid/branches
 *
 * @description Updates specified branches.
 *
 * @param {object} req - Request express object
 * @param {object} res - Response express object
 *
 * @returns {object} Response object with updated branches
 */
async function patchBranches(req, res) {
  // Define options
  // Note: Undefined if not set
  let options;
  let minified = false;

  // Define valid option type
  const validOptions = {
    populate: 'array',
    fields: 'array',
    minified: 'boolean'
  };

  // Sanity Check: there should always be a user in the request
  if (!req.user) {
    M.log.critical('No requesting user available.');
    const error = new M.ServerError('Request Failed');
    return returnResponse(req, res, error.message, errors.getStatusCode(error));
  }

  // Attempt to parse query options
  try {
    // Extract options from request query
    options = utils.parseOptions(req.query, validOptions);
  }
  catch (error) {
    // Error occurred with options, report it
    return returnResponse(req, res, error.message, errors.getStatusCode(error));
  }

  // Check options for minified
  if (options.hasOwnProperty('minified')) {
    minified = options.minified;
    delete options.minified;
  }

  // Set the lean option to true for better performance
  options.lean = true;

  // Get the branch data
  let branchData;
  if (req.headers['content-type'] === 'application/gzip') {
    try {
      // This function parses incoming gzipped data
      branchData = await utils.handleGzip(req);
    }
    catch (error) {
      // Error occurred with options, report it
      return returnResponse(req, res, error.message, errors.getStatusCode(error));
    }
  }
  else {
    branchData = req.body;
  }

  try {
    // Update the specified branches
    // NOTE: update() sanitizes input params
    const branches = await BranchController.update(req.user, req.params.orgid, req.params.projectid,
      branchData, options);
    const branchesPublicData = sani.html(
      branches.map(b => publicData.getPublicData(b, 'branch', options))
    );

    // Format JSON
    const json = formatJSON(branchesPublicData, minified);

    // Return 200: OK and the updated branches
    return returnResponse(req, res, json, 200);
  }
  catch (error) {
    // If an error was thrown, return it and its status
    return returnResponse(req, res, error.message, errors.getStatusCode(error));
  }
}

/**
 * DELETE /api/org/:orgid/projects/:projectid/branches
 *
 * @description Deletes multiple branches from an array of branch IDs or
 * array of branch objects.
 *
 * @param {object} req - request express object
 * @param {object} res - response express object
 *
 * @returns {object} Response object with deleted branch IDs.
 */
async function deleteBranches(req, res) {
  // Define options
  // Note: Undefined if not set
  let options;
  let minified = false;

  // Define valid option and its parsed type
  const validOptions = {
    minified: 'boolean'
  };

  // Sanity Check: there should always be a user in the request
  if (!req.user) {
    M.log.critical('No requesting user available.');
    const error = new M.ServerError('Request Failed');
    return returnResponse(req, res, error.message, errors.getStatusCode(error));
  }

  // Attempt to parse query options
  try {
    // Extract options from request query
    options = utils.parseOptions(req.query, validOptions);
  }
  catch (error) {
    // Error occurred with options, report it
    return returnResponse(req, res, error.message, errors.getStatusCode(error));
  }

  // If req.body contains objects, grab the branch IDs from the objects
  if (Array.isArray(req.body) && req.body.every(s => typeof s === 'object')) {
    req.body = req.body.map(b => b.id);
  }

  // Check options for minified
  if (options.hasOwnProperty('minified')) {
    minified = options.minified;
    delete options.minified;
  }

  try {
    // Remove the specified branches
    const branchIDs = await BranchController.remove(req.user, req.params.orgid,
      req.params.projectid, req.body, options);
    const parsedIDs = branchIDs.map(p => utils.parseID(p).pop());

    // Format JSON
    const json = formatJSON(parsedIDs, minified);

    // Return 200: OK and the deleted branch IDs
    return returnResponse(req, res, json, 200);
  }
  catch (error) {
    // If an error was thrown, return it and its status
    return returnResponse(req, res, error.message, errors.getStatusCode(error));
  }
}

/**
 * GET /api/org/:orgid/projects/:projectid/branches/:branchid
 *
 * @description Gets a branch by its branch ID.
 *
 * @param {object} req - request express object
 * @param {object} res - response express object
 *
 * @returns {object} Response object with branch's public data
 */
async function getBranch(req, res) {
  // Define options
  // Note: Undefined if not set
  let options;
  let minified = false;

  // Define valid option and its parsed type
  const validOptions = {
    populate: 'array',
    archived: 'boolean',
    includeArchived: 'boolean',
    fields: 'array',
    minified: 'boolean'
  };

  // Sanity Check: there should always be a user in the request
  if (!req.user) {
    M.log.critical('No requesting user available.');
    const error = new M.ServerError('Request Failed');
    return returnResponse(req, res, error.message, errors.getStatusCode(error));
  }

  // Attempt to parse query options
  try {
    // Extract options from request query
    options = utils.parseOptions(req.query, validOptions);
  }
  catch (error) {
    // Error occurred with options, report it
    return returnResponse(req, res, error.message, errors.getStatusCode(error));
  }

  // Check options for minified
  if (options.hasOwnProperty('minified')) {
    minified = options.minified;
    delete options.minified;
  }

  // Set the lean option to true for better performance
  options.lean = true;

  try {
    // Find the branch
    // NOTE: find() sanitizes req.params.branchid, req.params.projectid and req.params.orgid
    const branch = await BranchController.find(req.user, req.params.orgid, req.params.projectid,
      req.params.branchid, options);
    // If no branch found, return 404 error
    if (branch.length === 0) {
      throw new M.NotFoundError(
        `Branch [${req.params.branchid}] not found.`, 'warn'
      );
    }

    const publicBranchData = sani.html(
      branch.map(b => publicData.getPublicData(b, 'branch', options))
    );

    // Format JSON
    const json = formatJSON(publicBranchData[0], minified);

    // Return 200: OK and public branch data
    return returnResponse(req, res, json, 200);
  }
  catch (error) {
    // If an error was thrown, return it and its status
    return returnResponse(req, res, error.message, errors.getStatusCode(error));
  }
}

/**
 * POST /api/orgs/:orgid/projects/:projectid/branches/:branchid
 *
 * @description Creates a branch.
 *
 * @param {object} req - Request express object
 * @param {object} res - Response express object
 *
 * @returns {object} Response object with created branch
 */
async function postBranch(req, res) {
  // Define options
  // Note: Undefined if not set
  let options;
  let minified = false;

  // Define valid option type
  const validOptions = {
    populate: 'array',
    fields: 'array',
    minified: 'boolean'
  };

  // Sanity Check: there should always be a user in the request
  if (!req.user) {
    M.log.critical('No requesting user available.');
    const error = new M.ServerError('Request Failed');
    return returnResponse(req, res, error.message, errors.getStatusCode(error));
  }

  // Singular api: should not accept arrays
  if (Array.isArray(req.body)) {
    const error = new M.DataFormatError('Input cannot be an array', 'warn');
    return returnResponse(req, res, error.message, errors.getStatusCode(error));
  }

  // If an ID was provided in the body, ensure it matches the ID in params
  if (req.body.hasOwnProperty('id') && (req.body.id !== req.params.branchid)) {
    const error = new M.DataFormatError(
      'Branch ID in the body does not match ID in the params.', 'warn'
    );
    return returnResponse(req, res, error.message, errors.getStatusCode(error));
  }

  // Attempt to parse query options
  try {
    // Extract options from request query
    options = utils.parseOptions(req.query, validOptions);
  }
  catch (error) {
    // Error occurred with options, report it
    return returnResponse(req, res, error.message, errors.getStatusCode(error));
  }

  // Set the branch ID in the body equal req.params.branchid
  req.body.id = req.params.branchid;

  // Check options for minified
  if (options.hasOwnProperty('minified')) {
    minified = options.minified;
    delete options.minified;
  }

  // Set the lean option to true for better performance
  options.lean = true;

  try {
    // Create branch with provided parameters
    // NOTE: create() sanitizes input params
    const branch = await BranchController.create(req.user, req.params.orgid, req.params.projectid,
      req.body, options);
    const branchesPublicData = sani.html(
      branch.map(b => publicData.getPublicData(b, 'branch', options))
    );

    // Format JSON
    const json = formatJSON(branchesPublicData[0], minified);

    // Return 200: OK and the created branch
    return returnResponse(req, res, json, 200);
  }
  catch (error) {
    // If an error was thrown, return it and its status
    return returnResponse(req, res, error.message, errors.getStatusCode(error));
  }
}

/**
 * PATCH /api/orgs/:orgid/projects/:projectid/branches/:branchid
 *
 * @description Updates the specified branch.
 *
 * @param {object} req - Request express object
 * @param {object} res - Response express object
 *
 * @returns {object} Response object with updated branch
 */
async function patchBranch(req, res) {
  // Define options
  // Note: Undefined if not set
  let options;
  let minified = false;

  // Define valid option type
  const validOptions = {
    populate: 'array',
    fields: 'array',
    minified: 'boolean'
  };

  // Sanity Check: there should always be a user in the request
  if (!req.user) {
    M.log.critical('No requesting user available.');
    const error = new M.ServerError('Request Failed');
    return returnResponse(req, res, error.message, errors.getStatusCode(error));
  }

  // Singular api: should not accept arrays
  if (Array.isArray(req.body)) {
    const error = new M.DataFormatError('Input cannot be an array', 'warn');
    return returnResponse(req, res, error.message, errors.getStatusCode(error));
  }

  // If an ID was provided in the body, ensure it matches the ID in params
  if (req.body.hasOwnProperty('id') && (req.body.id !== req.params.branchid)) {
    const error = new M.DataFormatError(
      'Branch ID in the body does not match ID in the params.', 'warn'
    );
    return returnResponse(req, res, error.message, errors.getStatusCode(error));
  }

  // Attempt to parse query options
  try {
    // Extract options from request query
    options = utils.parseOptions(req.query, validOptions);
  }
  catch (error) {
    // Error occurred with options, report it
    return returnResponse(req, res, error.message, errors.getStatusCode(error));
  }

  // Set the branch ID in the body equal req.params.branchid
  req.body.id = req.params.branchid;

  // Check options for minified
  if (options.hasOwnProperty('minified')) {
    minified = options.minified;
    delete options.minified;
  }

  // Set the lean option to true for better performance
  options.lean = true;

  try {
    // Updates the specified branch
    // NOTE: update() sanitizes input params
    const branch = await BranchController.update(req.user, req.params.orgid, req.params.projectid,
      req.body, options);
    const branchPublicData = sani.html(
      branch.map(b => publicData.getPublicData(b, 'branch', options))
    );

    // Format JSON
    const json = formatJSON(branchPublicData[0], minified);

    // Return 200: OK and the updated branch
    return returnResponse(req, res, json, 200);
  }
  catch (error) {
    // If an error was thrown, return it and its status
    return returnResponse(req, res, error.message, errors.getStatusCode(error));
  }
}

/**
 * DELETE /api/orgs/:orgid/projects/:projectid/branches/:branchid
 *
 * @description Takes an orgid, projectid, and branchid in the URI and
 * deletes a branch.
 *
 * @param {object} req - request express object
 * @param {object} res - response express object
 *
 * @returns {object} Response object with deleted branch ID.
 */
async function deleteBranch(req, res) {
  // Define options
  // Note: Undefined if not set
  let options;
  let minified = false;

  // Define valid option and its parsed type
  const validOptions = {
    minified: 'boolean'
  };

  // Sanity Check: there should always be a user in the request
  if (!req.user) {
    M.log.critical('No requesting user available.');
    const error = new M.ServerError('Request Failed');
    return returnResponse(req, res, error.message, errors.getStatusCode(error));
  }

  // Singular api: should not accept arrays
  if (Array.isArray(req.body)) {
    const error = new M.DataFormatError('Input cannot be an array', 'warn');
    return returnResponse(req, res, error.message, errors.getStatusCode(error));
  }

  // Attempt to parse query options
  try {
    // Extract options from request query
    options = utils.parseOptions(req.query, validOptions);
  }
  catch (error) {
    // Error occurred with options, report it
    return returnResponse(req, res, error.message, errors.getStatusCode(error));
  }

  // Check options for minified
  if (options.hasOwnProperty('minified')) {
    minified = options.minified;
    delete options.minified;
  }

  try {
    // Remove the specified branch
    // NOTE: remove() sanitizes params
    const branchID = await BranchController.remove(req.user, req.params.orgid, req.params.projectid,
      req.params.branchid, options);
    const parsedIDs = utils.parseID(branchID[0]).pop();

    // Format JSON
    const json = formatJSON(parsedIDs, minified);

    // Return 200: OK and the deleted branch ID
    return returnResponse(req, res, json, 200);
  }
  catch (error) {
    // If an error was thrown, return it and its status
    return returnResponse(req, res, error.message, errors.getStatusCode(error));
  }
}

/* -----------------------( Artifacts API Endpoints )------------------------- */
/**
 * GET /api/orgs/:orgid/projects/:projectid/branches/:branchid/artifacts/:artifactid
 *
 * @description Gets a single artifact by ID.
 *
 * @param {object} req - Request express object
 * @param {object} res - Response express object
 *
 * @returns {object} Response object with found artifact
 */
async function getArtifact(req, res) {
  // Define options
  // Note: Undefined if not set
  let options;
  let minified = false;

  // Define valid option and its parsed type
  const validOptions = {
    populate: 'array',
    archived: 'boolean',
    fields: 'array',
    minified: 'boolean',
    includeArchived: 'boolean'
  };

  // Sanity Check: there should always be a user in the request
  if (!req.user) {
    M.log.critical('No requesting user available.');
    const error = new M.ServerError('Request Failed');
    return returnResponse(req, res, error.message, errors.getStatusCode(error));
  }

  // Attempt to parse query options
  try {
    // Extract options from request query
    options = utils.parseOptions(req.query, validOptions);
  }
  catch (error) {
    // Error occurred with options, report it
    return returnResponse(req, res, error.message, errors.getStatusCode(error));
  }

  // Check options for minified
  if (options.hasOwnProperty('minified')) {
    minified = options.minified;
    delete options.minified;
  }

  // Set the lean option to true for better performance
  options.lean = true;

  try {
    // Find the artifact from it's artifact.id, branch.id, project.id, and org.id
    // NOTE: find() sanitizes input params
    const artifact = await ArtifactController.find(req.user, req.params.orgid,
      req.params.projectid, req.params.branchid, req.params.artifactid, options);

    // If no artifact found, return 404 error
    if (artifact.length === 0) {
      throw new M.NotFoundError(
        `Artifact [${req.params.artifactid}] not found.`, 'warn'
      );
    }

    const publicArtifactData = sani.html(
      artifact.map(a => publicData.getPublicData(a, 'artifact', options))
    );

    // Format JSON
    const json = formatJSON(publicArtifactData[0], minified);

    // Return 200: OK and public artifact data
    return returnResponse(req, res, json, 200);
  }
  catch (error) {
    // If an error was thrown, return it and its status
    returnResponse(req, res, error.message, errors.getStatusCode(error));
  }
}

/**
 * POST /api/orgs/:orgid/projects/:projectid/branches/:branchid/artifacts/:artifactid
 *
 * @description Creates a single artifact.
 *
 * @param {object} req - Request express object
 * @param {object} res - Response express object
 *
 * @returns {object} Response object with created artifact
 */
async function postArtifact(req, res) {
  // Define options
  // Note: Undefined if not set
  let options;
  let minified = false;

  // Define valid option and its parsed type
  const validOptions = {
    populate: 'array',
    fields: 'array',
    minified: 'boolean'
  };

  // Sanity Check: there should always be a user in the request
  if (!req.user) {
    M.log.critical('No requesting user available.');
    const error = new M.ServerError('Request Failed');
    return returnResponse(req, res, error.message, errors.getStatusCode(error));
  }

  // Attempt to parse query options
  try {
    // Extract options from request query
    options = utils.parseOptions(req.query, validOptions);
  }
  catch (error) {
    // Error occurred with options, report it
    return returnResponse(req, res, error.message, errors.getStatusCode(error));
  }

  // Check options for minified
  if (options.hasOwnProperty('minified')) {
    minified = options.minified;
    delete options.minified;
  }

  // Set the lean option to true for better performance
  options.lean = true;

<<<<<<< HEAD
  // If artifact ID was provided in the body, ensure it matches artifact ID in params
  if (Object.prototype.hasOwnProperty.call('id')
    && (req.params.artifactid !== req.body.id)) {
    const error = new M.DataFormatError(
      'Artifact ID in the body does not match ID in the params.', 'warn'
    );
    return returnResponse(req, res, error.message, errors.getStatusCode(error));
  }
=======
    // If artifact ID was provided in the body, ensure it matches artifact ID in params
    if (req.body.hasOwnProperty('id') && (req.params.artifactid !== req.body.id)) {
      const error = new M.DataFormatError(
        'Artifact ID in the body does not match ID in the params.', 'warn'
      );
      return returnResponse(req, res, error.message, errors.getStatusCode(error));
    }
>>>>>>> 832a77d9

  // Set the artifact ID in the body equal req.params.orgid
  req.body.id = req.params.artifactid;

  // Create artifact with provided parameters
  // NOTE: create() sanitizes input params
  try {
    const artifact = await ArtifactController.create(req.user, req.params.orgid,
      req.params.projectid, req.params.branchid, req.body, options);

    const artifactsPublicData = sani.html(
      artifact.map(a => publicData.getPublicData(a, 'artifact', options))
    );
    // Format JSON
    const json = formatJSON(artifactsPublicData[0], minified);
    return returnResponse(req, res, json, 200);
  }
  catch (error) {
    return returnResponse(req, res, error.message, errors.getStatusCode(error));
  }
}

/**
 * PATCH /api/orgs/:orgid/projects/:projectid/branches/:branchid/artifacts/:artifactid
 *
 * @description Updates a single artifact.
 *
 * @param {object} req - Request express object
 * @param {object} res - Response express object
 *
 * @returns {object} Response object with updated artifact
 */
async function patchArtifact(req, res) {
  // Define options
  // Note: Undefined if not set
  let options;
  let minified = false;

  // Define valid option and its parsed type
  const validOptions = {
    populate: 'array',
    fields: 'array',
    minified: 'boolean'
  };

  // Sanity Check: there should always be a user in the request
  if (!req.user) {
    M.log.critical('No requesting user available.');
    const error = new M.ServerError('Request Failed');
    return returnResponse(req, res, error.message, errors.getStatusCode(error));
  }

  // Attempt to parse query options
  try {
    // Extract options from request query
    options = utils.parseOptions(req.query, validOptions);
  }
  catch (error) {
    // Error occurred with options, report it
    return returnResponse(req, res, error.message, errors.getStatusCode(error));
  }

  // Check options for minified
  if (options.hasOwnProperty('minified')) {
    minified = options.minified;
    delete options.minified;
  }

  // Set the lean option to true for better performance
  options.lean = true;

  // Singular api: should not accept arrays
  if (Array.isArray(req.body)) {
    const error = new M.DataFormatError('Input cannot be an array', 'warn');
    return returnResponse(req, res, error.message, errors.getStatusCode(error));
  }

  // Sanitize body
  req.body = JSON.parse(JSON.stringify(req.body));

  // If an ID was provided in the body, ensure it matches the ID in params
  if (Object.prototype.hasOwnProperty.call('id')
    && (req.params.artifactid !== req.body.id)) {
    const error = new M.DataFormatError(
      'Artifact ID in the body does not match ID in the params.', 'warn'
    );
    return returnResponse(req, res, error.message, errors.getStatusCode(error));
  }

  // Set the artifact ID in the body equal req.params.orgid
  req.body.id = req.params.artifactid;

  try {
    // Update the specified artifact
    // NOTE: update() sanitizes input params
    const artifact = await ArtifactController.update(req.user, req.params.orgid,
      req.params.projectid, req.params.branchid, req.body, options);

    const artifactsPublicData = sani.html(
      artifact.map(a => publicData.getPublicData(a, 'artifact', options))
    );

    // Format JSON
    const json = formatJSON(artifactsPublicData[0], minified);
    return returnResponse(req, res, json, 200);
  }
  catch (error) {
    // If an error was thrown, return it and its status
    return returnResponse(req, res, error.message, errors.getStatusCode(error));
  }
}

/**
 * DELETE /api/orgs/:orgid/projects/:projectid/branches/:branchid/artifacts/:artifactid
 *
 * @description Deletes a single artifact.
 *
 * @param {object} req - Request express object
 * @param {object} res - Response express object
 *
 * @returns {object} Response object with success boolean
 */
async function deleteArtifact(req, res) {
  // Define options
  // Note: Undefined if not set
  let options;
  let minified = false;

  // Define valid option and its parsed type
  const validOptions = {
    minified: 'boolean'
  };

  // Sanity Check: there should always be a user in the request
  if (!req.user) {
    M.log.critical('No requesting user available.');
    const error = new M.ServerError('Request Failed');
    return returnResponse(req, res, error.message, errors.getStatusCode(error));
  }

  // Attempt to parse query options
  try {
    // Extract options from request query
    options = utils.parseOptions(req.query, validOptions);
  }
  catch (error) {
    // Error occurred with options, report it
    return res.status(error.status).send(error);
  }

  // Check options for minified
  if (options.hasOwnProperty('minified')) {
    minified = options.minified;
    delete options.minified;
  }
  try {
    // Remove the specified artifact
    // NOTE: remove() sanitizes input params
    const artIDs = await ArtifactController.remove(req.user, req.params.orgid,
      req.params.projectid, req.params.branchid, req.params.artifactid, options);
    const parsedIDs = artIDs.map(a => utils.parseID(a).pop());

    // Format JSON
    const json = formatJSON(parsedIDs[0], minified);

    return returnResponse(req, res, json, 200);
  }
  catch (error) {
    // If an error was thrown, return it and its status
    returnResponse(req, res, error.message, errors.getStatusCode(error));
  }
}

/**
 * GET /api/orgs/:orgid/projects/:projectid/branches/branch/artifacts/blob
 *
 * @description Gets an artifact blob by org.id, project.id, branch.id,
 * location, filename.
 *
 * @param {object} req - Request express object
 * @param {object} res - Response express object
 *
 * @returns {Buffer} Artifact blob.
 */
async function getBlob(req, res) {
  // Sanity Check: there should always be a user in the request
  if (!req.user) {
    M.log.critical('No requesting user available.');
    const error = new M.ServerError('Request Failed');
    return returnResponse(req, res, error.message, errors.getStatusCode(error));
  }

  try {
    const artifactBlob = await ArtifactController.getBlob(req.user, req.params.orgid,
      req.params.projectid, req.params.branchid, req.body);

    // Set filename
    res.header('Content-Disposition', `attachment; filename='${req.body.filename}'`);

    // Return 200: OK and public artifact data
    return returnResponse(req, res, artifactBlob, 200, 'application/octet-stream');
  }
  catch (error) {
    // If an error was thrown, return it and its status
    return returnResponse(req, res, error.message, errors.getStatusCode(error));
  }
}

/**
 * POST /api/orgs/:orgid/projects/:projectid/branches/branch/artifacts/blob
 *
 * @description Post an artifact blob by org.id, project.id, branch.id,
 * location, filename.
 *
 * @param {object} req - Request express object
 * @param {object} res - Response express object
 *
 * @returns {object} Posted Artifact object.
 */
async function postBlob(req, res) {
  await upload(req, res, async function(err) {
    // Sanity Check: there should always be a user in the request
    if (!req.user) {
      M.log.critical('No requesting user available.');
      const error = new M.ServerError('Request Failed');
      return returnResponse(req, res, error.message, errors.getStatusCode(error));
    }

    if (err instanceof multer.MulterError) {
      // A Multer error occurred when uploading.
      const error = new M.ServerError('Artifact upload failed.', 'warn');
      return returnResponse(req, res, error.message, errors.getStatusCode(error));
    }

    // Sanity Check: originalname/mimitype are required fields
    if (!req.file
      || !req.file.hasOwnProperty('originalname')
      || !req.file.hasOwnProperty('mimetype')) {
      const error = new M.DataFormatError('Artifact Blob file must be defined.', 'warn');
      return returnResponse(req, res, error.message, errors.getStatusCode(error));
    }

    // Extract file meta data
    req.body.filename = req.file.originalname;
    req.body.contentType = req.file.mimetype;

    try {
      const artifact = await ArtifactController.postBlob(req.user, req.params.orgid,
        req.params.projectid, req.params.branchid, req.body,
        req.file.buffer);

      // Set minified to true
      const minified = true;

      // Format JSON
      const json = formatJSON(artifact, minified);
      return returnResponse(req, res, json, 200);
    }
    catch (error) {
      return returnResponse(req, res, error.message, errors.getStatusCode(error));
    }
  });
}

/**
 * DELETE /api/orgs/:orgid/projects/:projectid/branches/branch/artifacts/blob
 *
 * @description Deletes an artifact blob by org.id, project.id, branch.id,
 * location, filename.
 *
 * @param {object} req - Request express object
 * @param {object} res - Response express object
 *
 * @returns {object} Deleted Artifact object.
 */
async function deleteBlob(req, res) {
  // Sanity Check: there should always be a user in the request
  if (!req.user) {
    M.log.critical('No requesting user available.');
    const error = new M.ServerError('Request Failed');
    return returnResponse(req, res, error.message, errors.getStatusCode(error));
  }

  try {
    const artifact = await ArtifactController.deleteBlob(req.user, req.params.orgid,
      req.params.projectid, req.params.branchid, req.body);

    res.header('Content-Disposition', `attachment; filename='${req.body.filename}'`);

    // Set minified to true
    const minified = true;

    // Format JSON
    const json = formatJSON(artifact, minified);

    // Return 200: OK and public artifact data
    return returnResponse(req, res, json, 200);
  }
  catch (error) {
    // If an error was thrown, return it and its status
    return returnResponse(req, res, error.message, errors.getStatusCode(error));
  }
}

/**
 * GET /api/orgs/:orgid/projects/:projectid/branches/:branchid/artifacts/:artifactid/blob
 *
 * @description Gets an artifact blob by its org.id, project.id, branch.id and
 * artifact.id.
 *
 * @param {object} req - Request express object
 * @param {object} res - Response express object
 *
 * @returns {Buffer} Artifact blob.
 */
async function getBlobById(req, res) {
  // Define options
  // Note: Undefined if not set
  let options;

  // Define valid option and its parsed type
  const validOptions = {
    archived: 'boolean',
    includeArchived: 'boolean'
  };

  // Sanity Check: there should always be a user in the request
  if (!req.user) {
    M.log.critical('No requesting user available.');
    const error = new M.ServerError('Request Failed');
    return returnResponse(req, res, error.message, errors.getStatusCode(error));
  }

  // Attempt to parse query options
  try {
    // Extract options from request query
    options = utils.parseOptions(req.query, validOptions);
  }
  catch (error) {
    // Error occurred with options, report it
    return returnResponse(req, res, error.message, errors.getStatusCode(error));
  }

  try {
    // Find the artifact from it's artifact.id, project.id, and org.id
    // NOTE: find() sanitizes input params
    const artifactBlob = await ArtifactController.getBlobById(req.user, req.params.orgid,
      req.params.projectid, req.params.branchid, req.params.artifactid, options);

    // Set filename
    res.header('Content-Disposition', `attachment; filename='${req.body.filename}'`);

    // Return 200: OK and public artifact data
    return returnResponse(req, res, artifactBlob, 200, 'application/octet-stream');
  }
  catch (error) {
    // If an error was thrown, return it and its status
    returnResponse(req, res, error.message, errors.getStatusCode(error));
  }
}

/**
 * ALL /api/*
 *
 * @description Returns an error message if a user tries to access an invalid
 * api route.
 *
 * @param {object} req - Request express object
 * @param {object} res - Response express object
 *
 * @returns {object} Response error message
 */
function invalidRoute(req, res) {
  const json = 'Invalid Route or Method.';
  return returnResponse(req, res, json, 404);
}<|MERGE_RESOLUTION|>--- conflicted
+++ resolved
@@ -4932,7 +4932,6 @@
   // Set the lean option to true for better performance
   options.lean = true;
 
-<<<<<<< HEAD
   // If artifact ID was provided in the body, ensure it matches artifact ID in params
   if (Object.prototype.hasOwnProperty.call('id')
     && (req.params.artifactid !== req.body.id)) {
@@ -4941,15 +4940,6 @@
     );
     return returnResponse(req, res, error.message, errors.getStatusCode(error));
   }
-=======
-    // If artifact ID was provided in the body, ensure it matches artifact ID in params
-    if (req.body.hasOwnProperty('id') && (req.params.artifactid !== req.body.id)) {
-      const error = new M.DataFormatError(
-        'Artifact ID in the body does not match ID in the params.', 'warn'
-      );
-      return returnResponse(req, res, error.message, errors.getStatusCode(error));
-    }
->>>>>>> 832a77d9
 
   // Set the artifact ID in the body equal req.params.orgid
   req.body.id = req.params.artifactid;
