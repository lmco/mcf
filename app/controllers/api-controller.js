--- conflicted
+++ resolved
@@ -678,15 +678,10 @@
   }
 
   // If org ID was provided in the body, ensure it matches org ID in params
-<<<<<<< HEAD
-  if (req.body.hasOwnProperty('orgid') && (req.params.orgid !== req.body.orgid)) {
-    const error = new M.CustomError('Org ID in the body does not match ID in the params.', 400);
-=======
-  if (utils.checkExists(['org.id'], req.body) && (req.params.orgid !== req.body.org.id)) {
+  if (req.body.hasOwnProperty('orgid') && (req.params.orgid !== req.body.org.id)) {
     const error = new M.CustomError(
       'Org ID in the body does not match ID in the params.', 400, 'warn'
     );
->>>>>>> 4ef87fe6
     return res.status(error.status).send(error);
   }
 
@@ -992,15 +987,9 @@
   }
 
   // If username was provided in the body, ensure it matches username in params
-<<<<<<< HEAD
-  if (req.body.hasOwnProperty('username') && (req.params.username !== req.body.username)) {
-    const error = new M.CustomError(
-      'Username in the body does not match username in the params.', 400
-=======
   if (req.body.hasOwnProperty('username') && (req.body.username !== req.params.username)) {
     const error = new M.CustomError(
       'Username in body does not match username in params.', 400, 'warn'
->>>>>>> 4ef87fe6
     );
     return res.status(error.status).send(error);
   }
