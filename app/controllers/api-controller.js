/**
 * Classification: UNCLASSIFIED
 *
 * @module controllers.api-controller
 *
 * @copyright Copyright (C) 2018, Lockheed Martin Corporation
 *
 * @license LMPI - Lockheed Martin Proprietary Information
 *
 * @owner Austin Bieber <austin.j.bieber@lmco.com>
 *
 * @author Austin Bieber <austin.j.bieber@lmco.com>
 * @author Phillip Lee <phillip.lee@lmco.com>
 * @author Josh Kaplan <joshua.d.kaplan@lmco.com>
 *
 * @description Defines the HTTP Rest API interface file. This file tightly
 * couples with the app/api-routes.js file.
 */

// Node.js Modules
const path = require('path');

// NPM Modules
const swaggerJSDoc = require('swagger-jsdoc');

// MBEE Modules
const ElementController = M.require('controllers.element-controller');
const OrgController = M.require('controllers.organization-controller');
const ProjectController = M.require('controllers.project-controller');
const UserController = M.require('controllers.user-controller');
const utils = M.require('lib.utils');
const jmi = M.require('lib.jmi-conversions');
const publicData = M.require('lib.get-public-data');
const sani = M.require('lib.sanitization');

// Expose `API Controller functions`
module.exports = {
  swaggerJSON,
  login,
  test,
  version,
  getOrgs,
  postOrgs,
  putOrgs,
  patchOrgs,
  deleteOrgs,
  getOrg,
  postOrg,
  putOrg,
  patchOrg,
  deleteOrg,
  getAllProjects,
  getProjects,
  postProjects,
  putProjects,
  patchProjects,
  deleteProjects,
  getProject,
  postProject,
  putProject,
  patchProject,
  deleteProject,
  getUsers,
  postUsers,
  putUsers,
  patchUsers,
  deleteUsers,
  getUser,
  postUser,
  putUser,
  patchUser,
  deleteUser,
  whoami,
  patchPassword,
  getElements,
  postElements,
  putElements,
  patchElements,
  deleteElements,
  searchElements,
  getElement,
  postElement,
  putElement,
  patchElement,
  deleteElement,
  invalidRoute
};

/* ------------------------( API Helper Function )--------------------------- */
/**
 * @description This is a utility function that formats an object as JSON.
 * This function is used for formatting all API responses.
 *
 * @param {Object} obj - An object to convert to JSON-formatted string.
 *
 * @returns {string} JSON string of object parameter
 */
function formatJSON(obj) {
  return JSON.stringify(obj, null, M.config.server.api.json.indent);
}

/**
 * @description Generates the Swagger specification based on the Swagger JSDoc
 * in the API routes file.
 *
 * @return {Object} swaggerJS object
 */
function swaggerSpec() {
  return swaggerJSDoc({
    swaggerDefinition: {
      info: {
        title: 'MBEE API Documentation',          // Title (required)
        version: M.version                        // Version (required)
      }
    },
    apis: [
      path.join(M.root, 'app', 'api-routes.js') // Path to the API docs
    ]
  });
}

/* -------------------------( General API Endpoints )------------------------ */
/**
 * GET /api/doc/swagger.json
 *
 * @description Returns the swagger JSON specification.
 *
 * @param {Object} req - Request express object
 * @param {Object} res - Response express object
 *
 * @return {Object} Response object with swagger JSON
 */
function swaggerJSON(req, res) {
  // Return swagger specification
  res.header('Content-Type', 'application/json');
  return res.status(200).send(formatJSON(swaggerSpec()));
}

/**
 * POST /api/login
 *
 * @description Returns the login token after AuthController.doLogin().
 *
 * @param {Object} req - Request express object
 * @param {Object} res - Response express object
 *
 * @return {Object} Response object with session token
 */
function login(req, res) {
  res.header('Content-Type', 'application/json');
  return res.status(200).send(formatJSON({ token: req.session.token }));
}

/**
 * GET /api/test
 *
 * @description Returns 200 status. Used to confirm API is up and running.
 *
 * @param {Object} req - Request express object
 * @param {Object} res - Response express object
 *
 * @return {Object} Response object with 200 status code
 */
function test(req, res) {
  res.header('Content-Type', 'application/json');
  return res.status(200).send('');
}

/**
 * GET /api/version
 *
 * @description Returns the version number as JSON.
 *
 * @param {Object} req - Request express object
 * @param {Object} res - Response express object
 *
 * @return {Object} Response object with version
 */
function version(req, res) {
  // Create version object
  const obj = {
    version: M.version,
    schemaVersion: M.schemaVersion,
    build: `${M.build}`
  };

  // Return version object
  res.header('Content-Type', 'application/json');
  return res.status(200).send(formatJSON(obj));
}

/* ----------------------( Organization API Endpoints )---------------------- */
/**
 * GET /api/orgs
 *
 * @description Gets an array of all organizations that a user has access to.
 * Returns a 404 error in no organizations are found.
 *
 * @param {Object} req - Request express object
 * @param {Object} res - Response express object
 *
 * @return {Object} Response object with orgs' public data
 *
 * NOTE: All users are members of the 'default' org, should always have
 * access to at least this organization.
 */
function getOrgs(req, res) {
  // Define options and ids
  // Note: Undefined if not set
  let ids;
  let options;
  let minified = false;

  // Define valid option and its parsed type
  const validOptions = {
    populate: 'array',
    archived: 'boolean',
    fields: 'array',
    limit: 'number',
    skip: 'number',
    ids: 'array',
    minified: 'boolean'
  };

  // Sanity Check: there should always be a user in the request
  if (!req.user) {
    const error = new M.CustomError('Request Failed.', 500, 'critical');
    return res.status(error.status).send(error);
  }

  // Attempt to parse query options
  try {
    // Extract options from request query
    options = utils.parseOptions(req.query, validOptions);
  }
  catch (error) {
    // Error occurred with options, report it
    return res.status(error.status).send(error);
  }

  // Check query for ids
  if (options.ids) {
    ids = options.ids;
    delete options.ids;
  }
  // No IDs include in options, check body for IDs
  else if (Array.isArray(req.body) && req.body.every(s => typeof s === 'string')) {
    ids = req.body;
  }
  // No IDs in options or body, check body for org objects
  else if (Array.isArray(req.body) && req.body.every(s => typeof s === 'object')) {
    ids = req.body.map(o => o.id);
  }

  // Check options for minified
  if (options.hasOwnProperty('minified')) {
    minified = options.minified;
    delete options.minified;
  }

  // Set the lean option to true for better performance
  options.lean = true;

  // Get all organizations the requesting user has access to
  // NOTE: find() sanitizes arrOrgID.
  OrgController.find(req.user, ids, options)
  .then((orgs) => {
    // Verify orgs array is not empty
    if (orgs.length === 0) {
      const error = new M.CustomError('No orgs found.', 404, 'warn');
      return res.status(error.status).send(error);
    }

    // Get the public data of each org
    const orgsPublicData = sani.html(
      orgs.map(o => publicData.getPublicData(o, 'org', options))
    );

    // Format JSON if minify option is not true
    const json = (minified) ? orgsPublicData : formatJSON(orgsPublicData);

    // Return 200: OK and public org data
    res.header('Content-Type', 'application/json');
    return res.status(200).send(json);
  })
  // If an error was thrown, return it and its status
  .catch((error) => res.status(error.status || 500).send(error));
}

/**
 * POST /api/orgs
 *
 * @description Creates multiple orgs from an array of objects.
 *
 * @param {Object} req - Request express object
 * @param {Object} res - Response express object
 *
 * @return {Object} Response object with orgs' public data
 */
function postOrgs(req, res) {
  // Define options
  // Note: Undefined if not set
  let options;
  let minified = false;

  // Define valid option and its parsed type
  const validOptions = {
    populate: 'array',
    fields: 'array',
    minified: 'boolean'
  };

  // Sanity Check: there should always be a user in the request
  if (!req.user) {
    const error = new M.CustomError('Request Failed.', 500, 'critical');
    return res.status(error.status).send(error);
  }

  // Attempt to parse query options
  try {
    // Extract options from request query
    options = utils.parseOptions(req.query, validOptions);
  }
  catch (error) {
    // Error occurred with options, report it
    return res.status(error.status).send(error);
  }

  // Check options for minified
  if (options.hasOwnProperty('minified')) {
    minified = options.minified;
    delete options.minified;
  }

  // Set the lean option to true for better performance
  options.lean = true;

  // Create organizations in request body
  // NOTE: create() sanitizes req.body
  OrgController.create(req.user, req.body, options)
  .then((orgs) => {
    // Get the public data of each org
    const orgsPublicData = sani.html(
      orgs.map(o => publicData.getPublicData(o, 'org', options))
    );

    // Format JSON if minify option is not true
    const json = (minified) ? orgsPublicData : formatJSON(orgsPublicData);

    // Return 200: OK and created orgs
    res.header('Content-Type', 'application/json');
    return res.status(200).send(json);
  })
  // If an error was thrown, return it and its status
  .catch((error) => res.status(error.status || 500).send(error));
}

/**
 * PUT /api/orgs
 *
 * @description Creates or replaces multiple orgs from an array of objects.
 *
 * @param {Object} req - Request express object
 * @param {Object} res - Response express object
 *
 * @return {Object} Response object with orgs' public data
 */
function putOrgs(req, res) {
  // Define options
  // Note: Undefined if not set
  let options;
  let minified = false;

  // Define valid option and its parsed type
  const validOptions = {
    populate: 'array',
    fields: 'array',
    minified: 'boolean'
  };

  // Sanity Check: there should always be a user in the request
  if (!req.user) {
    const error = new M.CustomError('Request Failed.', 500, 'critical');
    return res.status(error.status).send(error);
  }

  // Attempt to parse query options
  try {
    // Extract options from request query
    options = utils.parseOptions(req.query, validOptions);
  }
  catch (error) {
    // Error occurred with options, report it
    return res.status(error.status).send(error);
  }

  // Check options for minified
  if (options.hasOwnProperty('minified')) {
    minified = options.minified;
    delete options.minified;
  }

  // Set the lean option to true for better performance
  options.lean = true;

  // Create or replace organizations in request body
  // NOTE: createOrReplace() sanitizes req.body
  OrgController.createOrReplace(req.user, req.body, options)
  .then((orgs) => {
    // Get the public data of each org
    const orgsPublicData = sani.html(
      orgs.map(o => publicData.getPublicData(o, 'org', options))
    );

    // Format JSON if minify option is not true
    const json = (minified) ? orgsPublicData : formatJSON(orgsPublicData);

    // Return 200: OK and created/replaced orgs
    res.header('Content-Type', 'application/json');
    return res.status(200).send(json);
  })
  // If an error was thrown, return it and its status
  .catch((error) => res.status(error.status || 500).send(error));
}

/**
 * PATCH /api/orgs
 *
 * @description Updates multiple orgs from an array of objects.
 *
 * @param {Object} req - Request express object
 * @param {Object} res - Response express object
 *
 * @return {Object} Response object with orgs' public data
 */
function patchOrgs(req, res) {
  // Define options
  // Note: Undefined if not set
  let options;
  let minified = false;

  // Define valid option and its parsed type
  const validOptions = {
    populate: 'array',
    fields: 'array',
    minified: 'boolean'
  };

  // Sanity Check: there should always be a user in the request
  if (!req.user) {
    const error = new M.CustomError('Request Failed.', 500, 'critical');
    return res.status(error.status).send(error);
  }

  // Attempt to parse query options
  try {
    // Extract options from request query
    options = utils.parseOptions(req.query, validOptions);
  }
  catch (error) {
    // Error occurred with options, report it
    return res.status(error.status).send(error);
  }

  // Check options for minified
  if (options.hasOwnProperty('minified')) {
    minified = options.minified;
    delete options.minified;
  }

  // Set the lean option to true for better performance
  options.lean = true;

  // Update the specified orgs
  // NOTE: update() sanitizes req.body
  OrgController.update(req.user, req.body, options)
  .then((orgs) => {
    // Get the public data of each org
    const orgsPublicData = sani.html(
      orgs.map(o => publicData.getPublicData(o, 'org', options))
    );

    // Format JSON if minify option is not true
    const json = (minified) ? orgsPublicData : formatJSON(orgsPublicData);

    // Return 200: OK and the updated orgs
    res.header('Content-Type', 'application/json');
    return res.status(200).send(json);
  })
  // If an error was thrown, return it and its status
  .catch((error) => res.status(error.status || 500).send(error));
}

/**
 * DELETE /api/orgs
 *
 * @description Deletes multiple orgs from an array of org IDs or array of org
 * objects.
 * NOTE: This function is system-admin ONLY.
 *
 * @param {Object} req - Request express object
 * @param {Object} res - Response express object
 *
 * @return {Object} Response object with array of deleted org IDs.
 */
function deleteOrgs(req, res) {
  // Define options
  // Note: Undefined if not set
  let options;
  let minified = false;

  // Define valid option and its parsed type
  const validOptions = {
    minified: 'boolean'
  };

  // Attempt to parse query options
  try {
    // Extract options from request query
    options = utils.parseOptions(req.query, validOptions);
  }
  catch (error) {
    // Error occurred with options, report it
    return res.status(error.status).send(error);
  }

  // Sanity Check: there should always be a user in the request
  if (!req.user) {
    const error = new M.CustomError('Request Failed.', 500, 'critical');
    return res.status(error.status).send(error);
  }

  // If req.body contains objects, grab the org IDs from the objects
  if (Array.isArray(req.body) && req.body.every(s => typeof s === 'object')) {
    req.body = req.body.map(o => o.id);
  }

  // Check options for minified
  if (options.hasOwnProperty('minified')) {
    minified = options.minified;
    delete options.minified;
  }

  // Remove the specified orgs
  OrgController.remove(req.user, req.body, options)
  // Return 200: OK and the deleted org IDs
  .then((orgIDs) => {
    // Format JSON if minify option is not true
    const json = (minified) ? orgIDs : formatJSON(orgIDs);

    res.header('Content-Type', 'application/json');
    return res.status(200).send(json);
  })
  // If an error was thrown, return it and its status
  .catch((error) => res.status(error.status || 500).send(error));
}

/**
 * GET /api/orgs/:orgid
 *
 * @description Gets an organization by its id.
 *
 * @param {Object} req - Request express object
 * @param {Object} res - Response express object
 *
 * @return {Object} Response object with org's public data
 */
function getOrg(req, res) {
  // Define options
  // Note: Undefined if not set
  let options;
  let minified = false;

  // Define valid option and its parsed type
  const validOptions = {
    populate: 'array',
    archived: 'boolean',
    fields: 'array',
    minified: 'boolean'
  };

  // Sanity Check: there should always be a user in the request
  if (!req.user) {
    const error = new M.CustomError('Request Failed.', 500, 'critical');
    return res.status(error.status).send(error);
  }

  // Attempt to parse query options
  try {
    // Extract options from request query
    options = utils.parseOptions(req.query, validOptions);
  }
  catch (error) {
    // Error occurred with options, report it
    return res.status(error.status).send(error);
  }

  // Check options for minified
  if (options.hasOwnProperty('minified')) {
    minified = options.minified;
    delete options.minified;
  }

  // Set the lean option to true for better performance
  options.lean = true;

  // Find the org from it's id
  // NOTE: find() sanitizes req.params.orgid
  OrgController.find(req.user, req.params.orgid, options)
  .then((orgs) => {
    // If no orgs found, return 404 error
    if (orgs.length === 0) {
      const error = new M.CustomError(
        `Organization [${req.params.orgid}] not found.`, 404, 'warn'
      );
      return res.status(error.status).send(error);
    }

    // Get the public data of each org
    const orgsPublicData = sani.html(
<<<<<<< HEAD
      orgs.map(o => publicData.getPublicData(o, 'org', options))[0]
=======
      orgs.map(o => publicData.getPublicData(o, 'org', options))
>>>>>>> 289e3bfc
    );

    // Format JSON if minify option is not true
    const json = (minified) ? orgsPublicData[0] : formatJSON(orgsPublicData[0]);

    // Return a 200: OK and the org's public data
    res.header('Content-Type', 'application/json');
    return res.status(200).send(json);
  })
  // If an error was thrown, return it and its status
  .catch((error) => res.status(error.status || 500).send(error));
}

/**
 * POST /api/orgs/:orgid
 *
 * @description Takes an organization in the request body and an
 * organization ID in the URI and creates the organization.
 *
 * @param {Object} req - Request express object
 * @param {Object} res - Response express object
 *
 * @return {Object} Response object with org's public data
 */
function postOrg(req, res) {
  // Define options
  // Note: Undefined if not set
  let options;
  let minified = false;

  // Define valid option and its parsed type
  const validOptions = {
    populate: 'array',
    fields: 'array',
    minified: 'boolean'
  };

  // Sanity Check: there should always be a user in the request
  if (!req.user) {
    const error = new M.CustomError('Request Failed.', 500, 'critical');
    return res.status(error.status).send(error);
  }

  // If an ID was provided in the body, ensure it matches the ID in params
  if (req.body.hasOwnProperty('id') && (req.body.id !== req.params.orgid)) {
    const error = new M.CustomError(
      'Organization ID in the body does not match ID in the params.', 400, 'warn'
    );
    return res.status(error.status).send(error);
  }

  // Attempt to parse query options
  try {
    // Extract options from request query
    options = utils.parseOptions(req.query, validOptions);
  }
  catch (error) {
    // Error occurred with options, report it
    return res.status(error.status).send(error);
  }

  // Set the org ID in the body equal req.params.orgid
  req.body.id = req.params.orgid;

  // Check options for minified
  if (options.hasOwnProperty('minified')) {
    minified = options.minified;
    delete options.minified;
  }

  // Set the lean option to true for better performance
  options.lean = true;

  // Create the organization with provided parameters
  // NOTE: create() sanitizes req.body
  OrgController.create(req.user, req.body, options)
  .then((orgs) => {
    // Get the public data of each org
    const orgsPublicData = sani.html(
<<<<<<< HEAD
      orgs.map(o => publicData.getPublicData(o, 'org', options))[0]
=======
      orgs.map(o => publicData.getPublicData(o, 'org', options))
>>>>>>> 289e3bfc
    );

    // Format JSON if minify option is not true
    const json = (minified) ? orgsPublicData[0] : formatJSON(orgsPublicData[0]);

    // Return 200: OK and created org
    res.header('Content-Type', 'application/json');
    return res.status(200).send(json);
  })
  // If an error was thrown, return it and its status
  .catch((error) => res.status(error.status || 500).send(error));
}

/**
 * PUT /api/orgs/:orgid
 *
 * @description Takes an organization in the request body and an
 * organization ID in the URI and creates or replaces the organization.
 *
 * @param {Object} req - Request express object
 * @param {Object} res - Response express object
 *
 * @return {Object} Response object with org's public data
 */
function putOrg(req, res) {
  // Define options
  // Note: Undefined if not set
  let options;
  let minified = false;

  // Define valid option and its parsed type
  const validOptions = {
    populate: 'array',
    fields: 'array',
    minified: 'boolean'
  };

  // Sanity Check: there should always be a user in the request
  if (!req.user) {
    const error = new M.CustomError('Request Failed.', 500, 'critical');
    return res.status(error.status).send(error);
  }

  // If an ID was provided in the body, ensure it matches the ID in params
  if (req.body.hasOwnProperty('id') && (req.body.id !== req.params.orgid)) {
    const error = new M.CustomError(
      'Organization ID in the body does not match ID in the params.', 400, 'warn'
    );
    return res.status(error.status).send(error);
  }

  // Attempt to parse query options
  try {
    // Extract options from request query
    options = utils.parseOptions(req.query, validOptions);
  }
  catch (error) {
    // Error occurred with options, report it
    return res.status(error.status).send(error);
  }

  // Set the org ID in the body equal req.params.orgid
  req.body.id = req.params.orgid;

  // Check options for minified
  if (options.hasOwnProperty('minified')) {
    minified = options.minified;
    delete options.minified;
  }

  // Set the lean option to true for better performance
  options.lean = true;

  // Create or replace the organization with provided parameters
  // NOTE: createOrReplace() sanitizes req.body
  OrgController.createOrReplace(req.user, req.body, options)
  .then((orgs) => {
    // Get the public data of each org
    const orgsPublicData = sani.html(
<<<<<<< HEAD
      orgs.map(o => publicData.getPublicData(o, 'org', options))[0]
=======
      orgs.map(o => publicData.getPublicData(o, 'org', options))
>>>>>>> 289e3bfc
    );

    // Format JSON if minify option is not true
    const json = (minified) ? orgsPublicData[0] : formatJSON(orgsPublicData[0]);

    // Return 200: OK and created org
    res.header('Content-Type', 'application/json');
    return res.status(200).send(json);
  })
  // If an error was thrown, return it and its status
  .catch((error) => res.status(error.status || 500).send(error));
}

/**
 * PATCH /api/orgs/:orgid
 *
 * @description Updates the specified org. Takes an id in the URI and update
 * object in the body, and update the org.
 *
 * @param {Object} req - Request express object
 * @param {Object} res - Response express object
 *
 * @return {Object} Response object with updated org
 */
function patchOrg(req, res) {
  // Define options
  // Note: Undefined if not set
  let options;
  let minified = false;

  // Define valid option and its parsed type
  const validOptions = {
    populate: 'array',
    fields: 'array',
    minified: 'boolean'
  };

  // Sanity Check: there should always be a user in the request
  if (!req.user) {
    const error = new M.CustomError('Request Failed.', 500, 'critical');
    return res.status(error.status).send(error);
  }

  // If an ID was provided in the body, ensure it matches the ID in params
  if (req.body.hasOwnProperty('id') && (req.body.id !== req.params.orgid)) {
    const error = new M.CustomError(
      'Organization ID in the body does not match ID in the params.', 400, 'warn'
    );
    return res.status(error.status).send(error);
  }

  // Attempt to parse query options
  try {
    // Extract options from request query
    options = utils.parseOptions(req.query, validOptions);
  }
  catch (error) {
    // Error occurred with options, report it
    return res.status(error.status).send(error);
  }

  // Set body org id
  req.body.id = req.params.orgid;

  // Check options for minified
  if (options.hasOwnProperty('minified')) {
    minified = options.minified;
    delete options.minified;
  }

  // Set the lean option to true for better performance
  options.lean = true;

  // Update the specified organization
  // NOTE: update() sanitizes req.body
  OrgController.update(req.user, req.body, options)
  .then((orgs) => {
    // Get the public data of each org
    const orgsPublicData = sani.html(
<<<<<<< HEAD
      orgs.map(o => publicData.getPublicData(o, 'org', options))[0]
=======
      orgs.map(o => publicData.getPublicData(o, 'org', options))
>>>>>>> 289e3bfc
    );

    // Format JSON if minify option is not true
    const json = (minified) ? orgsPublicData[0] : formatJSON(orgsPublicData[0]);

    // Return 200: OK and the updated org
    res.header('Content-Type', 'application/json');
    return res.status(200).send(json);
  })
  // If an error was thrown, return it and its status
  .catch((error) => res.status(error.status || 500).send(error));
}

/**
 * DELETE /api/orgs/:orgid
 *
 * @description Takes an orgid in the URI and deletes the corresponding org.
 * NOTE: This function is for system-wide admins ONLY.
 *
 * @param {Object} req - Request express object
 * @param {Object} res - Response express object
 *
 * @return {Object} Response object with deleted org ID.
 */
function deleteOrg(req, res) {
  // Define options
  // Note: Undefined if not set
  let options;
  let minified = false;

  // Define valid option and its parsed type
  const validOptions = {
    minified: 'boolean'
  };

  // Attempt to parse query options
  try {
    // Extract options from request query
    options = utils.parseOptions(req.query, validOptions);
  }
  catch (error) {
    // Error occurred with options, report it
    return res.status(error.status).send(error);
  }

  // Sanity Check: there should always be a user in the request
  if (!req.user) {
    const error = new M.CustomError('Request Failed.', 500, 'critical');
    return res.status(error.status).send(error);
  }

  // Check options for minified
  if (options.hasOwnProperty('minified')) {
    minified = options.minified;
    delete options.minified;
  }

  // Remove the specified organization
  // NOTE: remove() sanitizes req.params.orgid
  OrgController.remove(req.user, req.params.orgid, options)
  .then((orgIDs) => {
    const orgID = orgIDs[0];

    // Format JSON if minify option is not true
    const json = (minified) ? orgID : formatJSON(orgID);

    // Return 200: OK and the deleted org IDs
    res.header('Content-Type', 'application/json');
    return res.status(200).send(json);
  })
  // If an error was thrown, return it and its status
  .catch((error) => res.status(error.status || 500).send(error));
}

/* -----------------------( Project API Endpoints )-------------------------- */
/**
 * GET /api/projects
 *
 * @description Gets all projects a user has access to across all orgs.
 *
 * @param {Object} req - Request express object
 * @param {Object} res - Response express object
 *
 * @return {Object} Response object with projects' public data
 */
function getAllProjects(req, res) {
  // Define options
  // Note: Undefined if not set
  let options;
  let minified = false;

  // Define valid option and its parsed type
  const validOptions = {
    populate: 'array',
    archived: 'boolean',
    fields: 'array',
    limit: 'number',
    skip: 'number',
    minified: 'boolean'
  };

  // Sanity Check: there should always be a user in the request
  if (!req.user) {
    const error = new M.CustomError('Request Failed.', 500, 'critical');
    return res.status(error.status).send(error);
  }

  // Attempt to parse query options
  try {
    // Extract options from request query
    options = utils.parseOptions(req.query, validOptions);
  }
  catch (error) {
    // Error occurred with options, report it
    return res.status(error.status).send(error);
  }

  // Check options for minified
  if (options.hasOwnProperty('minified')) {
    minified = options.minified;
    delete options.minified;
  }

  // Set the lean option to true for better performance
  options.lean = true;

  // Get all projects the requesting user has access to
  ProjectController.find(req.user, null, undefined, options)
  .then((projects) => {
    // Verify project array is not empty
    if (projects.length === 0) {
      const error = new M.CustomError('No projects found.', 404, 'warn');
      return res.status(error.status).send(error);
    }

    const publicProjectData = sani.html(
      projects.map(p => publicData.getPublicData(p, 'project', options))
    );

    // Format JSON if minify option is not true
    const json = (minified) ? publicProjectData : formatJSON(publicProjectData);

    // Return 200: OK and public project data
    res.header('Content-Type', 'application/json');
    return res.status(200).send(json);
  })
  // If an error was thrown, return it and its status
  .catch((error) => res.status(error.status || 500).send(error));
}

/**
 * GET /api/org/:orgid/projects
 *
 * @description Gets an array of all projects that a user has access to on
 * a specified org or an array of specified projects on the specified org.
 *
 * @param {Object} req - Request express object
 * @param {Object} res - Response express object
 *
 * @return {Object} Response object with projects' public data
 */
function getProjects(req, res) {
  // Define options and ids
  // Note: Undefined if not set
  let ids;
  let options;
  let minified = false;

  // Define valid option and its parsed type
  const validOptions = {
    populate: 'array',
    archived: 'boolean',
    fields: 'array',
    limit: 'number',
    skip: 'number',
    ids: 'array',
    minified: 'boolean'
  };

  // Sanity Check: there should always be a user in the request
  if (!req.user) {
    const error = new M.CustomError('Request Failed.', 500, 'critical');
    return res.status(error.status).send(error);
  }

  // Attempt to parse query options
  try {
    // Extract options from request query
    options = utils.parseOptions(req.query, validOptions);
  }
  catch (error) {
    // Error occurred with options, report it
    return res.status(error.status).send(error);
  }

  // Check if ids was provided in the request query
  if (options.ids) {
    // Split the string by comma, add strings to ids
    ids = options.ids;
    delete options.ids;
  }
  // If project ids provided in array in request body
  else if (Array.isArray(req.body) && req.body.every(s => typeof s === 'string')) {
    ids = req.body;
  }
  // If project objects provided in array in request body
  else if (Array.isArray(req.body) && req.body.every(s => typeof s === 'object')) {
    ids = req.body.map(p => p.id);
  }

  // Check options for minified
  if (options.hasOwnProperty('minified')) {
    minified = options.minified;
    delete options.minified;
  }

  // Set the lean option to true for better performance
  options.lean = true;

  // Get all projects the requesting user has access to in a specified org
  // NOTE: find() sanitizes req.params.orgid and ids
  ProjectController.find(req.user, req.params.orgid, ids, options)
  .then((projects) => {
    // Verify project array is not empty
    if (projects.length === 0) {
      const error = new M.CustomError('No projects found.', 404, 'warn');
      return res.status(error.status).send(error);
    }

    const publicProjectData = sani.html(
      projects.map(p => publicData.getPublicData(p, 'project', options))
    );

    // Format JSON if minify option is not true
    const json = (minified) ? publicProjectData : formatJSON(publicProjectData);

    // Return 200: OK and public project data
    res.header('Content-Type', 'application/json');
    return res.status(200).send(json);
  })
  // If an error was thrown, return it and its status
  .catch((error) => res.status(error.status || 500).send(error));
}

/**
 * POST /api/org/:orgid/projects
 *
 * @description This function creates multiple projects.
 *
 * @param {Object} req - request express object
 * @param {Object} res - response express object
 *
 * @return {Object} Response object with created projects.
 */
function postProjects(req, res) {
  // Define options
  // Note: Undefined if not set
  let options;
  let minified = false;

  // Define valid option and its parsed type
  const validOptions = {
    populate: 'array',
    fields: 'array',
    minified: 'boolean'
  };

  // Sanity Check: there should always be a user in the request
  if (!req.user) {
    const error = new M.CustomError('Request Failed.', 500, 'critical');
    return res.status(error.status).send(error);
  }

  // Attempt to parse query options
  try {
    // Extract options from request query
    options = utils.parseOptions(req.query, validOptions);
  }
  catch (error) {
    // Error occurred with options, report it
    return res.status(error.status).send(error);
  }

  // Check options for minified
  if (options.hasOwnProperty('minified')) {
    minified = options.minified;
    delete options.minified;
  }

  // Set the lean option to true for better performance
  options.lean = true;

  // Create the specified projects
  // NOTE: create() sanitizes req.params.orgid and req.body
  ProjectController.create(req.user, req.params.orgid, req.body, options)
  .then((projects) => {
    const publicProjectData = sani.html(
      projects.map(p => publicData.getPublicData(p, 'project', options))
    );

    // Format JSON if minify option is not true
    const json = (minified) ? publicProjectData : formatJSON(publicProjectData);

    // Return 200: OK and created project data
    res.header('Content-Type', 'application/json');
    return res.status(200).send(json);
  })
  // If an error was thrown, return it and its status
  .catch((error) => res.status(error.status || 500).send(error));
}

/**
 * PUT /api/org/:orgid/projects
 *
 * @description This function creates/replaces multiple projects.
 *
 * @param {Object} req - request express object
 * @param {Object} res - response express object
 *
 * @return {Object} Response object with created/replaced projects.
 */
function putProjects(req, res) {
  // Define options
  // Note: Undefined if not set
  let options;
  let minified = false;

  // Define valid option and its parsed type
  const validOptions = {
    populate: 'array',
    fields: 'array',
    minified: 'boolean'
  };

  // Sanity Check: there should always be a user in the request
  if (!req.user) {
    const error = new M.CustomError('Request Failed.', 500, 'critical');
    return res.status(error.status).send(error);
  }

  // Attempt to parse query options
  try {
    // Extract options from request query
    options = utils.parseOptions(req.query, validOptions);
  }
  catch (error) {
    // Error occurred with options, report it
    return res.status(error.status).send(error);
  }

  // Check options for minified
  if (options.hasOwnProperty('minified')) {
    minified = options.minified;
    delete options.minified;
  }

  // Set the lean option to true for better performance
  options.lean = true;

  // Create or replace the specified projects
  // NOTE: createOrReplace() sanitizes req.params.orgid and req.body
  ProjectController.createOrReplace(req.user, req.params.orgid, req.body, options)
  .then((projects) => {
    const publicProjectData = sani.html(
      projects.map(p => publicData.getPublicData(p, 'project', options))
    );

    // Format JSON if minify option is not true
    const json = (minified) ? publicProjectData : formatJSON(publicProjectData);

    // Return 200: OK and created/replaced project data
    res.header('Content-Type', 'application/json');
    return res.status(200).send(json);
  })
  // If an error was thrown, return it and its status
  .catch((error) => res.status(error.status || 500).send(error));
}

/**
 * PATCH /api/org/:orgid/projects
 *
 * @description This function updates multiple projects.
 *
 * @param {Object} req - request express object
 * @param {Object} res - response express object
 *
 * @return {Object} Response object with updated projects.
 */
function patchProjects(req, res) {
  // Define options
  // Note: Undefined if not set
  let options;
  let minified = false;

  // Define valid option and its parsed type
  const validOptions = {
    populate: 'array',
    fields: 'array',
    minified: 'boolean'
  };

  // Sanity Check: there should always be a user in the request
  if (!req.user) {
    const error = new M.CustomError('Request Failed.', 500, 'critical');
    return res.status(error.status).send(error);
  }

  // Attempt to parse query options
  try {
    // Extract options from request query
    options = utils.parseOptions(req.query, validOptions);
  }
  catch (error) {
    // Error occurred with options, report it
    return res.status(error.status).send(error);
  }

  // Check options for minified
  if (options.hasOwnProperty('minified')) {
    minified = options.minified;
    delete options.minified;
  }

  // Set the lean option to true for better performance
  options.lean = true;

  // Update the specified projects
  // NOTE: update() sanitizes req.params.orgid req.body
  ProjectController.update(req.user, req.params.orgid, req.body, options)
  .then((projects) => {
    const publicProjectData = sani.html(
      projects.map(p => publicData.getPublicData(p, 'project', options))
    );

    // Format JSON if minify option is not true
    const json = (minified) ? publicProjectData : formatJSON(publicProjectData);

    // Return 200: OK and updated project data
    res.header('Content-Type', 'application/json');
    return res.status(200).send(json);
  })
  // If an error was thrown, return it and its status
  .catch((error) => res.status(error.status || 500).send(error));
}

/**
 * DELETE /api/org/:orgid/projects
 *
 * @description This function deletes multiple projects.
 * NOTE: This function is for system-wide admins ONLY.
 *
 * @param {Object} req - request express object
 * @param {Object} res - response express object
 *
 * @return {Object} Response object with deleted project IDs.
 */
function deleteProjects(req, res) {
  // Define options
  // Note: Undefined if not set
  let options;
  let minified = false;

  // Define valid option and its parsed type
  const validOptions = {
    minified: 'boolean'
  };

  // Sanity Check: there should always be a user in the request
  if (!req.user) {
    const error = new M.CustomError('Request Failed.', 500, 'critical');
    return res.status(error.status).send(error);
  }

  // Attempt to parse query options
  try {
    // Extract options from request query
    options = utils.parseOptions(req.query, validOptions);
  }
  catch (error) {
    // Error occurred with options, report it
    return res.status(error.status).send(error);
  }

  // If req.body contains objects, grab the project IDs from the objects
  if (Array.isArray(req.body) && req.body.every(s => typeof s === 'object')) {
    req.body = req.body.map(p => p.id);
  }

  // Check options for minified
  if (options.hasOwnProperty('minified')) {
    minified = options.minified;
    delete options.minified;
  }

  // Remove the specified projects
  ProjectController.remove(req.user, req.params.orgid, req.body, options)
  .then((projectIDs) => {
    const parsedIDs = projectIDs.map(p => utils.parseID(p).pop());

    // Format JSON if minify option is not true
    const json = (minified) ? parsedIDs : formatJSON(parsedIDs);

    // Return 200: OK and the deleted project IDs
    res.header('Content-Type', 'application/json');
    return res.status(200).send(json);
  })
  // If an error was thrown, return it and its status
  .catch((error) => res.status(error.status || 500).send(error));
}

/**
 * GET /api/org/:orgid/projects/:projectid
 *
 * @description Gets a project by its project ID.
 *
 * @param {Object} req - request express object
 * @param {Object} res - response express object
 *
 * @return {Object} Response object with found project
 */
function getProject(req, res) {
  // Define options
  // Note: Undefined if not set
  let options;
  let minified = false;

  // Define valid option and its parsed type
  const validOptions = {
    populate: 'array',
    archived: 'boolean',
    fields: 'array',
    minified: 'boolean'
  };

  // Sanity Check: there should always be a user in the request
  if (!req.user) {
    const error = new M.CustomError('Request Failed.', 500, 'critical');
    return res.status(error.status).send(error);
  }

  // Attempt to parse query options
  try {
    // Extract options from request query
    options = utils.parseOptions(req.query, validOptions);
  }
  catch (error) {
    // Error occurred with options, report it
    return res.status(error.status).send(error);
  }

  // Check options for minified
  if (options.hasOwnProperty('minified')) {
    minified = options.minified;
    delete options.minified;
  }

  // Set the lean option to true for better performance
  options.lean = true;

  // Find the project
  // NOTE: find() sanitizes req.params.projectid and req.params.orgid
  ProjectController.find(req.user, req.params.orgid, req.params.projectid, options)
  .then((projects) => {
    // If no projects found, return 404 error
    if (projects.length === 0) {
      const error = new M.CustomError(
        `Project [${req.params.projectid}] not found.`, 404, 'warn'
      );
      return res.status(error.status).send(error);
    }

    const publicProjectData = sani.html(
<<<<<<< HEAD
      projects.map(p => publicData.getPublicData(p, 'project', options))[0]
=======
      projects.map(p => publicData.getPublicData(p, 'project', options))
>>>>>>> 289e3bfc
    );

    // Format JSON if minify option is not true
    const json = (minified) ? publicProjectData[0] : formatJSON(publicProjectData[0]);

    // Return 200: OK and public project data
    res.header('Content-Type', 'application/json');
    return res.status(200).send(json);
  })
  // If an error was thrown, return it and its status
  .catch((error) => res.status(error.status || 500).send(error));
}

/**
 * POST /api/orgs/:orgid/projects/:projectid
 *
 * @description Takes an organization ID and project ID in the URI and project
 * data in the request body, and creates a project.
 *
 * @param {Object} req - Request express object
 * @param {Object} res - Response express object
 *
 * @return {Object} Response object with created project.
 */
function postProject(req, res) {
  // Define options
  // Note: Undefined if not set
  let options;
  let minified = false;

  // Define valid option and its parsed type
  const validOptions = {
    populate: 'array',
    fields: 'array',
    minified: 'boolean'
  };

  // Sanity Check: there should always be a user in the request
  if (!req.user) {
    const error = new M.CustomError('Request Failed.', 500, 'critical');
    return res.status(error.status).send(error);
  }

  // If project ID was provided in the body, ensure it matches project ID in params
  if (req.body.hasOwnProperty('id') && (req.params.projectid !== req.body.id)) {
    const error = new M.CustomError(
      'Project ID in the body does not match ID in the params.', 400, 'warn'
    );
    return res.status(error.status).send(error);
  }

  // Attempt to parse query options
  try {
    // Extract options from request query
    options = utils.parseOptions(req.query, validOptions);
  }
  catch (error) {
    // Error occurred with options, report it
    return res.status(error.status).send(error);
  }

  // Set the orgid in req.body in case it wasn't provided
  req.body.id = req.params.projectid;

  // Check options for minified
  if (options.hasOwnProperty('minified')) {
    minified = options.minified;
    delete options.minified;
  }

  // Set the lean option to true for better performance
  options.lean = true;

  // Create project with provided parameters
  // NOTE: create() sanitizes req.params.orgid and req.body
  ProjectController.create(req.user, req.params.orgid, req.body, options)
  .then((projects) => {
    const publicProjectData = sani.html(
<<<<<<< HEAD
      projects.map(p => publicData.getPublicData(p, 'project', options))[0]
=======
      projects.map(p => publicData.getPublicData(p, 'project', options))
>>>>>>> 289e3bfc
    );

    // Format JSON if minify option is not true
    const json = (minified) ? publicProjectData[0] : formatJSON(publicProjectData[0]);

    // Return 200: OK and created project data
    res.header('Content-Type', 'application/json');
    return res.status(200).send(json);
  })
  // If an error was thrown, return it and its status
  .catch((error) => res.status(error.status || 500).send(error));
}

/**
 * PUT /api/orgs/:orgid/projects/:projectid
 *
 * @description Takes an organization ID and project ID in the URI and project
 * data in the request body, and creates/replaces a project.
 *
 * @param {Object} req - Request express object
 * @param {Object} res - Response express object
 *
 * @return {Object} Response object with created project.
 */
function putProject(req, res) {
  // Define options
  // Note: Undefined if not set
  let options;
  let minified = false;

  // Define valid option and its parsed type
  const validOptions = {
    populate: 'array',
    fields: 'array',
    minified: 'boolean'
  };

  // Sanity Check: there should always be a user in the request
  if (!req.user) {
    const error = new M.CustomError('Request Failed.', 500, 'critical');
    return res.status(error.status).send(error);
  }

  // If project ID was provided in the body, ensure it matches project ID in params
  if (req.body.hasOwnProperty('id') && (req.params.projectid !== req.body.id)) {
    const error = new M.CustomError(
      'Project ID in the body does not match ID in the params.', 400, 'warn'
    );
    return res.status(error.status).send(error);
  }

  // Attempt to parse query options
  try {
    // Extract options from request query
    options = utils.parseOptions(req.query, validOptions);
  }
  catch (error) {
    // Error occurred with options, report it
    return res.status(error.status).send(error);
  }

  // Set the orgid in req.body in case it wasn't provided
  req.body.id = req.params.projectid;

  // Check options for minified
  if (options.hasOwnProperty('minified')) {
    minified = options.minified;
    delete options.minified;
  }

  // Set the lean option to true for better performance
  options.lean = true;

  // Create or replace project with provided parameters
  // NOTE: createOrReplace() sanitizes req.params.orgid and req.body
  ProjectController.createOrReplace(req.user, req.params.orgid, req.body, options)
  .then((projects) => {
    const publicProjectData = sani.html(
<<<<<<< HEAD
      projects.map(p => publicData.getPublicData(p, 'project', options))[0]
=======
      projects.map(p => publicData.getPublicData(p, 'project', options))
>>>>>>> 289e3bfc
    );

    // Format JSON if minify option is not true
    const json = (minified) ? publicProjectData[0] : formatJSON(publicProjectData[0]);

    // Return 200: OK and created/replaced project data
    res.header('Content-Type', 'application/json');
    return res.status(200).send(json);
  })
  // If an error was thrown, return it and its status
  .catch((error) => res.status(error.status || 500).send(error));
}

/**
 * PATCH /api/orgs/:orgid/projects/:projectid
 *
 * @description Updates the project specified in the URI.
 *
 * @param {Object} req - request express object
 * @param {Object} res - response express object
 *
 * @return {Object} Response object with updated project.
 */
function patchProject(req, res) {
  // Define options
  // Note: Undefined if not set
  let options;
  let minified = false;

  // Define valid option and its parsed type
  const validOptions = {
    populate: 'array',
    fields: 'array',
    minified: 'boolean'
  };

  // Sanity Check: there should always be a user in the request
  if (!req.user) {
    const error = new M.CustomError('Request Failed.', 500, 'critical');
    return res.status(error.status).send(error);
  }

  // If project ID was provided in the body, ensure it matches project ID in params
  if (req.body.hasOwnProperty('id') && (req.params.projectid !== req.body.id)) {
    const error = new M.CustomError(
      'Project ID in the body does not match ID in the params.', 400, 'warn'
    );
    return res.status(error.status).send(error);
  }

  // Attempt to parse query options
  try {
    // Extract options from request query
    options = utils.parseOptions(req.query, validOptions);
  }
  catch (error) {
    // Error occurred with options, report it
    return res.status(error.status).send(error);
  }

  // Set the orgid in req.body in case it wasn't provided
  req.body.id = req.params.projectid;

  // Check options for minified
  if (options.hasOwnProperty('minified')) {
    minified = options.minified;
    delete options.minified;
  }

  // Set the lean option to true for better performance
  options.lean = true;

  // Update the specified project
  // NOTE: update() sanitizes req.params.orgid and req.body
  ProjectController.update(req.user, req.params.orgid, req.body, options)
  .then((projects) => {
    const publicProjectData = sani.html(
<<<<<<< HEAD
      projects.map(p => publicData.getPublicData(p, 'project', options))[0]
=======
      projects.map(p => publicData.getPublicData(p, 'project', options))
>>>>>>> 289e3bfc
    );

    // Format JSON if minify option is not true
    const json = (minified) ? publicProjectData[0] : formatJSON(publicProjectData[0]);

    // Return 200: OK and updated project data
    res.header('Content-Type', 'application/json');
    return res.status(200).send(json);
  })
  // If an error was thrown, return it and its status
  .catch((error) => res.status(error.status || 500).send(error));
}

/**
 * DELETE /api/orgs/:orgid/projects/:projectid
 *
 * @description Takes an orgid and projectid in the URI and deletes a project.
 * NOTE: This function is for system-wide admins ONLY.
 *
 * @param {Object} req - request express object
 * @param {Object} res - response express object
 *
 * @return {Object} Response object with deleted project ID.
 */
function deleteProject(req, res) {
  // Define options
  // Note: Undefined if not set
  let options;
  let minified = false;

  // Define valid option and its parsed type
  const validOptions = {
    minified: 'boolean'
  };

  // Sanity Check: there should always be a user in the request
  if (!req.user) {
    const error = new M.CustomError('Request Failed.', 500, 'critical');
    return res.status(error.status).send(error);
  }

  // Attempt to parse query options
  try {
    // Extract options from request query
    options = utils.parseOptions(req.query, validOptions);
  }
  catch (error) {
    // Error occurred with options, report it
    return res.status(error.status).send(error);
  }

  // Check options for minified
  if (options.hasOwnProperty('minified')) {
    minified = options.minified;
    delete options.minified;
  }

  // Remove the specified project
  // NOTE: remove() sanitizes req.params.orgid and req.params.projectid
  ProjectController.remove(req.user, req.params.orgid, req.params.projectid, options)
  .then((projectIDs) => {
    const parsedIDs = utils.parseID(projectIDs[0]).pop();

    // Format JSON if minify option is not true
    const json = (minified) ? parsedIDs : formatJSON(parsedIDs);

    // Return 200: OK and the deleted project ID
    res.header('Content-Type', 'application/json');
    return res.status(200).send(json);
  })
  // If an error was thrown, return it and its status
  .catch((error) => res.status(error.status || 500).send(error));
}

/* -----------------------( User API Endpoints )------------------------------*/
/**
 * GET /api/users
 *
 * @description Gets multiple users by ID or all users in the system.
 *
 * @param {Object} req - Request express object
 * @param {Object} res - Response express object
 *
 * @return {Object} Response object with users' public data
 */
function getUsers(req, res) {
  // Define options
  // Note: Undefined if not set
  let options;
  let minified = false;

  // Define valid option and its parsed type
  const validOptions = {
    populate: 'array',
    archived: 'boolean',
    fields: 'array',
    limit: 'number',
    skip: 'number',
    usernames: 'array',
    minified: 'boolean'
  };

  // Sanity Check: there should always be a user in the request
  if (!req.user) {
    const error = new M.CustomError('Request Failed.', 500, 'critical');
    return res.status(error.status).send(error);
  }

  // Attempt to parse query options
  try {
    // Extract options from request query
    options = utils.parseOptions(req.query, validOptions);
  }
  catch (error) {
    // Error occurred with options, report it
    return res.status(error.status).send(error);
  }

  // Set usernames to undefined
  let usernames;

  // Usernames provided in query
  if (options.usernames) {
    usernames = options.usernames;
    delete options.usernames;
  }
  // Usernames provided in body
  else if (Array.isArray(req.body) && req.body.every(s => typeof s === 'string')) {
    usernames = req.body;
  }
  // Check user object in body
  else if (Array.isArray(req.body) && req.body.every(s => typeof s === 'object')) {
    usernames = req.body.map(p => p.id);
  }

  // Check options for minified
  if (options.hasOwnProperty('minified')) {
    minified = options.minified;
    delete options.minified;
  }

  // Set the lean option to true for better performance
  options.lean = true;

  // Get Users
  // NOTE: find() sanitizes req.usernames
  UserController.find(req.user, usernames, options)
  .then((users) => {
    const publicUserData = sani.html(
      users.map(u => publicData.getPublicData(u, 'user', options))
    );

    // Format JSON if minify option is not true
    const json = (minified) ? publicUserData : formatJSON(publicUserData);

    // Return 200: OK and public user data
    res.header('Content-Type', 'application/json');
    return res.status(200).send(json);
  })
  // If an error was thrown, return it and its status
  .catch((error) => res.status(error.status || 500).send(error));
}

/**
 * POST /api/users
 *
 * @description Creates multiple users.
 * NOTE: System-wide admin only.
 *
 * @param {Object} req - Request express object
 * @param {Object} res - Response express object
 *
 * @return {Object} Response object with users' public data
 */
function postUsers(req, res) {
  // Define options
  // Note: Undefined if not set
  let options;
  let minified = false;

  // Define valid option and its parsed type
  const validOptions = {
    populate: 'array',
    fields: 'array',
    minified: 'boolean'
  };

  // Sanity Check: there should always be a user in the request
  if (!req.user) {
    const error = new M.CustomError('Request Failed.', 500, 'critical');
    return res.status(error.status).send(error);
  }

  // Attempt to parse query options
  try {
    // Extract options from request query
    options = utils.parseOptions(req.query, validOptions);
  }
  catch (error) {
    // Error occurred with options, report it
    return res.status(error.status).send(error);
  }

  // Check options for minified
  if (options.hasOwnProperty('minified')) {
    minified = options.minified;
    delete options.minified;
  }

  // Set the lean option to true for better performance
  options.lean = true;

  // Create users
  // NOTE: create() sanitizes req.body
  UserController.create(req.user, req.body, options)
  .then((users) => {
    const publicUserData = sani.html(
      users.map(u => publicData.getPublicData(u, 'user', options))
    );

    // Format JSON if minify option is not true
    const json = (minified) ? publicUserData : formatJSON(publicUserData);

    // Return 200: OK and public user data
    res.header('Content-Type', 'application/json');
    return res.status(200).send(json);
  })
  // If an error was thrown, return it and its status
  .catch((error) => res.status(error.status || 500).send(error));
}

/**
 * PUT /api/users
 *
 * @description Creates or replaced multiple users. NOTE: This endpoint is
 * reserved for system-wide admins ONLY.
 *
 * @param {Object} req - Request express object
 * @param {Object} res - Response express object
 *
 * @return {Object} Response object with users' public data
 */
function putUsers(req, res) {
  // Define options
  // Note: Undefined if not set
  let options;
  let minified = false;

  // Define valid option and its parsed type
  const validOptions = {
    populate: 'array',
    fields: 'array',
    minified: 'boolean'
  };

  // Sanity Check: there should always be a user in the request
  if (!req.user) {
    const error = new M.CustomError('Request Failed.', 500, 'critical');
    return res.status(error.status).send(error);
  }

  // Attempt to parse query options
  try {
    // Extract options from request query
    options = utils.parseOptions(req.query, validOptions);
  }
  catch (error) {
    // Error occurred with options, report it
    return res.status(error.status).send(error);
  }

  // Check options for minified
  if (options.hasOwnProperty('minified')) {
    minified = options.minified;
    delete options.minified;
  }

  // Set the lean option to true for better performance
  options.lean = true;

  // Create or replace users
  // NOTE: createOrReplace() sanitizes req.body
  UserController.createOrReplace(req.user, req.body, options)
  .then((users) => {
    const publicUserData = sani.html(
      users.map(u => publicData.getPublicData(u, 'user', options))
    );

    // Format JSON if minify option is not true
    const json = (minified) ? publicUserData : formatJSON(publicUserData);

    // Return 200: OK and public user data
    res.header('Content-Type', 'application/json');
    return res.status(200).send(json);
  })
  // If an error was thrown, return it and its status
  .catch((error) => res.status(error.status || 500).send(error));
}

/**
 * PATCH /api/users
 *
 * @description Updates multiple users.
 * NOTE: System-wide admin only.
 *
 * @param {Object} req - Request express object
 * @param {Object} res - Response express object
 *
 * @return {Object} Response object with users' public data
 */
function patchUsers(req, res) {
  // Define options
  // Note: Undefined if not set
  let options;
  let minified = false;

  // Define valid option and its parsed type
  const validOptions = {
    populate: 'array',
    fields: 'array',
    minified: 'boolean'
  };

  // Sanity Check: there should always be a user in the request
  if (!req.user) {
    const error = new M.CustomError('Request Failed.', 500, 'critical');
    return res.status(error.status).send(error);
  }

  // Attempt to parse query options
  try {
    // Extract options from request query
    options = utils.parseOptions(req.query, validOptions);
  }
  catch (error) {
    // Error occurred with options, report it
    return res.status(error.status).send(error);
  }

  // Check options for minified
  if (options.hasOwnProperty('minified')) {
    minified = options.minified;
    delete options.minified;
  }

  // Set the lean option to true for better performance
  options.lean = true;

  // Update the specified users
  // NOTE: update() sanitizes req.body
  UserController.update(req.user, req.body, options)
  .then((users) => {
    const publicUserData = sani.html(
      users.map(u => publicData.getPublicData(u, 'user', options))
    );

    // Format JSON if minify option is not true
    const json = (minified) ? publicUserData : formatJSON(publicUserData);

    // Return 200: OK and the updated users
    res.header('Content-Type', 'application/json');
    return res.status(200).send(json);
  })
  // If an error was thrown, return it and its status
  .catch((error) => res.status(error.status || 500).send(error));
}

/**
 * DELETE /api/users
 *
 * @description Deletes multiple users.
 * NOTE: This function is system-admin ONLY.
 *
 * @param {Object} req - Request express object
 * @param {Object} res - Response express object
 *
 * @return {Object} Response object with usernames
 */
function deleteUsers(req, res) {
  // Define options
  // Note: Undefined if not set
  let options;
  let minified = false;

  // Define valid option and its parsed type
  const validOptions = {
    minified: 'boolean'
  };

  // Sanity Check: there should always be a user in the request
  if (!req.user) {
    const error = new M.CustomError('Request Failed.', 500, 'critical');
    return res.status(error.status).send(error);
  }

  // Attempt to parse query options
  try {
    // Extract options from request query
    options = utils.parseOptions(req.query, validOptions);
  }
  catch (error) {
    // Error occurred with options, report it
    return res.status(error.status).send(error);
  }

  // Check options for minified
  if (options.hasOwnProperty('minified')) {
    minified = options.minified;
    delete options.minified;
  }

  // Remove the specified users
  // NOTE: remove() sanitizes req.body
  UserController.remove(req.user, req.body, options)
  .then((usernames) => {
    // Format JSON if minify option is not true
    const json = (minified) ? usernames : formatJSON(usernames);

    // Return 200: OK and deleted usernames
    res.header('Content-Type', 'application/json');
    return res.status(200).send(json);
  })
  // If an error was thrown, return it and its status
  .catch((error) => res.status(error.status || 500).send(error));
}

/**
 * GET /api/users/:username
 *
 * @description Gets user by their username.
 *
 * @param {Object} req - Request express object
 * @param {Object} res - Response express object
 *
 * @return {Object} Response object with user's public data
 */
function getUser(req, res) {
  // Define options
  // Note: Undefined if not set
  let options;
  let minified = false;

  // Define valid option and its parsed type
  const validOptions = {
    populate: 'array',
    archived: 'boolean',
    fields: 'array',
    minified: 'boolean'
  };

  // Sanity Check: there should always be a user in the request
  if (!req.user) {
    const error = new M.CustomError('Request Failed.', 500, 'critical');
    return res.status(error.status).send(error);
  }

  // Attempt to parse query options
  try {
    // Extract options from request query
    options = utils.parseOptions(req.query, validOptions);
  }
  catch (error) {
    // Error occurred with options, report it
    return res.status(error.status).send(error);
  }

  // Check options for minified
  if (options.hasOwnProperty('minified')) {
    minified = options.minified;
    delete options.minified;
  }

  // Set the lean option to true for better performance
  options.lean = true;

  // Find the member from it's username
  // NOTE: find() sanitizes req.params.username
  UserController.find(req.user, req.params.username, options)
  .then((users) => {
    // If no user found, return 404 error
    if (users.length === 0) {
      const error = new M.CustomError(
        `User [${req.params.username}] not found.`, 404, 'warn'
      );
      return res.status(error.status).send(error);
    }

    const publicUserData = sani.html(
<<<<<<< HEAD
      users.map(u => publicData.getPublicData(u, 'user', options))[0]
=======
      users.map(u => publicData.getPublicData(u, 'user', options))
>>>>>>> 289e3bfc
    );

    // Format JSON if minify option is not true
    const json = (minified) ? publicUserData[0] : formatJSON(publicUserData[0]);

    // Return a 200: OK and the user's public data
    res.header('Content-Type', 'application/json');
    return res.status(200).send(json);
  })
  // If an error was thrown, return it and its status
  .catch((error) => res.status(error.status || 500).send(error));
}

/**
 * POST /api/users/:username
 *
 * @description Creates a new user.
 * NOTE: System-wide admin only.
 *
 * @param {Object} req - Request express object
 * @param {Object} res - Response express object
 *
 * @return {Object} Response object with created user
 */
function postUser(req, res) {
  // Define options
  // Note: Undefined if not set
  let options;
  let minified = false;

  // Define valid option and its parsed type
  const validOptions = {
    populate: 'array',
    fields: 'array',
    minified: 'boolean'
  };

  // Sanity Check: there should always be a user in the request
  if (!req.user) {
    const error = new M.CustomError('Request Failed.', 500, 'critical');
    return res.status(error.status).send(error);
  }

  // If username was provided in the body, ensure it matches username in params
  if (req.body.hasOwnProperty('username') && (req.body.username !== req.params.username)) {
    const error = new M.CustomError(
      'Username in body does not match username in params.', 400, 'warn'
    );
    return res.status(error.status).send(error);
  }

  // Set the username in req.body in case it wasn't provided
  req.body.username = req.params.username;

  // Attempt to parse query options
  try {
    // Extract options from request query
    options = utils.parseOptions(req.query, validOptions);
  }
  catch (error) {
    // Error occurred with options, report it
    return res.status(error.status).send(error);
  }

  // Check options for minified
  if (options.hasOwnProperty('minified')) {
    minified = options.minified;
    delete options.minified;
  }

  // Set the lean option to true for better performance
  options.lean = true;

  // Create user with provided parameters
  // NOTE: create() sanitizes req.body
  UserController.create(req.user, req.body, options)
  .then((users) => {
    const publicUserData = sani.html(
<<<<<<< HEAD
      users.map(u => publicData.getPublicData(u, 'user', options))[0]
=======
      users.map(u => publicData.getPublicData(u, 'user', options))
>>>>>>> 289e3bfc
    );

    // Format JSON if minify option is not true
    const json = (minified) ? publicUserData[0] : formatJSON(publicUserData[0]);

    // Return 200: OK and created user
    res.header('Content-Type', 'application/json');
    return res.status(200).send(json);
  })
  // If an error was thrown, return it and its status
  .catch((error) => res.status(error.status || 500).send(error));
}

/**
 * PUT /api/users/:username
 *
 * @description Creates or replaces a user. NOTE: This endpoint is reserved for
 * system-wide admins ONLY.
 *
 * @param {Object} req - Request express object
 * @param {Object} res - Response express object
 *
 * @return {Object} Response object with created user
 */
function putUser(req, res) {
  // Define options
  // Note: Undefined if not set
  let options;
  let minified = false;

  // Define valid option and its parsed type
  const validOptions = {
    populate: 'array',
    fields: 'array',
    minified: 'boolean'
  };

  // Sanity Check: there should always be a user in the request
  if (!req.user) {
    const error = new M.CustomError('Request Failed.', 500, 'critical');
    return res.status(error.status).send(error);
  }

  // If username was provided in the body, ensure it matches username in params
  if (req.body.hasOwnProperty('username') && (req.body.username !== req.params.username)) {
    const error = new M.CustomError(
      'Username in body does not match username in params.', 400, 'warn'
    );
    return res.status(error.status).send(error);
  }

  // Set the username in req.body in case it wasn't provided
  req.body.username = req.params.username;

  // Attempt to parse query options
  try {
    // Extract options from request query
    options = utils.parseOptions(req.query, validOptions);
  }
  catch (error) {
    // Error occurred with options, report it
    return res.status(error.status).send(error);
  }

  // Check options for minified
  if (options.hasOwnProperty('minified')) {
    minified = options.minified;
    delete options.minified;
  }

  // Set the lean option to true for better performance
  options.lean = true;

  // Creates or replaces a user with provided parameters
  // NOTE: createOrReplace() sanitizes req.body
  UserController.createOrReplace(req.user, req.body, options)
  .then((users) => {
    const publicUserData = sani.html(
<<<<<<< HEAD
      users.map(u => publicData.getPublicData(u, 'user', options))[0]
=======
      users.map(u => publicData.getPublicData(u, 'user', options))
>>>>>>> 289e3bfc
    );

    // Format JSON if minify option is not true
    const json = (minified) ? publicUserData[0] : formatJSON(publicUserData[0]);

    // Return 200: OK and created/replaced user
    res.header('Content-Type', 'application/json');
    return res.status(200).send(json);
  })
  // If an error was thrown, return it and its status
  .catch((error) => res.status(error.status || 500).send(error));
}

/**
 * PATCH /api/users/:username
 *
 * @description Updates the user.
 * NOTE: System-wide admin only. Non admin can only edit themselves.
 *
 * @param {Object} req - Request express object
 * @param {Object} res - Response express object
 *
 * @return {Object} Response object with updated user
 */
function patchUser(req, res) {
  // Define options
  // Note: Undefined if not set
  let options;
  let minified = false;

  // Define valid option and its parsed type
  const validOptions = {
    populate: 'array',
    fields: 'array',
    minified: 'boolean'
  };

  // Sanity Check: there should always be a user in the request
  if (!req.user) {
    const error = new M.CustomError('Request Failed.', 500, 'critical');
    return res.status(error.status).send(error);
  }

  // If username was provided in the body, ensure it matches username in params
  if (req.body.hasOwnProperty('username') && (req.body.username !== req.params.username)) {
    const error = new M.CustomError(
      'Username in body does not match username in params.', 400, 'warn'
    );
    return res.status(error.status).send(error);
  }

  // Attempt to parse query options
  try {
    // Extract options from request query
    options = utils.parseOptions(req.query, validOptions);
  }
  catch (error) {
    // Error occurred with options, report it
    return res.status(error.status).send(error);
  }

  // Set body username
  req.body.username = req.params.username;

  // Check options for minified
  if (options.hasOwnProperty('minified')) {
    minified = options.minified;
    delete options.minified;
  }

  // Set the lean option to true for better performance
  options.lean = true;

  // Update the specified user
  // NOTE: update() sanitizes req.body
  UserController.update(req.user, req.body, options)
  .then((users) => {
    const publicUserData = sani.html(
<<<<<<< HEAD
      users.map(u => publicData.getPublicData(u, 'user', options))[0]
=======
      users.map(u => publicData.getPublicData(u, 'user', options))
>>>>>>> 289e3bfc
    );

    // Format JSON if minify option is not true
    const json = (minified) ? publicUserData[0] : formatJSON(publicUserData[0]);

    // Return 200: OK and updated user
    res.header('Content-Type', 'application/json');
    return res.status(200).send(json);
  })
  .catch((error) => res.status(error.status || 500).send(error));
}

/**
 * DELETE /api/users/:username
 *
 * @description Deletes a user.
 * NOTE: This function is system-admin ONLY.
 *
 * @param {Object} req - Request express object
 * @param {Object} res - Response express object
 *
 * @return {Object} Response object with deleted username
 */
function deleteUser(req, res) {
  // Define options
  // Note: Undefined if not set
  let options;
  let minified = false;

  // Define valid option and its parsed type
  const validOptions = {
    minified: 'boolean'
  };

  // Sanity Check: there should always be a user in the request
  if (!req.user) {
    const error = new M.CustomError('Request Failed.', 500, 'critical');
    return res.status(error.status).send(error);
  }

  // Attempt to parse query options
  try {
    // Extract options from request query
    options = utils.parseOptions(req.query, validOptions);
  }
  catch (error) {
    // Error occurred with options, report it
    return res.status(error.status).send(error);
  }

  // Check options for minified
  if (options.hasOwnProperty('minified')) {
    minified = options.minified;
    delete options.minified;
  }

  // Remove the specified user
  // NOTE: remove() sanitizes req.params.username
  UserController.remove(req.user, req.params.username, options)
  .then((usernames) => {
    const username = usernames[0];

    // Format JSON if minify option is not true
    const json = (minified) ? username : formatJSON(username);

    // Return 200: OK and the deleted username
    res.header('Content-Type', 'application/json');
    return res.status(200).send(json);
  })
  // If an error was thrown, return it and its status
  .catch((error) => res.status(error.status || 500).send(error));
}

/**
 * GET /users/whoami
 *
 * @description Returns the public information of the currently logged in user.
 *
 * @param {Object} req - Request express object
 * @param {Object} res - Response express object
 *
 * @return {Object} Response object with user's public data
 */
function whoami(req, res) {
  // Define options
  // Note: Undefined if not set
  let options;
  let minified = false;

  // Define valid option and its parsed type
  const validOptions = {
    minified: 'boolean'
  };

  // Sanity check: there should always be a user in the request
  if (!req.user) {
    const error = new M.CustomError('Request Failed.', 500, 'critical');
    return res.status(error.status).send(error);
  }

  // Attempt to parse query options
  try {
    // Extract options from request query
    options = utils.parseOptions(req.query, validOptions);
  }
  catch (error) {
    // Error occurred with options, report it
    return res.status(error.status).send(error);
  }

  // Check options for minified
  if (options.hasOwnProperty('minified')) {
    minified = options.minified;
    delete options.minified;
  }

  const publicUserData = sani.html(
    publicData.getPublicData(req.user, 'user', options)
  );

  // Format JSON if minify option is not true
  const json = (minified) ? publicUserData : formatJSON(publicUserData);

  // Returns 200: OK and the users public data
  res.header('Content-Type', 'application/json');
  return res.status(200).send(json);
}

/**
 * PATCH /api/users/:username/password
 *
 * @description Updates a users password.
 *
 * @param {Object} req - Request express object
 * @param {Object} res - Response express object
 *
 * @return {Object} Response object with updated user public data.
 */
function patchPassword(req, res) {
  // Define options
  // Note: Undefined if not set
  let options;
  let minified = false;

  // Define valid option and its parsed type
  const validOptions = {
    minified: 'boolean'
  };

  // Sanity Check: there should always be a user in the request
  if (!req.user) {
    const error = new M.CustomError('Request Failed.', 500, 'critical');
    return res.status(error.status).send(error);
  }

  // Ensure old password was provided
  if (!req.body.oldPassword) {
    const error = new M.CustomError('Old password not in request body.', 400, 'warn');
    return res.status(error.status).send(error);
  }

  // Ensure new password was provided
  if (!req.body.password) {
    const error = new M.CustomError('New password not in request body.', 400, 'warn');
    return res.status(error.status).send(error);
  }

  // Ensure confirmed password was provided
  if (!req.body.confirmPassword) {
    const error = new M.CustomError('Confirmed password not in request body.', 400, 'warn');
    return res.status(error.status).send(error);
  }

  // Ensure user is not trying to change another user's password
  if (req.user.username !== req.params.username) {
    const error = new M.CustomError('Cannot change another user\'s password.', 403, 'warn');
    return res.status(error.status).send(error);
  }

  // Attempt to parse query options
  try {
    // Extract options from request query
    options = utils.parseOptions(req.query, validOptions);
  }
  catch (error) {
    // Error occurred with options, report it
    return res.status(error.status).send(error);
  }

  // Check options for minified
  if (options.hasOwnProperty('minified')) {
    minified = options.minified;
    delete options.minified;
  }

  // Update the password
  UserController.updatePassword(req.user, req.body.oldPassword,
    req.body.password, req.body.confirmPassword)
  .then((user) => {
    const publicUserData = sani.html(
      publicData.getPublicData(user, 'user', options)
    );

    // Format JSON if minify option is not true
    const json = (minified) ? publicUserData : formatJSON(publicUserData);

    // Returns 200: OK and the updated user's public data
    res.header('Content-Type', 'application/json');
    return res.status(200).send(json);
  })
  // If an error was thrown, return it and its status
  .catch((error) => res.status(error.status || 500).send(error));
}

/* -----------------------( Elements API Endpoints )------------------------- */
/**
 * GET /api/orgs/:orgid/projects/:projectid/branches/:branchid/elements
 *
 * @description Gets all elements or get specified elements.
 *
 * @param {Object} req - Request express object
 * @param {Object} res - Response express object
 *
 * @return {Object} Response object with elements
 */
function getElements(req, res) {
  // Define options and ids
  // Note: Undefined if not set
  let elemIDs;
  let options;
  let format;
  let minified = false;

  // Define valid option and its parsed type
  const validOptions = {
    populate: 'array',
    archived: 'boolean',
    subtree: 'boolean',
    fields: 'array',
    limit: 'number',
    skip: 'number',
    ids: 'array',
    format: 'string',
    minified: 'boolean',
    parent: 'string',
    source: 'string',
    target: 'string',
    type: 'string',
    name: 'string',
    createdBy: 'string',
    lastModifiedBy: 'string',
    archivedBy: 'string'
  };

  // Loop through req.query
  if (req.query) {
    Object.keys(req.query).forEach((k) => {
      // If the key starts with custom., add it to the validOptions object
      if (k.startsWith('custom.')) {
        validOptions[k] = 'string';
      }
    });
  }

  // Sanity Check: there should always be a user in the request
  if (!req.user) {
    const error = new M.CustomError('Request Failed.', 500, 'critical');
    return res.status(error.status).send(error);
  }

  // Attempt to parse query options
  try {
    // Extract options from request query
    options = utils.parseOptions(req.query, validOptions);
  }
  catch (error) {
    // Error occurred with options, report it
    return res.status(error.status).send(error);
  }

  // Check query for element IDs
  if (options.ids) {
    elemIDs = options.ids;
    delete options.ids;
  }
  else if (Array.isArray(req.body) && req.body.every(s => typeof s === 'string')) {
    // No IDs include in options, check body
    elemIDs = req.body;
  }
  // Check element object in body
  else if (Array.isArray(req.body) && req.body.every(s => typeof s === 'object')) {
    elemIDs = req.body.map(p => p.id);
  }

  // Check for format conversion option
  if (options.hasOwnProperty('format')) {
    const validFormats = ['jmi1', 'jmi2', 'jmi3'];
    // If the provided format is not valid, error out
    if (!validFormats.includes(options.format)) {
      const error = new M.CustomError(`The format ${options.format} is not a `
        + 'valid format.', 400, 'warn');
      return res.status(error.status).send(error);
    }
    format = options.format;
    delete options.format;
  }

  // Default branch to master
  const branchid = 'master'; // TODO: fix future = req.params.branchid;

  // Check options for minified
  if (options.hasOwnProperty('minified')) {
    minified = options.minified;
    delete options.minified;
  }

  // Set the lean option to true for better performance
  options.lean = true;

  // Find elements
  // NOTE: find() sanitizes input params
  ElementController.find(req.user, req.params.orgid, req.params.projectid,
    branchid, elemIDs, options)
  .then((elements) => {
    const elementsPublicData = sani.html(
      elements.map(e => publicData.getPublicData(e, 'element', options))
    );

    // Verify elements public data array is not empty
    if (elementsPublicData.length === 0) {
      const error = new M.CustomError('No elements found.', 404, 'warn');
      return res.status(error.status).send(error);
    }

    const retData = elementsPublicData;

    // Check for JMI conversion
    if (format) {
      // Convert data to correct JMI format
      try {
        let jmiData = [];

        // If JMI type 1, return plain element public data
        if (format === 'jmi1') {
          jmiData = elementsPublicData;
        }
        else if (format === 'jmi2') {
          jmiData = jmi.convertJMI(1, 2, elementsPublicData, 'id');
        }
        else if (format === 'jmi3') {
          jmiData = jmi.convertJMI(1, 3, elementsPublicData, 'id');
        }

        // Format JSON if minify option is not true
        const json = (minified) ? jmiData : formatJSON(jmiData);

        // Return a 200: OK and public JMI type 3 element data
        res.header('Content-Type', 'application/json');
        return res.status(200).send(json);
      }
      catch (err) {
        return res.status(err.status || 500).send(err);
      }
    }

    // Format JSON if minify option is not true
    const json = (minified) ? retData : formatJSON(retData);

    // Return a 200: OK and public element data
    res.header('Content-Type', 'application/json');
    return res.status(200).send(json);
  })
  // If an error was thrown, return it and its status
  .catch((error) => res.status(error.status || 500).send(error));
}

/**
 * POST /api/orgs/:orgid/projects/:projectid/branches/:branchid/elements
 *
 * @description Creates specified elements.
 *
 * @param {Object} req - Request express object
 * @param {Object} res - Response express object
 *
 * @return {Object} Response object with created elements
 */
function postElements(req, res) {
  // Define options
  // Note: Undefined if not set
  let options;
  let minified = false;

  // Define valid option type
  const validOptions = {
    populate: 'array',
    fields: 'array',
    minified: 'boolean'
  };

  // Sanity Check: there should always be a user in the request
  if (!req.user) {
    const error = new M.CustomError('Request Failed.', 500, 'critical');
    return res.status(error.status).send(error);
  }

  // Attempt to parse query options
  try {
    // Extract options from request query
    options = utils.parseOptions(req.query, validOptions);
  }
  catch (error) {
    // Error occurred with options, report it
    return res.status(error.status).send(error);
  }

  // Default branch to master
  const branchid = 'master'; // TODO: fix future = req.params.branchid;

  // Check options for minified
  if (options.hasOwnProperty('minified')) {
    minified = options.minified;
    delete options.minified;
  }

  // Set the lean option to true for better performance
  options.lean = true;

  // Create the specified elements
  // NOTE: create() sanitizes input params
  ElementController.create(req.user, req.params.orgid, req.params.projectid,
    branchid, req.body, options)
  .then((elements) => {
    const elementsPublicData = sani.html(
      elements.map(e => publicData.getPublicData(e, 'element', options))
    );

    // Format JSON if minify option is not true
    const json = (minified) ? elementsPublicData : formatJSON(elementsPublicData);

    // Return 200: OK and the new elements
    res.header('Content-Type', 'application/json');
    return res.status(200).send(json);
  })
  // If an error was thrown, return it and its status
  .catch((error) => res.status(error.status || 500).send(error));
}

/**
 * PUT /api/orgs/:orgid/projects/:projectid/branches/:branchid/elements
 *
 * @description Creates/replaces specified elements. NOTE: this route is
 * reserved for system-wide admins ONLY.
 *
 * @param {Object} req - Request express object
 * @param {Object} res - Response express object
 *
 * @return {Object} Response object with created/replaced elements
 */
function putElements(req, res) {
  // Define options
  // Note: Undefined if not set
  let options;
  let minified = false;

  // Define valid option type
  const validOptions = {
    populate: 'array',
    fields: 'array',
    minified: 'boolean'
  };

  // Sanity Check: there should always be a user in the request
  if (!req.user) {
    const error = new M.CustomError('Request Failed.', 500, 'critical');
    return res.status(error.status).send(error);
  }

  // Attempt to parse query options
  try {
    // Extract options from request query
    options = utils.parseOptions(req.query, validOptions);
  }
  catch (error) {
    // Error occurred with options, report it
    return res.status(error.status).send(error);
  }

  // Default branch to master
  const branchid = 'master'; // TODO: fix future = req.params.branchid;

  // Check options for minified
  if (options.hasOwnProperty('minified')) {
    minified = options.minified;
    delete options.minified;
  }

  // Set the lean option to true for better performance
  options.lean = true;

  // Create or replace the specified elements
  // NOTE: createOrReplace() sanitizes input params
  ElementController.createOrReplace(req.user, req.params.orgid,
    req.params.projectid, branchid, req.body, options)
  .then((elements) => {
    const elementsPublicData = sani.html(
      elements.map(e => publicData.getPublicData(e, 'element', options))
    );

    // Format JSON if minify option is not true
    const json = (minified) ? elementsPublicData : formatJSON(elementsPublicData);

    // Return 200: OK and the new/replaced elements
    res.header('Content-Type', 'application/json');
    return res.status(200).send(json);
  })
  // If an error was thrown, return it and its status
  .catch((error) => res.status(error.status || 500).send(error));
}

/**
 * PATCH /api/orgs/:orgid/projects/:projectid/branches/:branchid/elements
 *
 * @description Updates specified elements.
 *
 * @param {Object} req - Request express object
 * @param {Object} res - Response express object
 *
 * @return {Object} Response object with updated elements
 */
function patchElements(req, res) {
  // Define options
  // Note: Undefined if not set
  let options;
  let minified = false;

  // Define valid option type
  const validOptions = {
    populate: 'array',
    fields: 'array',
    minified: 'boolean'
  };

  // Sanity Check: there should always be a user in the request
  if (!req.user) {
    const error = new M.CustomError('Request Failed.', 500, 'critical');
    return res.status(error.status).send(error);
  }

  // Attempt to parse query options
  try {
    // Extract options from request query
    options = utils.parseOptions(req.query, validOptions);
  }
  catch (error) {
    // Error occurred with options, report it
    return res.status(error.status).send(error);
  }

  // Default branch to master
  const branchid = 'master'; // TODO: fix future = req.params.branchid;

  // Check options for minified
  if (options.hasOwnProperty('minified')) {
    minified = options.minified;
    delete options.minified;
  }

  // Set the lean option to true for better performance
  options.lean = true;

  // Update the specified elements
  // NOTE: update() sanitizes input params
  ElementController.update(req.user, req.params.orgid, req.params.projectid,
    branchid, req.body, options)
  .then((elements) => {
    const elementsPublicData = sani.html(
      elements.map(e => publicData.getPublicData(e, 'element', options))
    );

    // Format JSON if minify option is not true
    const json = (minified) ? elementsPublicData : formatJSON(elementsPublicData);

    // Return 200: OK and the updated elements
    res.header('Content-Type', 'application/json');
    return res.status(200).send(json);
  })
  // If an error was thrown, return it and its status
  .catch((error) => res.status(error.status || 500).send(error));
}

/**
 * DELETE /api/orgs/:orgid/projects/:projectid/branches/:branchid/elements
 *
 * @description Deletes multiple elements.
 *
 * @param {Object} req - Request express object
 * @param {Object} res - Response express object
 * @return {Object} Response object with element ids.
 */
function deleteElements(req, res) {
  // Define options
  // Note: Undefined if not set
  let options;
  let minified = false;

  // Define valid option and its parsed type
  const validOptions = {
    minified: 'boolean'
  };

  // Sanity Check: there should always be a user in the request
  if (!req.user) {
    const error = new M.CustomError('Request Failed.', 500, 'critical');
    return res.status(error.status).send(error);
  }

  // Default branch to master
  const branchid = 'master'; // TODO: fix future = req.params.branchid;

  // Attempt to parse query options
  try {
    // Extract options from request query
    options = utils.parseOptions(req.query, validOptions);
  }
  catch (error) {
    // Error occurred with options, report it
    return res.status(error.status).send(error);
  }

  // Check options for minified
  if (options.hasOwnProperty('minified')) {
    minified = options.minified;
    delete options.minified;
  }

  // Remove the specified elements
  // NOTE: remove() sanitizes input params
  ElementController.remove(req.user, req.params.orgid, req.params.projectid,
    branchid, req.body, options)
  .then((elements) => {
    const parsedIDs = elements.map(e => utils.parseID(e).pop());

    // Format JSON if minify option is not true
    const json = (minified) ? parsedIDs : formatJSON(parsedIDs);

    // Return 200: OK and the deleted element ids
    res.header('Content-Type', 'application/json');
    return res.status(200).send(json);
  })
  // If an error was thrown, return it and its status
  .catch((error) => res.status(error.status || 500).send(error));
}

/**
 * GET /api/orgs/:orgid/projects/:projectid/branches/:branchid/elements/search
 *
 * @description Does a text based search on elements and returns any matches.
 *
 * @param {Object} req - Request express object
 * @param {Object} res - Response express object
 *
 * @return {Object} Response object with elements
 */
function searchElements(req, res) {
  // Define options and query
  // Note: Undefined if not set
  let options;
  let query = '';
  let minified = false;

  // Define valid option and its parsed type
  const validOptions = {
    populate: 'array',
    archived: 'boolean',
    limit: 'number',
    skip: 'number',
    q: 'string',
    minified: 'boolean',
    parent: 'string',
    source: 'string',
    target: 'string',
    type: 'string',
    name: 'string',
    createdBy: 'string',
    lastModifiedBy: 'string',
    archivedBy: 'string'
  };

  // Loop through req.query
  if (req.query) {
    Object.keys(req.query).forEach((k) => {
      // If the key starts with custom., add it to the validOptions object
      if (k.startsWith('custom.')) {
        validOptions[k] = 'string';
      }
    });
  }

  // Sanity Check: there should always be a user in the request
  if (!req.user) {
    const error = new M.CustomError('Request Failed.', 500, 'critical');
    return res.status(error.status).send(error);
  }

  // Attempt to parse query options
  try {
    // Extract options from request query
    options = utils.parseOptions(req.query, validOptions);
  }
  catch (error) {
    // Error occurred with options, report it
    return res.status(error.status).send(error);
  }

  // Check options for q (query)
  if (options.q) {
    query = options.q;
    delete options.q;
  }

  // Check options for minified
  if (options.hasOwnProperty('minified')) {
    minified = options.minified;
    delete options.minified;
  }

  // Default branch to master
  const branchid = 'master'; // TODO: fix future = req.params.branchid;

  // Set the lean option to true for better performance
  options.lean = true;

  // Find elements
  // NOTE: search() sanitizes input params
  ElementController.search(req.user, req.params.orgid, req.params.projectid,
    branchid, query, options)
  .then((elements) => {
    // Verify elements public data array is not empty
    if (elements.length === 0) {
      const error = new M.CustomError('No elements found.', 404, 'warn');
      return res.status(error.status).send(error);
    }

    const elementsPublicData = sani.html(
      elements.map(e => publicData.getPublicData(e, 'element', options))
    );

    // Format JSON if minify option is not true
    const json = (minified) ? elementsPublicData : formatJSON(elementsPublicData);

    // Return a 200: OK and public element data
    res.header('Content-Type', 'application/json');
    return res.status(200).send(json);
  })
  // If an error was thrown, return it and its status
  .catch((error) => res.status(error.status || 500).send(error));
}

/**
 * GET /api/orgs/:orgid/projects/:projectid/branches/:branchid/elements/:elementid
 *
 * @description Gets an element.
 *
 * @param {Object} req - Request express object
 * @param {Object} res - Response express object
 *
 * @return {Object} Response object with element
 */
function getElement(req, res) {
  // Define options
  // Note: Undefined if not set
  let options;
  let minified = false;

  // Define valid option type
  const validOptions = {
    populate: 'array',
    archived: 'boolean',
    subtree: 'boolean',
    fields: 'array',
    minified: 'boolean'
  };

  // Sanity Check: there should always be a user in the request
  if (!req.user) {
    const error = new M.CustomError('Request Failed.', 500, 'critical');
    return res.status(error.status).send(error);
  }

  // Attempt to parse query options
  try {
    // Extract options from request query
    options = utils.parseOptions(req.query, validOptions);
  }
  catch (error) {
    // Error occurred with options, report it
    return res.status(error.status).send(error);
  }

  // Default branch to master
  const branchid = 'master'; // TODO: fix future = req.params.branchid;

  // Check options for minified
  if (options.hasOwnProperty('minified')) {
    minified = options.minified;
    delete options.minified;
  }

  // Set the lean option to true for better performance
  options.lean = true;

  // Find the element
  // NOTE: find() sanitizes input params
  ElementController.find(req.user, req.params.orgid, req.params.projectid,
    branchid, req.params.elementid, options)
  .then((elements) => {
    // If no element found, return 404 error
    if (elements.length === 0) {
      const error = new M.CustomError(
        `Element [${req.params.elementid}] not found.`, 404, 'warn'
      );
      return res.status(error.status).send(error);
    }

    let elementsPublicData = sani.html(
      elements.map(e => publicData.getPublicData(e, 'element', options))
    );

    // If the subtree option was not provided, return only the first element
    if (!options.subtree) {
      elementsPublicData = elementsPublicData[0];
    }

    // Format JSON if minify option is not true
    const json = (minified) ? elementsPublicData : formatJSON(elementsPublicData);

    // Return 200: OK and the elements
    res.header('Content-Type', 'application/json');
    return res.status(200).send(json);
  })
  // If an error was thrown, return it and its status
  .catch((error) => res.status(error.status || 500).send(error));
}

/**
 * POST /api/orgs/:orgid/projects/:projectid/branches/:branchid/elements/:elementid
 *
 * @description Creates an element.
 *
 * @param {Object} req - Request express object
 * @param {Object} res - Response express object
 *
 * @return {Object} Response object with created element
 */
function postElement(req, res) {
  // Define options
  // Note: Undefined if not set
  let options;
  let minified = false;

  // Define valid option type
  const validOptions = {
    populate: 'array',
    fields: 'array',
    minified: 'boolean'
  };

  // Sanity Check: there should always be a user in the request
  if (!req.user) {
    const error = new M.CustomError('Request Failed.', 500, 'critical');
    return res.status(error.status).send(error);
  }

  // If an ID was provided in the body, ensure it matches the ID in params
  if (req.body.hasOwnProperty('id') && (req.body.id !== req.params.elementid)) {
    const error = new M.CustomError(
      'Element ID in the body does not match ID in the params.', 400, 'warn'
    );
    return res.status(error.status).send(error);
  }

  // Attempt to parse query options
  try {
    // Extract options from request query
    options = utils.parseOptions(req.query, validOptions);
  }
  catch (error) {
    // Error occurred with options, report it
    return res.status(error.status).send(error);
  }

  // Set the element ID in the body equal req.params.elementid
  req.body.id = req.params.elementid;

  // Default branch to master
  const branchid = 'master'; // TODO: fix future = req.params.branchid;

  // Check options for minified
  if (options.hasOwnProperty('minified')) {
    minified = options.minified;
    delete options.minified;
  }

  // Set the lean option to true for better performance
  options.lean = true;

  // Create element with provided parameters
  // NOTE: create() sanitizes input params
  ElementController.create(req.user, req.params.orgid, req.params.projectid,
    branchid, req.body, options)
  .then((elements) => {
    const elementsPublicData = sani.html(
      elements.map(e => publicData.getPublicData(e, 'element', options))
    );

    // Format JSON if minify option is not true
    const json = (minified) ? elementsPublicData[0] : formatJSON(elementsPublicData[0]);

    // Return 200: OK and the created element
    res.header('Content-Type', 'application/json');
    return res.status(200).send(json);
  })
  // If an error was thrown, return it and its status
  .catch((error) => res.status(error.status || 500).send(error));
}

/**
 * PUT /api/orgs/:orgid/projects/:projectid/branches/:branchid/elements/:elementid
 *
 * @description Creates or replaces an element.
 *
 * @param {Object} req - Request express object
 * @param {Object} res - Response express object
 *
 * @return {Object} Response object with created/replaced element
 */
function putElement(req, res) {
  // Define options
  // Note: Undefined if not set
  let options;
  let minified = false;

  // Define valid option type
  const validOptions = {
    populate: 'array',
    fields: 'array',
    minified: 'boolean'
  };

  // Sanity Check: there should always be a user in the request
  if (!req.user) {
    const error = new M.CustomError('Request Failed.', 500, 'critical');
    return res.status(error.status).send(error);
  }

  // If an ID was provided in the body, ensure it matches the ID in params
  if (req.body.hasOwnProperty('id') && (req.body.id !== req.params.elementid)) {
    const error = new M.CustomError(
      'Element ID in the body does not match ID in the params.', 400, 'warn'
    );
    return res.status(error.status).send(error);
  }

  // Attempt to parse query options
  try {
    // Extract options from request query
    options = utils.parseOptions(req.query, validOptions);
  }
  catch (error) {
    // Error occurred with options, report it
    return res.status(error.status).send(error);
  }

  // Set the element ID in the body equal req.params.elementid
  req.body.id = req.params.elementid;

  // Default branch to master
  const branchid = 'master'; // TODO: fix future = req.params.branchid;

  // Check options for minified
  if (options.hasOwnProperty('minified')) {
    minified = options.minified;
    delete options.minified;
  }

  // Set the lean option to true for better performance
  options.lean = true;

  // Create or replace element with provided parameters
  // NOTE: createOrReplace() sanitizes input params
  ElementController.createOrReplace(req.user, req.params.orgid,
    req.params.projectid, branchid, req.body, options)
  .then((elements) => {
    const elementsPublicData = sani.html(
      elements.map(e => publicData.getPublicData(e, 'element', options))
    );

    // Format JSON if minify option is not true
    const json = (minified) ? elementsPublicData[0] : formatJSON(elementsPublicData[0]);

    // Return 200: OK and the created/replaced element
    res.header('Content-Type', 'application/json');
    return res.status(200).send(json);
  })
  // If an error was thrown, return it and its status
  .catch((error) => res.status(error.status || 500).send(error));
}

/**
 * PATCH /api/orgs/:orgid/projects/:projectid/branches/:branchid/elements/:elementid
 *
 * @description Updates the specified element.
 *
 * @param {Object} req - Request express object
 * @param {Object} res - Response express object
 *
 * @return {Object} Response object with updated element
 */
function patchElement(req, res) {
  // Define options
  // Note: Undefined if not set
  let options;
  let minified = false;

  // Define valid option type
  const validOptions = {
    populate: 'array',
    fields: 'array',
    minified: 'boolean'
  };

  // Sanity Check: there should always be a user in the request
  if (!req.user) {
    const error = new M.CustomError('Request Failed.', 500, 'critical');
    return res.status(error.status).send(error);
  }

  // If an ID was provided in the body, ensure it matches the ID in params
  if (req.body.hasOwnProperty('id') && (req.body.id !== req.params.elementid)) {
    const error = new M.CustomError(
      'Element ID in the body does not match ID in the params.', 400, 'warn'
    );
    return res.status(error.status).send(error);
  }

  // Attempt to parse query options
  try {
    // Extract options from request query
    options = utils.parseOptions(req.query, validOptions);
  }
  catch (error) {
    // Error occurred with options, report it
    return res.status(error.status).send(error);
  }

  // Set the element ID in the body equal req.params.elementid
  req.body.id = req.params.elementid;

  // Default branch to master
  const branchid = 'master'; // TODO: fix future = req.params.branchid;

  // Check options for minified
  if (options.hasOwnProperty('minified')) {
    minified = options.minified;
    delete options.minified;
  }

  // Set the lean option to true for better performance
  options.lean = true;

  // Updates the specified element
  // NOTE: update() sanitizes input params
  ElementController.update(req.user, req.params.orgid, req.params.projectid,
    branchid, req.body, options)
  .then((elements) => {
    const elementsPublicData = sani.html(
      elements.map(e => publicData.getPublicData(e, 'element', options))
    );

    // Format JSON if minify option is not true
    const json = (minified) ? elementsPublicData[0] : formatJSON(elementsPublicData[0]);

    // Return 200: OK and the updated element
    res.header('Content-Type', 'application/json');
    return res.status(200).send(json);
  })
  // If an error was thrown, return it and its status
  .catch((error) => res.status(error.status || 500).send(error));
}

/**
 * DELETE /api/orgs/:orgid/projects/:projectid/branches/:branchid/elements/:elementid
 *
 * @description Deletes an element.
 *
 * @param {Object} req - Request express object
 * @param {Object} res - Response express object
 *
 * @return {Object} Response object with deleted element id.
 */
function deleteElement(req, res) {
  // Define options
  // Note: Undefined if not set
  let options;
  let minified = false;

  // Define valid option and its parsed type
  const validOptions = {
    minified: 'boolean'
  };

  // Sanity Check: there should always be a user in the request
  if (!req.user) {
    const error = new M.CustomError('Request Failed.', 500, 'critical');
    return res.status(error.status).send(error);
  }

  // Attempt to parse query options
  try {
    // Extract options from request query
    options = utils.parseOptions(req.query, validOptions);
  }
  catch (error) {
    // Error occurred with options, report it
    return res.status(error.status).send(error);
  }

  // Default branch to master
  const branchid = 'master'; // TODO: fix future = req.params.branchid;

  // Check options for minified
  if (options.hasOwnProperty('minified')) {
    minified = options.minified;
    delete options.minified;
  }

  // Remove the specified element
  // NOTE: remove() sanitizes input params
  ElementController.remove(req.user, req.params.orgid, req.params.projectid,
    branchid, [req.params.elementid], options)
  .then((element) => {
    const parsedID = utils.parseID(element[0]).pop();

    // Format JSON if minify option is not true
    const json = (minified) ? parsedID : formatJSON(parsedID);

    res.header('Content-Type', 'application/json');
    // Return 200: OK and deleted element
    return res.status(200).send(json);
  })
  .catch((error) => res.status(error.status || 500).send(error));
}

/**
 * ALL /api/*
 *
 * @description Returns an error message if a user tries to access an invalid
 * api route.
 *
 * @param {Object} req - Request express object
 * @param {Object} res - Response express object
 *
 * @return {Object} Response error message
 */
function invalidRoute(req, res) {
  return res.status(404).send('Invalid Route or Method.');
}<|MERGE_RESOLUTION|>--- conflicted
+++ resolved
@@ -618,11 +618,7 @@
 
     // Get the public data of each org
     const orgsPublicData = sani.html(
-<<<<<<< HEAD
-      orgs.map(o => publicData.getPublicData(o, 'org', options))[0]
-=======
       orgs.map(o => publicData.getPublicData(o, 'org', options))
->>>>>>> 289e3bfc
     );
 
     // Format JSON if minify option is not true
@@ -702,11 +698,7 @@
   .then((orgs) => {
     // Get the public data of each org
     const orgsPublicData = sani.html(
-<<<<<<< HEAD
-      orgs.map(o => publicData.getPublicData(o, 'org', options))[0]
-=======
       orgs.map(o => publicData.getPublicData(o, 'org', options))
->>>>>>> 289e3bfc
     );
 
     // Format JSON if minify option is not true
@@ -786,11 +778,7 @@
   .then((orgs) => {
     // Get the public data of each org
     const orgsPublicData = sani.html(
-<<<<<<< HEAD
-      orgs.map(o => publicData.getPublicData(o, 'org', options))[0]
-=======
       orgs.map(o => publicData.getPublicData(o, 'org', options))
->>>>>>> 289e3bfc
     );
 
     // Format JSON if minify option is not true
@@ -870,11 +858,7 @@
   .then((orgs) => {
     // Get the public data of each org
     const orgsPublicData = sani.html(
-<<<<<<< HEAD
-      orgs.map(o => publicData.getPublicData(o, 'org', options))[0]
-=======
       orgs.map(o => publicData.getPublicData(o, 'org', options))
->>>>>>> 289e3bfc
     );
 
     // Format JSON if minify option is not true
@@ -1447,11 +1431,7 @@
     }
 
     const publicProjectData = sani.html(
-<<<<<<< HEAD
-      projects.map(p => publicData.getPublicData(p, 'project', options))[0]
-=======
       projects.map(p => publicData.getPublicData(p, 'project', options))
->>>>>>> 289e3bfc
     );
 
     // Format JSON if minify option is not true
@@ -1530,11 +1510,7 @@
   ProjectController.create(req.user, req.params.orgid, req.body, options)
   .then((projects) => {
     const publicProjectData = sani.html(
-<<<<<<< HEAD
-      projects.map(p => publicData.getPublicData(p, 'project', options))[0]
-=======
       projects.map(p => publicData.getPublicData(p, 'project', options))
->>>>>>> 289e3bfc
     );
 
     // Format JSON if minify option is not true
@@ -1613,11 +1589,7 @@
   ProjectController.createOrReplace(req.user, req.params.orgid, req.body, options)
   .then((projects) => {
     const publicProjectData = sani.html(
-<<<<<<< HEAD
-      projects.map(p => publicData.getPublicData(p, 'project', options))[0]
-=======
       projects.map(p => publicData.getPublicData(p, 'project', options))
->>>>>>> 289e3bfc
     );
 
     // Format JSON if minify option is not true
@@ -1695,11 +1667,7 @@
   ProjectController.update(req.user, req.params.orgid, req.body, options)
   .then((projects) => {
     const publicProjectData = sani.html(
-<<<<<<< HEAD
-      projects.map(p => publicData.getPublicData(p, 'project', options))[0]
-=======
       projects.map(p => publicData.getPublicData(p, 'project', options))
->>>>>>> 289e3bfc
     );
 
     // Format JSON if minify option is not true
@@ -2188,11 +2156,7 @@
     }
 
     const publicUserData = sani.html(
-<<<<<<< HEAD
-      users.map(u => publicData.getPublicData(u, 'user', options))[0]
-=======
       users.map(u => publicData.getPublicData(u, 'user', options))
->>>>>>> 289e3bfc
     );
 
     // Format JSON if minify option is not true
@@ -2271,11 +2235,7 @@
   UserController.create(req.user, req.body, options)
   .then((users) => {
     const publicUserData = sani.html(
-<<<<<<< HEAD
-      users.map(u => publicData.getPublicData(u, 'user', options))[0]
-=======
       users.map(u => publicData.getPublicData(u, 'user', options))
->>>>>>> 289e3bfc
     );
 
     // Format JSON if minify option is not true
@@ -2354,11 +2314,7 @@
   UserController.createOrReplace(req.user, req.body, options)
   .then((users) => {
     const publicUserData = sani.html(
-<<<<<<< HEAD
-      users.map(u => publicData.getPublicData(u, 'user', options))[0]
-=======
       users.map(u => publicData.getPublicData(u, 'user', options))
->>>>>>> 289e3bfc
     );
 
     // Format JSON if minify option is not true
@@ -2437,11 +2393,7 @@
   UserController.update(req.user, req.body, options)
   .then((users) => {
     const publicUserData = sani.html(
-<<<<<<< HEAD
-      users.map(u => publicData.getPublicData(u, 'user', options))[0]
-=======
       users.map(u => publicData.getPublicData(u, 'user', options))
->>>>>>> 289e3bfc
     );
 
     // Format JSON if minify option is not true
