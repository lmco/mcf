--- conflicted
+++ resolved
@@ -2118,13 +2118,10 @@
     // Get Users
     // NOTE: find() sanitizes req.usernames
     const users = await UserController.find(req.user, usernames, options);
-<<<<<<< HEAD
-=======
 
     // Set the failedlogins parameter to true if the requesting user is an admin
     if (req.user.admin) options.failedlogins = true;
 
->>>>>>> 64f1ba92
     const publicUserData = sani.html(
       users.map(u => publicData.getPublicData(u, 'user', options))
     );
@@ -2513,11 +2510,7 @@
   options.lean = true;
 
   try {
-<<<<<<< HEAD
-    // Find the member from it's username
-=======
     // Find the member from its username
->>>>>>> 64f1ba92
     // NOTE: find() sanitizes req.params.username
     const users = await UserController.find(req.user, req.params.username, options);
     // If no user found, return 404 error
