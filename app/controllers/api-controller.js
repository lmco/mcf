--- conflicted
+++ resolved
@@ -1916,7 +1916,6 @@
   ElementController.find(req.user, req.params.orgid, req.params.projectid,
     branchid, req.params.elementid, options)
   .then((elements) => {
-<<<<<<< HEAD
     // If no element found, return 404 error
     if (elements.length === 0) {
       const error = new M.CustomError(
@@ -1935,11 +1934,6 @@
     // Return a 200: OK and the element
     res.header('Content-Type', 'application/json');
     return res.status(200).send(formatJSON(elements[0].getPublicData()));
-=======
-    // Return a 200: OK and the element
-    res.header('Content-Type', 'application/json');
-    return res.status(200).send(formatJSON(elements.map(e => e.getPublicData())));
->>>>>>> 084c6516
   })
   // If an error was thrown, return it and its status
   .catch((error) => res.status(error.status || 500).send(error));
