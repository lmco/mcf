/**
 * Classification: UNCLASSIFIED
 *
 * @module controllers.api-controller
 *
 * @copyright Copyright (C) 2018, Lockheed Martin Corporation
 *
 * @license LMPI - Lockheed Martin Proprietary Information
 *
 * @author Josh Kaplan <joshua.d.kaplan@lmco.com>
 * @author Austin J Bieber <austin.j.bieber@lmco.com>
 *
 * @description Defines the HTTP Rest API interface file. This file tightly
 * couples with the app/api-routes.js file.
 */

// Node.js Modules
const path = require('path');
const assert = require('assert');

// NPM Modules
const swaggerJSDoc = require('swagger-jsdoc');
const multer = require('multer');
const upload = multer().single('file');

// MBEE Modules
const ElementController = M.require('controllers.element-controller');
const OrgController = M.require('controllers.organization-controller');
const ProjectController = M.require('controllers.project-controller');
const UserController = M.require('controllers.user-controller');
const WebhookController = M.require('controllers.webhook-controller');
const ArtifactController = M.require('controllers.artifact-controller');
const events = M.require('lib.events');
const sani = M.require('lib.sanitization');
const utils = M.require('lib.utils');

// Expose `ElementController`
module.exports = {
  swaggerJSON,
  login,
  test,
  version,
  getOrgs,
  postOrgs,
  patchOrgs,
  deleteOrgs,
  getOrg,
  postOrg,
  patchOrg,
  deleteOrg,
  getOrgRole,
  postOrgRole,
  deleteOrgRole,
  getAllOrgMemRoles,
  getProjects,
  postProjects,
  patchProjects,
  deleteProjects,
  getProject,
  postProject,
  patchProject,
  deleteProject,
  getAllProjMemRoles,
  getProjMemRole,
  postProjectRole,
  deleteProjectRole,
  getUsers,
  postUsers,
  patchUsers,
  deleteUsers,
  getUser,
  postUser,
  patchUser,
  deleteUser,
  whoami,
  getElements,
  postElements,
  patchElements,
  deleteElements,
  getElement,
  postElement,
  patchElement,
  deleteElement,
  getWebhook,
  postWebhook,
  patchWebhook,
  deleteWebhook,
  postIncomingWebhook,
  getArtifact,
  postArtifact,
  patchArtifact,
  deleteArtifact,
<<<<<<< HEAD
  getArtifacts
=======
  invalidRoute
>>>>>>> 6ec4d296
};
/* ------------------------( API Helper Function )--------------------------- */
/**
 * @description This is a utility function that formats an object as JSON.
 * This function is used for formatting all API responses.
 *
 * @param {Object} obj - An object to convert to JSON-formatted string.
 *
 * @return {String} JSON string of object parameter
 */
function formatJSON(obj) {
  return JSON.stringify(obj, null, M.config.server.api.json.indent);
}

/**
 * @description Generates the Swagger specification based on the Swagger JSDoc
 * in the API routes file.
 *
 * @return {Object} swaggerJS object
 */
function swaggerSpec() {
  return swaggerJSDoc({
    swaggerDefinition: {
      info: {
        title: 'MBEE API Documentation',          // Title (required)
        version: M.version                        // Version (required)
      }
    },
    apis: [
      path.join(M.root, 'app', 'api-routes.js') // Path to the API docs
    ]
  });
}

/* -------------------------( General API Endpoints )------------------------ */
/**
 * GET /api/doc/swagger.json
 *
 * @description Returns the swagger JSON specification.
 *
 * @param {Object} req - Request express object
 * @param {Object} res - Response express object
 *
 * @return {Object} res response object with swagger JSON
 */
function swaggerJSON(req, res) {
  // Return swagger specification
  res.header('Content-Type', 'application/json');
  return res.status(200).send(formatJSON(swaggerSpec()));
}

/**
 * POST /api/login
 *
 * @description Returns the login token after AuthController.doLogin().
 *
 * @param {Object} req - Request express object
 * @param {Object} res - Response express object
 *
 * @return {Object} res response object with session token
 */
function login(req, res) {
  res.header('Content-Type', 'application/json');
  return res.status(200).send(formatJSON({ token: req.session.token }));
}

/**
 * GET /api/test
 *
 * @description Returns 200 status. Used to confirm API is up and running.
 *
 * @param {Object} req - Request express object
 * @param {Object} res - Response express object
 *
 * @return {Object} res response object with 200 status code
 */
function test(req, res) {
  res.header('Content-Type', 'application/json');
  return res.status(200).send('');
}

/**
 * GET /api/version
 *
 * @description Returns the version number as JSON.
 *
 * @param {Object} req - Request express object
 * @param {Object} res - Response express object
 *
 * @return {Object} res response object with version
 */
function version(req, res) {
  // Create version object
  const obj = {
    version: M.version,
    version4: M.version4,
    build: `${M.build}`
  };

  // Return version object
  res.header('Content-Type', 'application/json');
  return res.status(200).send(formatJSON(obj));
}

/* ----------------------( Organization API Endpoints )---------------------- */
/**
 * GET /api/orgs
 *
 * @description Gets an array of all organizations that a user has access to.
 * Returns an empty array if the user has access to none.
 *
 * @param {Object} req - Request express object
 * @param {Object} res - Response express object
 *
 * @return {Object} res - Response object with orgs' public data
 *
 * NOTE: All users are members of the 'default' org, should always have
 * access to at least this organization.
 */
function getOrgs(req, res) {
  // Sanity Check: there should always be a user in the request
  if (!req.user) {
    const error = new M.CustomError('Request Failed.', 500, 'critical');
    return res.status(error.status).send(error);
  }

  // Define the optional archived flag
  let archived = false;

  // Check if invalid key passed in
  Object.keys(req.query).forEach((key) => {
    // If invalid key, reject
    if (!['archived'].includes(key)) {
      const error = new M.CustomError(`Invalid parameter: ${key}`, 400, 'warn');
      return res.status(error.status).send(error);
    }
  });

  // Check if archived was provided in the request query
  if (req.query.hasOwnProperty('archived')) {
    archived = (req.query.archived === 'true');
  }

  // Get all organizations the requesting user has access to
  // NOTE: findOrgs() sanitizes req.user.
  OrgController.findOrgs(req.user, archived)
  .then((orgs) => {
    // Return only public organization data
    const orgsPublicData = orgs.map(o => o.getPublicData());

    // Verify orgs public data array is not empty
    if (orgsPublicData.length === 0) {
      const error = new M.CustomError('No orgs found.', 404, 'warn');
      return res.status(error.status).send(error);
    }

    // Return 200: OK and public org data
    res.header('Content-Type', 'application/json');
    return res.status(200).send(formatJSON(orgsPublicData));
  })
  // If an error was thrown, return it and its status
  .catch((error) => res.status(error.status).send(error));
}

/**
 * POST /api/orgs
 *
 * @description Creates multiple orgs from an array of objects.
 *
 * @param {Object} req - Request express object
 * @param {Object} res - Response express object
 *
 * @return {Object} res - Response object with orgs' public data
 */
function postOrgs(req, res) {
  // Sanity Check: there should always be a user in the request
  if (!req.user) {
    const error = new M.CustomError('Request Failed.', 500, 'critical');
    return res.status(error.status).send(error);
  }

  // Error Check: ensure org data array is provided in the body
  if (!req.body.hasOwnProperty('orgs')) {
    const error = new M.CustomError('Orgs array not in request body.', 400, 'warn');
    return res.status(error.status).send(error);
  }

  // Create organizations in request body
  // NOTE: createOrgs() sanitizes req.body.orgs
  OrgController.createOrgs(req.user, req.body.orgs)
  .then((orgs) => {
    // Return 200: OK and created orgs
    res.header('Content-Type', 'application/json');
    return res.status(200).send(formatJSON(orgs.map(o => o.getPublicData())));
  })
  // If an error was thrown, return it and its status
  .catch((error) => res.status(error.status).send(error));
}

/**
 * PATCH /api/orgs
 *
 * @description Updates multiple orgs from an array of objects.
 *
 * @param {Object} req - Request express object
 * @param {Object} res - Response express object
 *
 * @return {Object} res - Response object with orgs' public data
 */
function patchOrgs(req, res) {
  // Sanity Check: there should always be a user in the request
  if (!req.user) {
    const error = new M.CustomError('Request Failed.', 500, 'critical');
    return res.status(error.status).send(error);
  }

  // Initialize the delete query object
  let updateQuery = {};

  // Error Check: ensure update was provided in body
  if (!req.body.hasOwnProperty('update')) {
    const error = new M.CustomError('Update object was not provided in body.', 400, 'warn');
    return res.status(error.status).send(error);
  }

  // No orgs provided, return an error
  if (!req.body.hasOwnProperty('orgs')) {
    const error = new M.CustomError('Array of orgs not provided in body.', 400, 'warn');
    return res.status(error.status).send(error);
  }
  // Org objects provided, delete all
  if (req.body.orgs.every(o => typeof o === 'object')) {
    // Query finds all orgs by their id
    updateQuery = { id: { $in: sani.sanitize(req.body.orgs.map(o => o.id)) } };
  }
  // Org IDs provided, delete all
  else if (req.body.orgs.every(o => typeof o === 'string')) {
    // Query finds all orgs by their id
    updateQuery = { id: { $in: sani.sanitize(req.body.orgs) } };
  }
  // No valid org data was provided, reject
  else {
    const error = new M.CustomError('Orgs array contains invalid types.', 400, 'warn');
    return res.status(error.status).send(error);
  }

  // Update the specified orgs
  // NOTE: updateOrgs() sanitizes req.body.update
  OrgController.updateOrgs(req.user, updateQuery, req.body.update)
  .then((orgs) => {
    // Return 200: OK and the updated orgs
    res.header('Content-Type', 'application/json');
    return res.status(200).send(formatJSON(orgs.map(o => o.getPublicData())));
  })
  // If an error was thrown, return it and its status
  .catch((error) => res.status(error.status).send(error));
}

/**
 * DELETE /api/orgs
 *
 * @description Deletes multiple orgs from an array of objects.
 *
 * @param {Object} req - Request express object
 * @param {Object} res - Response express object
 *
 * @return {Object} res - Response object with orgs' public data
 */
function deleteOrgs(req, res) {
  let msg = null;
  let err = null;

  // Sanity Check: there should always be a user in the request
  if (!req.user) {
    msg = 'Request Failed.';
    err = new M.CustomError(msg, 500, 'critical');
    return res.status(err.status).send(err);
  }
  // Error check: body must be an array
  if (!Array.isArray(req.body)) {
    msg = 'Body is not an array.';
    err = new M.CustomError(err, 400, 'warn');
    return res.status(err.status).send(err);
  }
  // Error check, each item in the array must be an object
  if (!req.body.every(o => typeof o === 'object')) {
    msg = 'One or more items in the array is not an object';
    err = new M.CustomError(msg, 400, 'warn');
    return res.status(err.status).send(err);
  }

  // Remove the specified orgs
  OrgController.removeOrgs(req.user, req.body)
  // Return 200: OK and the deleted orgs
  .then((orgs) => {
    res.header('Content-Type', 'application/json');
    return res.status(200).send(formatJSON(orgs.map(o => o.getPublicData())));
  })
  // If an error was thrown, return it and its status
  .catch((error) => res.status(error.status).send(error));
}

/**
 * GET /api/orgs/:orgid
 *
 * @description Gets an organization by its id.
 *
 * @param {Object} req - Request express object
 * @param {Object} res - Response express object
 *
 * @return {Object} res response object with search org's public data
 */
function getOrg(req, res) {
  // Sanity Check: there should always be a user in the request
  if (!req.user) {
    const error = new M.CustomError('Request Failed.', 500, 'critical');
    return res.status(error.status).send(error);
  }

  // Check if invalid key passed in
  Object.keys(req.query).forEach((key) => {
    // If invalid key, reject
    if (!['archived'].includes(key)) {
      const error = new M.CustomError(`Invalid parameter: ${key}`, 400, 'warn');
      return res.status(error.status).send(error);
    }
  });

  // Define the optional archived flag
  let archived = false;

  // Check if archived was provided in the request query
  if (req.query.hasOwnProperty('archived')) {
    archived = (req.query.archived === 'true');
  }

  // Find the org from it's id
  // NOTE: findOrg() sanitizes req.params.orgid
  OrgController.findOrg(req.user, req.params.orgid, archived)
  .then((org) => {
    // Return a 200: OK and the org's public data
    res.header('Content-Type', 'application/json');
    return res.status(200).send(formatJSON(org.getPublicData()));
  })
  // If an error was thrown, return it and its status
  .catch((error) => res.status(error.status).send(error));
}

/**
 * POST /api/orgs/:orgid
 *
 * @description Takes an organization in the request body and an
 * organization ID in the URI and creates the organization.
 *
 * @param {Object} req - Request express object
 * @param {Object} res - Response express object
 *
 * @return {Object} res response object with created org
 */
function postOrg(req, res) {
  // Sanity Check: there should always be a user in the request
  if (!req.user) {
    const error = new M.CustomError('Request Failed.', 500, 'critical');
    return res.status(error.status).send(error);
  }

  // If an ID was provided in the body, ensure it matches the ID in params
  if (req.body.hasOwnProperty('id') && (req.body.id !== req.params.orgid)) {
    const error = new M.CustomError(
      'Organization ID in the body does not match ID in the params.', 400, 'warn'
    );
    return res.status(error.status).send(error);
  }

  // Set id in request body
  req.body.id = req.params.orgid;

  // Create the organization with provided parameters
  // NOTE: createOrg() sanitizes req.params.org.id and req.body.name
  OrgController.createOrg(req.user, req.body)
  .then((org) => {
    // Return 200: OK and created org
    res.header('Content-Type', 'application/json');
    return res.status(200).send(formatJSON(org.getPublicData()));
  })
  // If an error was thrown, return it and its status
  .catch((error) => res.status(error.status).send(error));
}

/**
 * PATCH /api/orgs/:orgid
 *
 * @description Updates the org specified in the URI. Takes an id in the URI and
 * updated properties of the org in the request body.
 *
 * @param {Object} req - Request express object
 * @param {Object} res - Response express object
 *
 * @return {Object} res response object with updated org
 */
function patchOrg(req, res) {
  // Sanity Check: there should always be a user in the request
  if (!req.user) {
    const error = new M.CustomError('Request Failed.', 500, 'critical');
    return res.status(error.status).send(error);
  }

  // If an ID was provided in the body, ensure it matches the ID in params
  if (req.body.hasOwnProperty('id') && req.body.id !== req.params.orgid) {
    const error = new M.CustomError(
      'Organization ID in the body does not match ID in the params.', 400, 'warn'
    );
    return res.status(error.status).send(error);
  }

  // Update the specified organization
  // NOTE: updateOrg() sanitizes req.params.orgid
  OrgController.updateOrg(req.user, req.params.orgid, req.body)
  .then((org) => {
    // Return 200: OK and the updated org
    res.header('Content-Type', 'application/json');
    return res.status(200).send(formatJSON(org.getPublicData()));
  })
  // If an error was thrown, return it and its status
  .catch((error) => res.status(error.status).send(error));
}

/**
 * DELETE /api/orgs/:orgid
 *
 * @description Takes an orgid in the URI and delete options in the body and
 * deletes the corresponding organization.
 *
 * @param {Object} req - Request express object
 * @param {Object} res - Response express object
 *
 * @return {Object} res response object with deleted org
 */
function deleteOrg(req, res) {
  // Sanity Check: there should always be a user in the request
  if (!req.user) {
    const error = new M.CustomError('Request Failed.', 500, 'critical');
    return res.status(error.status).send(error);
  }

  // Remove the specified organization
  // NOTE: removeOrg() sanitizes req.params.orgid
  OrgController.removeOrg(req.user, req.params.orgid)
  .then((org) => {
    // Return 200: OK and the deleted org
    res.header('Content-Type', 'application/json');
    return res.status(200).send(formatJSON(org.getPublicData()));
  })
  // If an error was thrown, return it and its status
  .catch((error) => res.status(error.status).send(error));
}

/**
 * GET /api/orgs/:orgid/members/:username
 *
 * @description Takes an orgid and username in the URI and returns
 * an object specifying which roles the user has within the organization.
 *
 * @param {Object} req - Request express object
 * @param {Object} res - Response express object
 *
 * @return {Object} res response object with searched org and roles
 */
function getOrgRole(req, res) {
  // Sanity Check: there should always be a user in the request
  if (!req.user) {
    const error = new M.CustomError('Request Failed.', 500, 'critical');
    return res.status(error.status).send(error);
  }

  // Find the permissions the foundUser has within the organization
  // NOTE: findPermissions() sanitizes req.params.orgid
  OrgController.findPermissions(req.user, req.params.username, req.params.orgid)
  .then((roles) => {
    // Returns 200: OK and the users roles
    res.header('Content-Type', 'application/json');
    return res.status(200).send(formatJSON(roles));
  })
  // If an error was thrown, return it and its status
  .catch((error) => res.status(error.status).send(error));
}

/**
 * POST /api/orgs/:orgid/members/:username
 * PATCH /api/orgs/:orgid/members/:username
 *
 * @description Takes an orgid and username in the URI and updates a given
 * members role within the organization. Requires a role in the body
 *
 * @param {Object} req - Request express object
 * @param {Object} res - Response express object
 *
 * @return {Object} res response object with updated org
 *
 * NOTE: In the case of setPermissions(), setting a users role does the same
 * thing as updating a users role, thus both POST and PATCH map to this
 * function.
 */
function postOrgRole(req, res) {
  // Sanity Check: there should always be a user in the request
  if (!req.user) {
    const error = new M.CustomError('Request Failed.', 500, 'critical');
    return res.status(error.status).send(error);
  }

  // Check that role was passed into the request body
  try {
    assert.ok(req.body.hasOwnProperty('role'), 'A role was not specified in the request body.');
  }
  catch (error) {
    res.status(400).send(new M.CustomError(error.message, 400, 'warn'));
  }

  // Check if invalid key passed in
  Object.keys(req.body).forEach((key) => {
    // If invalid key, reject
    if (!['role'].includes(key)) {
      const error = new M.CustomError(`Invalid parameter: ${key}`, 400, 'warn');
      return res.status(error.status).send(error);
    }
  });

  // Set permissions of given user
  // NOTE: setPermissions() sanitizes req.params.orgid and req.params.username
  OrgController.setPermissions(req.user, req.params.orgid,
    req.params.username, req.body.role)
  .then((org) => {
    // Return 200: Ok and updated org
    res.header('Content-Type', 'application/json');
    return res.status(200).send(formatJSON(org.getPublicData()));
  })
  // If an error was thrown, return it and its status
  .catch((error) => res.status(error.status).send(error));
}

/**
 * DELETE /api/orgs/:orgid/members/:username
 *
 * @description Takes an orgid and username in the URI and removes a user
 * from the given org.
 *
 * @param {Object} req - request express object
 * @param {Object} res - response express object
 *
 * @return {Object} res response object with updated org
 */
function deleteOrgRole(req, res) {
  // Sanity Check: there should always be a user in the request
  if (!req.user) {
    const error = new M.CustomError('Request Failed.', 500, 'critical');
    return res.status(error.status).send(error);
  }

  // Remove permissions of given user
  // NOTE: setPermissions() sanitizes req.params.orgid
  OrgController.setPermissions(req.user, req.params.orgid,
    req.params.username, 'REMOVE_ALL')
  .then((org) => {
    // Return 200: OK and updated org
    res.header('Content-Type', 'application/json');
    return res.status(200).send(formatJSON(org.getPublicData()));
  })
  // If an error was thrown, return it and its status
  .catch((error) => res.status(error.status).send(error));
}

/**
 * GET /orgs/:orgid/members/
 *
 * @description Takes an orgid in the URI and returns all members of the given
 * org and their permissions.
 *
 * @param {Object} req - Request express object
 * @param {Object} res - Response express object
 *
 * @return {Object} res response object with roles of members on search org
 */
function getAllOrgMemRoles(req, res) {
  // Sanity Check: there should always be a user in the request
  if (!req.user) {
    const error = new M.CustomError('Request Failed.', 500, 'critical');
    return res.status(error.status).send(error);
  }

  // Get permissions of all users in given org
  // NOTE: findAllPermissions() sanitizes req.params.orgid
  OrgController.findAllPermissions(req.user, req.params.orgid)
  .then((members) => {
    // Return 200: OK and permissions of all members in given org
    res.header('Content-Type', 'application/json');
    return res.status(200).send(formatJSON(members));
  })
  // If an error was thrown, return it and its status
  .catch((error) => res.status(error.status).send(error));
}

/* -----------------------( Project API Endpoints )-------------------------- */
/**
 * GET /api/org/:orgid/projects
 *
 * @description Gets an array of all projects that a user has access to.
 * Returns an empty array if the user has access to none.
 *
 * @param {Object} req - Request express object
 * @param {Object} res - Response express object
 *
 * @return {Object} res - Response object with projects' public data
 */
function getProjects(req, res) {
  // Sanity Check: there should always be a user in the request
  if (!req.user) {
    const error = new M.CustomError('Request Failed.', 500, 'critical');
    return res.status(error.status).send(error);
  }

  // Check if invalid key passed in
  Object.keys(req.query).forEach((key) => {
    // If invalid key, reject
    if (!['archived'].includes(key)) {
      const error = new M.CustomError(`Invalid parameter: ${key}`, 400, 'warn');
      return res.status(error.status).send(error);
    }
  });

  // Define the optional archived flag
  let archived = false;

  // Check if archived was provided in the request query
  if (req.query.hasOwnProperty('archived')) {
    archived = (req.query.archived === 'true');
  }

  // Get all projects the requesting user has access to
  // NOTE: findProjects() sanitizes req.user and org.id.
  ProjectController.findProjects(req.user, req.params.orgid, archived)
  .then((projects) => {
    // Return only public project data
    const projectPublicData = [];
    for (let i = 0; i < projects.length; i++) {
      projectPublicData.push(projects[i].getPublicData());
    }

    // Verify project public data array is not empty
    if (projectPublicData.length === 0) {
      const error = new M.CustomError('No projects found.', 404, 'warn');
      return res.status(error.status).send(error);
    }

    // Return 200: OK and public project data
    res.header('Content-Type', 'application/json');
    return res.status(200).send(formatJSON(projectPublicData));
  })
  // If an error was thrown, return it and its status
  .catch((error) => res.status(error.status).send(error));
}

/**
 * POST /api/org/:orgid/projects
 *
 * @description This function creates multiple projects.
 *
 * @param {Object} req - request express object
 * @param {Object} res - response express object
 *
 * @return {Object} res response object with created projects.
 */
function postProjects(req, res) {
  // Sanity Check: there should always be a user in the request
  if (!req.user) {
    const error = new M.CustomError('Request Failed.', 500, 'critical');
    return res.status(error.status).send(error);
  }

  // Error Check: check if projects array included in req.body
  if (!Array.isArray(req.body)) {
    const error = new M.CustomError('Request body is not an array.', 400, 'warn');
    return res.status(error.status).send(error);
  }

  // Create the specified projects
  // NOTE: createProjects() sanitizes req.params.orgid and the projects
  ProjectController.createProjects(req.user, req.params.orgid, req.body)
  .then((projects) => {
    // Return 200: OK and the new projects
    res.header('Content-Type', 'application/json');
    return res.status(200).send(formatJSON(projects.map(p => p.getPublicData())));
  })
  // If an error was thrown, return it and its status
  .catch((error) => res.status(error.status).send(error));
}

/**
 * PATCH /api/org/:orgid/projects
 *
 * @description This function updates multiple projects.
 *
 * @param {Object} req - request express object
 * @param {Object} res - response express object
 *
 * @return {Object} res response object with updated projects.
 */
function patchProjects(req, res) {
  // Sanity Check: there should always be a user in the request
  if (!req.user) {
    const error = new M.CustomError('Request Failed.', 500, 'critical');
    return res.status(error.status).send(error);
  }

  // Error Check: ensure update was provided in body
  if (!Array.isArray(req.body)) {
    const error = new M.CustomError('Request body is not an array.', 400, 'warn');
    return res.status(error.status).send(error);
  }

  // Error Check: ensure req.params.orgid was provided
  if (!req.params.hasOwnProperty('orgid')) {
    // orgid not provided, reject
    const error = new M.CustomError('orgid was not provided in params.', 400, 'warn');
    return res.status(error.status).send(error);
  }

  // Error Check: ensure req.params.orgid is a string
  if (typeof req.params.orgid !== 'string') {
    // orgid not a string, reject
    const error = new M.CustomError('orgid in request params is not a string.', 400, 'warn');
    return res.status(error.status).send(error);
  }

  // Update the specified projects
  // NOTE: updateProjects() sanitizes req.params.orgid
  ProjectController.updateProjects(req.user, req.params.orgid, req.body)
  .then((projects) => {
    // Return 200: OK and the updated projects
    res.header('Content-Type', 'application/json');
    return res.status(200).send(formatJSON(projects.map(p => p.getPublicData())));
  })
  // If an error was thrown, return it and its status
  .catch((error) => res.status(error.status).send(error));
}

/**
 * DELETE /api/org/:orgid/projects
 *
 * @description This function deletes multiple projects.
 *
 * @param {Object} req - request express object
 * @param {Object} res - response express object
 *
 * @return {Object} res response object with deleted projects.
 */
function deleteProjects(req, res) {
  // Sanity Check: there should always be a user in the request
  if (!req.user) {
    const error = new M.CustomError('Request Failed.', 500, 'critical');
    return res.status(error.status).send(error);
  }

  // Remove the specified projects
  ProjectController.removeProjects(req.user, req.params.orgid, req.body)
  .then((projects) => {
    // Return 200: OK and the deleted projects
    res.header('Content-Type', 'application/json');
    return res.status(200)
    .send(formatJSON(projects.map(p => p.getPublicData())));
  })
  // If an error was thrown, return it and its status
  .catch((error) => res.status(error.status).send(error));
}

/**
 * GET /api/org/:orgid/projects/:projectid
 *
 * @description Gets a project by its project.id, and org.id.
 *
 * @param {Object} req - request express object
 * @param {Object} res - response express object
 *
 * @return {Object} res response object with search project
 */
function getProject(req, res) {
  // Sanity Check: there should always be a user in the request
  if (!req.user) {
    const error = new M.CustomError('Request Failed.', 500, 'critical');
    return res.status(error.status).send(error);
  }

  // Check if invalid key passed in
  Object.keys(req.query).forEach((key) => {
    // If invalid key, reject
    if (!['archived'].includes(key)) {
      const error = new M.CustomError(`Invalid parameter: ${key}`, 400, 'warn');
      return res.status(error.status).send(error);
    }
  });

  // Define the optional archived flag
  let archived = false;

  // Check if archived was provided in the request query
  if (req.query.hasOwnProperty('archived')) {
    archived = (req.query.archived === 'true');
  }

  // Find the project from it's project.id and org.id
  // NOTE: findProject() sanitizes req.params.projectid and req.params.orgid
  ProjectController.findProject(req.user, req.params.orgid, req.params.projectid, archived)
  .then((project) => {
    // Return a 200: OK and the project's public data
    res.header('Content-Type', 'application/json');
    return res.status(200).send(formatJSON(project.getPublicData()));
  })
  // If an error was thrown, return it and its status
  .catch((error) => res.status(error.status).send(error));
}

/**
 * POST /api/orgs/:orgid/projects/:projectid
 *
 * @description Takes an organization ID and project ID in the URI along with
 * the request body to create the project.
 *
 * @param {Object} req - Request express object
 * @param {Object} res - Response express object
 *
 * @return {Object} res response object with created project
 */
function postProject(req, res) {
  // Sanity Check: there should always be a user in the request
  if (!req.user) {
    const error = new M.CustomError('Request Failed.', 500, 'critical');
    return res.status(error.status).send(error);
  }

  // If org ID was provided in the body, ensure it matches org ID in params
  if (req.body.hasOwnProperty('orgid') && (req.params.orgid !== req.body.orgid)) {
    const error = new M.CustomError(
      'Org ID in the body does not match ID in the params.', 400, 'warn'
    );
    return res.status(error.status).send(error);
  }

  // If project ID was provided in the body, ensure it matches project ID in params
  if (req.body.hasOwnProperty('id') && (req.params.projectid !== req.body.id)) {
    const error = new M.CustomError(
      'Project ID in the body does not match ID in the params.', 400, 'warn'
    );
    return res.status(error.status).send(error);
  }

  // Set the orgid in req.body in case it wasn't provided
  req.body.id = req.params.projectid;

  // Create project with provided parameters
  // NOTE: createProject() sanitizes req.params.projectid, req.params.orgid and req.body.name
  ProjectController.createProject(req.user, req.params.orgid, req.body)
  .then((project) => {
    // Return 200: OK and created project
    res.header('Content-Type', 'application/json');
    return res.status(200).send(formatJSON(project.getPublicData()));
  })
  // If an error was thrown, return it and its status
  .catch((error) => res.status(error.status).send(error));
}

/**
 * PATCH /api/orgs/:orgid/projects/:projectid
 *
 * @description Updates the project specified in the URI. Takes an org id and
 * project id in the URI and updated properties of the project in the request body.
 *
 * @param {Object} req - request express object
 * @param {Object} res - response express object
 *
 * @return {Object} res response object with updated project
 */
function patchProject(req, res) {
  // Sanity Check: there should always be a user in the request
  if (!req.user) {
    const error = new M.CustomError('Request Failed.', 500, 'critical');
    return res.status(error.status).send(error);
  }

  // Update the specified project
  // NOTE: updateProject() sanitizes req.params.orgid and req.params.projectid
  ProjectController.updateProject(req.user, req.params.orgid, req.params.projectid, req.body)
  .then((project) => {
    // Return 200: OK and the updated project
    res.header('Content-Type', 'application/json');
    return res.status(200).send(formatJSON(project.getPublicData()));
  })
  // If an error was thrown, return it and its status
  .catch((error) => res.status(error.status).send(error));
}

/**
 * DELETE /api/orgs/:orgid/projects:projectid
 *
 * @description Takes an orgid and projectid in the URI along with delete
 * options in the body and deletes the corresponding project.
 *
 * @param {Object} req - request express object
 * @param {Object} res - response express object
 *
 * @return {Object} res response object with deleted project
 */
function deleteProject(req, res) {
  // Sanity Check: there should always be a user in the request
  if (!req.user) {
    const error = new M.CustomError('Request Failed.', 500, 'critical');
    return res.status(error.status).send(error);
  }

  // Remove the specified project
  // NOTE: removeProject() sanitizes req.params.orgid and req.params.projectid
  ProjectController.removeProject(req.user, req.params.orgid, req.params.projectid)
  .then((project) => {
    // Return 200: OK and the deleted project
    res.header('Content-Type', 'application/json');
    return res.status(200).send(formatJSON(project.getPublicData()));
  })
  // If an error was thrown, return it and its status
  .catch((error) => res.status(error.status).send(error));
}

/**
 * GET /orgs/:orgid/members/
 *
 * @description Takes an orgid in the URI and returns all
 * members of a given project and their permissions.
 *
 * @param {Object} req - request express object
 * @param {Object} res - response express object
 *
 * @return {Object} res response object with roles of members in a project
 */
function getAllProjMemRoles(req, res) {
  // Sanity Check: there should always be a user in the request
  if (!req.user) {
    const error = new M.CustomError('Request Failed.', 500, 'critical');
    return res.status(error.status).send(error);
  }

  // Get permissions of all users in given org
  // NOTE: findAllPermissions() sanitizes req.params.orgid
  ProjectController.findAllPermissions(req.user, req.params.orgid, req.params.projectid)
  .then((permissions) => {
    // Returns 200: OK and the users roles
    res.header('Content-Type', 'application/json');
    return res.status(200).send(formatJSON(permissions));
  })
  // If an error was thrown, return it and its status
  .catch((error) => res.status(error.status).send(error));
}

/**
 * GET /api/orgs/:orgid/projects/:projectid/members/:username
 *
 * @description Takes an orgid, projectid and username in the URI and returns
 * an object specifying which roles the user has within the project.
 *
 * @param {Object} req - Request express object
 * @param {Object} res - Response express object
 *
 * @return {Object} res response object with project member roles
 */
function getProjMemRole(req, res) {
  // Sanity Check: there should always be a user in the request
  if (!req.user) {
    const error = new M.CustomError('Request Failed.', 500, 'critical');
    return res.status(error.status).send(error);
  }

  // Find the permissions the foundUser has within the project
  // NOTE: findPermissions() sanitizes req.params.orgid and req.params.projectid
  ProjectController.findPermissions(req.user, req.params.username,
    req.params.orgid, req.params.projectid)
  .then((permissions) => {
    // Return 200: OK and updated org
    res.header('Content-Type', 'application/json');
    return res.status(200).send(formatJSON(permissions));
  })
  // If an error was thrown, return it and its status
  .catch((error) => res.status(error.status).send(error));
}

/**
 * POST /api/orgs/:orgid/projects/:project/members/:username
 * PATCH /api/orgs/:orgid/projects/:project/members/:username
 *
 * @description Takes an orgid, projectid, and username in the URI and updates a
 * given members role within the project. Requires a role in the body.
 *
 * @param {Object} req - Request express object
 * @param {Object} res - Response express object
 *
 * @return {Object} res response object with updated project
 *
 * NOTE: In the case of setPermissions(), setting a users role does the same
 * thing as updating a users role, thus both POST and PATCH map to this
 * function.
 */
function postProjectRole(req, res) {
  // Sanity Check: there should always be a user in the request
  if (!req.user) {
    const error = new M.CustomError('Request Failed.', 500, 'critical');
    return res.status(error.status).send(error);
  }

  // Check that role was passed into the request body
  try {
    assert.ok(req.body.hasOwnProperty('role'), 'A role was not specified in the request body.');
  }
  catch (error) {
    res.status(400).send(new M.CustomError(error.message, 400, 'warn'));
  }

  // Check if invalid key passed in
  Object.keys(req.body).forEach((key) => {
    // If invalid key, reject
    if (!['role'].includes(key)) {
      const error = new M.CustomError(`Invalid parameter: ${key}`, 400, 'warn');
      return res.status(error.status).send(error);
    }
  });

  // Set permissions of given user
  // NOTE: setPermissions() sanitizes req.params.orgid and req.params.projectid
  ProjectController.setPermissions(req.user, req.params.orgid,
    req.params.projectid, req.params.username, req.body.role)
  .then((project) => {
    // Return 200: Ok and updated project
    res.header('Content-Type', 'application/json');
    return res.status(200).send(formatJSON(project.getPublicData()));
  })
  // If an error was thrown, return it and its status
  .catch((error) => res.status(error.status).send(error));
}

/**
 * DELETE /api/orgs/:orgid/projects/:project/members/:username
 *
 * @description Takes a projectid, orgid and username in the URI and removes a
 * user from the given project.
 *
 * @param {Object} req - Request express object
 * @param {Object} res - Response express object
 *
 * @return {Object} res response object with updated project
 */
function deleteProjectRole(req, res) {
  // Sanity Check: there should always be a user in the request
  if (!req.user) {
    const error = new M.CustomError('Request Failed.', 500, 'critical');
    return res.status(error.status).send(error);
  }

  // Remove permissions of given user
  // NOTE: setPermissions() sanitizes req.params.orgid and req.params.projectid
  ProjectController.setPermissions(req.user, req.params.orgid,
    req.params.projectid, req.params.username, 'REMOVE_ALL')
  .then((project) => {
    // Return 200: OK and updated project
    res.header('Content-Type', 'application/json');
    return res.status(200).send(formatJSON(project));
  })
  // If an error was thrown, return it and its status
  .catch((error) => res.status(error.status).send(error));
}

/* -----------------------( User API Endpoints )------------------------------*/
/**
 * GET /api/users
 *
 * @description Gets an array of all users in MBEE.
 * NOTE: Admin only.
 *
 * @param {Object} req - Request express object
 * @param {Object} res - Response express object
 *
 * @return {Object} res response object with users' public data
 */
function getUsers(req, res) {
  // Sanity Check: there should always be a user in the request
  if (!req.user) {
    const error = new M.CustomError('Request Failed.', 500, 'critical');
    return res.status(error.status).send(error);
  }

  // Verify request user is admin
  if (!req.user.admin) {
    return res.status(401).send('Unauthorized');
  }

  // Get all users in MBEE
  UserController.findUsers(req.user)
  .then((users) => {
    res.header('Content-Type', 'application/json');

    // Return 200: OK and public user data
    const publicUsers = users.map(u => u.getPublicData());
    return res.status(200).send(formatJSON(publicUsers));
  })
  // If an error was thrown, return it and its status
  .catch((error) => res.status(error.status).send(error));
}

/**
 * POST /api/users
 *
 * @description Creates multiple users
 * NOTE: Admin only.
 *
 * @param {Object} req - Request express object
 * @param {Object} res - Response express object
 *
 * @return {Object} res response object with users' public data
 */
function postUsers(req, res) {
  // Sanity Check: there should always be a user in the request
  if (!req.user) {
    const error = new M.CustomError('Request Failed.', 500, 'critical');
    return res.status(error.status).send(error);
  }

  // Error Check: check if users list included in req.body
  if (!req.body.hasOwnProperty('users')) {
    const error = new M.CustomError('Users array not in request body.', 400, 'warn');
    return res.status(error.status).send(error);
  }

  // Create users
  // NOTE: createUsers() sanitizes req.body.users
  UserController.createUsers(req.user, req.body.users)
  .then((users) => {
    res.header('Content-Type', 'application/json');

    // Return 200: OK and public user data
    const publicUsers = users.map(u => u.getPublicData());
    return res.status(200).send(formatJSON(publicUsers));
  })
  // If an error was thrown, return it and its status
  .catch((error) => res.status(error.status).send(error));
}

/**
 * PATCH /api/users
 *
 * @description Updates multiple users
 * NOTE: Admin only.
 *
 * @param {Object} req - Request express object
 * @param {Object} res - Response express object
 *
 * @return {Object} res response object with users' public data
 */
function patchUsers(req, res) {
  // Ensure request body and parameters are formatted properly
  try {
    assert.ok(req.hasOwnProperty('user'), 'Request Failed');
    assert.ok(req.body.hasOwnProperty('update'), 'Update object was not provided in body.');
    assert.ok(typeof req.body.update === 'object', 'Update parameter is not an object.');
    assert.ok(req.body.hasOwnProperty('users'), 'Array of users not provided in body.');
    assert.ok(Array.isArray(req.body.users), 'Users parameter is not an array.');
  }
  catch (message) {
    // Set status code
    let status = 400;
    if (message === 'Request Failed') status = 500;

    // Create and return error
    const error = new M.CustomError(message, status, 'warn');
    return res.status(status).send(error);
  }

  // Initialize the update query object
  let updateQuery = {};

  // User objects provided, update all
  if (req.body.users.every(u => typeof u === 'object')) {
    // Query finds all users by their username
    updateQuery = { username: { $in: sani.sanitize(req.body.users.map(u => u.username)) } };
  }
  // Usernames provided, update all
  else if (req.body.users.every(u => typeof u === 'string')) {
    // Query finds all users by their username
    updateQuery = { username: { $in: sani.sanitize(req.body.users) } };
  }
  // No valid user data was provided, reject
  else {
    const error = new M.CustomError('Users array contains invalid types.', 400, 'warn');
    return res.status(error.status).send(error);
  }

  // Update the specified users
  // NOTE: updateUsers() sanitizes req.body.update
  UserController.updateUsers(req.user, updateQuery, req.body.update)
  .then((users) => {
    // Return 200: OK and the updated users
    res.header('Content-Type', 'application/json');
    return res.status(200).send(formatJSON(users));
  })
  // If an error was thrown, return it and its status
  .catch((error) => res.status(error.status).send(error));
}

/**
 * DELETE /api/users
 *
 * @description Deletes multiple users
 * NOTE: Admin only.
 *
 * @param {Object} req - Request express object
 * @param {Object} res - Response express object
 *
 * @return {Object} res response object with users' public data
 */
function deleteUsers(req, res) {
  // Sanity Check: there should always be a user in the request
  if (!req.user) {
    const error = new M.CustomError('Request Failed.', 500, 'critical');
    return res.status(error.status).send(error);
  }

  // Remove the specified users
  UserController.removeUsers(req.user, req.body)
  .then((users) => {
    res.header('Content-Type', 'application/json');

    // Return 200: OK and public user data
    const publicUsers = users.map(u => u.getPublicData());
    return res.status(200).send(formatJSON(publicUsers));
  })
  // If an error was thrown, return it and its status
  .catch((error) => res.status(error.status).send(error));
}

/**
 * GET /api/users/:username
 *
 * @description Gets user by its username.
 *
 * @param {Object} req - Request express object
 * @param {Object} res - Response express object
 *
 * @return {Object} res response object with search user's public data
 */
function getUser(req, res) {
  // Sanity Check: there should always be a user in the request
  if (!req.user) {
    const error = new M.CustomError('Request Failed.', 500, 'critical');
    return res.status(error.status).send(error);
  }

  // Find the member from it's username
  // NOTE: findUser() sanitizes req.params.username
  UserController.findUser(req.user, req.params.username)
  .then((user) => {
    // Return a 200: OK and the user's public data
    res.header('Content-Type', 'application/json');
    return res.status(200).send(formatJSON(user.getPublicData()));
  })
  // If an error was thrown, return it and its status
  .catch((error) => res.status(error.status).send(error));
}

/**
 * POST /api/users/:username
 *
 * @description Creates a new user.
 *
 * @param {Object} req - Request express object
 * @param {Object} res - Response express object
 *
 * @return {Object} res response object with created user
 */
function postUser(req, res) {
  // Sanity Check: there should always be a user in the request
  if (!req.user) {
    const error = new M.CustomError('Request Failed.', 500, 'critical');
    return res.status(error.status).send(error);
  }

  // If username was provided in the body, ensure it matches username in params
  if (req.body.hasOwnProperty('username') && (req.body.username !== req.params.username)) {
    const error = new M.CustomError(
      'Username in body does not match username in params.', 400, 'warn'
    );
    return res.status(error.status).send(error);
  }

  // Set the username in req.body in case it wasn't provided
  req.body.username = req.params.username;

  // Create user with provided parameters
  // NOTE: createUser() sanitizes req.body
  UserController.createUser(req.user, req.body)
  .then((user) => {
    // Return 200: OK and created user
    res.header('Content-Type', 'application/json');
    return res.status(200).send(formatJSON(user.getPublicData()));
  })
  // If an error was thrown, return it and its status
  .catch((error) => res.status(error.status).send(error));
}

/**
 * PATCH /api/users/:username
 *
 * @description Updates the user specified in the URI. Takes a username in the
 * URI and updated properties of the user in the request body.
 *
 * @param {Object} req - Request express object
 * @param {Object} res - Response express object
 *
 * @return {Object} res response object with updated user
 */
function patchUser(req, res) {
  // Sanity Check: there should always be a user in the request
  if (!req.user) {
    const error = new M.CustomError('Request Failed.', 500, 'critical');
    return res.status(error.status).send(error);
  }

  // Update the specified user
  // NOTE: updateUser() sanitizes req.params.username and req.body
  UserController.updateUser(req.user, req.params.username, req.body)
  .then((user) => {
    res.header('Content-Type', 'application/json');
    // Return 200: OK and updated user
    return res.status(200).send(formatJSON(user.getPublicData()));
  })
  .catch((error) => res.status(error.status).send(error));
}

/**
 * DELETE /api/users/:username
 *
 * @description Takes a username in the URI along with delete options in the
 * body and deletes the corresponding user.
 *
 * @param {Object} req - Request express object
 * @param {Object} res - Response express object
 *
 * @return {Object} res response object with deleted user
 */
function deleteUser(req, res) {
  // Sanity Check: there should always be a user in the request
  if (!req.user) {
    const error = new M.CustomError('Request Failed.', 500, 'critical');
    return res.status(error.status).send(error);
  }

  // Remove the specified user
  // NOTE: removeUser() sanitizes req.params.username
  UserController.removeUser(req.user, req.params.username)
  .then((user) => {
    // Return 200: OK and the deleted user
    res.header('Content-Type', 'application/json');
    return res.status(200).send(formatJSON(user.getPublicData()));
  })
  // If an error was thrown, return it and its status
  .catch((error) => res.status(error.status).send(error));
}

/**
 * GET /users/whoami
 *
 * @description Returns the public information of the currently logged in user.
 *
 * @param {Object} req - Request express object
 * @param {Object} res - Response express object
 *
 * @return res response object with user's public data
 */
function whoami(req, res) {
  // Sanity check: there should always be a user in the request
  if (!req.user) {
    const error = new M.CustomError('Request Failed.', 500, 'critical');
    return res.status(error.status).send(error);
  }

  // Returns 200: OK and the users public data
  res.header('Content-Type', 'application/json');
  return res.status(200).send(formatJSON(req.user.getPublicData()));
}

/* -----------------------( Elements API Endpoints )------------------------- */
/**
 * GET /api/orgs/:orgid/projects/:projectid/elements
 *
 * @description Takes an orgid and projectid in the URI and returns all elements
 * of the project.
 *
 * @param {Object} req - Request express object
 * @param {Object} res - Response express object
 *
 * @return {Object} res response object with elements
 */
function getElements(req, res) {
  // Sanity Check: there should always be a user in the request
  if (!req.user) {
    const error = new M.CustomError('Request Failed.', 500, 'critical');
    return res.status(error.status).send(error);
  }

  // Check if invalid key passed in
  Object.keys(req.query).forEach((key) => {
    // If invalid key, reject
    if (!['archived'].includes(key)) {
      const error = new M.CustomError(`Invalid parameter: ${key}`, 400, 'warn');
      return res.status(error.status).send(error);
    }
  });

  // Define the optional archived flag
  let archived = false;

  // Check if archived was provided in the request query
  if (req.query.hasOwnProperty('archived')) {
    archived = (req.query.archived === 'true');
  }

  // Find all elements from it's org.id and project.id
  // NOTE: findElements() sanitizes req.params.orgid and req.params.projectid
  ElementController.findElements(req.user, req.params.orgid, req.params.projectid, archived)
  .then((elements) => {
    // Return only public element data
    const elementsPublicData = elements.map(e => e.getPublicData());

    // Verify elements public data array is not empty
    if (elementsPublicData.length === 0) {
      const error = new M.CustomError('No elements found.', 404, 'warn');
      return res.status(error.status).send(error);
    }

    // Return a 200: OK and public element data
    res.header('Content-Type', 'application/json');
    return res.status(200).send(formatJSON(elementsPublicData));
  })
  // If an error was thrown, return it and its status
  .catch((error) => res.status(error.status).send(error));
}

/**
 * POST /api/orgs/:orgid/projects/:projectid/elements
 *
 * @description Creates multiple projects at a time.
 *
 * @param {Object} req - Request express object
 * @param {Object} res - Response express object
 *
 * @return {Object} res response object with created elements
 */
function postElements(req, res) {
  // Sanity Check: there should always be a user in the request
  if (!req.user) {
    const error = new M.CustomError('Request Failed.', 500, 'critical');
    return res.status(error.status).send(error);
  }

  // Create the specified elements
  // NOTE: createElements() sanitizes req.params.orgid, req.params.projectid and the elements
  ElementController.createElements(req.user, req.params.orgid,
    req.params.projectid, req.body)
  .then((elements) => {
    const data = [];
    for (let i = 0; i < elements.length; i++) {
      data.push(elements[i].getPublicData());
    }

    // Return 200: OK and the new elements
    res.header('Content-Type', 'application/json');
    return res.status(200).send(formatJSON(data));
  })
  // If an error was thrown, return it and its status
  .catch((error) => res.status(error.status).send(error));
}

/**
 * PATCH /api/orgs/:orgid/projects/:projectid/elements
 *
 * @description Updates multiple projects at a time.
 *
 * @param {Object} req - Request express object
 * @param {Object} res - Response express object
 *
 * @return {Object} res response object with updated elements
 */
function patchElements(req, res) {
  // Ensure request parameters and body are properly formatted
  try {
    assert.ok(req.hasOwnProperty('user'), 'Request Failed');
    // Check if invalid key passed in
    Object.keys(req.body).forEach((key) => {
      // If invalid key, reject
      assert.ok(['elements', 'update'].includes(key), `Invalid parameter: ${key}`);
    });
    assert.ok(req.body.hasOwnProperty('update'), 'Update object was not provided in body.');
  }
  catch (message) {
    // If req.user is not provided, set status code to 500
    let status = 400;
    if (message === 'Request Failed') status = 500;

    // Create and return error
    const error = new M.CustomError(message, status, 'warn');
    return res.status(error.status).send(error);
  }

  // Initialize the update query object
  let updateQuery = {};

  // No elements provided, update all elements in the project
  if (!req.body.hasOwnProperty('elements')) {
    // Query finds all elements that start with 'orgid:projectid:'
    updateQuery = { id: { $regex: `^${sani.sanitize(utils.createID(
      req.params.orgid, req.params.projectid
    ))}:` } };
  }
  // Element objects provided, update all
  else if (req.body.elements.every(e => typeof e === 'object')) {
    // Query finds all element by their id
    const uids = req.body.elements.map(e => sani.sanitize(utils.createID(
      req.params.orgid, req.params.projectid, e.id
    )));
    updateQuery = { id: { $in: uids } };
  }
  // Element IDs provided, update all
  else if (req.body.elements.every(e => typeof e === 'string')) {
    // Query finds all elements by their id, generated from orgid and projectid
    // in the request parameters
    const uids = req.body.elements.map(e => sani.sanitize(utils.createID(
      req.params.orgid, req.params.projectid, e
    )));
    updateQuery = { id: { $in: uids } };
  }
  // No valid element data was provided, reject
  else {
    const error = new M.CustomError('Elements array contains invalid types.', 400, 'warn');
    return res.status(error.status).send(error);
  }

  // Update the specified projects
  // NOTE: updateElements() sanitizes req.body.update
  ElementController.updateElements(req.user, updateQuery, req.body.update)
  .then((elements) => {
    // Return 200: OK and the updated elements
    res.header('Content-Type', 'application/json');
    return res.status(200).send(formatJSON(elements.map(e => e.getPublicData())));
  })
  // If an error was thrown, return it and its status
  .catch((error) => res.status(error.status).send(error));
}

/*
 * DELETE /api/orgs/:orgid/projects/:projectid/elements
 *
 * @description Deletes multiple elements at the same time
 *
 * @param {Object} req - Request express object
 * @param {Object} res - Response express object
 * @return {Object} res response object with elements
 */
function deleteElements(req, res) {
  // Sanity Check: there should always be a user in the request
  if (!req.user) {
    const error = new M.CustomError('Request Failed.', 500, 'critical');
    return res.status(error.status).send(error);
  }

  // Check if invalid key passed in
  Object.keys(req.body).forEach((key) => {
    // If invalid key, reject
    if (!['elements'].includes(key)) {
      const error = new M.CustomError(`Invalid parameter: ${key}`, 400, 'warn');
      return res.status(error.status).send(error);
    }
  });

  // Initialize the delete query object
  let deleteQuery = {};

  // No elements provided, delete all elements in the project
  if (!req.body.hasOwnProperty('elements')) {
    // Query finds all elements that start with 'orgid:projectid:'
    deleteQuery = { id: { $regex: `^${sani.sanitize(utils.createID(
      req.params.orgid, req.params.projectid
    ))}:` } };
  }
  // Element objects provided, delete all
  else if (req.body.elements.every(e => typeof e === 'object')) {
    // Query finds all element by their id
    const uids = req.body.elements.map(e => sani.sanitize(utils.createID(
      req.params.orgid, req.params.projectid, e.id
    )));
    deleteQuery = { id: { $in: uids } };
  }
  // Element IDs provided, delete all
  else if (req.body.elements.every(e => typeof e === 'string')) {
    // Query finds all elements by their id, generated from orgid and projectid
    // in the request parameters
    const uids = req.body.elements.map(e => sani.sanitize(utils.createID(
      req.params.orgid, req.params.projectid, e
    )));
    deleteQuery = { id: { $in: uids } };
  }
  // No valid element data was provided, reject
  else {
    const error = new M.CustomError('Elements array contains invalid types.', 400, 'warn');
    return res.status(error.status).send(error);
  }

  // Remove the specified elements
  ElementController.removeElements(req.user, deleteQuery)
  .then((elements) => {
    // Return 200: OK and the deleted elements
    res.header('Content-Type', 'application/json');
    return res.status(200).send(formatJSON(elements.map(e => e.getPublicData())));
  })
  // If an error was thrown, return it and its status
  .catch((error) => res.status(error.status).send(error));
}

/**
 * GET /api/orgs/:orgid/projects/:projectid/elements/:elementid
 *
 * @description Gets an element by its element.id, project.id, and org.id.
 *
 * @param {Object} req - Request express object
 * @param {Object} res - Response express object
 *
 * @return {Object} res response object with searched element
 */
function getElement(req, res) {
  // Sanity Check: there should always be a user in the request
  if (!req.user) {
    const error = new M.CustomError('Request Failed.', 500, 'critical');
    return res.status(error.status).send(error);
  }

  // Check if invalid key passed in
  Object.keys(req.query).forEach((key) => {
    // If invalid key, reject
    if (!['archived'].includes(key)) {
      const error = new M.CustomError(`Invalid parameter: ${key}`, 400, 'warn');
      return res.status(error.status).send(error);
    }
  });

  // Define the optional archived flag
  let archived = false;

  // Check if archived was provided in the request query
  if (req.query.hasOwnProperty('archived')) {
    archived = (req.query.archived === 'true');
  }

  // Find the element from it's element.id, project.id, and org.id
  // NOTE: findElement() sanitizes req.params.elementid, req.params.projectid, req.params.orgid
  ElementController.findElement(req.user, req.params.orgid,
    req.params.projectid, req.params.elementid, archived)
  .then((element) => {
    // Return a 200: OK and the element
    res.header('Content-Type', 'application/json');
    return res.status(200).send(formatJSON(element.getPublicData()));
  })
  // If an error was thrown, return it and its status
  .catch((error) => res.status(error.status).send(error));
}

/**
 * POST /api/orgs/:orgid/projects/:projectid/elements/:elementid
 *
 * @description Takes an organization ID, project ID, and element ID in the URI
 * along with the request body to create the elements.
 *
 * @param {Object} req - Request express object
 * @param {Object} res - Response express object
 *
 * @return {Object} res response object with created element
 */
function postElement(req, res) {
  // Sanity Check: there should always be a user in the request
  if (!req.user) {
    const error = new M.CustomError('Request Failed.', 500, 'critical');
    return res.status(error.status).send(error);
  }

  // If element ID was provided in the body, ensure it matches element ID in params
  if (req.body.hasOwnProperty('id') && (req.params.elementid !== req.body.id)) {
    const error = new M.CustomError('Element ID in the body does not match ID in the params.', 400);
    return res.status(error.status).send(error);
  }

  // Generate the project UID from url parameters
  const projUID = utils.createID(req.params.orgid, req.params.projectid);

  // If project UID was provided in the body, ensure it matches project UID from params
  if (req.body.hasOwnProperty('projectUID') && (projUID !== req.body.projectUID)) {
    const error = new M.CustomError('Project UID in the body does not match params.', 400);
    return res.status(error.status).send(error);
  }

  // Set id in request body
  req.body.id = req.params.elementid;
  // Set projectUID in request body
  req.body.projectUID = projUID;

  // Create element with provided parameters
  // NOTE: createElement() sanitizes req.body.name
  ElementController.createElement(req.user, req.body)
  .then((element) => {
    // Return 200: OK and created element
    res.header('Content-Type', 'application/json');
    return res.status(200).send(formatJSON(element.getPublicData()));
  })
  // If an error was thrown, return it and its status
  .catch((error) => res.status(error.status).send(error));
}

/**
 * PATCH /api/orgs/:orgid/projects/:projectid/elements/:elementid
 *
 * @description Updates the element specified in the URI. Takes an org id,
 * project id, and element id in the URI and updated properties of the element
 * in the request body.
 *
 * @param {Object} req - Request express object
 * @param {Object} res - Response express object
 *
 * @return {Object} res response object with updated element
 */
function patchElement(req, res) {
  // Sanity Check: there should always be a user in the request
  if (!req.user) {
    const error = new M.CustomError('Request Failed.', 500, 'critical');
    return res.status(error.status).send(error);
  }

  // Update the specified element
  // NOTE: updateElement() sanitizes req.params.orgid, req.params.projectid,
  // and req.params.elementid
  ElementController.updateElement(req.user, req.params.orgid,
    req.params.projectid, req.params.elementid, req.body)
  .then((element) => {
    // Return 200: OK and the updated element
    res.header('Content-Type', 'application/json');
    return res.status(200).send(formatJSON(element.getPublicData()));
  })
  // If an error was thrown, return it and its status
  .catch((error) => res.status(error.status).send(error));
}

/**
 * DELETE /api/orgs/:orgid/projects/:projectid/elements/:elementid
 *
 * @description Takes an orgid, projectid, elementid in the URI along with delete
 * options in the body and deletes the corresponding element.
 *
 * @param {Object} req - Request express object
 * @param {Object} res - Response express object
 *
 * @return {Object} res response object with deleted element
 */
function deleteElement(req, res) {
  // Sanity Check: there should always be a user in the request
  if (!req.user) {
    const error = new M.CustomError('Request Failed.', 500, 'critical');
    return res.status(error.status).send(error);
  }

  // Remove the specified element
  // NOTE: removeElement() sanitizes req.params.orgid, req.params.projectid, and
  // req.params.elementid
  ElementController.removeElement(req.user, req.params.orgid,
    req.params.projectid, req.params.elementid)
  .then((element) => {
    res.header('Content-Type', 'application/json');
    // Return 200: OK and deleted element
    return res.status(200).send(formatJSON(element.getPublicData()));
  })
  .catch((error) => res.status(error.status).send(error));
}

/* -----------------------( Webhooks API Endpoints )------------------------- */
/**
 * GET /api/orgs/:orgid/projects/:projectid/webhooks/:webhookid
 *
 * @description Gets a webhook by its webhook.id, project.id, and org.id.
 *
 * @param {Object} req - Request express object
 * @param {Object} res - Response express object
 *
 * @return {Object} res response object with found webhook
 */
function getWebhook(req, res) {
  // Sanity Check: there should always be a user in the request
  if (!req.user) {
    const error = new M.CustomError('Request Failed.', 500, 'critical');
    return res.status(error.status).send(error);
  }

  // Check if invalid key passed in
  Object.keys(req.query).forEach((key) => {
    // If invalid key, reject
    if (!['archived'].includes(key)) {
      const error = new M.CustomError(`Invalid parameter: ${key}`, 400, 'warn');
      return res.status(error.status).send(error);
    }
  });

  // Define the optional archived flag
  let archived = false;

  // Check if archived was provided in the request query
  if (req.query.hasOwnProperty('archived')) {
    archived = (req.query.archived === 'true');
  }

  // Find the webhook from it's webhook.id, project.id, and org.id
  // NOTE: findWebhook() sanitizes req.params.webhookid, req.params.projectid, req.params.orgid
  WebhookController.findWebhook(req.user, req.params.orgid,
    req.params.projectid, req.params.webhookid, archived)
  .then((webhook) => {
    // Return a 200: OK and the webhook
    res.header('Content-Type', 'application/json');
    return res.status(200).send(formatJSON(webhook.getPublicData()));
  })
  // If an error was thrown, return it and its status
  .catch((error) => res.status(error.status).send(error));
}

/**
 * POST /api/orgs/:orgid/projects/:projectid/webhooks/:webhookid
 *
 * @description Takes an organization ID, project ID, and webhook ID in the URI
 * along with the request body to create a webhook.
 *
 * @param {Object} req - Request express object
 * @param {Object} res - Response express object
 *
 * @return {Object} res response object with created webhook
 */
function postWebhook(req, res) {
  // Sanity Check: there should always be a user in the request
  if (!req.user) {
    const error = new M.CustomError('Request Failed.', 500, 'critical');
    return res.status(error.status).send(error);
  }

  // If webhook ID was provided in the body, ensure it matches webhook ID in params
  if (req.body.hasOwnProperty('id') && (req.params.webhookid !== req.body.id)) {
    const error = new M.CustomError('Webhook ID in the body does not match ID in the params.', 400);
    return res.status(error.status).send(error);
  }

  // Set id in request body
  req.body.id = req.params.webhookid;

  // Create webhook with provided parameters
  // NOTE: createWebhook() sanitizes req.body
  WebhookController.createWebhook(req.user, req.params.orgid, req.params.projectid, req.body)
  .then((webhook) => {
    // Return 200: OK and created webhook
    res.header('Content-Type', 'application/json');
    return res.status(200).send(formatJSON(webhook.getPublicData()));
  })
  // If an error was thrown, return it and its status
  .catch((error) => res.status(error.status).send(error));
}

/**
 * PATCH /api/orgs/:orgid/projects/:projectid/webhooks/:webhookid
 *
 * @description Updates the webhook specified in the URI. Takes an org id,
 * project id, and webhook id in the URI and updated properties of the webhook
 * in the request body.
 *
 * @param {Object} req - Request express object
 * @param {Object} res - Response express object
 *
 * @return {Object} res response object with updated webhook
 */
function patchWebhook(req, res) {
  // Sanity Check: there should always be a user in the request
  if (!req.user) {
    const error = new M.CustomError('Request Failed.', 500, 'critical');
    return res.status(error.status).send(error);
  }

  // Update the specified webhook
  // NOTE: updateWebhook() sanitizes req.params.orgid, req.params.projectid,
  // and req.params.webhookid
  WebhookController.updateWebhook(req.user, req.params.orgid,
    req.params.projectid, req.params.webhookid, req.body)
  .then((webhook) => {
    // Return 200: OK and the updated webhook
    res.header('Content-Type', 'application/json');
    return res.status(200).send(formatJSON(webhook.getPublicData()));
  })
  // If an error was thrown, return it and its status
  .catch((error) => res.status(error.status).send(error));
}

/**
 * DELETE /api/orgs/:orgid/projects/:projectid/webhooks/:webhookid
 *
 * @description Takes an orgid, projectid, webhookid in the URI along with delete
 * options in the body and deletes the corresponding webhook.
 *
 * @param {Object} req - Request express object
 * @param {Object} res - Response express object
 *
 * @return {Object} res response object with success boolean
 */
function deleteWebhook(req, res) {
  // Sanity Check: there should always be a user in the request
  if (!req.user) {
    const error = new M.CustomError('Request Failed.', 500, 'critical');
    return res.status(error.status).send(error);
  }

  // Remove the specified webhook
  // NOTE: removeWebhook() sanitizes req.params.orgid, req.params.projectid, and
  // req.params.webhookid
  WebhookController.removeWebhook(req.user, req.params.orgid,
    req.params.projectid, req.params.webhookid)
  .then((success) => {
    res.header('Content-Type', 'application/json');
    // Return 200: OK and success
    return res.status(200).send(formatJSON(success));
  })
  .catch((error) => res.status(error.status).send(error));
}

/**
 * POST /api/webhooks/:webhookid
 *
 * @description Takes a base64 encoded webhookID and triggers a given event on
 * Node.js event system.
 * NOTE: No user object is expected in this request
 *
 * @param {Object} req - Request express object
 * @param {Object} res - Response express object
 *
 * @return {Object} res response object
 */
function postIncomingWebhook(req, res) {
  // Decrypt webhookID
  const webhookUID = Buffer.from(req.params.webhookid, 'base64').toString();

  // Find the webhook
  WebhookController.findWebhooksQuery({ id: sani.sanitize(webhookUID), archived: false })
  .then((foundWebhook) => {
    // If no webhooks are found, return a 404 Not Found
    if (foundWebhook.length === 0) {
      return res.status(404).send('Not Found');
    }

    // If a token is specified in the webhook
    if (foundWebhook[0].token) {
      // Verify the same token is provided in the request headers
      if (!foundWebhook[0].verifyAuthority(req.headers[foundWebhook[0].tokenLocation])) {
        return res.status(401).send('Unauthorized');
      }
    }

    // For each webhook trigger
    foundWebhook[0].triggers.forEach((trigger) => {
      // Emit an event, and pass along request body
      events.emit(trigger, req.body);
    });

    // Return a 200 status
    return res.status(200).send();
  })
  .catch((error) => res.status(error.status).send(error));
}

/* -----------------------( Artifacts API Endpoints )------------------------- */
/**
 * GET /api/orgs/:orgid/projects/:projectid/artifacts/:artifactid
 *
 * @description Gets an artifact by its artifact.id, project.id, and org.id.
 *
 * @param {Object} req - Request express object
 * @param {Object} res - Response express object
 *
 * @return {Object} res response object with found artifact
 */
function getArtifact(req, res) {
  // Sanity Check: there should always be a user in the request
  if (!req.user) {
    const error = new M.CustomError('Request Failed.', 500, 'critical');
    return res.status(error.status).send(error);
  }
  // Check if invalid key passed in
  Object.keys(req.query).forEach((key) => {
    // If invalid key, reject
    if (!['archived'].includes(key)) {
      const error = new M.CustomError(`Invalid parameter: ${key}`, 400, 'warn');
      return res.status(error.status).send(error);
    }
  });
  // Define the optional archived flag
  let archived = false;

  // Check if archived was provided in the request query
  if (req.query.hasOwnProperty('archived')) {
    archived = (req.query.archived === 'true');
  }

  // Find the artifact from it's artifact.id, project.id, and org.id
  // NOTE: findArtifact() sanitizes req.params.artifactid, req.params.projectid, req.params.orgid
  ArtifactController.findArtifact(req.user, req.params.orgid,
    req.params.projectid, req.params.artifactid, archived)
  .then((artifact) => {
    // Return a 200: OK and the artifact
    res.header('Content-Type', 'application/json');
    return res.status(200).send(formatJSON(artifact.getPublicData()));
  })
  // If an error was thrown, return it and its status
  .catch((error) => res.status(error.status).send(error));
}

/**
 * GET /api/orgs/:orgid/projects/:projectid/artifacts
 *
 * @description Takes an orgid and projectid in the URI and returns all artifacts
 * of the project.
 *
 * @param {Object} req - Request express object
 * @param {Object} res - Response express object
 *
 * @return {Object} res response object with artifacts
 */
function getArtifacts(req, res) {
  // Sanity Check: there should always be a user in the request
  if (!req.user) {
    const error = new M.CustomError('Request Failed.', 500, 'critical');
    return res.status(error.status).send(error);
  }

  // Check if invalid key passed in
  Object.keys(req.body).forEach((key) => {
    // If invalid key, reject
    if (!['softDeleted'].includes(key)) {
      const error = new M.CustomError(`Invalid parameter: ${key}`, 400, 'warn');
      return res.status(error.status).send(error);
    }
  });

  // Define the optional softDelete flag
  let softDeleted = false;

  // Check if softDeleted was provided in the request body
  if (req.body.hasOwnProperty('softDeleted')) {
    softDeleted = req.body.softDeleted;
  }

  // Find all artifacts from it's org.id and project.id
  // NOTE: findArtifacts() sanitizes req.params.orgid and req.params.projectid
  ArtifactController.findArtifacts(req.user, req.params.orgid, req.params.projectid, softDeleted)
  .then((artifacts) => {
    // Return only public artifact data
    const artifactsPublicData = artifacts.map(e => e.getPublicData());

    // Verify artifacts public data array is not empty
    if (artifactsPublicData.length === 0) {
      const error = new M.CustomError('No artifacts found.', 404, 'warn');
      return res.status(error.status).send(error);
    }

    // Return a 200: OK and public artifact data
    res.header('Content-Type', 'application/json');
    return res.status(200).send(formatJSON(artifactsPublicData));
  })
  // If an error was thrown, return it and its status
  .catch((error) => res.status(error.status).send(error));
}

/**
 * POST /api/orgs/:orgid/projects/:projectid/artifacts/:artifactid
 *
 * @description Takes an organization ID, project ID, and artifact ID in the URI
 * along with the request body to create an artifact.
 *
 * @param {Object} req - Request express object
 * @param {Object} res - Response express object
 *
 * @return {Object} res response object with created artifact
 */
function postArtifact(req, res) {
  upload(req, res, function(err) {
    if (err instanceof multer.MulterError) {
      // A Multer error occurred when uploading.
      res.status(500).send(err);
    }
    else if (err) {
      // An unknown error occurred when uploading.
      res.status(500).send(err);
    }

    // Extract file meta data
    req.body.filename = req.file.originalname;
    req.body.contentType = req.file.mimetype;

    // Sanity Check: there should always be a user in the request
    if (!req.user) {
      const error = new M.CustomError('Request Failed.', 500, 'critical');
      return res.status(error.status).send(error);
    }

    // If artifact ID was provided in the body, ensure it matches artifact ID in params
    if (Object.prototype.hasOwnProperty.call(req.body, 'id') && (req.params.artifactid !== req.body.id)) {
      const error = new M.CustomError('Artifact ID in the body does not match ID in the params.', 400);
      return res.status(error.status).send(error);
    }

    // Create artifact with provided parameters
    // NOTE: createArtifact() sanitizes req.body
    ArtifactController.createArtifact(req.user, req.params.orgid,
      req.params.projectid, req.body, req.file.buffer)
    .then((artifact) => {
      // Return 200: OK and created artifact
      res.header('Content-Type', 'application/json');
      return res.status(200).send(formatJSON(artifact.getPublicData()));
    })
    // If an error was thrown, return it and its status
    .catch((error) => {
      res.status(error.status).send(error);
    });
  });
}

/**
 * PATCH /api/orgs/:orgid/projects/:projectid/artifacts/:artifactid
 *
 * @description Updates the artifact specified in the URI. Takes an org id,
 * project id, and artifact id in the URI and updated properties of the artifact
 * in the request body.
 *
 * @param {Object} req - Request express object
 * @param {Object} res - Response express object
 *
 * @return {Object} res response object with updated artifact
 */
function patchArtifact(req, res) {
  upload(req, res, function(err) {
    if (err instanceof multer.MulterError) {
      // A Multer error occurred when uploading.
      res.status(500).send(err);
    }
    else if (err) {
      // An unknown error occurred when uploading.
      res.status(500).send(err);
    }

    // Extract file meta data
    req.body.filename = req.file.originalname;
    req.body.contentType = req.file.mimetype;

    // Sanity Check: there should always be a user in the request
    if (!req.user) {
      const error = new M.CustomError('Request Failed.', 500, 'critical');
      return res.status(error.status).send(error);
    }

    // Update the specified artifact
    // NOTE: updateArtifact() sanitizes req.params.orgid, req.params.projectid,
    // and req.params.artifactid
    ArtifactController.updateArtifact(req.user, req.params.orgid,
      req.params.projectid, req.params.artifactid, req.body, req.file.buffer)
    .then((artifact) => {
      // Return 200: OK and the updated artifact
      res.header('Content-Type', 'application/json');
      return res.status(200).send(formatJSON(artifact.getPublicData()));
    })
    // If an error was thrown, return it and its status
    .catch((error) => res.status(error.status).send(error));
  });
}

/**
 * DELETE /api/orgs/:orgid/projects/:projectid/artifacts/:artifactid
 *
 * @description Takes an orgid, projectid, artifactid in the URI along with delete
 * options in the body and deletes the corresponding artifact.
 *
 * @param {Object} req - Request express object
 * @param {Object} res - Response express object
 *
 * @return {Object} res response object with success boolean
 */
function deleteArtifact(req, res) {
  // Sanity Check: there should always be a user in the request
  if (!req.user) {
    const error = new M.CustomError('Request Failed.', 500, 'critical');
    return res.status(error.status).send(error);
  }

  // Remove the specified artifact
  // NOTE: removeArtifact() sanitizes req.params.orgid, req.params.projectid, and
  // req.params.artifactid
  ArtifactController.removeArtifact(req.user, req.params.orgid,
    req.params.projectid, req.params.artifactid)
  .then((success) => {
    res.header('Content-Type', 'application/json');
    // Return 200: OK and success
    return res.status(200).send(formatJSON(success));
  })
  .catch((error) => res.status(error.status).send(error));
}

/**
 * ALL /api/*
 *
 * @description Returns an error message if a user tries to access an invalid
 * api route.
 *
 * @param {Object} req - Request express object
 * @param {Object} res - Response express object
 *
 * @return {Object} res response error message
 */
function invalidRoute(req, res) {
  return res.status(404).send('Invalid Route or Method.');
}<|MERGE_RESOLUTION|>--- conflicted
+++ resolved
@@ -90,11 +90,8 @@
   postArtifact,
   patchArtifact,
   deleteArtifact,
-<<<<<<< HEAD
-  getArtifacts
-=======
+  getArtifacts,
   invalidRoute
->>>>>>> 6ec4d296
 };
 /* ------------------------( API Helper Function )--------------------------- */
 /**
