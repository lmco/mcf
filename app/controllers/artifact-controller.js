/**
 * Classification: UNCLASSIFIED
 *
 * @module controllers.artifact-controller
 *
 * @copyright Copyright (C) 2018, Lockheed Martin Corporation
 *
 * @license LMPI
 *
 * LMPI WARNING: This file is Lockheed Martin Proprietary Information.
 * It is not approved for public release or redistribution.
 *
 * EXPORT CONTROL WARNING: This software may be subject to applicable export
 * control laws. Contact legal and export compliance prior to distribution.
 *
 * @author Phillip Lee <phillip.lee@lmco.com>
 *
 * @description This implements the behavior and logic for artifacts.
 * It also provides function for interacting with artifacts.
 */

// Expose artifact controller functions
// Note: The export is being done before the import to solve the issues of
// circular references between controllers.
module.exports = {
  createArtifact,
  removeArtifact,
  updateArtifact,
  findArtifact,
  findArtifacts
};

// Node.js Modules
const assert = require('assert');
const fs = require('fs');        // Access the filesystem
const path = require('path');    // Find directory paths

// MBEE modules
const Artifact = M.require('models.artifact');
const mbeeCrypto = M.require('lib.crypto');
const sani = M.require('lib.sanitization');
const utils = M.require('lib.utils');
const ProjController = M.require('controllers.project-controller');

/**
 * @description This function creates an Artifact.
 *
 * @param {User} reqUser - The user object of the requesting user.
 * @param {String} orgID - The organization ID for the org the project belongs to.
 * @param {String} projID - The project ID of the Project which is being searched for.
 * @param {Object} artData - The JSON object containing the Artifact data
 * @param {Buffer} artifactBlob - Buffer containing the artifact blob
 *
 * @return {Promise} resolve - new Artifact
 *                   reject - error
 */
function createArtifact(reqUser, orgID, projID, artData, artifactBlob) {
  return new Promise((resolve, reject) => {
    // Error Check: ensure input parameters are valid
    try {
      assert.ok(typeof orgID === 'string', 'Organization ID is not a string.');
      assert.ok(typeof projID === 'string', 'Project ID is not a string.');
      assert.ok(typeof artData.id === 'string', 'Artifact ID is not a string.');
      assert.ok(Artifact.validateObjectKeys(artData),
        'Artifact metadata contains invalid keys.');
    }
    catch (error) {
      return reject(new M.CustomError(error.message, 400, 'warn'));
    }

    // Sanitize query inputs
    const organizationID = sani.sanitize(orgID);
    const projectID = sani.sanitize(projID);
    const artID = sani.sanitize(artData.id);

    // Define function-wide variables
    // Create the full artifact id
    const artifactFullId = utils.createID(organizationID, projectID, artID);
    let createdArtifact = null;
    let hashedName = '';

    // Initialize foundProject
    let foundProj = null;

    // Error Check: make sure the project exists
    ProjController.findProject(reqUser, orgID, projID)
    .then((proj) => {
      // Error check: make sure user has write permission on project
      if (!proj.getPermissions(reqUser).write && !reqUser.admin) {
        throw new M.CustomError('User does not have permission.', 403, 'warn');
      }

      // Set foundProject to the found project
      foundProj = proj;

      // Error check - check if the artifact already exists
      return findArtifactsQuery({ id: artifactFullId });
    })
    .then((_artifact) => {
      // Error Check: ensure no artifact were found
      if (_artifact.length > 0) {
        throw new M.CustomError('Artifact already exists.', 400, 'warn');
      }

      if (artifactBlob) {
        // Generate hash
        hashedName = mbeeCrypto.sha256Hash(artifactBlob);
      }
      else {
        // No artifact binary provided, set null
        hashedName = null;
      }


      // Define new hash history data
      const historyData = {
        hash: hashedName,
        user: reqUser
      };

      // Create the new Artifact
      const artifact = new Artifact({
        id: artifactFullId,
        filename: artData.filename,
        contentType: path.extname(artData.filename),
        history: historyData,
        project: foundProj,
        lastModifiedBy: reqUser,
        createdBy: reqUser
      });

      // Save artifact object to the database
      return artifact.save();
    })
    .then((_artifact) => {
      // Save created artifact
      createdArtifact = _artifact;

      // Create the main artifact path
      const artifactPath = path.join(M.root, M.config.artifact.path);

      // Check if artifact file exist,
      //     NOT Exist - Returns calling addArtifactOS()
      //     Exist - Returns resolve Artifact
      return (!fs.existsSync(path.join(artifactPath, hashedName.substring(0, 2), hashedName)))
        ? addArtifactOS(hashedName, artifactBlob)
        : resolve(_artifact);
    })
    .then(() => resolve(createdArtifact))
    .catch((error) => reject(M.CustomError.parseCustomError(error)));
  });
}

/**
 * @description This function updates an existing Artifact.
 *
 * @param {User} reqUser - The user object of the requesting user.
 * @param {String} orgID - The organization ID for the org the project belongs to.
 * @param {String} projID - The project ID of the Project which is being searched for.
 * @param {String} artifactID - The Artifact ID
 * @param {Object} artToUpdate - JSON object containing updated Artifact data
 * @param {Buffer} artifactBlob - Buffer containing the artifact blob
 *
 * @return {Promise} resolve - new Artifact
 *                   reject - error
 */
function updateArtifact(reqUser, orgID, projID, artifactID, artToUpdate, artifactBlob) {
  return new Promise((resolve, reject) => {
    // Error Check: ensure input parameters are valid
    try {
      assert.ok(typeof orgID === 'string', 'Organization ID is not a string.');
      assert.ok(typeof projID === 'string', 'Project ID is not a string.');
      assert.ok(typeof artifactID === 'string', 'Artifact Id is not a string.');
      assert.ok(typeof artToUpdate === 'object', 'Artifact to update is not an object.');
      assert.ok(typeof artifactBlob === 'object', 'Artifact Blob is not an object.');
      assert.ok(Artifact.validateObjectKeys(artToUpdate),
        'Updated Artifact metadata contains invalid keys.');
    }
    catch (error) {
      throw new M.CustomError(error.message, 400, 'warn');
    }

    // Sanitize query inputs
    const organizationID = sani.sanitize(orgID);
    const projectID = sani.sanitize(projID);
    const artID = sani.sanitize(artifactID);

    // Define function-wide variables
    let hashedName = '';
    let isNewHash = false;
    let updatedArtifact = null;

    // Check if artifactToUpdate is instance of Artifact model
    if (artToUpdate instanceof Artifact) {
      // Disabling linter because the reassign is needed to convert the object to JSON
      // artifactToUpdate is instance of Artifact model, convert to JSON
      artToUpdate = artToUpdate.toJSON(); // eslint-disable-line no-param-reassign
    }

    // Find artifact in database
    findArtifact(reqUser, organizationID, projectID, artID)
    .then((_artifact) => {
      // Error Check: if artifact is currently archived, it must first be unarchived
      if (_artifact.archived && artToUpdate.archived !== false) {
        throw new M.CustomError('Artifact is archived. Archived objects cannot '
          + 'be modified.', 403, 'warn');
      }

      // Error Check: ensure reqUser is a project admin or global admin
      if (!_artifact.project.getPermissions(reqUser).admin && !reqUser.admin) {
        // reqUser does NOT have admin permissions or NOT global admin, reject error
        throw new M.CustomError('User does not have permissions.', 403, 'warn');
      }

      // Check if Artifact blob is part of the update
      if (artifactBlob) {
        // Generate hash
        hashedName = mbeeCrypto.sha256Hash(artifactBlob);

        // Get history length
        const lastestHistoryIndex = _artifact.history.length - 1;

        // Check latest hash history has changed
        if (hashedName !== _artifact.history[lastestHistoryIndex].hash) {
          // New hash, define new hash history data
          const historyData = {
            hash: hashedName,
            user: reqUser
          };
          // Add new hash to history
          _artifact.history.push(historyData);

          // Set new hash boolean to true
          isNewHash = true;
        }
      }

      // Define and get a list of artifact keys to update
      const artifactUpdateFields = Object.keys(artToUpdate);

      // Get list of parameters which can be updated from model
      const validUpdateFields = _artifact.getValidUpdateFields();

      // Loop through all updateable fields
      for (let i = 0; i < artifactUpdateFields.length; i++) {
        const updateField = artifactUpdateFields[i];
        // Error Check: Check if field can be updated
        if (!validUpdateFields.includes(updateField)
          && updateField !== 'artifactBlob') {
          // field cannot be updated, reject error
          throw new M.CustomError(
            `Artifact property [${updateField}] cannot be changed.`, 403, 'warn'
          );
        }

        // Set archivedBy if archived field is being changed
        if (updateField === 'archived') {
          // If the artifact is being archived
          if (artToUpdate[updateField] && !_artifact[updateField]) {
            _artifact.archivedBy = reqUser;
          }
          // If the artifact is being unarchived
          else if (!artToUpdate[updateField] && _artifact[updateField]) {
            _artifact.archivedBy = null;
          }
        }

        // Sanitize field and update field in artifact object
<<<<<<< HEAD
        _artifact[artifactUpdateFields[i]] = sani.sanitize(
          artToUpdate[artifactUpdateFields[i]]
=======
        _artifact[updateField] = sani.sanitize(
          artToUpdate.metaData[updateField]
>>>>>>> 6ec4d296
        );
      }

      // Update last modified field
      _artifact.lastModifiedBy = reqUser;

      // Save artifact object to the database
      return _artifact.save();
    })
    .then((_artifact) => {
      updatedArtifact = _artifact;
      return (isNewHash)
        ? addArtifactOS(hashedName, artifactBlob)
        : resolve(_artifact);
    })
    .then(() => resolve(updatedArtifact))
    .catch((error) => {
      reject(M.CustomError.parseCustomError(error));
    });
  });
}

/**
 * @description This function removes an Artifact.
 *
 * @param {User} reqUser  The user object of the requesting user.
 * @param {String} orgID - The organization ID for the org the project belongs to.
 * @param {String} projID - The project ID of the Project which is being searched for.
 * @param {String} artifactID - The Artifact ID
 *
 * @return {Promise} resolve
 *                   reject - error
 *
 * @example
 * removeArtifact({User}, 'orgID', 'projectID', 'artifactID')
 * .then(function(artifact) {
 *   // Do something with the newly deleted artifact
 * })
 * .catch(function(error) {
 *   M.log.error(error);
 * });
 */
function removeArtifact(reqUser, orgID, projID, artifactID) {
  return new Promise((resolve, reject) => {
    // Error Check: ensure input parameters are valid
    try {
      assert.ok(reqUser.admin, 'User does not have permission to permanently delete an artifact.');
      assert.ok(typeof orgID === 'string', 'Organization ID is not a string.');
      assert.ok(typeof projID === 'string', 'Project ID is not a string.');
      assert.ok(typeof artifactID === 'string', 'Artifact ID is not a string.');
    }
    catch (error) {
      let statusCode = 400;
      // Return a 403 if request is permissions related
      if (error.message.includes('permission')) {
        statusCode = 403;
      }
      throw new M.CustomError(error.message, statusCode, 'warn');
    }

    // Define function-wide found artifact
    let foundArtifact = null;
    // Find to be deleted artifact
    findArtifact(reqUser, orgID, projID, artifactID, true)
    .then((artifactToDelete) => {
      // Error Check: ensure reqUser is a project admin or global admin
      if (!artifactToDelete.project.getPermissions(reqUser).admin && !reqUser.admin) {
        // reqUser does NOT have admin permissions or NOT global admin, reject error
        throw new M.CustomError('User does not have permission.', 403, 'warn');
      }

      // Define and get artifact history
      const artifactHistory = artifactToDelete.history;

      // Create array of promises
      const arrPromises = [];

      // Set the found artifact
      foundArtifact = artifactToDelete;

      // Loop through artifact history
      artifactHistory.forEach((eachArtifact) => {
        // Check no db record linked to this artifact
        arrPromises.push(Artifact.find({ 'history.hash': eachArtifact.hash })
        .then((remainingArtifacts) => {
          // Check last artifact with this hash
          if (remainingArtifacts.length === 1) {
            // Last hash record, remove artifact to storage
            removeArtifactOS(eachArtifact.hash);
          }
        })
        .catch((error) => reject(M.CustomError.parseCustomError(error))));
      });
      return Promise.all(arrPromises);
    })
    .then(() => foundArtifact.remove())
    .then(() => resolve(true))
    .catch((error) => reject(M.CustomError.parseCustomError(error)));
  });
}

/** //TODO: Create a function that returns artifact binary
 * @description This function finds an artifact based on artifact full id.
 *
 * @param {User} reqUser - The requesting user
 * @param {String} orgID - The organization ID for the org the project belongs to.
 * @param {String} projID - The project ID of the Project which is being searched for.
 * @param {String} artifactID - The Artifact ID
 * @param {Boolean} archived - A boolean value indicating whether to also search
 *                             for archived artifacts.
 *
 * @return {Promise} resolve - new Artifact
 *                   reject - error
 * */
function findArtifact(reqUser, orgID, projID, artifactID, archived = false) {
  return new Promise((resolve, reject) => {
    // Error Check: ensure input parameters are valid
    try {
      assert.ok(typeof orgID === 'string', 'Organization ID is not a string.');
      assert.ok(typeof projID === 'string', 'Project ID is not a string.');
      assert.ok(typeof artifactID === 'string', 'Artifact Id is not a string.');
      assert.ok(typeof archived === 'boolean', 'Archived flag is not a boolean.');
    }
    catch (error) {
      throw new M.CustomError(error.message, 400, 'warn');
    }

    // Sanitize query inputs
    const organizationID = sani.sanitize(orgID);
    const projectID = sani.sanitize(projID);
    const artID = sani.sanitize(artifactID);
    const artifactFullID = utils.createID(organizationID, projectID, artID);

    // Define the search params
    const searchParams = {
      id: artifactFullID,
      archived: false
    };

    // Check archived flag true and User Admin true
    if (archived && reqUser.admin) {
      // archived flag true and User Admin true, remove archived: false
      delete searchParams.archived;
    }

    // Find Artifact
    findArtifactsQuery(searchParams)
    .then((artifact) => {
      // Error Check: ensure at least one artifact was found
      if (artifact.length === 0) {
        // No artifact found, reject error
        throw new M.CustomError('Artifact not found.', 404, 'warn');
      }

      // Error Check: ensure no more than one artifact was found
      if (artifact.length > 1) {
        throw new M.CustomError('More than one artifact found.', 400, 'warn');
      }
      // Error Check: ensure reqUser has either read permissions or is global admin
      if (!artifact[0].project.getPermissions(reqUser).read && !reqUser.admin) {
        throw new M.CustomError('User does not have permissions.', 403, 'warn');
      }
      return resolve(artifact[0]);
    })
    .catch((error) => reject(M.CustomError.parseCustomError(error)));
  });
}

/**
 * @description This function takes a query and finds all matching artifact.
 *
 * @param {Object} artifactQuery  The query to be used to find the artifact.
 *
 * @return {Promise} resolve - array of artifacts
 *                   reject - error
 *
 * @example
 * findArtifactsQuery({ uid: 'org:project:id' })
 * .then(function(artifacts) {
 *   // Do something with the found artifacts
 * })
 * .catch(function(error) {
 *   M.log.error(error);
 * });
 */
function findArtifactsQuery(artifactQuery) {
  return new Promise((resolve, reject) => {
    // Find artifact
    Artifact.find(artifactQuery)
    .populate('project archivedBy lastModifiedBy')
    .then((arrArtifact) => resolve(arrArtifact))
    .catch((error) => reject(M.CustomError.parseCustomError(error)));
  });
}

/**
 * @description This function returns all artifacts attached to the project.
 *
 * @param {User} reqUser - The user object of the requesting user.
 * @param {String} organizationID - The organization ID.
 * @param {String} projectID - The project ID.
 * @param {Boolean} softDeleted - A boolean value indicating whether to soft delete.
 *
 * @return {Promise} resolve - artifact
 *                   reject - error
 @example
 * findArtifacts({User}, 'orgID', 'projectID', false)
 * .then(function(artifact) {
 *   // Do something with the found artifact
 * })
 * .catch(function(error) {
 *   M.log.error(error);
 * });
 */
function findArtifacts(reqUser, organizationID, projectID, softDeleted = false) {
  return new Promise((resolve, reject) => {
    // Error Check: ensure input parameters are valid
    try {
      assert.ok(typeof organizationID === 'string', 'Organization ID is not a string.');
      assert.ok(typeof projectID === 'string', 'Project ID is not a string.');
      assert.ok(typeof softDeleted === 'boolean', 'Soft deleted flag is not a boolean.');
    }
    catch (error) {
      throw new M.CustomError(error.message, 400, 'warn');
    }

    // Sanitize query input
    const orgID = sani.sanitize(organizationID);
    const projID = sani.sanitize(projectID);
    const projectUID = utils.createID(orgID, projID);

    const searchParams = { id: { $regex: `^${projectUID}:` }, deleted: false };

    // Error Check: Ensure user has permissions to find deleted artifacts
    if (softDeleted && !reqUser.admin) {
      throw new M.CustomError('User does not have permissions.', 403, 'warn');
    }
    // Check softDeleted flag true
    if (softDeleted) {
      // softDeleted flag true and User Admin true, remove deleted: false
      delete searchParams.deleted;
    }

    // Find artifacts
    findArtifactsQuery(searchParams)
    .then((artifacts) => {
      // Filter results to only the artifacts on which user has read access
      const res = artifacts.filter(e => e.project.getPermissions(reqUser).read || reqUser.admin);

      // Return resulting artifacts
      return resolve(res);
    })
    .catch((error) => reject(M.CustomError.parseCustomError(error)));
  });
}

/**
 * @description This function adds the artifact blob file to the file system.
 *
 * @param {String} hashedName - hash name of the file
 * @param {Binary} artifactBlob - A binary large object artifact
 */
function addArtifactOS(hashedName, artifactBlob) {
  return new Promise((resolve, reject) => {
    // Creates main artifact directory if not exist
    createStorageDirectory()
    .then(() => {
      // Create the main artifact path
      const artifactPath = path.join(M.root, M.config.artifact.path);
      // Set sub folder path and artifact path
      // Note: Folder name is the first 2 characters from the generated hash
      const folderPath = path.join(artifactPath, hashedName.substring(0, 2));
      const filePath = path.join(folderPath, hashedName);

      // Check sub folder exist
      fs.exists(folderPath, (foldExists) => {
        // Check results
        if (!foldExists) {
          // Directory does NOT exist, create it
          // Note: Use sync to ensure directory created before advancing
          fs.mkdirSync(folderPath, (makeDirectoryError) => {
            if (makeDirectoryError) {
              throw M.CustomError.parseCustomError(makeDirectoryError);
            }
          });
          // Check if file already exist
          fs.exists(filePath, (fileExist) => {
            if (!fileExist) {
              try {
                // Write out artifact file, defaults to 666 permission.
                fs.writeFileSync(filePath, artifactBlob);
              }
              catch (error) {
                // Error occurred, log it
                throw new M.CustomError('Could not create Artifact BLOB.', 500, 'warn');
              }
            }
          });
        }
        else {
          // TODO: Code repeated again, rewrite
          // Check if file already exist
          fs.exists(filePath, (fileExist) => {
            if (!fileExist) {
              try {
                // Write out artifact file, defaults to 666 permission.
                fs.writeFileSync(filePath, artifactBlob);
              }
              catch (error) {
                // Error occurred, log it
                throw new M.CustomError('Could not create Artifact BLOB.', 500, 'warn');
              }
            }
          });
        }
        // Return resolve
        return resolve();
      });
    })
    .catch((error) => reject(M.CustomError.parseCustomError(error)));
  });
}

/**
 * @description This function removes the artifact blob file and sub folder
 * from the file system.
 *
 * @param {String} hashName - folder's hash name
 */
function removeArtifactOS(hashName) {
  return new Promise((resolve) => {
    // Create the main artifact path
    const artifactPath = path.join(M.root, M.config.artifact.path);
    // Create sub folder path and artifact path
    // Note: Folder name is the first 2 characters from the generated hash
    const folderPath = path.join(artifactPath, hashName.substring(0, 2));
    const filePath = path.join(folderPath, hashName);

    // Remove the artifact file
    // Note: Use sync to ensure file is removed before advancing
    fs.unlinkSync(filePath, (error) => {
      // Check directory NOT exist
      if (error) {
        throw new M.CustomError(error.message, 500, 'warn');
      }
    });

    // Check if directory is empty
    fs.readdir(folderPath, function(err, files) {
      if (err) {
        M.log.warn(err);
      }
      // Check if empty directory
      if (!files.length) {
        // Directory empty, remove it
        fs.rmdir(folderPath, (error) => {
          // Check directory NOT exist
          if (error) {
            throw new M.CustomError(error.message, 500, 'warn');
          }
        });
      }
    });
    return resolve();
  });
}

/**
 * @description This function creates the artifact storage directory if
 * it doesn't exist.
 */
function createStorageDirectory() {
  return new Promise((resolve) => {
    // Create the main artifact path
    const artifactPath = path.join(M.root, M.config.artifact.path);

    // Check file exist
    fs.exists(artifactPath, (exists) => {
      // Check directory NOT exist
      if (!exists) {
        // Directory does NOT exist, create it
        fs.mkdirSync(artifactPath, (error) => {
          // Check for errors
          if (error) {
            throw new M.CustomError(error.message, 500, 'warn');
          }
        });
      }
      return resolve();
    });
  });
}<|MERGE_RESOLUTION|>--- conflicted
+++ resolved
@@ -266,13 +266,8 @@
         }
 
         // Sanitize field and update field in artifact object
-<<<<<<< HEAD
-        _artifact[artifactUpdateFields[i]] = sani.sanitize(
-          artToUpdate[artifactUpdateFields[i]]
-=======
         _artifact[updateField] = sani.sanitize(
-          artToUpdate.metaData[updateField]
->>>>>>> 6ec4d296
+          artToUpdate[updateField]
         );
       }
 
@@ -503,8 +498,7 @@
     const orgID = sani.sanitize(organizationID);
     const projID = sani.sanitize(projectID);
     const projectUID = utils.createID(orgID, projID);
-
-    const searchParams = { id: { $regex: `^${projectUID}:` }, deleted: false };
+    const searchParams = { id: { $regex: `^${projectUID}:` }, archived: false };
 
     // Error Check: Ensure user has permissions to find deleted artifacts
     if (softDeleted && !reqUser.admin) {
