/**
 * Classification: UNCLASSIFIED.
 *
 * @module controllers.artifact-controller
 *
 * @copyright Copyright (C) 2018, Lockheed Martin Corporation
 *
 * @license LMPI - Lockheed Martin Proprietary Information
 *
 * @owner Phillip Lee <phillip.lee@lmco.com>
 *
 * @author Phillip Lee <phillip.lee@lmco.com>
 *
 * @description This implements the behavior and logic for artifacts.
 * It also provides function for interacting with artifacts.
 *
 */

// Expose artifact controller functions
// Note: The export is being done before the import to solve the issues of
// circular references between controllers.
module.exports = {
  find,
  create,
  update,
  remove,
  getBlob,
  postBlob,
  deleteBlob
};

// Node.js Modules
const assert = require('assert');

// MBEE modules
const Artifact = M.require('models.artifact');
const Branch = M.require('models.branch');
const Project = M.require('models.project');
const Org = M.require('models.organization');
const EventEmitter = M.require('lib.events');
const sani = M.require('lib.sanitization');
const validators = M.require('lib.validators');
const utils = M.require('lib.utils');
const helper = M.require('lib.controller-helper');
const jmi = M.require('lib.jmi-conversions');
const ArtifactModule = M.require(`artifact.${M.config.artifact.strategy}`);
const errors = M.require('lib.errors');
const permissions = M.require('lib.permissions');

// Error Check - Verify ArtifactModule is imported and implements required functions
if (!ArtifactModule.hasOwnProperty('getBlob')) {
  M.log.critical(`Error: Artifact Strategy (${M.config.artifact.strategy}) does not implement getBlob.`);
  process.exit(0);
}
if (!ArtifactModule.hasOwnProperty('postBlob')) {
  M.log.critical(`Error: Artifact Strategy (${M.config.artifact.strategy}) does not implement addBlob.`);
  process.exit(0);
}
if (!ArtifactModule.hasOwnProperty('deleteBlob')) {
  M.log.critical(`Error: Artifact Strategy (${M.config.artifact.strategy}) does not implement deleteBlob.`);
  process.exit(0);
}

/**
 * @description This function finds an artifact based on artifact id.
 *
 * @param {User} requestingUser - The requesting user.
 * @param {string} organizationID - The organization ID for the org the project belongs to.
 * @param {string} projectID - The project ID of the Project which is being searched for.
* @param {string} branchID - The branch ID.
 * @param {(string|string[])} artifacts - The artifacts to find. Can either be
 * an array of artifact ids, a single artifact id, or not provided, which defaults
 * to every artifact in a branch being found.
 * @param {object} [options] - A parameter that provides supported options.
 * @param {string[]} [options.populate] - A list of fields to populate on return
 * of the found objects. By default, no fields are populated.
 * @param {boolean} [options.includeArchived = false] - If true, find results will
 * include archived objects.
 * @param {string[]} [options.fields] - An array of fields to return. To NOT include
 * a field, provide a '-' in front.
 * @param {number} [options.limit = 0] - A number that specifies the maximum
 * number of documents to be returned to the user. A limit of 0 is equivalent to
 * setting no limit.
 * @param {number} [options.skip = 0] - A non-negative number that specifies the
 * number of documents to skip returning. For example, if 10 documents are found
 * and skip is 5, the first 5 documents will NOT be returned.
 * @param {boolean} [options.lean = false] - A boolean value that if true
 * returns raw JSON instead of converting the data to objects.
 * @param {string} [options.sort] - Provide a particular field to sort the results by.
 * You may also add a negative sign in front of the field to indicate sorting in
 * reverse order.
 * @param {string} [options.createdBy] - Search for artifacts with a specific
 * createdBy value.
 * @param {string} [options.lastModifiedBy] - Search for artifacts with a
 * specific lastModifiedBy value.
 * @param {string} [options.archivedBy] - Search for artifacts with a specific
 * archivedBy value.
 * @param {string} [options.custom....] - Search for any key in custom data. Use
 * dot notation for the keys. Ex: custom.hello = 'world'.
 *
 * @returns {Promise<object[]>} Array of found artifact objects.
 *
 * @example
 * find({User}, 'orgID', 'projID', 'branchID', ['artifact1', 'artifact2'], { populate: 'project' })
 * .then(function(artifacts) {
 *   // Do something with the found artifacts
 * })
 * .catch(function(error) {
 *   M.log.error(error);
 * });
 */
async function find(requestingUser, organizationID, projectID, branchID, artifacts, options) {
  // Set options if no artifacts were provided, but options were
  if (typeof artifacts === 'object' && artifacts !== null && !Array.isArray(artifacts)) {
    options = artifacts; // eslint-disable-line no-param-reassign
    artifacts = undefined; // eslint-disable-line no-param-reassign
  }

  // Ensure input parameters are correct type
  helper.checkParams(requestingUser, options, organizationID, projectID, branchID);
  helper.checkParamsDataType(['undefined', 'object', 'string'], artifacts, 'Artifacts');
  // Sanitize input parameters
  const saniArtifacts = sani.db(JSON.parse(JSON.stringify(artifacts)));
  const reqUser = JSON.parse(JSON.stringify(requestingUser));
  const orgID = sani.db(organizationID);
  const projID = sani.db(projectID);
  const branID = sani.db(branchID);

  // Initialize search query
  const searchQuery = { branch: utils.createID(orgID, projID, branID), archived: false };

  // Initialize and ensure options are valid
  const validatedOptions = utils.validateOptions(options, ['includeArchived', 'populate',
    'fields', 'limit', 'skip', 'lean', 'sort'], Artifact);

  // Ensure options are valid
  if (options) {
    // Create array of valid search options
    const validSearchOptions = ['filename', 'contentType', 'name',
      'createdBy', 'lastModifiedBy', 'archivedBy'];

    // Loop through provided options, look for validSearchOptions
    Object.keys(options).forEach((o) => {
      // If the provided option is a valid search option
      if (validSearchOptions.includes(o) || o.startsWith('custom.')) {
        // Ensure the search option is a string
        if (typeof options[o] !== 'string') {
          throw new M.DataFormatError(`The option '${o}' is not a string.`, 'warn');
        }

        // Add the search option to the searchQuery
        searchQuery[o] = sani.db(options[o]);
      }
    });
  }

  // Find the organization
  const organization = await helper.findAndValidate(Org, orgID, reqUser,
    validatedOptions.archived);

  // Find the project
  const project = await helper.findAndValidate(Project, utils.createID(orgID, projID),
    reqUser, validatedOptions.archived);

  // Find the branch, validate it was found and not archived
  const branch = await helper.findAndValidate(Branch, utils.createID(
    orgID, projID, branID
  ), reqUser, validatedOptions.archived);

  // Permissions check
  permissions.readArtifact(reqUser, organization, project, branch);

  // If the archived field is true, remove it from the query
  if (validatedOptions.includeArchived) {
    delete searchQuery.archived;
  }

  // Check the type of the artifact parameter
  if (Array.isArray(saniArtifacts)) {
    // An array of artifact ids, find all
    searchQuery._id = saniArtifacts.map(a => utils.createID(orgID, projID, branchID, a));
  }
  else if (typeof saniArtifacts === 'string') {
    // A single artifact id
    searchQuery._id = utils.createID(orgID, projID, branchID, saniArtifacts);
  }
  else if (!((typeof saniArtifacts === 'object' && saniArtifacts !== null)
    || saniArtifacts === undefined)) {
    // Invalid parameter, throw an error
    throw new M.DataFormatError('Invalid input for finding artifacts.', 'warn');
  }

  try {
    // Find the artifacts
    return await Artifact.find(searchQuery, validatedOptions.fieldsString,
      { limit: validatedOptions.limit,
        skip: validatedOptions.skip,
        sort: validatedOptions.sort,
        populate: validatedOptions.populateString,
        lean: validatedOptions.lean
      });
  }
  catch (error) {
    throw errors.captureError(error);
  }
}

/**
 * @description This function creates one or many artifacts from the provided
 * data.
 *
 * @param {User} requestingUser - The object containing the requesting user.
 * @param {string} organizationID - The ID of the owning organization.
 * @param {string} projectID - The ID of the owning project.
 * @param {string} branchID - The ID of the branch to add artifacts to.
 * @param {(object|object[])} artifacts - Either an array of objects containing
 * artifact data or a single object containing artifact data to create.
 * @param {string} artifacts.id - The ID of the artifact being created.
 * @param {string} [artifacts.name] - The name of the artifact.
 * @param {string} [artifacts.filename] - The filename of the artifact.
 * @param {string} [artifacts.contentType] - File type.
 * @param {object} [artifacts.custom] - Any additional key/value pairs for an
 * object. Must be proper JSON form.
 * @param {object} [options] - A parameter that provides supported options.
 * @param {string[]} [options.populate] - A list of fields to populate on return
 * of the found objects. By default, no fields are populated.
 * @param {string[]} [options.fields] - An array of fields to return.
 * To NOT include a field, provide a '-' in
 * front.
 * @param {boolean} [options.lean = false] - A boolean value that if true
 * returns raw JSON instead of converting the data to objects.
 *
 * @returns {Promise} Array of created artifact objects.
 *
 * @example
 * create({User}, 'orgID', 'projID', 'branch', [{Art1}, {Art2}, ...], { populate: ['filename'] })
 * .then(function(artifacts) {
 *   // Do something with the newly created artifacts
 * })
 * .catch(function(error) {
 *   M.log.error(error);
 * });
 */
async function create(requestingUser, organizationID, projectID, branchID,
  artifacts, options) {
  try {
    M.log.debug('ArtifactController.create(): Start of function');

    // Ensure input parameters are correct type
    helper.checkParams(requestingUser, options, organizationID, projectID, branchID);
    helper.checkParamsDataType('object', artifacts, 'Artifacts');

    // Sanitize input parameters and create function-wide variables
    const saniArtifacts = sani.db(JSON.parse(JSON.stringify(artifacts)));
    const reqUser = JSON.parse(JSON.stringify(requestingUser));
    const orgID = sani.db(organizationID);
    const projID = sani.db(projectID);
    const branID = sani.db(branchID);

    // Initialize and ensure options are valid
    const validatedOptions = utils.validateOptions(options, ['populate', 'fields',
      'lean'], Artifact);

    // Define array to store org data
    let artsToCreate = [];
    const arrIDs = [];
    const validArtKeys = Artifact.getValidUpdateFields();
    validArtKeys.push('id', 'project', 'branch', 'strategy');

    // Check parameter type
    if (Array.isArray(saniArtifacts)) {
      // artifacts is an array, create many artifacts
      artsToCreate = saniArtifacts;
    }
    else if (typeof saniArtifacts === 'object') {
      // artifacts is an object, create a single org
      artsToCreate = [saniArtifacts];
    }
    else {
      // artifact is not an object or array, throw an error
      throw new M.DataFormatError('Invalid input for creating artifacts.', 'warn');
    }

    // Find the organization and validate that it was found and not archived
    const organization = await helper.findAndValidate(Org, orgID, reqUser);

    // Find the project and validate that it was found and not archived
    const project = await helper.findAndValidate(Project,
      utils.createID(orgID, projID), reqUser);

    // Find the branch and validate that it was found and not archived
    const branch = await helper.findAndValidate(Branch,
      utils.createID(orgID, projID, branID), reqUser);

    // Permissions check
    permissions.createArtifact(reqUser, organization, project, branch);

    M.log.debug('ArtifactController.create(): Before finding pre-existing artifact');

    // Check that each art has an id, and add to arrIDs
    try {
      let index = 1;
      artsToCreate.forEach((artifact) => {
        // Ensure keys are valid
        Object.keys(artifact).forEach((k) => {
          assert.ok(validArtKeys.includes(k), `Invalid key [${k}].`);
        });

        // Ensure each art has an id and that its a string
        assert.ok(artifact.hasOwnProperty('id'), `Artifact #${index} does not have an id.`);
        assert.ok(typeof artifact.id === 'string', `Artifact #${index}'s id is not a string.`);
        // Check if art with same ID is already being created
        assert.ok(!arrIDs.includes(artifact.id), 'Multiple artifacts with the same ID '
          + `[${artifact.id}] cannot be created.`);

        artifact.id = utils.createID(orgID, projID, branchID, artifact.id);
        // Set the _id equal to the id
        artifact._id = artifact.id;
        arrIDs.push(artifact.id);
        index++;
      });
    }
    catch (err) {
      throw new M.DataFormatError(err.message, 'warn');
    }

    // Create searchQuery to search for any existing, conflicting arts
    const searchQuery = { _id: { $in: arrIDs } };

    // Check if the artifacts already exists
    const existingArtifact = await Artifact.find(searchQuery, '_id', { lean: true });

    // Ensure no artifacts were found
    if (existingArtifact.length > 0) {
      // Get array of found artifact's IDs
      const foundArtifactID = existingArtifact.map(a => a._id);

      throw new M.OperationError('Artifacts with the following IDs already exist'
        + ` [${foundArtifactID.toString()}].`, 'warn');
    }

    const artObjects = artsToCreate.map((a) => {
      const artObj = Artifact.createDocument(a);
      artObj.project = project._id;
      artObj.branch = branch._id;
      artObj.strategy = M.config.artifact.strategy;
      artObj.lastModifiedBy = reqUser._id;
      artObj.createdBy = reqUser._id;
      artObj.updatedOn = Date.now();
      artObj.archivedBy = (a.archived) ? reqUser._id : null;
      artObj.archivedOn = (artObj.archived) ? Date.now() : null;

      return artObj;
    });

    // Save artifact object to the database
    const createdArtifacts = await Artifact.insertMany(artObjects);

    // Emit the event artifacts-created
    EventEmitter.emit('artifacts-created', createdArtifacts);

    return await Artifact.find({ _id: { $in: arrIDs } },
      validatedOptions.fieldsString,
      { populate: validatedOptions.populateString,
        lean: validatedOptions.lean
      });
  }
  catch (error) {
    throw errors.captureError(error);
  }
}

/**
 * @description This function updates one or many artifacts.
 *
 * @param {User} requestingUser - The object containing the requesting user.
 * @param {string} organizationID - The ID of the owning organization.
 * @param {string} projectID - The ID of the owning project.
 * @param {string} branchID - The ID of the branch to add artifacts to.
 * @param {(object|object[])} artifacts - Either an array of objects containing
 * artifact data or a single object containing artifact data to update.
 * @param {string} artifacts.id - The ID of the artifact being updated.
 * @param {string} [artifacts.name] - The name of the artifact.
 * @param {string} [artifacts.filename] - The filename of the artifact.
 * @param {string} [artifacts.contentType] - File blob type.
 * @param {string} [artifacts.location] - The file blob location.
 * @param {string} [artifacts.archived = false] - The updated archived field. If true,
 * the artifact will not be able to be found until unarchived.
 * @param {object} [artifacts.custom] - Any additional key/value pairs for an
 * object. Must be proper JSON form.
 * @param {object} [options] - A parameter that provides supported options.
 * @param {string[]} [options.populate] - A list of fields to populate on return
 * of the found objects. By default, no fields are populated.
 * @param {string[]} [options.fields] - An array of fields to return.
 * To NOT include a field, provide a '-' in
 * front.
 * @param {boolean} [options.lean = false] - A boolean value that if true
 * returns raw JSON instead of converting the data to objects.
 *
 * @returns {Promise<object[]>} Array of updated artifact objects.
 *
 * @example
 * update({User}, 'orgID', 'projID', 'branch', [{Art1}, {Art2}, ...], { populate: ['filename'] })
 * .then(function(artifacts) {
 *   // Do something with the newly updated artifacts
 * })
 * .catch(function(error) {
 *   M.log.error(error);
 * });
 */
async function update(requestingUser, organizationID, projectID, branchID,
  artifacts, options) {
  try {
    M.log.debug('ArtifactController.update(): Start of function');

    // Ensure input parameters are correct type
    helper.checkParams(requestingUser, options, organizationID, projectID, branchID);
    helper.checkParamsDataType('object', artifacts, 'Artifacts');

    // Sanitize input parameters and create function-wide variables
    const saniArtifacts = sani.db(JSON.parse(JSON.stringify(artifacts)));
    const reqUser = JSON.parse(JSON.stringify(requestingUser));
    const orgID = sani.db(organizationID);
    const projID = sani.db(projectID);
    const branID = sani.db(branchID);

    // Initialize and ensure options are valid
    const validatedOptions = utils.validateOptions(options, ['populate', 'fields',
      'lean'], Artifact);

    // Define array to store org data
    let artsToUpdate = [];
    const arrIDs = [];
    const validArtKeys = Artifact.getValidUpdateFields();
    validArtKeys.push('id', 'project', 'branch', 'strategy');

    // Check parameter type
    if (Array.isArray(saniArtifacts)) {
      // artifacts is an array, update many artifacts
      artsToUpdate = saniArtifacts;
    }
    else if (typeof saniArtifacts === 'object') {
      // artifacts is an object, update a single org
      artsToUpdate = [saniArtifacts];
    }
    else {
      // artifact is not an object or array, throw an error
      throw new M.DataFormatError('Invalid input for updating artifacts.', 'warn');
    }
    // Find organization, validate found and not archived
    const organization = await helper.findAndValidate(Org, orgID, reqUser);

    // Find project, validate found and not archived
    const project = await helper.findAndValidate(Project,
      utils.createID(orgID, projID), reqUser);

    // Find the branch and validate that it was found and not archived
    const branch = await helper.findAndValidate(Branch,
      utils.createID(orgID, projID, branID), reqUser);

    // Permissions check
    permissions.updateArtifact(reqUser, organization, project, branch);

    M.log.debug('ArtifactController.update(): Before finding pre-existing artifact');

    // Check that each artifact has an id, and add to arrIDs
    try {
      let index = 1;
      artsToUpdate.forEach((art) => {
        // Ensure keys are valid
        Object.keys(art).forEach((k) => {
          assert.ok(validArtKeys.includes(k), `Invalid key [${k}].`);
        });

        // Ensure each art has an id and that its a string
        assert.ok(art.hasOwnProperty('id'), `Artifact #${index} does not have an id.`);
        assert.ok(typeof art.id === 'string', `Artifact #${index}'s id is not a string.`);
        // Check if art with same ID is already being updated
        assert.ok(!arrIDs.includes(art.id), 'Multiple artifacts with the same ID '
          + `[${art.id}] cannot be updated.`);
        art.id = utils.createID(orgID, projID, branchID, art.id);
        arrIDs.push(art.id);
        // Set the _id equal to the id
        art._id = art.id;
        index++;
      });
    }
    catch (err) {
      throw new M.DataFormatError(err.message, 'warn');
    }

    // Create searchQuery to search for any existing artifacts
    const searchQuery = { _id: { $in: arrIDs } };

    // Find existing artifacts
    const foundArtifact = await Artifact.find(searchQuery, null, { lean: true });
    // Verify the same number of artifacts are found as desired
    if (foundArtifact.length !== arrIDs.length) {
      const foundIDs = foundArtifact.map(a => a._id);
      const notFound = arrIDs.filter(a => !foundIDs.includes(a));
      throw new M.NotFoundError(
        `The following artifacts were not found: [${notFound.toString()}].`, 'warn'
      );
    }

    // Convert artsToUpdate to JMI type 2
    const jmiType2 = jmi.convertJMI(1, 2, artsToUpdate);
    const bulkArray = [];

    // Get array of editable parameters
    const validFields = Artifact.getValidUpdateFields();

    // For each artifact found
    foundArtifact.forEach((art) => {
      const updateArtifact = jmiType2[art._id];
      delete updateArtifact.id;
      delete updateArtifact._id;

      // Error Check: if artifact currently archived, they must first be unarchived
      if (art.archived && (updateArtifact.archived === undefined
        || JSON.parse(updateArtifact.archived) !== false)) {
        throw new M.OperationError(`Artifact [${art._id}] is archived. `
          + 'Archived objects cannot be modified.', 'warn');
      }

      // For each key in the updated object
      Object.keys(updateArtifact).forEach((key) => {
        // Check if the field is valid to update
        if (!validFields.includes(key)) {
          throw new M.OperationError(`Artifact property [${key}] cannot `
            + 'be changed.', 'warn');
        }

        // Get validator for field if one exists
        if (validators.artifact.hasOwnProperty(key)) {
          // If validation fails, throw error
          if (!RegExp(validators.artifact[key]).test(updateArtifact[key])) {
            throw new M.DataFormatError(
              `Invalid ${key}: [${updateArtifact[key]}]`, 'warn'
            );
          }
        }
      });

      // Update the artifact
      bulkArray.push({
        updateOne: {
          filter: { _id: art._id },
          update: updateArtifact
        }
      });
    });
    await Artifact.bulkWrite(bulkArray);

    const foundArtifacts = await Artifact.find({ _id: { $in: arrIDs } },
      validatedOptions.fieldsString,
      { populate: validatedOptions.populateString,
        lean: validatedOptions.lean
      });

    // Emit the event artifacts-updated
    EventEmitter.emit('artifacts-updated', foundArtifacts);
    return foundArtifacts;
  }
  catch (error) {
    throw errors.captureError(error);
  }
}

/**
 * @description This function removes one or many artifacts.
 * Returns the IDs of the deleted artifacts.
 *
 * @param {User} requestingUser - The object containing the requesting user.
 * @param {string} organizationID - The ID of the owning organization.
 * @param {string} projectID - The ID of the owning project.
 * @param {string} branchID - The ID of the branch to remove artifacts from.
 * @param {(string|string[])} artifacts - The artifacts to remove. Can either be
 * an array of artifact ids or a single artifact id.
 * @param {object} [options] - A parameter that provides supported options.
 * Currently there are no supported options.
 *
 * @returns {Promise<string[]>} Array of deleted artifact ids.
 *
 * @example
 * remove({User}, 'orgID', 'projID', 'branch', ['art1', 'art2'])
 * .then(function(artifacts) {
 *   // Do something with the deleted artifacts
 * })
 * .catch(function(error) {
 *   M.log.error(error);
 * });
 */
async function remove(requestingUser, organizationID, projectID, branchID,
  artifacts, options) {
  try {
    // Ensure input parameters are correct type
    helper.checkParams(requestingUser, options, organizationID, projectID, branchID);
    helper.checkParamsDataType(['object', 'string'], artifacts, 'Artifacts');

    // Sanitize input parameters and create function-wide variables
    const reqUser = JSON.parse(JSON.stringify(requestingUser));
    const orgID = sani.db(organizationID);
    const projID = sani.db(projectID);
    const branID = sani.db(branchID);
    const saniArtifacts = sani.db(JSON.parse(JSON.stringify(artifacts)));
    let artifactsToFind = [];

    // Check the type of the artifacts parameter
    if (Array.isArray(saniArtifacts) && saniArtifacts.length !== 0) {
      // An array of artifact ids, remove all
      artifactsToFind = saniArtifacts.map(
        e => utils.createID(orgID, projID, branID, e)
      );
    }
    else if (typeof saniArtifacts === 'string') {
      // A single artifact id, remove one
      artifactsToFind = [utils.createID(orgID, projID, branID, saniArtifacts)];
    }
    else {
      // Invalid parameter, throw an error
      throw new M.DataFormatError('Invalid input for removing artifacts.', 'warn');
    }

    // Find the organization and validate that it was found and not archived
    const organization = await helper.findAndValidate(Org, orgID, reqUser);

    // Find the project and validate that it was found and not archived
    const project = await helper.findAndValidate(Project,
      utils.createID(orgID, projID), reqUser);

    // Find the branch and validate that it was found and not archived
    const branch = await helper.findAndValidate(Branch,
      utils.createID(orgID, projID, branID), reqUser);

    // Permissions check
    permissions.deleteArtifact(reqUser, organization, project, branch);


<<<<<<< HEAD
    // Find the artifacts to delete
    const foundArtifacts = await Artifact.find({ _id: { $in: artifactsToFind } },
      null, { lean: true });
    const foundArtifactIDs = foundArtifacts.map(e => e._id);
    await Artifact.deleteMany({ _id: { $in: foundArtifactIDs } });
    const uniqueIDsObj = {};
=======
  // Emit the event artifacts-deleted
  EventEmitter.emit('artifacts-deleted', foundArtifacts);
>>>>>>> 168e682c

    // Parse foundIDs and only return unique ones
    foundArtifactIDs.forEach((id) => {
      if (!uniqueIDsObj[id]) {
        uniqueIDsObj[id] = id;
      }
    });
    const uniqueIDs = Object.keys(uniqueIDsObj);

    // Emit the event artifacts-deleted
    EventEmitter.emit('artifact-deleted', foundArtifacts);

    // Return unique IDs of elements deleted
    return (uniqueIDs);
  }
  catch (error) {
    throw errors.captureError(error);
  }
}

/**
 * @description This function finds and returns an artifact blob based on project,
 * location and filename.
 *
 * @param {User} requestingUser - The requesting user.
 * @param {string} organizationID - The organization ID for the org the
 * project belongs to.
 * @param {string} projectID - The project ID of the Project which is being
 * searched for.
 * @param {object} artifact - Metadata containing parameters for creating
 * and storing the artifact blob.
 * @param {string} [artifact.filename] - The filename of the artifact.
 * @param {string} [artifact.location] - The location of the artifact.
 *
 * @returns {Promise<Buffer>} Artifact Blob object.
 */
async function getBlob(requestingUser, organizationID,
  projectID, artifact) {
  let options;
  // Ensure input parameters are correct type
  helper.checkParams(requestingUser, options, organizationID, projectID);
  helper.checkParamsDataType(['object'], artifact, 'Artifacts');

  // Sanitize input parameters
  const reqUser = JSON.parse(JSON.stringify(requestingUser));
  const saniArt = sani.db(JSON.parse(JSON.stringify(artifact)));
  const orgID = sani.db(organizationID);
  const projID = sani.db(projectID);

  // Initialize and ensure options are valid
  const validatedOptions = utils.validateOptions(options, [], Artifact);

  // Find the organization
  const organization = await helper.findAndValidate(Org, orgID, reqUser,
    validatedOptions.archived);

  // Find the project
  const project = await helper.findAndValidate(Project,
    utils.createID(orgID, projID), reqUser, validatedOptions.archived);

  // Permissions check
  permissions.readBlob(reqUser, organization, project);

  saniArt.project = projID;

  // Include artifact blob in return obj
  return ArtifactModule.getBlob(saniArt);
}

/**
 * @description This function posts an artifact blob based on project,
 * location and filename.
 *
 * @param {User} requestingUser - The requesting user.
 * @param {string} organizationID - The organization ID for the org the
 * project belongs to.
 * @param {string} projectID - The project ID of the Project which is being
 * searched for.
<<<<<<< HEAD
 * @param {object} artifact - Metadata containing parameters for creating
 * and storing the artifact blob.
=======
 * @param {string} branch - The branch ID.
 * @param {object} artifact - Metadata containing parameters for creating
and storing the artifact blob.
>>>>>>> 168e682c
 * @param {string} [artifact.filename] - The filename of the artifact.
 * @param {string} [artifact.location] - The location of the artifact.
 * @param {Buffer} artifactBlob - A binary large object artifact.
 *
 * @returns {Promise<object>} Artifact object that contains location, filename,
 * and project.
 */
async function postBlob(requestingUser, organizationID,
  projectID, artifact, artifactBlob) {
  try {
    let options;
    // Ensure artifact blob is buffer type
    if (Buffer.isBuffer(artifactBlob) === false) {
      throw new M.DataFormatError('Artifact blob must be a file.', 'warn');
    }

    // Ensure input parameters are correct type
    helper.checkParams(requestingUser, options, organizationID, projectID);
    helper.checkParamsDataType('object', artifact, 'Artifacts');

    // Sanitize input parameters
    const reqUser = JSON.parse(JSON.stringify(requestingUser));
    const saniArt = sani.db(JSON.parse(JSON.stringify(artifact)));
    const orgID = sani.db(organizationID);
    const projID = sani.db(projectID);

    // Initialize and ensure options are valid
    const validatedOptions = utils.validateOptions(options, [], Artifact);

    // Find the organization
    const organization = await helper.findAndValidate(Org, orgID, reqUser,
      validatedOptions.archived);

    // Find the project
    const project = await helper.findAndValidate(Project, utils.createID(orgID, projID),
      reqUser, validatedOptions.archived);

    // Permissions check
    permissions.createBlob(reqUser, organization, project);

    // Include project id
    saniArt.project = projectID;

    // Return artifact object
    ArtifactModule.postBlob(saniArt, artifactBlob);

    // Return artifact object
    return saniArt;

  }
  catch (error) {
    throw errors.captureError(error);
  }
}

/**
 * @description This function deletes an artifact blob based on project,
 * location and filename.
 *
 * @param {User} requestingUser - The requesting user.
 * @param {string} organizationID - The organization ID for the org the
 * project belongs to.
 * @param {string} projectID - The project ID of the Project which is being
 * searched for.
 * @param {object[]} artifact - Metadata containing parameters for creating
 * and storing the artifact blob.
 * @param {string} [artifact.filename] - The filename of the artifact.
 * @param {string} [artifact.location] - The location of the artifact.
 *
 * @returns {Promise<object>} Artifact object that contains location, filename,
 * and project.
 */
async function deleteBlob(requestingUser, organizationID, projectID,
  artifact) {
  try {
    let options;

    // Ensure input parameters are correct type
    helper.checkParams(requestingUser, options, organizationID, projectID);
    helper.checkParamsDataType('object', artifact, 'Artifacts');

    // Sanitize input parameters
    const reqUser = JSON.parse(JSON.stringify(requestingUser));
    const saniArt = sani.db(JSON.parse(JSON.stringify(artifact)));
    const orgID = sani.db(organizationID);
    const projID = sani.db(projectID);

    // Initialize and ensure options are valid
    const validatedOptions = utils.validateOptions(options, ['archived',
      'populate', 'fields', 'limit', 'skip', 'lean', 'sort'], Artifact);

    // Find the organization
    const organization = await helper.findAndValidate(Org, orgID, reqUser,
      validatedOptions.archived);

    // Find the project
    const project = await helper.findAndValidate(Project,
      utils.createID(orgID, projID), reqUser, validatedOptions.archived);

    // Permissions check
    permissions.deleteBlob(reqUser, organization, project);

    // Include project id
    saniArt.project = projectID;

    await ArtifactModule.deleteBlob(saniArt);

    // Return Artifact obj
    return saniArt;
  }
  catch (error) {
    throw errors.captureError(error);
  }
}<|MERGE_RESOLUTION|>--- conflicted
+++ resolved
@@ -636,18 +636,12 @@
     // Permissions check
     permissions.deleteArtifact(reqUser, organization, project, branch);
 
-
-<<<<<<< HEAD
     // Find the artifacts to delete
     const foundArtifacts = await Artifact.find({ _id: { $in: artifactsToFind } },
       null, { lean: true });
     const foundArtifactIDs = foundArtifacts.map(e => e._id);
     await Artifact.deleteMany({ _id: { $in: foundArtifactIDs } });
     const uniqueIDsObj = {};
-=======
-  // Emit the event artifacts-deleted
-  EventEmitter.emit('artifacts-deleted', foundArtifacts);
->>>>>>> 168e682c
 
     // Parse foundIDs and only return unique ones
     foundArtifactIDs.forEach((id) => {
@@ -658,7 +652,7 @@
     const uniqueIDs = Object.keys(uniqueIDsObj);
 
     // Emit the event artifacts-deleted
-    EventEmitter.emit('artifact-deleted', foundArtifacts);
+    EventEmitter.emit('artifacts-deleted', foundArtifacts);
 
     // Return unique IDs of elements deleted
     return (uniqueIDs);
@@ -726,14 +720,8 @@
  * project belongs to.
  * @param {string} projectID - The project ID of the Project which is being
  * searched for.
-<<<<<<< HEAD
  * @param {object} artifact - Metadata containing parameters for creating
  * and storing the artifact blob.
-=======
- * @param {string} branch - The branch ID.
- * @param {object} artifact - Metadata containing parameters for creating
-and storing the artifact blob.
->>>>>>> 168e682c
  * @param {string} [artifact.filename] - The filename of the artifact.
  * @param {string} [artifact.location] - The location of the artifact.
  * @param {Buffer} artifactBlob - A binary large object artifact.
