--- conflicted
+++ resolved
@@ -633,11 +633,7 @@
  * @description This function removes the artifact blob file and sub folder
  * from the file system.
  *
-<<<<<<< HEAD
- * @param {string} hashName - folder's hash name
-=======
- * @param {String} hashedName - hash name of the file
->>>>>>> ca6e0231
+ * @param {string} hashedName - hash name of the file
  */
 function removeArtifactOS(hashedName) {
   return new Promise((resolve) => {
