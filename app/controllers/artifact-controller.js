--- conflicted
+++ resolved
@@ -735,11 +735,7 @@
     let options; // TODO: Remove
     // Ensure input parameters are correct type
     helper.checkParams(requestingUser, options, organizationID, projectID, branch);
-<<<<<<< HEAD
-    helper.checkParamsDataType(['object'], [artifact], 'Artifacts');
-=======
     helper.checkParamsDataType(['object'], artifact, 'Artifacts');
->>>>>>> e1f7f42c
 
     console.log(artifact)
     // Sanitize input parameters
