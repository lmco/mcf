--- conflicted
+++ resolved
@@ -72,10 +72,7 @@
   }
   // get all organizations the user is a member of
   OrgController.findOrgs(req.user)
-<<<<<<< HEAD
-=======
   // Render the organization page with the list of orgs
->>>>>>> dab3f885
   .then(orgs => utils.render(req, res, 'organizations', {
     orgs: orgs,
     title: 'MBEE | Model-Based Engineering Environment'
