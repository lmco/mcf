--- conflicted
+++ resolved
@@ -51,50 +51,11 @@
 /**
  * Renders the home page.
  */
-<<<<<<< HEAD
 function home(req, res) {
   return utils.render(req, res, 'home', {
     title: 'MBEE | Model-Based Engineering Environment'
   });
 }
-=======
-class UiController {
-
-  /**
-   * Renders the home page.
-   */
-  static home(req, res) {
-    return utils.render(req, res, 'home', {
-      title: 'MBEE | Model-Based Engineering Environment'
-    });
-  }
-
-  /**
-   * This renders the primary MBEE application UI.
-   * It parses the request paramaters in the URL to determine how to render
-   * the MBEE view.
-   * // TODO: Remove this in prc-001, keep in masters MBX-370
-   */
-  static mbee(req, res) {
-    return utils.render(req, res, 'mbee', {
-      org: sani.sanitize(req.params.org),
-      project: sani.sanitize(req.params.project),
-      title: 'MBEE | Model-Based Engineering Environment'
-    });
-  }
-
-  /**
-   * This function will render the admin console.
-   * The admin console provides a place for global administrators to
-   * maintain the MBEE application.
-   * // TODO: Remove this in prc-001, keep in masters MBX-370
-   */
-  static admin(req, res) {
-    return utils.render(req, res, 'admin', {
-      title: 'Admin | Model-Based Engineering Environment'
-    });
-  }
->>>>>>> 6f4318e0
 
 /**
  * This renders the primary MBEE application UI.
@@ -255,7 +216,7 @@
 }
 
 /**
- * @description Logs out the user by unsetting the req.user object and the
+ * @description Logs out the user by un-setting the req.user object and the
  * req.session.token object.
  */
 function logout(req, res) {
