/**
 * Classification: UNCLASSIFIED
 *
 * @module  controllers.ui-controller
 *
 * @copyright Copyright (C) 2018, Lockheed Martin Corporation
 *
 * @license LMPI
 *
 * LMPI WARNING: This file is Lockheed Martin Proprietary Information.
 * It is not approved for public release or redistribution.
 *
 * EXPORT CONTROL WARNING: This software may be subject to applicable export
 * control laws. Contact legal and export compliance prior to distribution.
 *
 * @author Josh Kaplan <joshua.d.kaplan@lmco.com>
 * @author Jake Ursetta <jake.j.ursetta@lmco.com>
 *
 * @description This implements the behavior and logic for the user interface.
 * All UI routes map to this controller which in turn uses other controllers to
 * handle other object behaviors.
 */

// Expose UI controller functions
// Note: The export is being done before the import to solve the issues of
// circular references between controllers.
module.exports = {
  home,
  organizationList,
  organization,
  organizationEdit,
  projectList,
  project,
<<<<<<< HEAD
  projectEdit,
=======
  whoami,
>>>>>>> 48226963
  swaggerDoc,
  showAboutPage,
  showLoginPage,
  login,
  logout
};

// Node modules
const path = require('path');
const swaggerJSDoc = require('swagger-jsdoc');

// MBEE modules
const UserController = M.require('controllers.user-controller');
const OrgController = M.require('controllers.organization-controller');
const ProjController = M.require('controllers.project-controller');
const ElementController = M.require('controllers.element-controller');
const User = M.require('models.user');
const crypto = M.require('lib.crypto');
const sani = M.require('lib.sanitization');
const utils = M.require('lib.utils');
const elementSort = M.require('lib.element-sort');
const validators = M.require('lib.validators');

/**
 * @description Renders the home page.
 */
function home(req, res) {
  // Sanity check: confirm req.user exists
  if (!req.user) {
    M.log.critical(new M.CustomError('/ executed with invalid req.user object'));
    // redirect to the login screen
    res.redirect('/login');
  }
  // Render the MBEE home screen
  return utils.render(req, res, 'home', {
    title: 'MBEE | Model-Based Engineering Environment'
  });
}

/**
 * @description Renders the organization list page.
 */
function organizationList(req, res) {
  // Sanity check: confirm req.user exists
  if (!req.user) {
    M.log.critical(new M.CustomError('/organizations executed with invalid req.user object'));
    // redirect to the login screen
    res.redirect('/login');
  }
  // get all organizations the user is a member of
  OrgController.findOrgs(req.user)
  // Render the organization page with the list of orgs
  .then(orgs => utils.render(req, res, 'organization-list', {
    orgs: orgs,
    title: 'MBEE | Model-Based Engineering Environment'
  }))
  // If error, redirect to home
  .catch(error => {
    M.log.error(error);
    res.redirect('/');
  });
}

/**
 * @description Renders an organization page.
 */
function organization(req, res) {
  // Sanity check: confirm req.user exists
  if (!req.user) {
    M.log.critical(new M.CustomError('/:orgid executed with invalid req.user object'));
    // redirect to the login screen
    res.redirect('/login');
  }
  // Find organization
  OrgController.findOrg(req.user, req.params.orgid)
  // Render organization page including nav-sidebar
  .then(org => utils.render(req, res, 'organization', {
    name: 'organization',
    title: 'MBEE | Model-Based Engineering Environment',
    org: org,
    sidebar: {
      heading: 'Organization',
      icon: 'fas fa-boxes',
      list: {
        Projects: {
          icon: 'fas fa-box',
          link: '#projects'
        },
        Members: {
          icon: 'fas fa-users',
          link: '#members'
        },
        Settings: {
          icon: 'fas fa-cog',
          link: '#settings'
        }
      }
    }
  }))
  // If error, redirect to organization list
  .catch(err => {
    M.log.error(err);
    return res.redirect('/organizations');
  });
}

/**
 * @description Renders an organization edit/form page.
 */
function organizationEdit(req, res) {
  // Sanity check: confirm req.user exists
  if (!req.user) {
    M.log.critical(new M.CustomError('/:orgid/edit executed with invalid req.user object'));
    // redirect to the login screen
    res.redirect('/login');
  }
  // Find organization
  OrgController.findOrg(req.user, req.params.orgid)
  .then(org => {
    // Check if user is NOT admin
    if (!req.user.admin
      && !org.permissions.admin.map(u => u.username).includes(req.user.username)) {
      // User is NOT admin, redirect to org page
      return res.redirect(`/${org.id}`);
    }
    // Render organization page
    utils.render(req, res, 'organization-edit', {
      name: 'organization-edit',
      title: 'MBEE | Model-Based Engineering Environment',
      org: org,
      validators: validators.org
    });
  })
  // If error, redirect to organization list
  .catch(err => {
    M.log.error(err);
    return res.redirect('/organizations');
  });
}

/**
 * @description Renders the project list page.
 */
function projectList(req, res) {
  // Sanity check: confirm req.user exists
  if (!req.user) {
    M.log.critical(new M.CustomError('/projects executed with invalid req.user object'));
    // redirect to the login screen
    res.redirect('/login');
  }
  // Find the requesting user
  UserController.findUser(req.user, req.user.username)
  // Render the project page with the list of projects
  .then(foundUser => {
    // Create list of projects
    const projects = foundUser.proj.read;
    // Loop through list and create reference page for each project
    projects.forEach(proj => {
      // set ref to split of uid and join with forward slashes
      proj.ref = utils.parseUID(proj.uid).join('/');
    });
    utils.render(req, res, 'project-list', {
      title: 'MBEE | Model-Based Engineering Environment',
      projects: projects
    });
  })
  // If error, redirect to home
  .catch(error => {
    M.log.error(error);
    res.redirect('/');
  });
}

/**
 * @description Renders a project page.
 */
function project(req, res) {
  // Sanity check: confirm req.user exists
  if (!req.user) {
    M.log.critical(new M.CustomError('/:orgid/:projectid executed with invalid req.user object'));
    // redirect to the login screen
    res.redirect('/login');
  }
  let proj = null;
  let elements = null;
  // Find organization
  ProjController.findProject(req.user, req.params.orgid, req.params.projectid)
  // Render organization page including nav-sidebar
  .then(foundProject => {
    proj = foundProject;
    return ElementController.findElements(req.user, req.params.orgid, req.params.projectid);
  })
  .then(foundElements => {
    elements = foundElements;
    elements.forEach(element => {
      const uid = utils.parseUID(element.uid);
      element.apiRef = `/api/orgs/${uid[0]}/projects/${uid[1]}/elements/${uid[2]}`;
    });
    const elementTree = elementSort.createElementsTree(elements);
    utils.render(req, res, 'project', {
      name: 'project',
      title: 'MBEE | Model-Based Engineering Environment',
      sidebar: {
        heading: 'Project',
        icon: 'fas fa-box',
        list: {
          Elements: {
            icon: 'fas fa-project-diagram',
            link: '#elements'
          },

          Members: {
            icon: 'fas fa-users',
            link: '#members'
          },
          Settings: {
            icon: 'fas fa-cog',
            link: '#settings'
          }
        }
      },
      project: proj,
      elements: elementTree
    });
  })
  // If error, redirect to organization list
  .catch(err => {
    M.log.error(err);
    return res.redirect('/projects');
  });
}

/**
<<<<<<< HEAD
 * @description Renders a project edit/form page.
 */
function projectEdit(req, res) {
  // Sanity check: confirm req.user exists
  if (!req.user) {
    M.log.critical(new M.CustomError('/:projectid/edit executed with invalid req.user object'));
    // redirect to the login screen
    res.redirect('/login');
  }
  // Find Project
  ProjController.findProject(req.user, req.params.orgid, req.params.projectid)
  .then(foundProject => {
    // Check if user is NOT admin
    if (!req.user.admin
      && !foundProject.permissions.admin.map(u => u.username).includes(req.user.username)) {
      // User is NOT admin, redirect to project page
      return res.redirect(`/${foundProject.org.id}/${foundProject.id}`);
    }
    // Render project edit page
    utils.render(req, res, 'project-edit', {
      name: 'project-edit',
      title: 'MBEE | Model-Based Engineering Environment',
      project: foundProject,
      validators: validators.project
    });
  })
  // If error, redirect to project list
  .catch(err => {
    M.log.error(err);
    return res.redirect('/projects');
=======
 * @description Renders the current user's page.
 */
function whoami(req, res) {
  // Sanity check: confirm req.user exists
  if (!req.user) {
    M.log.critical(new M.CustomError('/whoami executed with invalid req.user object'));
    // redirect to the login screen
    res.redirect('/login');
  }

  let user = null;

  // get all organizations the user is a member of
  UserController.findUser(req.user, req.user.username)
  // Render the project page with the list of projects
  .then(foundUser => {
    user = foundUser;

    utils.render(req, res, 'user', {
      name: user.username,
      title: 'MBEE | Model-Based Engineering Environment',
      sidebar: {
        heading: 'User',
        list: {
          Organizations: {
            icon: 'fas fa-boxes',
            link: '/organizations'
          },
          Projects: {
            icon: 'fas fa-box',
            link: '/projects'
          },
          Settings: {
            icon: 'fas fa-cog',
            link: '#settings'
          }
        }
      },
      user: user
    });
  })
  // If error, redirect to home
  .catch(error => {
    M.log.error(error);
    res.redirect('/');
>>>>>>> 48226963
  });
}

/**
 * @description Generates the Swagger specification based on the Swagger JSDoc
 * in the API routes file.
 */
function swaggerSpec() {
  return swaggerJSDoc({
    swaggerDefinition: {
      info: {
        title: 'MBEE API Documentation',       // Title (required)
        version: M.version                     // Version (required)
      }
    },
    apis: [
      path.join(M.root, 'app', 'api-routes.js') // Path to the API docs
    ]
  });
}

/**
 * GET /api/doc
 *
 * @description Renders the swagger doc.
 */
function swaggerDoc(req, res) {
  return utils.render(req, res, 'swagger', {
    swagger: swaggerSpec(),
    title: 'API Documentation | Model-Based Engineering Environment'
  });
}

/**
 * @description Renders the about page. This page is accessible even when users are not
 * signed in. Therefore, this function has some logic to identify whether
 * or not the user is logged in.
 */
function showAboutPage(req, res) {
  const token = crypto.inspectToken(req.session.token);
  User.findOne({
    username: sani.sanitize(token.username)
  })
  .exec((err, user) => {
    if (err) {
      M.log.error(err);
    }
    else {
      req.user = user;
    }
    // Disables because database document is being directly used
    return utils.render(req, res, 'about', {
      info: {
        version: M.version4
      },
      title: 'About | Model-Based Engineering Environment'
    });
  });
}

/**
 * @description This page renders the login screen. If a get query parameter
 * called "next" is passed in the URL, the next url rendered as a hidden input
 * to tell the login process where to redirect the user after a successful
 * login.
 */
function showLoginPage(req, res) {
  let next = '';
  // make sure the passed in "next" parameter is valid
  if (RegExp(validators.url.next).test(req.query.next)) {
    next = req.query.next;
  }

  // render the login page
  return utils.render(req, res, 'login', {
    title: 'Login | Model-Based Engineering Environment',
    next: next,
    err: req.flash('loginError')
  });
}

/**
 * @description This is the final function in the UI authentication chain. First,
 * the authentication controller's authenticate() and doLogin() functions
 * are called. This function should only get called once login was
 * successful. It handles the appropriate redirect for the user.
 */
function login(req, res) {
  // make sure the passed in "next" parameter is valid
  let next = null;
  if (RegExp(validators.url.next).test(req.body.next)) {
    next = req.body.next;
  }
  else if (req.user.custom.hasOwnProperty('homepage')) {
    next = req.user.custom.homepage;
  }
  else {
    next = '/';
  }

  // handle the redirect
  M.log.info(`Redirecting to ${next} ...`);
  res.redirect(next);
}

/**
 * @description Logs out the user by un-setting the req.user object and the
 * req.session.token object.
 */
function logout(req, res) {
  // Sanity check: confirm req.user exists
  if (!req.user) {
    M.log.critical(new M.CustomError('/logout executed with invalid req.user object'));
    // redirect to the login screen
    res.redirect('/login');
  }
  // destroy the session
  req.user = null;
  req.session.destroy();

  // redirect to the login screen
  res.redirect('/login');
}<|MERGE_RESOLUTION|>--- conflicted
+++ resolved
@@ -31,11 +31,8 @@
   organizationEdit,
   projectList,
   project,
-<<<<<<< HEAD
   projectEdit,
-=======
   whoami,
->>>>>>> 48226963
   swaggerDoc,
   showAboutPage,
   showLoginPage,
@@ -269,7 +266,6 @@
 }
 
 /**
-<<<<<<< HEAD
  * @description Renders a project edit/form page.
  */
 function projectEdit(req, res) {
@@ -284,7 +280,8 @@
   .then(foundProject => {
     // Check if user is NOT admin
     if (!req.user.admin
-      && !foundProject.permissions.admin.map(u => u.username).includes(req.user.username)) {
+      && !foundProject.permissions.admin.map(u => u.username)
+      .includes(req.user.username)) {
       // User is NOT admin, redirect to project page
       return res.redirect(`/${foundProject.org.id}/${foundProject.id}`);
     }
@@ -300,7 +297,10 @@
   .catch(err => {
     M.log.error(err);
     return res.redirect('/projects');
-=======
+  });
+}
+
+/**
  * @description Renders the current user's page.
  */
 function whoami(req, res) {
@@ -310,15 +310,11 @@
     // redirect to the login screen
     res.redirect('/login');
   }
-
-  let user = null;
 
   // get all organizations the user is a member of
   UserController.findUser(req.user, req.user.username)
   // Render the project page with the list of projects
   .then(foundUser => {
-    user = foundUser;
-
     utils.render(req, res, 'user', {
       name: user.username,
       title: 'MBEE | Model-Based Engineering Environment',
@@ -339,14 +335,13 @@
           }
         }
       },
-      user: user
+      user: foundUser
     });
   })
   // If error, redirect to home
   .catch(error => {
     M.log.error(error);
     res.redirect('/');
->>>>>>> 48226963
   });
 }
 
