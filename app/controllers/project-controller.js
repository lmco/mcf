/*****************************************************************************
 * Classification: UNCLASSIFIED                                              *
 *                                                                           *
 * Copyright (C) 2018, Lockheed Martin Corporation                           *
 *                                                                           *
 * LMPI WARNING: This file is Lockheed Martin Proprietary Information.       *
 * It is not approved for public release or redistribution.                  *
 *                                                                           *
 * EXPORT CONTROL WARNING: This software may be subject to applicable export *
 * control laws. Contact legal and export compliance prior to distribution.  *
 *****************************************************************************/
/**
 * @module  controllers.project_controller
 *
 * @author Austin J Bieber <austin.j.bieber@lmco.com>
 *
 * @description This implements the behavior and logic for a project and
 * provides functions for interacting with projects.
 */

// Load MBEE modules
const OrgController = M.require('controllers.organization-controller');
const Project = M.require('models.project');
const utils = M.require('lib.utils');
const sani = M.require('lib.sanitization');
const validators = M.require('lib.validators');
const errors = M.require('lib.errors');

// We are disabling the eslint consistent-return rule for this file.
// The rule doesn't work well for many controller-related functions and
// throws the warning in cases where it doesn't apply. For this reason, the
// rule is disabled for this file. Be careful to avoid the issue.
/* eslint-disable consistent-return */

/**
 * project-controller.js
 *
 * Josh Kaplan <joshua.d.kaplan@lmco.com>
 *
 * The ProjectController class defines static methods for
 * project-related API routes.
 */
class ProjectController {

  /**
   * @description The function finds all projects for a given orgID.
   *
   * @example
   * ProjectController.findProjects({Tony Stark}, 'StarkIndustries')
   * .then(function(projects) {
   *   // do something with the returned projects
   * })
   * .catch(function(error) {
   *   M.log.error(error);
   * });
   *
   *
   * @param {User} reqUser  The object containing the requesting user.
   * @param {String} organizationID  The organization ID for the org the project belongs to.
   * @param {Boolean} softDeleted  The optional flag to denote searching for deleted projects
   */
  static findProjects(reqUser, organizationID, softDeleted = false) {
    return new Promise((resolve, reject) => {
      try {
        utils.assertType([organizationID], 'string');
      }
      catch (error) {
        return reject(error);
      }

      // Sanitize project properties
      const orgID = sani.html(organizationID);

      OrgController.findOrg(reqUser, orgID, softDeleted)
      .then((org) => {
        // Error Check - See if user has read permissions on org
        if (!utils.checkAccess(reqUser, org, 'read')) {
          return reject(new errors.CustomError('User does not have permissions.', 401));
        }

        let searchParams = { org: org._id, deleted: false };

        if (softDeleted && reqUser.admin) {
          searchParams = { org: org._id };
        }

        // Search for project
        return ProjectController.findProjectsQuery(searchParams);
      })
      .then((projects) => {
        // Error Check - Ensure at least one project is found
        if (projects.length < 1) {
          return resolve([]);
        }

        // Return resulting project
        return resolve(projects);
      })
      .catch((orgFindErr) => reject(orgFindErr));
    });
  }

  /**
   * @description The function deletes all projects for an org.
   *
   * @example
   * ProjectController.removeProjects({Tony Stark}, 'StarkIndustries', {soft: true})
   * .then(function(projects) {
   *   // do something with the deleted projects.
   * })
   * .catch(function(error) {
   *   M.log.error(error);
   * });
   *
   *
   * @param {User} reqUser  The object containing the requesting user.
   * @param {String} organizationID  The organization ID for the org the project belongs to.
   * @param {Object} options  Contains a list of delete options.
   */
  static removeProjects(reqUser, organizationID, options) {
    return new Promise((resolve, reject) => {
      try {
        utils.assertType([organizationID], 'string');
      }
      catch (error) {
        return reject(error);
      }

      // Sanitize the orgid
      const orgID = sani.html(organizationID);

      // Ensure the org exists
      // TODO - Use populates rather than nested queries when possible (MBX-357)
<<<<<<< HEAD
      //        Doing findOrgs() then findProj(), Instead we should reduces the number of queries
      //        below Not sure if removeProjects() should remove all projects. Instead remove a
      //        list of projects
=======
      // Doing findOrgs() then findProj(), Instead we should reduces the number of queries below
      // Not sure if removeProjects() should remove all projects. Instead remove a list of projects
>>>>>>> 4391ea9a
      OrgController.findOrg(reqUser, orgID, true)
      .then((org) => ProjectController.findProjects(reqUser, org.id, true))
      .then((projects) => {
        // If we didn't find any projects
        if (projects.length === 0) {
          return resolve(projects);
        }

        // Ensure user has permission to delete all projects
        Object.keys(projects).forEach((project) => {
          if (!utils.checkAccess(reqUser, projects[project], 'admin')) {
            return reject(new errors.CustomError(
              `User does not have permission to delete project ${projects[project].id}.`, 401
            ));
          }
        });

        for (let i = 0; i < projects.length; i++) {
          // Must nest promise since it uses a return
          ProjectController.removeProject(reqUser, orgID, projects[i].id, options)
          .then(() => {
            if (i === projects.length - 1) {
              return resolve(projects);
            }
          })
          .catch((deleteProjError) => reject(deleteProjError));
        }
      })
      .catch((findOrgError) => reject(findOrgError));
    });
  }


  /**
   * @description The function finds a project.
   *
   * @example
   * ProjectController.findProject({Tony Stark}, 'StarkIndustries', 'ArcReactor1')
   * .then(function(project) {
   *   // do something with the returned project
   * })
   * .catch(function(error) {
   *   M.log.error(error);
   * });
   *
   *
   * @param {User} reqUser  The object containing the requesting user.
   * @param {String} organizationID  The organization ID for the org the project belongs to.
   * @param {String} projectID  The project ID of the Project which is being searched for.
   * @param {Boolean} softDeleted  The flag to control whether or not to find softDeleted projects.
   */
  static findProject(reqUser, organizationID, projectID, softDeleted = false) {
    return new Promise((resolve, reject) => {
      try {
        utils.assertType([organizationID, projectID], 'string');
        utils.assertType([softDeleted], 'boolean');
      }
      catch (error) {
        return reject(error);
      }

      // Sanitize project properties
      const orgID = sani.html(organizationID);
      const projID = sani.html(projectID);
      const projUID = utils.createUID(orgID, projID);

      let searchParams = { uid: projUID, deleted: false };

      if (softDeleted && reqUser.admin) {
        searchParams = { uid: projUID };
      }

      ProjectController.findProjectsQuery(searchParams)
      .then((projects) => {
        // Error Check - Ensure only 1 project is found
        if (projects.length < 1) {
          return reject(new errors.CustomError('Project not found.', 404));
        }

        // Ensure only one project was found
        if (projects.length > 1) {
          return reject(new errors.CustomError('More than one project found.', 400));
        }

        // Check Permissions
        if (!utils.checkAccess(reqUser, projects[0], 'read')) {
          return reject(new errors.CustomError('User does not have permission.', 401));
        }

        // Return resulting project
        return resolve(projects[0]);
      })
      .catch((error) => reject(error));
    });
  }

  /**
   * @description This function takes a query and finds the project.
   *
   * @example
   * ProjectController.findProjectsQuery({ uid: 'org:proj' })
   * .then(function(projects) {
   *   // do something with the found projects.
   * })
   * .catch(function(error) {
   *   M.log.error(error);
   * });
   *
   *
   * @param {Object} projectQuery  The query to be made to the database
   */
  static findProjectsQuery(projectQuery) {
    return new Promise((resolve, reject) => {
      const query = sani.sanitize(projectQuery);

      Project.find(query)
      .populate('org permissions.read permissions.write permissions.admin')
      .exec((err, projects) => {
        // Error Check - Database/Server Error
        if (err) {
          return reject(err);
        }

        // Return resulting project
        return resolve(projects);
      });
    });
  }


  /**
   * @description The function creates a project.
   *
   * @example
   * ProjectController.createProject({Tony Stark}, {Arc Reactor 1})
   * .then(function(project) {
   *   // do something with the newly created project.
   * })
   * .catch(function(error) {
   *   M.log.error(error);
   * });
   *
   *
   * @param {User} reqUser  The object containing the requesting user.
   * @param {Object} project  The object of the project being created.
   */
  static createProject(reqUser, project) {
    return new Promise((resolve, reject) => {
      // Optional fields
      let custom = null;
      let visibility = 'private';

      try {
        utils.assertExists(['id', 'name', 'org.id'], project);
        utils.assertType([project.id, project.name, project.org.id], 'string');
        if (utils.checkExists(['custom'], project)) {
          utils.assertType([project.custom], 'object');
          custom = sani.html(project.custom);
        }
        if (utils.checkExists(['visibility'], project)) {
          utils.assertType([project.visibility], 'string');
          visibility = project.visibility;
          // Ensure the visibility level is valid
          if (!Project.schema.methods.getVisibilityLevels().includes(visibility)) {
            return reject(new errors.CustomError('Invalid visibility type.', 400));
          }
        }
      }
      catch (error) {
        return reject(error);
      }

      // Sanitize project properties
      const projID = sani.html(project.id);
      const projName = sani.html(project.name);
      const orgID = sani.html(project.org.id);

      // Error check - make sure project ID and project name are valid
      if (!RegExp(validators.project.id).test(projID)) {
        return reject(new errors.CustomError('Project ID is not valid.', 400));
      }
      if (!RegExp(validators.project.name).test(projName)) {
        return reject(new errors.CustomError('Project name is not valid.', 400));
      }
      // Error check - Make sure the org exists
      OrgController.findOrg(reqUser, orgID)
      .then((org) => {
        // Check Permissions
        if (!utils.checkAccess(reqUser, org, 'write')) {
          return reject(new errors.CustomError('User does not have permission.', 401));
        }

        // Error check - check if the project already exists
        // Must nest promise since it uses the return from findOrg
        ProjectController.findProject(reqUser, org.id, projID)
        .then(() => reject(new errors.CustomError('A project with a matching uid already exists.', 403)))
        .catch((error) => {
          // This is ok, we dont want the project to already exist.
          if (error.description === 'Project not found.') {
            // Create the new project and save it
            const newProject = new Project({
              id: projID,
              name: projName,
              org: org._id,
              permissions: {
                read: [reqUser._id],
                write: [reqUser._id],
                admin: [reqUser._id]
              },
              uid: utils.createUID(orgID, projID),
              custom: custom,
              visibility: visibility
            });

            newProject.save((saveErr, projectUpdated) => {
              if (saveErr) {
                return reject(new errors.CustomError('Save failed.'));
              }
              // Return success and the JSON object
              return resolve(projectUpdated);
            });
          }
          else {
            // Some other error occurred, return it.
            return reject(error);
          }
        });
      })
      .catch((error2) => reject(error2));
    });
  }


  /**
   * @description The function updates a project.
   *
   * @example
   * ProjectController.updateProject({Tony Stark}, {Arc Reactor 1})
   * .then(function(project) {
   *   // do something with the updated project.
   * })
   * .catch(function(error) {
   *   M.log.error(error);
   * });
   *
   *
   * @param {User} reqUser  The object containing the requesting user.
   * @param {String} organizationID  The organization ID of the project.
   * @param {String} projectID  The project ID.
   * @param {Object} projectUpdated  The object of the updated project.
   */
  static updateProject(reqUser, organizationID, projectID, projectUpdated) {
    return new Promise((resolve, reject) => {
      try {
        utils.assertType([organizationID, projectID], 'string');
        utils.assertType([projectUpdated], 'object');
      }
      catch (error) {
        return reject(error);
      }

      // If mongoose model, convert to plain JSON
      if (projectUpdated instanceof Project) {
        // Disabling linter because the reasign is needed to convert the object to JSON
        projectUpdated = projectUpdated.toJSON(); // eslint-disable-line no-param-reassign
      }

      // Sanitize project properties
      const orgID = sani.html(organizationID);
      const projID = sani.html(projectID);

      // Error check - check if the project already exists
      ProjectController.findProject(reqUser, orgID, projID)
      .then((project) => {
        // Check Permissions
        if (!utils.checkAccess(reqUser, project, 'admin')) {
          return reject(new errors.CustomError('User does not have permissions.', 401));
        }

        // get list of keys the user is trying to update
        const projUpdateFields = Object.keys(projectUpdated);
        // Get list of parameters which can be updated from model
        const validUpdateFields = project.getValidUpdateFields();
        // Allocate update val and field before for loop
        let updateVal = '';
        let updateField = '';

        // Check if passed in object contains fields to be updated
        for (let i = 0; i < projUpdateFields.length; i++) {
          updateField = projUpdateFields[i];
          // Error Check - Check if updated field also exists in the original project.
          if (!project.toJSON().hasOwnProperty(updateField)) {
            return reject(new errors.CustomError(`Project does not contain field ${updateField}.`, 400));
          }
          // if parameter is of type object, stringify and compare
          if (utils.checkType([projectUpdated[updateField]], 'object')) {
            if (JSON.stringify(project[updateField])
              === JSON.stringify(projectUpdated[updateField])) {
              continue;
            }
          }
          // if parameter is the same don't bother updating it
          if (project[updateField] === projectUpdated[updateField]) {
            continue;
          }
          // Error Check - Check if field can be updated
          if (!validUpdateFields.includes(updateField)) {
            return reject(new errors.CustomError(`Project property [${updateField}] cannot be changed.`, 403));
          }
          // Error Check - Check if updated field is of type string
          if (!utils.checkType([projectUpdated[updateField]], 'string')
            && (Project.schema.obj[updateField].type.schemaName !== 'Mixed')) {
            return reject(new errors.CustomError(`The Project [${updateField}] is not of type String.`, 400));
          }
          // Updates each individual tag that was provided.
          if (Project.schema.obj[updateField].type.schemaName === 'Mixed') {
            // eslint-disable-next-line no-loop-func
            Object.keys(projectUpdated[updateField]).forEach((key) => {
              project.custom[key] = sani.sanitize(projectUpdated[updateField][key]);
            });

            // Special thing for mixed fields in Mongoose
            // http://mongoosejs.com/docs/schematypes.html#mixed
            project.markModified(updateField);
          }
          else {
            // sanitize field
            updateVal = sani.sanitize(projectUpdated[updateField]);
            // Update field in project object
            project[updateField] = updateVal;
          }
        }

        // Save updated org
        project.save((saveProjErr) => {
          if (saveProjErr) {
            return reject(new errors.CustomError('Save failed.'));
          }

          // Return the updated project object
          return resolve(project);
        });
      })
      .catch((findProjErr) => reject(findProjErr));
    });
  }


  /**
   * @description The function deletes a project.
   *
   * @example
   * ProjectController.removeProject({Tony Stark}, 'Stark', Arc Reactor 1', {soft: true})
   * .then(function(project) {
   *   // do something with the deleted project.
   * })
   * .catch(function(error) {
   *   M.log.error(error);
   * });
   *
   *
   * @param {User} reqUser  The object containing the requesting user.
   * @param {String} organizationID  The organization ID for the org the project belongs to.
   * @param {String} projectID  he project ID of the Project which is being deleted.
   * @param {Object} options  Contains the list of delete options.
   */
  static removeProject(reqUser, organizationID, projectID, options) {
    // Loading controller function wide since the element controller loads
    // the project controller globally. Both files cannot load each other globally.
    const ElemController = M.require('controllers.element-controller');

    return new Promise((resolve, reject) => {
      try {
        utils.assertType([organizationID, projectID], 'string');
        utils.assertType([options], 'object');
      }
      catch (error) {
        return reject(error);
      }

      let softDelete = true;
      if (utils.checkExists(['soft'], options)) {
        if (options.soft === false && reqUser.admin) {
          softDelete = false;
        }
        else if (options.soft === false && !reqUser.admin) {
          return reject(new errors.CustomError('User does not have permission to permanently delete a project.', 401));
        }
        else if (options.soft !== false && options.soft !== true) {
          return reject(new errors.CustomError('Invalid argument for the soft delete field.', 400));
        }
      }

      // Sanitize project properties
      const orgID = sani.html(organizationID);
      const projID = sani.html(projectID);

      // Make sure the project exists first, even if it has already been soft deleted
      ProjectController.findProject(reqUser, orgID, projID, true)
      .then((project) => new Promise((res, rej) => { // eslint-disable-line consistent-return
        // Check if we want to hard delete the project and if so,
        // ensure that the project has been soft deleted first.
        if (!softDelete && !project.deleted) {
          // Call the remove project function to soft delete it first
          ProjectController.removeProject(reqUser, orgID, projID, { soft: true })
          .then((retProj) => res(retProj))
          .catch((softDeleteError) => rej(softDeleteError));
        }
        else {
          // Either the project was already soft deleted or we only want it soft deleted.
          return res();
        }
      }))
      // Remove the elements first
      .then(() => ElemController.removeElements(reqUser, orgID, projID, options))
      // Actually remove the project
      .then(() => ProjectController.removeProjectHelper(reqUser, orgID, projID, softDelete))
      .then((deletedProject) => resolve(deletedProject))
      .catch((removeElementsError) => {
        // There are simply no elements associated with this project to delete
        if (removeElementsError.description === 'No elements found.') {
          ProjectController.removeProjectHelper(reqUser, orgID, projID, softDelete)
          .then((deletedProject) => resolve(deletedProject))
          .catch((deleteProjectError) => reject(deleteProjectError));
        }
        else {
          // Some other error when deleting the elements
          return reject(removeElementsError);
        }
      });
    });
  }

  /**
   * @description The function actually deletes the project.
   *
   * @example
   * ProjectController.removeProjectHelper({Arc}, true)
   * .then(function(project) {
   *   // do something with the deleted project.
   * })
   * .catch(function(error) {
   *   M.log.error(error);
   * });
   *
   *
   * @param {User} reqUser  The requesting user.
   * @param {String} orgID  The ID of the organization in question.
   * @param {String} projID  The ID of project to delete.
   * @param {Boolean} softDelete  Flag denoting whether to soft delete or not.
   */
  static removeProjectHelper(reqUser, orgID, projID, softDelete) {
    return new Promise((resolve, reject) => {
      if (softDelete) {
        ProjectController.findProject(reqUser, orgID, projID, true)
        .then((project) => {
          if (!project.deleted) {
            project.deleted = true;
            project.save((saveErr) => {
              if (saveErr) {
                // If error occurs, return it
                return reject(new errors.CustomError('Save failed.'));
              }

              // Return updated project
              return resolve(project);
            });
          }
          else {
            return reject(new errors.CustomError('Project no longer exists.', 404));
          }
        })
        .catch((findProjError) => reject(findProjError));
      }
      else {
        // Remove the Project
        Project.findOneAndRemove({ uid: utils.createUID(orgID, projID) })
        .exec((removeProjErr, projectRemoved) => {
          if (removeProjErr) {
            return reject(new errors.CustomError('Delete failed.'));
          }
          return resolve(projectRemoved);
        });
      }
    });
  }

  /**
   * @description The function finds a projects permissions.
   *
   * @example
   * ProjectController.findAllPermissions({Tony Stark}, 'stark', 'arc')
   * .then(function(permissions) {
   *   // do something with the list of user permissions
   * })
   * .catch(function(error) {
   *   M.log.error(error);
   * });
   *
   *
   * @param {User} reqUser  The object containing the requesting user.
   * @param {String} organizationID  The organization ID for the org the project belongs to.
   * @param {String} projectID  The project ID of the Project which is being deleted.
   */
  static findAllPermissions(reqUser, organizationID, projectID) {
    return new Promise((resolve, reject) => {
      const orgID = sani.html(organizationID);
      const projID = sani.html(projectID);

      // Find Project
      ProjectController.findProject(reqUser, orgID, projID)
      .then((project) => {
        const permissionLevels = project.getPermissionLevels();
        const memberList = project.permissions[permissionLevels[1]].map(u => u.username);
        let permissionsList = [];

        // Check permissions
        if (!utils.checkAccess(reqUser, project, 'read')) {
          return reject(new errors.CustomError('User does not have permission.', 401));
        }

        const roleList = {};

        for (let i = 0; i < memberList.length; i++) {
          roleList[memberList[i]] = {};
          for (let j = 1; j < permissionLevels.length; j++) {
            permissionsList = project.permissions[permissionLevels[j]].map(u => u.username);
            roleList[memberList[i]][permissionLevels[j]] = permissionsList.includes(memberList[i]);
          }
        }
        return resolve(roleList);
      })
      .catch((findProjectErr) => reject(findProjectErr));
    });
  }


  /**
   * @descriptio  The function finds a projects permissions.
   *
   * @example
   * ProjectController.findPermissions({Tony Stark}, 'stark', 'arc', {Jarvis})
   * .then(function(permissions) {
   *   // do something with the list of permissions
   * })
   * .catch(function(error) {
   *   M.log.error(error);
   * });
   *
   *
   * @param {User} reqUser  The object containing the requesting user.
   * @param {String} organizationID  The organization ID for the org the project belongs to.
   * @param {String} projectID  The project ID of the Project which is being deleted.
   * @param {User} user The object containing the user to be searched for.
   */
  static findPermissions(reqUser, organizationID, projectID, user) {
    return new Promise((resolve, reject) => {
      const orgID = sani.html(organizationID);
      const projID = sani.html(projectID);

      // Find Project
      ProjectController.findAllPermissions(reqUser, orgID, projID)
      .then((permissionList) => {
        if (!permissionList.hasOwnProperty(user.username)) {
          return reject(new errors.CustomError('User not found.', 404));
        }

        return resolve(permissionList[user.username]);
      })
      .catch((findPermissionsErr) => reject(findPermissionsErr));
    });
  }


  /**
   * @description The function sets a user's permissions for a project.
   *
   * @example
   * ProjectController.setPermissions({Tony}, 'stark_industries', 'arc_reactor', {Jarvis}, 'write')
   * .then(function(project) {
   *   // do something with the updated project.
   * })
   * .catch(function(error) {
   *   M.log.error(error);
   * });
   *
   *
   * @param {User} reqUser  The object containing the requesting user.
   * @param {String} organizationID  The organization ID for the org the project belongs to.
   * @param {String} projectID  The project ID of the Project which is being deleted.
   * @param {User} setUser  The object containing the user which permissions are being set for.
   * @param {String} permissionType  The permission level or type being set for the user.
   */
  static setPermissions(reqUser, organizationID, projectID, setUser, permissionType) {
    return new Promise((resolve, reject) => {
      try {
        utils.assertType([organizationID, projectID, permissionType], 'string');
      }
      catch (error) {
        return reject(error);
      }

      // Sanitize input
      const orgID = sani.html(organizationID);
      const projID = sani.html(projectID);
      const permType = sani.html(permissionType);

      // Check if project exists
      ProjectController.findProject(reqUser, organizationID, projectID)
      .then((project) => {
        // Check permissions
        if (!utils.checkAccess(reqUser, project, 'admin')) {
          return reject(new errors.CustomError('User does not have permission.', 401));
        }

        // Grab permissions levels from Project schema method
        const permissionLevels = project.getPermissionLevels();

        // Error Check - Make sure that a valid permissions type was passed
        if (!permissionLevels.includes(permType)) {
          return reject(new errors.CustomError('Permission type not found.', 404));
        }

        // Error Check - Do not allow admin user to downgrade their permissions
        if (reqUser.username === setUser.username && permType !== permissionLevels[-1]) {
          return reject(new errors.CustomError('User cannot change their own permissions.', 403));
        }

        // Grab the index of the permission type
        const permissionLevel = permissionLevels.indexOf(permType);

        // Allocate variables to be used in for loop
        let permissionList = [];
        const pushPullRoles = {};

        // loop through project permissions list to add and remove the correct permissions.
        for (let i = 1; i < permissionLevels.length; i++) {
          // Map permission list for easy access
          permissionList = project.permissions[permissionLevels[i]].map(u => u._id.toString());
          // Check for push vals
          if (i <= permissionLevel) {
            if (!permissionList.includes(setUser._id.toString())) {
              // required because mongoose does not allow a 'push' with empty parameters
              pushPullRoles.$push = pushPullRoles.$push || {};
              pushPullRoles.$push[`permissions.${permissionLevels[i]}`] = setUser._id.toString();
            }
          }
          // Check for pull vals
          else if (permissionList.includes(setUser._id.toString())) {
            // required because mongoose does not allow a 'pull' with empty parameters
            pushPullRoles.$pull = pushPullRoles.$pull || {};
            pushPullRoles.$pull[`permissions.${permissionLevels[i]}`] = setUser._id.toString();
          }
        }

        // Update project
        Project.findOneAndUpdate(
          { uid: utils.createUID(orgID, projID) },
          pushPullRoles,
          (saveProjErr, projectSaved) => {
            if (saveProjErr) {
              return reject(new errors.CustomError('Save failed.'));
            }
            // Check if user has org read permissions
            OrgController.findPermissions(reqUser, setUser, orgID)
            .then((userOrgPermissions) => {
              if (userOrgPermissions.read) {
                return resolve(projectSaved);
              }
              // Update org read permissions if needed
              return OrgController.setPermissions(reqUser, orgID, setUser, 'read');
            })
            .then(() => resolve(projectSaved))
            .catch((findOrgPermErr) => reject(findOrgPermErr)); // Closing find org permissions
          }
        ); // Closing Project Update
      })
      .catch((findProjErr) => reject(findProjErr)); // Closing projectFind
    }); // Closing promise
  } // Closing function

} // Closing class

// Expose `ProjectController`
module.exports = ProjectController;<|MERGE_RESOLUTION|>--- conflicted
+++ resolved
@@ -131,14 +131,8 @@
 
       // Ensure the org exists
       // TODO - Use populates rather than nested queries when possible (MBX-357)
-<<<<<<< HEAD
-      //        Doing findOrgs() then findProj(), Instead we should reduces the number of queries
-      //        below Not sure if removeProjects() should remove all projects. Instead remove a
-      //        list of projects
-=======
       // Doing findOrgs() then findProj(), Instead we should reduces the number of queries below
       // Not sure if removeProjects() should remove all projects. Instead remove a list of projects
->>>>>>> 4391ea9a
       OrgController.findOrg(reqUser, orgID, true)
       .then((org) => ProjectController.findProjects(reqUser, org.id, true))
       .then((projects) => {
