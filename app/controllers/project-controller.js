--- conflicted
+++ resolved
@@ -473,7 +473,6 @@
             project[updateField][key] = sani.sanitize(projectUpdated[updateField][key]);
           });
 
-<<<<<<< HEAD
           // Special thing for mixed fields in Mongoose
           // http://mongoosejs.com/docs/schematypes.html#mixed
           project.markModified(updateField);
@@ -497,77 +496,6 @@
     .catch((findProjErr) => reject(findProjErr));
   });
 }
-=======
-
-  /**
-   * @description The function deletes a project.
-   *
-   * @example
-   * ProjectController.removeProject({Tony Stark}, 'Stark', Arc Reactor 1', {soft: true})
-   * .then(function(project) {
-   *   // do something with the deleted project.
-   * })
-   * .catch(function(error) {
-   *   M.log.error(error);
-   * });
-   *
-   *
-   * @param {User} reqUser  The object containing the requesting user.
-   * @param {String} organizationID  The organization ID for the org the project belongs to.
-   * @param {String} projectID  he project ID of the Project which is being deleted.
-   * @param {Boolean} hardDelete - Flag denoting whether to hard or soft delete.
-   */
-  static removeProject(reqUser, organizationID, projectID, hardDelete=false) {
-    // Loading controller function wide since the element controller loads
-    // the project controller globally. Both files cannot load each other globally.
-    const ElemController = M.require('controllers.element-controller');
-
-    return new Promise((resolve, reject) => {
-      // Check valid param type
-      try {
-        utils.assertType([organizationID, projectID], 'string');
-        utils.assertType([hardDelete], 'boolean');
-      }
-      catch (error) {
-        return reject(error);
-      }
-
-      // If hard deleting, ensure user is a site-wide admin
-      if (hardDelete && !reqUser.admin) {
-        return reject(new errors.CustomError(
-          'User does not have permission to permanently delete a project.', 401));
-      }
-
-      // Find project
-      ProjectController.findProject(reqUser, organizationID, projectID, true)
-      .then((project) => {
-        // Check for hard delete
-        if (hardDelete) {
-          Project.deleteOne({id: project.id})
-          // Delete elements in project
-          .then(() => ElemController.removeElements(reqUser, [project], hardDelete))
-          .then(() => resolve(project))
-          .catch((error) => reject(error));
-        }
-        else{
-          // Soft delete
-          Project.updateOne({ id: project.id }, { deleted: true })
-          // Delete all elements in project
-          .then(() => ElemController.removeElements(reqUser, [project], hardDelete))
-          .then(() => {
-            // Set project returned deleted field to true
-            // since updateOne() returns a query not org.
-            project.deleted = true;
-            return resolve(project);
-          })
-          .catch((error) => reject(error));
-        }
-      })
-      .catch((error) => reject(error));
-    });
-  }
->>>>>>> 08cb2d29
-
 
 /**
  * @description The function deletes a project.
