/**
 * @classification UNCLASSIFIED
 *
 * @module controllers.project-controller
 *
 * @copyright Copyright (C) 2018, Lockheed Martin Corporation
 *
 * @license MIT
 *
 * @owner Austin Bieber <austin.j.bieber@lmco.com>
 *
 * @author Josh Kaplan
 * @author Jake Ursetta
 * @author Austin Bieber <austin.j.bieber@lmco.com>
 * @author Connor Doyle <connor.p.doyle@lmco.com>
 *
 * @description Provides an abstraction layer on top of the Project model that
 * implements controller logic and behavior for Projects.
 */

// Expose project controller functions
// Note: The export is being done before the import to solve the issues of
// circular references between controllers.
module.exports = {
  find,
  create,
  update,
  createOrReplace,
  remove
};

// Node modules
const assert = require('assert');
const fs = require('fs');
const path = require('path');

<<<<<<< HEAD
// MBEE Modules
const Artifact = M.require('models.artifact');
=======
// MBEE modules
>>>>>>> f68ffb21
const Element = M.require('models.element');
const Branch = M.require('models.branch');
const Organization = M.require('models.organization');
const Project = M.require('models.project');
const User = M.require('models.user');
const EventEmitter = M.require('lib.events');
const sani = M.require('lib.sanitization');
const utils = M.require('lib.utils');
const validators = M.require('lib.validators');
const jmi = M.require('lib.jmi-conversions');
const errors = M.require('lib.errors');
const helper = M.require('lib.controller-utils');
const permissions = M.require('lib.permissions');
const ArtifactStrategy = M.require(`artifact.${M.config.artifact.strategy}`);

/**
 * @description This function finds one or many projects. Depending on the given
 * parameters, this function can find a single project by ID, multiple projects
 * by ID, or all projects in the given org. This function will return only the
 * projects a user has read access to.
 *
 * @param {User} requestingUser - The object containing the requesting user.
 * @param {string} organizationID - The ID of the owning organization.
 * @param {(string|string[])} [projects] - The projects to find. Can either be
 * an array of project ids, a single project id, or not provided, which defaults
 * to every project being found.
 * @param {object} [options] - A parameter that provides supported options.
 * @param {string[]} [options.populate] - A list of fields to populate on return of
 * the found objects. By default, no fields are populated.
 * @param {boolean} [options.includeArchived = false] - If true, find results will include
 * archived objects.
 * @param {string[]} [options.fields] - An array of fields to return. By default
 * includes the _id and id fields. To NOT include a field, provide a '-' in
 * front.
 * @param {number} [options.limit = 0] - A number that specifies the maximum
 * number of documents to be returned to the user. A limit of 0 is equivalent to
 * setting no limit.
 * @param {number} [options.skip = 0] - A non-negative number that specifies the
 * number of documents to skip returning. For example, if 10 documents are found
 * and skip is 5, the first 5 documents will NOT be returned.
 * @param {boolean} [options.lean = false] - A boolean value that if true
 * returns raw JSON instead of converting the data to objects.
 * @param {string} [options.sort] - Provide a particular field to sort the results by.
 * You may also add a negative sign in front of the field to indicate sorting in
 * reverse order.
 * @param {string} [options.name] - Search for projects with a specific name.
 * @param {string} [options.visibility] - Search for projects with a certain
 * level of visibility.
 * @param {string} [options.createdBy] - Search for projects with a specific
 * createdBy value.
 * @param {string} [options.lastModifiedBy] - Search for projects with a
 * specific lastModifiedBy value.
 * @param {string} [options.archived] - Search only for archived projects.  If false,
 * only returns unarchived projects.  Overrides the includeArchived option.
 * @param {string} [options.archivedBy] - Search for projects with a specific
 * archivedBy value.
 * @param {string} [options.custom....] - Search for any key in custom data. Use
 * dot notation for the keys. Ex: custom.hello = 'world'.
 *
 * @returns {Promise} Array of found project objects.
 *
 * @example
 * find({User}, 'orgID', ['proj1', 'proj2'], { populate: 'org' })
 * .then(function(projects) {
 *   // Do something with the found projects
 * })
 * .catch(function(error) {
 *   M.log.error(error);
 * });
 */
async function find(requestingUser, organizationID, projects, options) {
  try {
    // Set options if no projects were provided, but options were
    if (typeof projects === 'object' && projects !== null && !Array.isArray(projects)) {
      options = projects; // eslint-disable-line no-param-reassign
      projects = undefined; // eslint-disable-line no-param-reassign
    }

    // Ensure input parameters are correct type
    // If organizationID is null, the user is searching for all projects and it is valid input
    if (organizationID === null) {
      helper.checkParams(requestingUser, options, '');
    }
    else {
      helper.checkParams(requestingUser, options, organizationID);
    }
    helper.checkParamsDataType(['undefined', 'object', 'string'], projects, 'Projects');

    // Sanitize input parameters
    const orgID = sani.db(organizationID);
    const saniProjects = (projects !== undefined)
      ? sani.db(JSON.parse(JSON.stringify(projects)))
      : undefined;
    const reqUser = JSON.parse(JSON.stringify(requestingUser));

    // Define searchQuery
    const searchQuery = { archived: false };

    // Initialize and ensure options are valid
    const validatedOptions = utils.validateOptions(options, ['populate',
      'includeArchived', 'fields', 'limit', 'skip', 'lean', 'sort'], Project);

    // Ensure options are valid
    if (options) {
      // Create array of valid search options
      const validSearchOptions = ['name', 'visibility', 'createdBy',
        'lastModifiedBy', 'archived', 'archivedBy'];

      // Loop through provided options, look for validSearchOptions
      Object.keys(options).forEach((o) => {
        // If the provided option is a valid search option
        if (validSearchOptions.includes(o) || o.startsWith('custom.')) {
          // Ensure the archived search option is a boolean
          if (o === 'archived' && typeof options[o] !== 'boolean') {
            throw new M.DataFormatError(`The option '${o}' is not a boolean.`, 'warn');
          }
          // Ensure the search option is a string
          else if (typeof options[o] !== 'string' && o !== 'archived') {
            throw new M.DataFormatError(`The option '${o}' is not a string.`, 'warn');
          }
          // Add the search option to the searchQuery
          searchQuery[o] = sani.db(options[o]);
        }
      });
    }

    // If the includeArchived field is true, remove archived from the query; return everything
    if (validatedOptions.includeArchived) {
      delete searchQuery.archived;
    }
    // If the archived field is true, query only for archived elements
    if (validatedOptions.archived) {
      searchQuery.archived = true;
    }

    // Check the type of the projects parameter
    if (Array.isArray(projects) && projects.every(p => typeof p === 'string')) {
      // An array of project ids, find all
      searchQuery._id = { $in: saniProjects.map(p => utils.createID(orgID, p)) };
    }
    else if (typeof projects === 'string') {
      // A single project id
      searchQuery._id = utils.createID(orgID, saniProjects);
    }
    else if (!((typeof projects === 'object' && projects !== null) || projects === undefined)) {
      // Invalid parameter, throw an error
      throw new M.DataFormatError('Invalid input for finding projects.', 'warn');
    }

    let foundOrg;
    let foundProjects = [];
    const opts = {
      limit: validatedOptions.limit,
      skip: validatedOptions.skip,
      sort: validatedOptions.sort,
      populate: validatedOptions.populateString,
      lean: validatedOptions.lean
    };

    // If the user specifies an organization
    if (orgID !== null) {
      // Find the organization, validate that it exists and is not archived (unless specified)
      foundOrg = await helper.findAndValidate(Organization, orgID,
        ((options && options.archived) || validatedOptions.includeArchived));

      // Find all projects on the provided org, parse after
      searchQuery.org = orgID;
      foundProjects = await Project.find(searchQuery, validatedOptions.fieldsString, opts);
    }
    // If orgID is null, find all projects the user has access to
    else {
      // Find all orgs the user has read access on
      const orgQuery = {};
      orgQuery[`permissions.${reqUser._id}`] = 'read';
      const readOrgs = await Organization.find(orgQuery);
      const orgIDs = readOrgs.map(o => o._id);

      // Project must be internal and in an org the user has access to
      // Use JSON.parse, JSON.stringify to remove any undefined values
      const internalQuery = JSON.parse(JSON.stringify({
        archived: searchQuery.archived,
        visibility: 'internal',
        org: { $in: orgIDs }
      }));
      // Find all internal projects
      const internalProjects = await Project.find(internalQuery,
        validatedOptions.fieldsString, opts);

      // Find all projects the user has read access to
      // Use JSON parse/stringify to remove undefined values
      const permissionsQuery = JSON.parse(JSON.stringify({ archived: searchQuery.archived }));
      permissionsQuery[`permissions.${reqUser._id}`] = 'read';
      const permissionProjects = await Project.find(permissionsQuery,
        validatedOptions.fieldsString, opts);

      // Return only unique projects
      const internalProjectIDs = internalProjects.map(p => p._id);
      const projectsNotInInternal = permissionProjects
      .filter(p => !internalProjectIDs.includes(p._id));
      foundProjects = internalProjects.concat(projectsNotInInternal);
    }

    // If searching specific projects, remove projects not in that list
    if (saniProjects) {
      // Searched for single project
      if (typeof saniProjects === 'string') {
        foundProjects = foundProjects.filter(p => p._id === searchQuery._id);
      }
      // Searched for multiple projects
      else {
        foundProjects = foundProjects.filter(p => searchQuery._id.$in.includes(p._id));
      }
    }

    // If the user is not searching for all projects they have
    if (orgID !== null) {
      // Run permissions checks on each of the remaining projects
      foundProjects.forEach((proj) => {
        permissions.readProject(reqUser, foundOrg, proj);
      });
    }

    return foundProjects;
  }
  catch (error) {
    throw errors.captureError(error);
  }
}

/**
 * @description This functions creates one or many projects from the provided
 * data. This function is restricted to org writers or system-wide admins ONLY.
 * This function checks for any existing projects with duplicate IDs and creates
 * the root model element for each project that is created.
 *
 * @param {User} requestingUser - The object containing the requesting user.
 * @param {string} organizationID - The ID of the owning organization.
 * @param {(object|object[])} projects - Either an array of objects containing
 * project data or a single object containing project data to create.
 * @param {string} projects.id - The ID of the project being created.
 * @param {string} projects.name - The name of the project.
 * @param {object} [projects.custom] - The additions or changes to existing
 * custom data. If the key/value pair already exists, the value will be changed.
 * If the key/value pair does not exist, it will be added.
 * @param {string} [projects.visibility = 'private'] - The visibility of the
 * project being created. If 'internal', users not in the project but in the
 * owning org will be able to view the project.
 * @param {object} [projects.permissions] - Any preset permissions on the
 * project. Keys should be usernames and values should be the highest
 * permissions the user has. NOTE: The requesting user gets added as an admin by
 * default.
 * @param {object} [options] - A parameter that provides supported options.
 * @param {string[]} [options.populate] - A list of fields to populate on return of
 * the found objects. By default, no fields are populated.
 * @param {string[]} [options.fields] - An array of fields to return. By default
 * includes the _id and id fields. To NOT include a field, provide a '-' in
 * front.
 * @param {boolean} [options.lean = false] - A boolean value that if true
 * returns raw JSON instead of converting the data to objects.
 *
 * @returns {Promise} Array of created project objects.
 *
 * @example
 * create({User}, 'orgID', [{Proj1}, {Proj2}, ...], { populate: 'org' })
 * .then(function(projects) {
 *   // Do something with the newly created projects
 * })
 * .catch(function(error) {
 *   M.log.error(error);
 * });
 */
async function create(requestingUser, organizationID, projects, options) {
  try {
    // Ensure input parameters are correct type
    helper.checkParams(requestingUser, options, organizationID);
    helper.checkParamsDataType('object', projects, 'Projects');

    // Sanitize input parameters and function-wide variables
    const orgID = sani.db(organizationID);
    const saniProjects = sani.db(JSON.parse(JSON.stringify(projects)));
    const reqUser = JSON.parse(JSON.stringify(requestingUser));
    let projObjects = [];

    // Initialize and ensure options are valid
    const validatedOptions = utils.validateOptions(options, ['populate', 'fields',
      'lean'], Project);

    // Define array to store project data
    let projectsToCreate = [];

    // Check the type of the projects parameter
    if (Array.isArray(saniProjects)) {
      // projects is an array, create many projects
      projectsToCreate = saniProjects;
    }
    else if (typeof saniProjects === 'object') {
      // projects is an object, create a single project
      projectsToCreate = [saniProjects];
    }
    else {
      // projects is not an object or array, throw an error
      throw new M.DataFormatError('Invalid input for creating projects.', 'warn');
    }

    // Create array of id's for lookup and array of valid keys
    const arrIDs = [];
    const validProjKeys = ['id', 'name', 'custom', 'visibility', 'permissions',
      'archived'];

    // Check that each project has an id, and add to arrIDs
    let index = 1;
    projectsToCreate.forEach((proj) => {
      try {
        // Ensure keys are valid
        Object.keys(proj).forEach((k) => {
          assert.ok(validProjKeys.includes(k), `Invalid key [${k}].`);
        });

        // Ensure each project has an id and that its a string
        assert.ok(proj.hasOwnProperty('id'), `Project #${index} does not have an id.`);
        assert.ok(typeof proj.id === 'string', `Project #${index}'s id is not a string.`);
        proj.id = utils.createID(orgID, proj.id);
        // Check if project with same ID is already being created
        assert.ok(!arrIDs.includes(proj.id), 'Multiple projects with the same '
          + `ID [${utils.parseID(proj.id).pop()}] cannot be created.`);
      }
      catch (error) {
        throw new M.DataFormatError(error.message, 'warn');
      }
      arrIDs.push(proj.id);
      proj._id = proj.id;

      // If user not setting permissions, add the field
      if (!proj.hasOwnProperty('permissions')) {
        proj.permissions = {};
      }

      // Add requesting user as admin on project
      proj.permissions[reqUser._id] = 'admin';

      index++;
    });

    // Create searchQuery to search for any existing, conflicting projects
    const searchQuery = { _id: { $in: arrIDs } };

    // Find the organization, validate that it exists and is not archived
    const foundOrg = await helper.findAndValidate(Organization, orgID);
    // Permissions check
    permissions.createProject(reqUser, foundOrg);

    // Search for projects with the same id
    const foundProjects = await Project.find(searchQuery, '_id', { lean: true });
    // If there are any foundProjects, there is a conflict
    if (foundProjects.length > 0) {
      // Get arrays of the foundProjects's ids and names
      const foundProjectIDs = foundProjects.map(p => utils.parseID(p._id).pop());

      // There are one or more projects with conflicting IDs
      throw new M.OperationError('Projects with the following IDs already exist'
        + ` [${foundProjectIDs.toString()}].`, 'warn');
    }

    // Get all existing users for permissions
    const foundUsers = await User.find({}, null, { lean: true });

    // Create array of usernames
    const foundUsernames = foundUsers.map(u => u._id);
    const promises = [];
    // For each object of project data, create the project object
    projObjects = projectsToCreate.map((p) => {
      const projObj = Project.createDocument(p);
      // Set org
      projObj.org = orgID;
      // Set permissions
      Object.keys(projObj.permissions).forEach((u) => {
        // If user does not exist, throw an error
        if (!foundUsernames.includes(u)) {
          throw new M.NotFoundError(`User [${u}] not found.`, 'warn');
        }

        const permission = projObj.permissions[u];

        // Change permission level to array of permissions
        switch (permission) {
          case 'read':
            projObj.permissions[u] = ['read'];
            break;
          case 'write':
            projObj.permissions[u] = ['read', 'write'];
            break;
          case 'admin':
            projObj.permissions[u] = ['read', 'write', 'admin'];
            break;
          default:
            throw new M.DataFormatError(`Invalid permission [${permission}].`, 'warn');
        }

        // Check if they have been added to the org
        if (!foundOrg.permissions.hasOwnProperty(u)) {
          // Add user to org with read permissions
          const updateQuery = {};
          updateQuery[`permissions.${u}`] = ['read'];
          promises.push(Organization.updateOne({ _id: orgID }, updateQuery));
        }
      });
      projObj.lastModifiedBy = reqUser._id;
      projObj.createdBy = reqUser._id;
      projObj.updatedOn = Date.now();
      projObj.archivedBy = (projObj.archived) ? reqUser._id : null;
      projObj.archivedOn = (projObj.archived) ? Date.now() : null;
      return projObj;
    });

    // Return when all promises are complete
    await Promise.all(promises);

    // Create the projects
    await Project.insertMany(projObjects);

    // Emit the event projects-created
    EventEmitter.emit('projects-created', projObjects);

    // Create a branch for each project
    const branchObjects = projObjects.map((p) => Branch.createDocument({
      _id: utils.createID(p._id, 'master'),
      name: 'Master',
      project: p._id,
      tag: false,
      lastModifiedBy: reqUser._id,
      createdBy: reqUser._id,
      createdOn: Date.now(),
      updatedOn: Date.now(),
      archived: p.archived,
      archivedBy: (p.archived) ? reqUser._id : null
    }));

    // Create the branch
    await Branch.insertMany(branchObjects);

    // Create a root model element for each project
    const elemModelObj = projObjects.map((p) => Element.createDocument({
      _id: utils.createID(p._id, 'master', 'model'),
      name: 'Model',
      parent: null,
      project: p._id,
      branch: utils.createID(p._id, 'master'),
      lastModifiedBy: reqUser._id,
      createdBy: reqUser._id,
      createdOn: Date.now(),
      updatedOn: Date.now(),
      archived: p.archived,
      archivedBy: (p.archived) ? reqUser._id : null
    }));

    // Create a __MBEE__ element for each project
    const elemMBEEObj = projObjects.map((p) => Element.createDocument({
      _id: utils.createID(p._id, 'master', '__mbee__'),
      name: '__mbee__',
      parent: utils.createID(p._id, 'master', 'model'),
      project: p._id,
      branch: utils.createID(p._id, 'master'),
      lastModifiedBy: reqUser._id,
      createdBy: reqUser._id,
      createdOn: Date.now(),
      updatedOn: Date.now(),
      archived: p.archived,
      archivedBy: (p.archived) ? reqUser._id : null
    }));

    // Create a holding bin element for each project
    const elemHoldingBinObj = projObjects.map((p) => Element.createDocument({
      _id: utils.createID(p._id, 'master', 'holding_bin'),
      name: 'holding bin',
      parent: utils.createID(p._id, 'master', '__mbee__'),
      project: p._id,
      branch: utils.createID(p._id, 'master'),
      lastModifiedBy: reqUser._id,
      createdBy: reqUser._id,
      createdOn: Date.now(),
      updatedOn: Date.now(),
      archived: p.archived,
      archivedBy: (p.archived) ? reqUser._id : null
    }));

    // Create an undefined element for each project
    const elemUndefinedBinObj = projObjects.map((p) => Element.createDocument({
      _id: utils.createID(p._id, 'master', 'undefined'),
      name: 'undefined element',
      parent: utils.createID(p._id, 'master', '__mbee__'),
      project: p._id,
      branch: utils.createID(p._id, 'master'),
      lastModifiedBy: reqUser._id,
      createdBy: reqUser._id,
      createdOn: Date.now(),
      updatedOn: Date.now(),
      archived: p.archived,
      archivedBy: (p.archived) ? reqUser._id : null
    }));

    // Concatenate all element arrays
    const conCatElemObj = elemModelObj.concat(elemMBEEObj) // eslint-disable-next-line indent
      .concat(elemHoldingBinObj).concat(elemUndefinedBinObj);

    // Create the elements
    await Element.insertMany(conCatElemObj);

    return await Project.find({ _id: { $in: arrIDs } },
      validatedOptions.fieldsString,
      { populate: validatedOptions.populateString,
        lean: validatedOptions.lean
      });
  }
  catch (error) {
    throw errors.captureError(error);
  }
}

/**
 * @description This function updates one or many projects. Multiple fields in
 * multiple projects can be updated at once, provided that the fields are
 * allowed to be updated. If updating project permissions, to add one or more
 * users, provide a permissions object containing key/value pairs where the
 * username of the user is the key, and the value is the role the user is given.
 * To remove a user, the value should be 'remove_all'. If updating the custom
 * data on a project, and key/value pairs that exist in the update object that
 * don't exist in the current custom data, the key/value pair will be added. If
 * the key/value pairs do exist, the value will be changed. If a project is
 * archived, it must first be unarchived before any other updates occur. This
 * function is restricted to admins of projects and system-wide admins ONLY.
 *
 * @param {User} requestingUser - The object containing the requesting user.
 * @param {string} organizationID - The ID of the owning organization.
 * @param {(object|object[])} projects - Either an array of objects containing
 * updates to projects, or a single object containing updates.
 * @param {string} projects.id - The ID of the project being updated. Field
 * cannot be updated but is required to find project.
 * @param {string} [projects.name] - The updated name of the project.
 * @param {object} [projects.permissions] - An object of key value pairs, where
 * the key is the username, and the value is the role which the user is to have
 * in the project. To remove a user from a project, the value must be
 * 'remove_all'.
 * @param {object} [projects.custom] - The new custom data object. Please note,
 * updating the custom data object completely replaces the old custom data
 * object.
 * @param {boolean} [projects.archived = false] - The updated archived field. If true,
 * the project will not be able to be found until unarchived.
 * @param {object} [options] - A parameter that provides supported options.
 * @param {string[]} [options.populate] - A list of fields to populate on return of
 * the found objects. By default, no fields are populated.
 * @param {string[]} [options.fields] - An array of fields to return. By default
 * includes the _id and id fields. To NOT include a field, provide a '-' in
 * front.
 * @param {boolean} [options.lean = false] - A boolean value that if true
 * returns raw JSON instead of converting the data to objects.
 *
 * @returns {Promise} Array of updated project objects.
 *
 * @example
 * update({User}, 'orgID', [{Updated Proj 1}, {Updated Proj 2}...], { populate: 'org' })
 * .then(function(projects) {
 *   // Do something with the newly updated projects
 * })
 * .catch(function(error) {
 *   M.log.error(error);
 * });
 */
async function update(requestingUser, organizationID, projects, options) {
  try {
    // Ensure input parameters are correct type
    helper.checkParams(requestingUser, options, organizationID);
    helper.checkParamsDataType('object', projects, 'Projects');

    // Sanitize input parameters and create function-wide variables
    const orgID = sani.db(organizationID);
    const saniProjects = sani.db(JSON.parse(JSON.stringify(projects)));
    const reqUser = JSON.parse(JSON.stringify(requestingUser));
    const duplicateCheck = {};
    const loweredVisibility = [];
    let projectsToUpdate = [];
    let existingUsers = [];
    let updatingPermissions = false;

    // Initialize and ensure options are valid
    const validatedOptions = utils.validateOptions(options, ['populate', 'fields',
      'lean'], Project);

    // Check the type of the projects parameter
    if (Array.isArray(saniProjects)) {
      // projects is an array, update many projects
      projectsToUpdate = saniProjects;
    }
    else if (typeof saniProjects === 'object') {
      // projects is an object, update a single project
      projectsToUpdate = [saniProjects];
    }
    else {
      throw new M.DataFormatError('Invalid input for updating projects.', 'warn');
    }

    // Create list of ids
    const arrIDs = [];

    let index = 1;
    projectsToUpdate.forEach((proj) => {
      try {
        // Ensure each project has an id and that its a string
        assert.ok(proj.hasOwnProperty('id'), `Project #${index} does not have an id.`);
        assert.ok(typeof proj.id === 'string', `Project #${index}'s id is not a string.`);
      }
      catch (error) {
        throw new M.DataFormatError(error.message, 'warn');
      }
      proj.id = utils.createID(orgID, proj.id);
      // If a duplicate ID, throw an error
      if (duplicateCheck[proj.id]) {
        throw new M.DataFormatError('Multiple objects with the same ID '
          + `[${proj.id}] exist in the update.`, 'warn');
      }
      else {
        duplicateCheck[proj.id] = proj.id;
      }
      arrIDs.push(proj.id);
      proj._id = proj.id;

      // Check if updating user permissions
      if (proj.hasOwnProperty('permissions')) {
        updatingPermissions = true;
      }

      index++;
    });

    // Create searchQuery
    const searchQuery = { _id: { $in: arrIDs } };

    // Find the organization containing the projects, validate that it exists and is not archived
    const foundOrg = await helper.findAndValidate(Organization, orgID);

    // Find the projects to update
    const foundProjects = await Project.find(searchQuery, null, { lean: true });

    // Check that the user has admin permissions
    foundProjects.forEach((proj) => {
      permissions.updateProject(reqUser, foundOrg, proj);
    });

    // Verify the same number of projects are found as desired
    if (foundProjects.length !== arrIDs.length) {
      const foundIDs = foundProjects.map(p => p._id);
      const notFound = arrIDs.filter(p => !foundIDs.includes(p)).map(p => utils.parseID(p).pop());
      throw new M.NotFoundError(
        `The following projects [${notFound.toString()}] were not found in `
        + `the org [${orgID}].`, 'warn'
      );
    }

    let foundUsers;
    // Find users if updating permissions
    if (updatingPermissions) {
      foundUsers = await User.find({}, null, { lean: true });
    }
    else {
      // Return an empty array if not updating permissions
      foundUsers = [];
    }

    // Set existing users
    existingUsers = foundUsers.map(u => u._id);

    // Convert projectsToUpdate to JMI type 2
    const jmiType2 = jmi.convertJMI(1, 2, projectsToUpdate);
    const bulkArray = [];
    const promises = [];
    // Get array of editable parameters
    const validFields = Project.getValidUpdateFields();

    // For each found project
    foundProjects.forEach((proj) => {
      const updateProj = jmiType2[proj._id];
      // Remove id and _id field from update object
      delete updateProj.id;
      delete updateProj._id;

      // Error Check: if proj is currently archived, it must first be unarchived
      if (proj.archived && (updateProj.archived === undefined
        || JSON.parse(updateProj.archived) !== false)) {
        throw new M.OperationError(`Project [${utils.parseID(proj._id).pop()}] is archived. `
          + 'Archived objects cannot be modified.', 'warn');
      }

      // For each key in the updated object
      Object.keys(updateProj).forEach((key) => {
        // Check if the field is valid to update
        if (!validFields.includes(key)) {
          throw new M.OperationError(`Project property [${key}] cannot `
            + 'be changed.', 'warn');
        }

        // Get validator for field if one exists
        if (validators.project.hasOwnProperty(key)) {
          // If validation fails, throw error
          if (!RegExp(validators.project[key]).test(updateProj[key])) {
            throw new M.DataFormatError(
              `Invalid ${key}: [${updateProj[key]}]`, 'warn'
            );
          }
        }

        // If the user is updating permissions
        if (key === 'permissions') {
          // Get a list of valid project permissions
          const validPermissions = Project.getPermissionLevels();

          // Loop through each user provided
          Object.keys(updateProj[key]).forEach((user) => {
            let permValue = updateProj[key][user];
            // Ensure user is not updating own permissions
            if (user === reqUser._id) {
              throw new M.OperationError('User cannot update own permissions.', 'warn');
            }

            // If user does not exist, throw an error
            if (!existingUsers.includes(user)) {
              throw new M.NotFoundError(`User [${user}] not found.`, 'warn');
            }

            // Value must be an string containing highest permissions
            if (typeof permValue !== 'string') {
              throw new M.DataFormatError(`Permission for ${user} must be a string.`, 'warn');
            }

            // Lowercase the permission value
            permValue = permValue.toLowerCase();

            // Value must be valid permission
            if (!validPermissions.includes(permValue)) {
              throw new M.DataFormatError(
                `${permValue} is not a valid permission`, 'warn'
              );
            }

            // Set stored permissions value based on provided permValue
            switch (permValue) {
              case 'read':
                proj.permissions[user] = ['read'];
                break;
              case 'write':
                proj.permissions[user] = ['read', 'write'];
                break;
              case 'admin':
                proj.permissions[user] = ['read', 'write', 'admin'];
                break;
              case 'remove_all':
                delete proj.permissions[user];
                break;
              // Default case, unknown permission, throw an error
              default:
                throw new M.DataFormatError(
                  `${permValue} is not a valid permission`, 'warn'
                );
            }

            // If not removing a user, check if they have been added to the org
            if (permValue !== 'remove_all' && !foundOrg.permissions.hasOwnProperty(user)) {
              // Add user to org with read permissions
              const updateQuery = {};
              updateQuery[`permissions.${user}`] = ['read'];
              promises.push(Organization.updateOne({ _id: orgID }, updateQuery));
            }
          });

          // Copy permissions from project to update object
          updateProj.permissions = proj.permissions;
        }
        // Set archivedBy if archived field is being changed
        else if (key === 'archived') {
          // If the proj is being archived
          if (updateProj[key] && !proj[key]) {
            updateProj.archivedBy = reqUser._id;
            updateProj.archivedOn = Date.now();
          }
          // If the proj is being unarchived
          else if (!updateProj[key] && proj[key]) {
            updateProj.archivedBy = null;
            updateProj.archivedOn = null;
          }
        }
        // If updating the visibility from internal to private
        else if (key === 'visibility' && updateProj[key] === 'private'
          && proj[key] === 'internal') {
          // Add project ID to loweredVisibility array
          loweredVisibility.push(proj._id);
        }
      });

      // Update lastModifiedBy field and updatedOn
      updateProj.lastModifiedBy = reqUser._id;
      updateProj.updatedOn = Date.now();

      // Update the project
      bulkArray.push({
        updateOne: {
          filter: { _id: proj._id },
          update: updateProj
        }
      });
    });

    // Update all projects through a bulk write to the database
    promises.push(Project.bulkWrite(bulkArray));

    // Return when all promises have been complete
    await Promise.all(promises);

    // Create query to find all elements which reference elements on any
    // projects whose visibility was just lowered to 'private'
    const elemsToFind = [];
    let length = 50000;
    let iteration = 0;
    while (length === 50000) {
      // Find all elements on the modified projects
      const elemsOnModifed = await Element.find({ project: { $in: loweredVisibility } }, // eslint-disable-line
        null, { populate: 'sourceOf targetOf', lean: true, limit: length, skip: iteration });

      // For each of the found elements
      elemsOnModifed.forEach((e) => {
        // Loop through sourceOf
        e.sourceOf.forEach((r) => {
          // If the relationships project is different, add relationship to list
          if (r.project !== e.project) {
            elemsToFind.push(r);
          }
        });

        // Loop through targetOf
        e.targetOf.forEach((r) => {
          // If the relationships project is different, add relationship to list
          if (r.project !== e.project) {
            elemsToFind.push(r);
          }
        });
      });

      // Set length and iteration
      length = elemsOnModifed.length;
      iteration += length;
    }

    // Find the elements, and populate the source and target
    const relQuery = { _id: { $in: elemsToFind.map(e => e._id) } };

    // Find broken relationships
    const foundElements = await Element.find(relQuery, null,
      { populate: 'source target', lean: true });

    const bulkArray2 = [];
    // For each broken relationship
    foundElements.forEach((elem) => {
      // If the source no longer exists, set it to the undefined element
      if (loweredVisibility.includes(elem.source.project)) {
        // Add broken relationship details to custom data
        if (!elem.custom) elem.custom = {};
        if (!elem.custom.mbee) elem.custom.mbee = {};
        if (!elem.custom.mbee.broken_relationships) elem.custom.mbee.broken_relationships = [];
        elem.custom.mbee.broken_relationships.push(
          { date: Date.now(), type: 'source', element: elem.source, reason: 'Project Visibility' }
        );

        // Reset source to the undefined element
        elem.source = utils.createID(elem.branch, 'undefined');
      }

      // If the target no longer exists, set it to the undefined element
      if (loweredVisibility.includes(elem.target.project)) {
        // Add broken relationship details to custom data
        if (!elem.custom) elem.custom = {};
        if (!elem.custom.mbee) elem.custom.mbee = {};
        if (!elem.custom.mbee.broken_relationships) elem.custom.mbee.broken_relationships = [];
        elem.custom.mbee.broken_relationships.push(
          { date: Date.now(), type: 'target', element: elem.target, reason: 'Project Visibility' }
        );

        // Reset target to the undefined element
        elem.target = utils.createID(elem.branch, 'undefined');
      }

      bulkArray2.push({
        updateOne: {
          filter: { _id: elem._id },
          update: elem
        }
      });
    });

    // If there are relationships to fix
    if (bulkArray2.length > 0) {
      return await Element.bulkWrite(bulkArray2);
    }

    const foundUpdatedProjects = await Project.find(searchQuery, validatedOptions.fieldsString,
      { populate: validatedOptions.populateString,
        lean: validatedOptions.lean
      });

    // Emit the event projects-updated
    EventEmitter.emit('projects-updated', foundUpdatedProjects);

    return foundUpdatedProjects;
  }
  catch (error) {
    throw errors.captureError(error);
  }
}

/**
 * @description This functions creates one or many projects from the provided
 * data. If projects with matching ids already exist, the function replaces
 * those projects. This function is restricted to system-wide admins ONLY.
 *
 * @param {User} requestingUser - The object containing the requesting user.
 * @param {string} organizationID - The ID of the owning organization.
 * @param {(object|object[])} projects - Either an array of objects containing
 * project data or a single object containing project data to create.
 * @param {string} projects.id - The ID of the project being created.
 * @param {string} projects.name - The name of the project.
 * @param {object} [projects.custom] - The additions or changes to existing
 * custom data. If the key/value pair already exists, the value will be changed.
 * If the key/value pair does not exist, it will be added.
 * @param {string} [projects.visibility = 'private'] - The visibility of the
 * project being created. If 'internal', users not in the project but in the
 * owning org will be able to view the project.
 * @param {object} [projects.permissions] - Any preset permissions on the
 * project. Keys should be usernames and values should be the highest
 * permissions the user has. NOTE: The requesting user gets added as an admin by
 * default.
 * @param {object} [options] - A parameter that provides supported options.
 * @param {string[]} [options.populate] - A list of fields to populate on return of
 * the found objects. By default, no fields are populated.
 * @param {string[]} [options.fields] - An array of fields to return. By default
 * includes the _id and id fields. To NOT include a field, provide a '-' in
 * front.
 * @param {boolean} [options.lean = false] - A boolean value that if true
 * returns raw JSON instead of converting the data to objects.
 *
 * @returns {Promise} Array of created project objects.
 *
 * @example
 * createOrReplace({User}, 'orgID', [{Proj1}, {Proj2}, ...], { populate: 'org' })
 * .then(function(projects) {
 *   // Do something with the newly created/replaced projects
 * })
 * .catch(function(error) {
 *   M.log.error(error);
 * });
 */
async function createOrReplace(requestingUser, organizationID, projects, options) {
  try {
    // Ensure input parameters are correct type
    helper.checkParams(requestingUser, options, organizationID);
    helper.checkParamsDataType('object', projects, 'Projects');

    // Sanitize input parameters and create function-wide variables
    const reqUser = JSON.parse(JSON.stringify(requestingUser));
    const orgID = sani.db(organizationID);
    const saniProjects = sani.db(JSON.parse(JSON.stringify(projects)));
    const duplicateCheck = {};
    let foundProjects = [];
    let projectsToLookUp = [];
    let createdProjects;
    const ts = Date.now();

    // Check the type of the projects parameter
    if (Array.isArray(saniProjects)) {
      // projects is an array, replace/create many projects
      projectsToLookUp = saniProjects;
    }
    else if (typeof saniProjects === 'object') {
      // projects is an object, replace/create a single project
      projectsToLookUp = [saniProjects];
    }
    else {
      throw new M.DataFormatError('Invalid input for updating projects.', 'warn');
    }

    // TODO: Reevaluate placement of code block, \
    //  consider putting after org find (inspect other fxn)
    // Create list of ids
    const arrIDs = [];
    let index = 1;
    projectsToLookUp.forEach((proj) => {
      try {
        // Ensure each project has an id and that its a string
        assert.ok(proj.hasOwnProperty('id'), `Project #${index} does not have an id.`);
        assert.ok(typeof proj.id === 'string', `Project #${index}'s id is not a string.`);
      }
      catch (err) {
        throw new M.DataFormatError(err.message, 'warn');
      }
      const tmpID = utils.createID(orgID, proj.id);
      // If a duplicate ID, throw an error
      if (duplicateCheck[tmpID]) {
        throw new M.DataFormatError(`Multiple objects with the same ID [${proj.id}] exist in the`
          + ' update.', 'warn');
      }
      else {
        duplicateCheck[tmpID] = tmpID;
      }
      arrIDs.push(tmpID);
      index++;
    });

    // Create searchQuery
    const searchQuery = { _id: { $in: arrIDs } };

    // Find the organization containing the projects, validate that it exists and is not archived
    const foundOrg = await helper.findAndValidate(Organization, orgID);

    // Find the projects to update
    foundProjects = await Project.find(searchQuery, null, { lean: true });

    // Check if new projects are being created
    if (projectsToLookUp.length > foundProjects.length) {
      // Ensure the user has at least write access on the organization
      permissions.createProject(reqUser, foundOrg);
    }

    // Check that the user has admin permissions
    foundProjects.forEach((proj) => {
      permissions.updateProject(reqUser, foundOrg, proj);
    });

    // If data directory doesn't exist, create it
    if (!fs.existsSync(path.join(M.root, 'data'))) {
      fs.mkdirSync(path.join(M.root, 'data'));
    }

    // If org directory doesn't exist, create it
    if (!fs.existsSync(path.join(M.root, 'data', orgID))) {
      fs.mkdirSync(path.join(M.root, 'data', orgID));
    }

    // Write contents to temporary file
    await new Promise(function(res, rej) {
      fs.writeFile(path.join(M.root, 'data', orgID, `PUT-backup-projects-${ts}.json`),
        JSON.stringify(foundProjects), function(err) {
          if (err) rej(err);
          else res();
        });
    });

    // Delete root elements from database
    const elemDelObj = [];
    foundProjects.forEach(p => {
      elemDelObj.push(utils.createID(p._id, 'master', 'model'));
      elemDelObj.push(utils.createID(p._id, 'master', '__mbee__'));
      elemDelObj.push(utils.createID(p._id, 'master', 'holding_bin'));
      elemDelObj.push(utils.createID(p._id, 'master', 'undefined'));
    });
    await Element.deleteMany({ _id: { $in: elemDelObj } });

    // Delete branches from database
    const branchDelObj = [];
    foundProjects.forEach(p => {
      branchDelObj.push(utils.createID(p._id, 'master'));
    });
    await Branch.deleteMany({ _id: { $in: branchDelObj } });

    // Delete projects from database
    await Project.deleteMany({ _id: { $in: foundProjects.map(p => p._id) } });

    // Emit the event projects-deleted
    EventEmitter.emit('projects-deleted', foundProjects);


    // Try block after former project has been deleted but not yet replaced
    // If creation of new projects fails, the old projects will be restored
    try {
      // Create the new/replaced projects
      createdProjects = await create(reqUser, orgID, projectsToLookUp, options);
    }
    catch (error) {
      const finalError = await new Promise(async (res) => {
        // Reinsert original data
        try {
          await Project.insertMany(foundProjects);
          fs.unlinkSync(path.join(M.root, 'data', orgID,
            `PUT-backup-projects-${ts}.json`));

          // Restoration succeeded; pass the original error
          res(error);
        }
        catch (restoreErr) {
          // Pass a new error that occurred while trying to restore projects
          res(restoreErr);
        }
      });
      // Throw whichever error was passed
      throw finalError;
    }

    // Code block after former project has been deleted and replaced
    const filePath = path.join(M.root, 'data',
      orgID, `PUT-backup-projects-${ts}.json`);
    // Delete the temporary file.
    if (fs.existsSync(filePath)) {
      fs.unlinkSync(filePath);
    }

    // Read all of the files in the org directory
    const existingFiles = fs.readdirSync(path.join(M.root, 'data', orgID));

    // If no files exist in the directory, delete it
    if (existingFiles.length === 0) {
      fs.rmdirSync(path.join(M.root, 'data', orgID));
    }

    // Return the newly created projects
    return createdProjects;
  }
  catch (error) {
    throw errors.captureError(error);
  }
}

/**
 * @description This function removes one or many projects as well as the
 * elements that belong to them. This function can be used by system-wide
 * admins ONLY.
 *
 * @param {User} requestingUser - The object containing the requesting user.
 * @param {string} organizationID - The ID of the owning organization.
 * @param {(string|string[])} projects - The projects to remove. Can either be
 * an array of project ids or a single project id.
 * @param {object} [options] - A parameter that provides supported options.
 * Currently there are no supported options.
 *
 * @returns {Promise} Array of deleted project ids.
 *
 * @example
 * remove({User}, 'orgID', ['proj1', 'proj2'])
 * .then(function(projects) {
 *   // Do something with the deleted projects
 * })
 * .catch(function(error) {
 *   M.log.error(error);
 * });
 */
async function remove(requestingUser, organizationID, projects, options) {
  try {
    // Ensure input parameters are correct type
    helper.checkParams(requestingUser, options, organizationID);
    helper.checkParamsDataType(['object', 'string'], projects, 'Projects');

    // Sanitize input parameters and function-wide variables
    const orgID = sani.db(organizationID);
    const saniProjects = sani.db(JSON.parse(JSON.stringify(projects)));
    let searchedIDs = [];

    // Define searchQuery and ownedQuery
    const searchQuery = {};
    const ownedQuery = {};

    // Check the type of the projects parameter
    if (Array.isArray(saniProjects)) {
      // An array of project ids, remove all
      searchedIDs = saniProjects.map(p => utils.createID(orgID, p));
      searchQuery._id = { $in: searchedIDs };
    }
    else if (typeof saniProjects === 'string') {
      // A single project id, remove one
      searchedIDs = [utils.createID(orgID, saniProjects)];
      searchQuery._id = utils.createID(orgID, saniProjects);
    }
    else {
      // Invalid parameter, throw an error
      throw new M.DataFormatError('Invalid input for removing projects.', 'warn');
    }

    // Find the organization, validate that it was found and not archived
    const foundOrg = await helper.findAndValidate(Organization, orgID);

    // Find the projects to delete
    const foundProjects = await Project.find(searchQuery, null, { lean: true });

    foundProjects.forEach(project => {
      // Permissions Check - Must be Sys Admin
      permissions.deleteProject(requestingUser, foundOrg, project);
    });

    const foundProjectIDs = foundProjects.map(p => p._id);
    ownedQuery.project = { $in: foundProjectIDs };

    // Check if all projects were found
    const notFoundIDs = searchedIDs.filter(p => !foundProjectIDs.includes(p));
    // Some projects not found, throw an error
    if (notFoundIDs.length > 0) {
      throw new M.NotFoundError('The following projects were not found: '
        + `[${notFoundIDs.map(p => utils.parseID(p).pop())}].`, 'warn');
    }

    // Delete any elements in the project
    await Element.deleteMany(ownedQuery);

    // Delete any artifacts in the projects
    await Artifact.deleteMany(ownedQuery);

    // Remove all blobs under project
    foundProjectIDs.forEach((p) => {
      ArtifactStrategy.clear({
        orgID: orgID,
        projectID: utils.parseID(p).pop()
      });
    });

    // Delete any branches in the project
    await Branch.deleteMany(ownedQuery);

    // Delete the projects
    const retQuery = await Project.deleteMany(searchQuery);

    // Emit the event projects-deleted
    EventEmitter.emit('projects-deleted', foundProjects);

    // Verify that all of the projects were correctly deleted
    if (retQuery.n !== foundProjects.length) {
      M.log.error('Some of the following projects were not '
        + `deleted [${saniProjects.toString()}].`);
    }
    return foundProjects.map(p => p._id);
  }
  catch (error) {
    throw errors.captureError(error);
  }
}<|MERGE_RESOLUTION|>--- conflicted
+++ resolved
@@ -34,12 +34,8 @@
 const fs = require('fs');
 const path = require('path');
 
-<<<<<<< HEAD
-// MBEE Modules
+// MBEE modules
 const Artifact = M.require('models.artifact');
-=======
-// MBEE modules
->>>>>>> f68ffb21
 const Element = M.require('models.element');
 const Branch = M.require('models.branch');
 const Organization = M.require('models.organization');
