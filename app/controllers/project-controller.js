/**
 * Classification: UNCLASSIFIED
 *
 * @module  controllers.project-controller
 *
 * @copyright Copyright (C) 2018, Lockheed Martin Corporation
 *
 * @license LMPI
 *
 * LMPI WARNING: This file is Lockheed Martin Proprietary Information.
 * It is not approved for public release or redistribution.
 *
 * EXPORT CONTROL WARNING: This software may be subject to applicable export
 * control laws. Contact legal and export compliance prior to distribution.
 *
 * @author Josh Kaplan <joshua.d.kaplan@lmco.com>
 * @author Jake Ursetta <jake.j.ursetta@lmco.com>
 * @author Austin J Bieber <austin.j.bieber@lmco.com>
 *
 * @description Provides an abstraction layer on top of the Project model that
 * implements controller logic and behavior for Projects.
 */

// Expose project controller functions
// Note: The export is being done before the import to solve the issues of
// circular references between controllers.
module.exports = {
  createProject,
  findAllPermissions,
  findProjectsQuery,
  findPermissions,
  findProject,
  findProjects,
  removeProject,
  removeProjects,
  setPermissions,
  updateProject
};

// Node.js modules
const assert = require('assert');

// MBEE modules
const UserController = M.require('controllers.user-controller');
const OrgController = M.require('controllers.organization-controller');
const Project = M.require('models.project');
const utils = M.require('lib.utils');
const sani = M.require('lib.sanitization');
const errors = M.require('lib.errors');

// We are disabling the eslint consistent-return rule for this file.
// The rule doesn't work well for many controller-related functions and
// throws the warning in cases where it doesn't apply. For this reason, the
// rule is disabled for this file. Be careful to avoid the issue.
/* eslint-disable consistent-return */

/**
 * @description The function finds all projects for a given orgID.
 *
 * @param {User} reqUser - The object containing the requesting user.
 * @param {String} organizationID - The organization ID for the org the project belongs to.
 * @param {Boolean} softDeleted - The optional flag to denote searching for deleted projects
 * @return {Promise} resolve - an array of found project objects
 *                   reject - error
 *
 * @example
 * findProjects({Tony Stark}, 'StarkIndustries')
 * .then(function(projects) {
 *   // do something with the returned projects
 * })
 * .catch(function(error) {
 *   M.log.error(error);
 * });
 *
 * TODO: MBX-438 - This function was doing double queries when it doesn't need
 * to, we need to determine the best way to handle this and write a test in 403
 * to verify this function.
 */
function findProjects(reqUser, organizationID, softDeleted = false) {
  return new Promise((resolve, reject) => {
    // Error check: if org ID is not a string, reject with bad request
    if (typeof organizationID !== 'string') {
      return reject(new errors.CustomError('Organization ID is not a string', 400));
    }

    // Sanitize the organization ID
    const orgID = sani.html(organizationID);

    const searchParams = { 'org.id': orgID, deleted: false };

    // Check softDeleted flag true and User Admin true
    if (softDeleted && reqUser.admin) {
      // softDeleted flag true and User Admin true, remove deleted: false
      delete searchParams.deleted;
    }

    findProjectsQuery(searchParams)
    .then((projects) => {
      // Filter results to only projects in the org requested
      // let results = projects.filter(project => {
      //  return project.org.id === orgID;
      // });

      // Filter results to only the projects on which user has read access
      let res = projects.filter(project => project.getPermissions(reqUser).read || reqUser.admin);

      // Map project public data to results
      res = res.map(project => project.getPublicData());

      // Return resulting project
      return resolve(res);
    })
    .catch((orgFindErr) => reject(orgFindErr));
  });
}

/**
<<<<<<< HEAD
 * @description The function deletes all projects for an org.
 *
 * @param {User} reqUser - The object containing the requesting user.
 * @param {String} organizationID - The organization ID for the org the project belongs to.
 * @param {Object} options - Contains a list of delete options.
 * @return {Promise} resolve - the removed project object
 *                   reject - error
 *
 * @example
 * removeProjects({Tony Stark}, 'StarkIndustries', {soft: true})
 * .then(function(projects) {
 *   // do something with the deleted projects.
 * })
 * .catch(function(error) {
 *   M.log.error(error);
 * });
 */
function removeProjects(reqUser, organizationID, options) {
=======
   * @description The function deletes all projects for an org.
   *
   * @example
   * ProjectController.removeProjects({Tony Stark}, 'StarkIndustries', {soft: true})
   * .then(function(projects) {
   *   // do something with the deleted projects.
   * })
   * .catch(function(error) {
   *   M.log.error(error);
   * });
   *
   *
   * @param {User} reqUser  The object containing the requesting user.
   * @param {Object} arrOrganizations  The organization ID for the org the project belongs to.
   * @param {Boolean} hardDelete  A boolean value indicating whether to hard delete or not.
   */
function removeProjects(reqUser, arrOrganizations, hardDelete = false) {
  // TODO: Ifdef exists in JS?
  const ElementController = M.require('controllers.element-controller');

>>>>>>> 00676ec4
  return new Promise((resolve, reject) => {
    // Ensure parameters of correctly formatted
    try {
      utils.assertType([arrOrganizations], 'object');
      utils.assertType([hardDelete], 'boolean');
    }
    catch (error) {
      return reject(error);
    }

    // If hard deleting, ensure user is a site-wide admin
    if (hardDelete && !reqUser.admin) {
      return reject(new errors.CustomError('User does not have permission to permanently'
          + ' delete a project.', 401));
    }

    // Initialize the query object
    const deleteQuery = { $or: [] };
    let arrDeletedProjects = [];

    // Loop through each org
    Object(arrOrganizations).forEach((org) => {
      // Ensure user has permissions to delete projects on each org
      if (!org.getPermissions(reqUser).admin && !reqUser.admin) {
        return reject(new errors.CustomError(
          `User does not have permission to delete projects in the org ${org.name}.`, 401
        ));
      }
      deleteQuery.$or.push({ org: org._id });
      arrDeletedProjects = arrDeletedProjects.concat(org.projects);
    });

    // If there are no elements to delete
    if (deleteQuery.$or.length === 0) {
      return resolve();
    }

    // Hard delete projects
    if (hardDelete) {
      Project.deleteMany(deleteQuery)
      // Delete elements in associated projects
      .then(() => ElementController.removeElements(reqUser, arrDeletedProjects, hardDelete))
      .then(() => resolve(arrDeletedProjects))
      .catch((error) => reject(error));
    }
    // Soft delete projects
    else {
      Project.updateMany(deleteQuery, { deleted: true })
      // Delete elements in associated projects
      .then(() => ElementController.removeElements(reqUser, arrDeletedProjects, hardDelete))
      .then(() => resolve(arrDeletedProjects))
      .catch((error) => reject(error));
    }
  });
}


/**
 * @description The function finds a project. Sanitizes the provided fields
 * and uses findProjectsQuery to perform the lookup
 *
 * @param {User} reqUser - The object containing the requesting user.
 * @param {String} organizationID - The organization ID for the org the project belongs to.
 * @param {String} projectID - The project ID of the Project which is being searched for.
 * @param {Boolean} softDeleted - The flag to control whether or not to find softDeleted projects.
 * @return {Promise} resolve - searched project object
 *                   reject - error
 *
 * @example
 * findProject({Tony Stark}, 'StarkIndustries', 'ArcReactor1')
 * .then(function(project) {
 *   // do something with the returned project
 * })
 * .catch(function(error) {
 *   M.log.error(error);
 * });
 */
function findProject(reqUser, organizationID, projectID, softDeleted = false) {
  return new Promise((resolve, reject) => {
    try {
      utils.assertType([organizationID, projectID], 'string');
      utils.assertType([softDeleted], 'boolean');
    }
    catch (error) {
      return reject(error);
    }

    // Sanitize project properties
    const orgID = sani.html(organizationID);
    const projID = sani.html(projectID);
    const projUID = utils.createUID(orgID, projID);

    const searchParams = { uid: projUID, deleted: false };
    if (softDeleted && reqUser.admin) {
      delete searchParams.deleted;
    }

    findProjectsQuery(searchParams)
    .then((projects) => {
      // Error Check - Ensure only 1 project is found
      if (projects.length < 1) {
        return reject(new errors.CustomError('Project not found.', 404));
      }

      // Ensure only one project was found
      if (projects.length > 1) {
        return reject(new errors.CustomError('More than one project found.', 400, 'critical'));
      }

      // Check Permissions
      if (!projects[0].getPermissions(reqUser).read && !reqUser.admin) {
        return reject(new errors.CustomError('User does not have permission.', 401));
      }

      // Return resulting project
      return resolve(projects[0]);
    })
    .catch((error) => reject(error));
  });
}

/**
 * @description Finds a project given a query. The project's org,
 * permissions.read, permissions.write, and permissions.admin fields are
 * populated. The query is sanitized before being executed.
 *
 * @param {Object} query - The query to be made to the database
 * @return {Promise} resolve - project object
 *                   reject - error
 *
 * @example
 * findProjectsQuery({ uid: 'org:proj' })
 * .then(function(projects) {
 *   // do something with the found projects.
 * })
 * .catch(function(error) {
 *   M.log.error(error);
 * });
 */
function findProjectsQuery(query) {
  return new Promise((resolve, reject) => {
    const sanitizedQuery = sani.sanitize(query);
    Project.find(sanitizedQuery)
    .populate('org permissions.read permissions.write permissions.admin')
    .exec((err, projects) => {
      // Error Check: if any error occurs, reject
      if (err) {
        return reject(err);
      }
      // Return resulting project
      return resolve(projects);
    });
  });
}

/**
 * @description The function creates a project. Project data is sanitized
 * before use.
 *
 * @param {User} reqUser - The object containing the requesting user.
 * @param {Object} project - The object of the project being created.
 * @return {Promise} resolve - created project object
 *                   reject - error
 *
 * @example
 * createProject({Tony Stark}, {Arc Reactor 1})
 * .then(function(project) {
 *   // do something with the newly created project.
 * })
 * .catch(function(error) {
 *   M.log.error(error);
 * });
 */
function createProject(reqUser, project) {
  return new Promise((resolve, reject) => {
    // Optional fields
    let custom = null;
    let visibility = 'private';

    try {
      // Ensure the expected data is provided
      assert.ok(project.id !== undefined, 'project.id is undefined');
      assert.ok(project.name !== undefined, 'project.name is undefined');
      assert.ok(project.org.id !== undefined, 'project.org.id is undefined');

      // Validate the type of inputs
      assert.strictEqual(typeof project.id, 'string');
      assert.strictEqual(typeof project.name, 'string');
      assert.strictEqual(typeof project.org.id, 'string');

      // If custom data provided, validate the type and sanitize
      if (project.hasOwnProperty('custom')) {
        assert.strictEqual(typeof project.custom, 'object');
        custom = sani.sanitize(project.custom);
      }

      // If visibility is provided, validate it and
      // set the set the visibility variable
      if (project.hasOwnProperty('visibility')) {
        const visLevels = Project.getVisibilityLevels();
        assert.ok(visLevels.includes(visibility), 'Invalid visibility level');
        visibility = project.visibility;
      }
    }
    catch (error) {
      M.log.error(error.message);
      return reject(new errors.CustomError(error.message, 400));
    }

    // Sanitize project properties
    const projID = sani.html(project.id);
    const projName = sani.html(project.name);
    const orgID = sani.html(project.org.id);

    // Error check - Make sure the org exists
    OrgController.findOrg(reqUser, orgID)
    .then((org) => {
      // Error check: make sure user has write permission on org
      if (!org.getPermissions(reqUser).write && !reqUser.admin) {
        return reject(new errors.CustomError('User does not have permission.', 401));
      }

      // Error check: check if the project already exists
      // Must nest promise since it uses the return from findOrg
      // TODO: Relates to MBX-433. Use findProjectsQuery() talk to Josh or Jake.
      findProject(reqUser, org.id, projID)
      .then(() => reject(new errors.CustomError('A project with a matching ID already exists.', 403)))
      .catch((error) => {
        // Project was not found which is expected
        if (error.description === 'Project not found.') {
          // Create the new project and save it
          const newProject = new Project({
            id: projID,
            name: projName,
            org: org._id,
            permissions: {
              read: [reqUser._id],
              write: [reqUser._id],
              admin: [reqUser._id]
            },
            uid: utils.createUID(orgID, projID),
            custom: custom,
            visibility: visibility
          });

          newProject.save((saveErr, projectUpdated) => {
            if (saveErr) {
              return reject(new errors.CustomError('Save failed.'));
            }
            // Return success and the JSON object
            return resolve(projectUpdated);
          });
        }
        else {
          // Some other error occurred, return it.
          return reject(error);
        }
      });
    })
    .catch((error2) => reject(error2));
  });
}


/**
 * @description The function updates a project.
 *
 * @param {User} reqUser - The object containing the requesting user.
 * @param {String} organizationID - The organization ID of the project.
 * @param {String} projectID - The project ID.
 * @param {Object} projectUpdated - The object of the updated project.
 * @return {Promise} resolve - updated project object
 *                   reject - error
 *
 * @example
 * updateProject({Tony Stark}, {Arc Reactor 1})
 * .then(function(project) {
 *   // do something with the updated project.
 * })
 * .catch(function(error) {
 *   M.log.error(error);
 * });
 */
function updateProject(reqUser, organizationID, projectID, projectUpdated) {
  return new Promise((resolve, reject) => {
    try {
      assert.strictEqual(typeof organizationID, 'string', 'organizationID is not a string');
      assert.strictEqual(typeof projectID, 'string', 'projectID is not a string');
      assert.strictEqual(typeof projectUpdated, 'object', 'projectUpdated is not an object');
    }
    catch (error) {
      M.log.error(error.message);
      return reject(new errors.CustomError(error.message, 400));
    }

    // If mongoose model, convert to plain JSON
    // TODO: Re-assess this.
    if (projectUpdated instanceof Project) {
      // Disabling linter because the reasign is needed to convert the object to JSON
      projectUpdated = projectUpdated.toJSON(); // eslint-disable-line no-param-reassign
    }

    // Sanitize project properties
    const orgID = sani.html(organizationID);
    const projID = sani.html(projectID);

    // Lookup project with findProject. This will only resolve a project
    // that exists and the user has read access to.
    findProject(reqUser, orgID, projID)
    .then((project) => {
      // Check Permissions - user must must have admin (as opposed to write)
      // because updating projects only involves updating project metadata.
      if (!project.getPermissions(reqUser).admin && !reqUser.admin) {
        return reject(new errors.CustomError('User does not have permissions.', 401));
      }

      // Get list of keys the user is trying to update
      const projUpdateFields = Object.keys(projectUpdated);
      // Get list of parameters which can be updated from model
      const validUpdateFields = project.getValidUpdateFields();

      // Check if passed in object contains fields to be updated
      for (let i = 0; i < projUpdateFields.length; i++) {
        const updateField = projUpdateFields[i];

        // if parameter is of type object, stringify and compare
        if (utils.deepEqual(project[updateField], projectUpdated[updateField])) {
          continue;
        }

        // Error Check: Check if field can be updated
        if (!validUpdateFields.includes(updateField)) {
          return reject(new errors.CustomError(`Project property [${updateField}] cannot be changed.`, 403));
        }

        // Updates each individual tag that was provided.
        if (Project.schema.obj[updateField].type.schemaName === 'Mixed') {
          // Only objects should be passed into mixed data
          if (typeof projectUpdated[updateField] === 'object') {
            return reject(new errors.CustomError(`${updateField} must be an object`, 400));
          }

          // eslint-disable-next-line no-loop-func
          Object.keys(projectUpdated[updateField]).forEach((key) => {
            project[updateField][key] = sani.sanitize(projectUpdated[updateField][key]);
          });

          // Special thing for mixed fields in Mongoose
          // http://mongoosejs.com/docs/schematypes.html#mixed
          project.markModified(updateField);
        }
        else {
          // Schema type is not mixed
          // Sanitize field and update field in project object
          project[updateField] = sani.sanitize(projectUpdated[updateField]);
        }
      }

      // Save updated org
      project.save((saveProjErr) => {
        if (saveProjErr) {
          return reject(new errors.CustomError('Save failed.'));
        }
        // Return the updated project object
        return resolve(project);
      });
    })
    .catch((findProjErr) => reject(findProjErr));
  });
}

/**
 * @description The function deletes a project.
 *
 * @param {User} reqUser - The object containing the requesting user.
 * @param {String} organizationID - The organization ID for the org the project belongs to.
 * @param {String} projectID - he project ID of the Project which is being deleted.
 * @param {Object} options - Contains the list of delete options.
 * @return {Promise} resolve - deleted project object
 *                   reject - error
 *
 * @example
 * removeProject({Tony Stark}, 'Stark', Arc Reactor 1', {soft: true})
 * .then(function(project) {
 *   // do something with the deleted project.
 * })
 * .catch(function(error) {
 *   M.log.error(error);
 * });
<<<<<<< HEAD
=======
 *
 *
 * @param {User} reqUser  The object containing the requesting user.
 * @param {String} organizationID  The organization ID for the org the project belongs to.
 * @param {String} projectID  The project ID of the Project which is being deleted.
 * @param {Boolean} hardDelete  Flag denoting whether to hard or soft delete.
>>>>>>> 00676ec4
 */
function removeProject(reqUser, organizationID, projectID, hardDelete) {
  // Loading controller function wide since the element controller loads
  // the project controller globally. Both files cannot load each other globally.
  const ElemController = M.require('controllers.element-controller');

  return new Promise((resolve, reject) => {
    // Check parameters are valid
    try {
      utils.assertType([organizationID, projectID], 'string');
      utils.assertType([hardDelete], 'boolean');
    }
    catch (error) {
      return reject(error);
    }

    // If user tries to hard-delete and is not a system admin, reject
    if (hardDelete && !reqUser.admin) {
      return reject(new errors.CustomError('User does not have permission to permanently delete a project.', 401));
    }

    // Find the project
    findProject(reqUser, organizationID, projectID, true)
    .then((project) => {
      // Verify user has permissions to delete project
      if (!project.getPermissions(reqUser).admin && !reqUser.admin) {
        return reject(new errors.CustomError('User does not have permission.', 401));
      }

      // Hard delete
      if (hardDelete) {
        Project.deleteOne({ id: project.id })
        // Delete all elements in that project
        .then(() => ElemController.removeElements(reqUser, [project], hardDelete))
        .then(() => resolve(project))
        .catch((error) => reject(error));
      }
      // Soft delete
      else {
<<<<<<< HEAD
        // Some other error when deleting the elements
        return reject(removeElementsError);
      }
    });
  });
}

/**
 * @description The function actually deletes the project.
 *
 * @param {User} reqUser - The requesting user.
 * @param {String} orgID - The ID of the organization in question.
 * @param {String} projID - The ID of project to delete.
 * @param {Boolean} softDelete - Flag denoting whether to soft delete or not.
 * @return {Promise} resolve - updated project object
 *                   reject - error
 *
 * @example
 * removeProjectHelper({Arc}, true)
 * .then(function(project) {
 *   // do something with the deleted project.
 * })
 * .catch(function(error) {
 *   M.log.error(error);
 * });
 */
function removeProjectHelper(reqUser, orgID, projID, softDelete) {
  return new Promise((resolve, reject) => {
    if (softDelete) {
      findProject(reqUser, orgID, projID, true)
      .then((project) => {
        if (!project.deleted) {
=======
        Project.updateOne({ id: project.id }, { deleted: true })
        // Soft-delete all elements in the project
        .then(() => ElemController.removeElements(reqUser, [project], hardDelete))
        .then(() => {
          // Set the returned project deleted field to true since updateOne()
          // returns a query not the updated project.
>>>>>>> 00676ec4
          project.deleted = true;
          return resolve(project);
        })
        .catch((error) => reject(error));
      }
    })
    .catch((error) => reject(error));
  });
}

/**
 * @description The function finds a projects permissions.
 *
<<<<<<< HEAD
 * @param {User} reqUser - The object containing the requesting user.
 * @param {String} organizationID - The organization ID for the org the project belongs to.
 * @param {String} projectID - The project ID of the Project which is being deleted.
 * @return {Promise} resolve - array of all member permission objects on a project
 *                   reject - error
 * {
 *   username: {
 *     read: boolean,
 *     write: boolean,
 *     admin: boolean
 *   }
 * }
 *
 * @example
 * findAllPermissions({Tony Stark}, 'stark', 'arc')
=======
 * @example <caption>Calling example</caption>
 *
 * findAllPermissions(myUser, 'stark', 'arc')
>>>>>>> 00676ec4
 * .then(function(permissions) {
 *   // do something with the list of user permissions
 * })
 * .catch(function(error) {
 *   M.log.error(error);
 * });
 *
<<<<<<< HEAD
=======
 *
 * @param {User} reqUser  The object containing the requesting user.
 * @param {String} organizationID  The organization ID for the org the project belongs to.
 * @param {String} projectID  The project ID of the Project which is being deleted.
 *
 * @returns {Promise} Returns a promise that resolves an object where the keys
 * are usernames and the values are permissions objects. The returned object
 * is of the form:
 *
 * <pre>
 * <code>
 * {
 *    userA: { read: true, write: true, admin: true }
 *    userB: { read true, write: false, admin: false }
 * }
 * </code>
 * </pre>
 *
>>>>>>> 00676ec4
 */
function findAllPermissions(reqUser, organizationID, projectID) {
  return new Promise((resolve, reject) => {
    // Find Project - the findProject() function sanitizes the org and project
    // ID inputs. It also checks that the user has read permissions on the
    // project.
    findProject(reqUser, organizationID, projectID)
    .then((project) => {
      const permissionLevels = project.getPermissionLevels();
      const memberList = project.permissions[permissionLevels[1]].map(u => u.username);
      let permissionsList = [];
      const roleList = {};

      for (let i = 0; i < memberList.length; i++) {
        roleList[memberList[i]] = {};
        for (let j = 1; j < permissionLevels.length; j++) {
          permissionsList = project.permissions[permissionLevels[j]].map(u => u.username);
          roleList[memberList[i]][permissionLevels[j]] = permissionsList.includes(memberList[i]);
        }
      }
      return resolve(roleList);
    })
    .catch((findProjectErr) => reject(findProjectErr));
  });
}


/**
 * @description  The function finds a the permissions on the project for a
 * specific user.
 *
 * @param {User} reqUser - The object containing the requesting user.
 * @param {String} searchedUsername - The string containing the username to be searched for.
 * @param {String} organizationID - The organization ID for the org the project belongs to.
 * @param {String} projectID - The project ID of the Project which is being deleted.
 * @return {Promise} resolve - member permissions object on project
 *                   reject - error
 * {
 *   username: {
 *     read: boolean,
 *     write: boolean,
 *     admin: boolean
 *   }
 * }
 *
 * @example
 * findPermissions({Tony Stark}, 'stark', 'arc', {Jarvis})
 * .then(function(permissions) {
 *   // do something with the list of permissions
 * })
 * .catch(function(error) {
 *   M.log.error(error);
 * });
<<<<<<< HEAD
=======
 *
 *
 * @param {User} reqUser  The object containing the requesting user.
 * @param {String} searchedUsername The string containing the username to be searched for.
 * @param {String} organizationID  The organization ID for the org the project belongs to.
 * @param {String} projectID  The project ID of the Project which is being deleted.
 *
 * @returns {Promise} Returns a promise that resolves an Object containing the
 * searched user's permissions on the project. This is returned in the form:
 *
 * <pre><code>
 *   {
 *    read: true,
 *    write: false,
 *    admin: false
 *   }
 * </code></pre>
>>>>>>> 00676ec4
 */
function findPermissions(reqUser, searchedUsername, organizationID, projectID) {
  return new Promise((resolve, reject) => {
    // Find Project - input is sanitized by findAllPermissions
    findAllPermissions(reqUser, organizationID, projectID)
    .then(permissionList => {
      // If user does not have permissions on the project an empty object is
      // resolved.
      if (!permissionList.hasOwnProperty(searchedUsername)) {
        return resolve({});
      }
      return resolve(permissionList[searchedUsername]);
    })
    .catch((findPermissionsErr) => reject(findPermissionsErr));
  });
}


/**
 * @description The function sets a user's permissions for a project.
 *
 * @param {User} reqUser - The object containing the requesting user.
 * @param {String} organizationID - The organization ID for the org the project belongs to.
 * @param {String} projectID - The project ID of the Project which is being deleted.
 * @param {User} setUser - The object containing the user which permissions are being set for.
 * @param {String} permissionType - The permission level or type being set for the use
 * @return {Promise} resolve - updated organization object
 *                   reject - error
 *
 * @example
 * setPermissions({Tony}, 'stark_industries', 'arc_reactor', {Jarvis}, 'write')
 * .then(function(project) {
 *   // do something with the updated project.
 * })
 * .catch(function(error) {
 *   M.log.error(error);
 * });
 *
<<<<<<< HEAD
=======
 *
 * @param {User} reqUser - The object containing the requesting user.
 * @param {String} organizationID - The organization ID for the org the project belongs to.
 * @param {String} projectID - The project ID of the Project which is being deleted.
 * @param {String} setUsername - The username of the user who's permissions are being set.
 * @param {String} permissionType - The permission level or type being set for the user.
 *
>>>>>>> 00676ec4
 * TODO: Adopt consistent interfaces between similar functions in orgs,
 * specifically, the same function in OrgController. Talk to Josh.
 *
 * TODO: (Jake) Clean up this code
 */
function setPermissions(reqUser, organizationID, projectID, setUsername, permissionType) {
  return new Promise((resolve, reject) => {
    try {
      assert.ok(typeof organizationID === 'string', 'Organization ID is not a string.');
      assert.ok(typeof projectID === 'string', 'Project ID is not a string.');
      assert.ok(typeof setUsername === 'string', 'Search username is not a string.');
      assert.ok(typeof permissionType === 'string', 'Permission type is not a string.');
    }
    catch (error) {
      return reject(new errors.CustomError(error.message, 400, 'error'));
    }

    // Sanitize input
    const orgID = sani.html(organizationID);
    const projID = sani.html(projectID);
    const permType = sani.html(permissionType);
    const searchUsername = sani.html(setUsername);

    // Initialize setUser
    let setUser = null;

    // Lookup the user
    UserController.findUser(searchUsername)
    .then(foundUser => {
      setUser = foundUser;
      return findProject(reqUser, organizationID, projectID);
    })
    .then((project) => {
      // Check permissions
      if (!project.getPermissions(reqUser).admin && !reqUser.admin) {
        return reject(new errors.CustomError('User does not have permission.', 401));
      }

      // Grab permissions levels from Project schema method
      const permissionLevels = project.getPermissionLevels();

      // Error Check - Make sure that a valid permissions type was passed
      if (!permissionLevels.includes(permType)) {
        return reject(new errors.CustomError('Permission type not found.', 404));
      }

      // Error Check - Do not user to change their own permissions
      if (reqUser.username === setUser.username) {
        return reject(new errors.CustomError('User cannot change their own permissions.', 403));
      }

      // Grab the index of the permission type
      const permissionLevel = permissionLevels.indexOf(permType);

      // Allocate variables to be used in for loop
      let permissionList = [];
      const pushPullRoles = {};

      // loop through project permissions list to add and remove the correct permissions.
      for (let i = 1; i < permissionLevels.length; i++) {
        // Map permission list for easy access
        permissionList = project.permissions[permissionLevels[i]].map(u => u._id.toString());
        // Check for push vals
        if (i <= permissionLevel) {
          if (!permissionList.includes(setUser._id.toString())) {
            // required because mongoose does not allow a 'push' with empty parameters
            pushPullRoles.$push = pushPullRoles.$push || {};
            pushPullRoles.$push[`permissions.${permissionLevels[i]}`] = setUser._id.toString();
          }
        }
        // Check for pull vals
        else if (permissionList.includes(setUser._id.toString())) {
          // required because mongoose does not allow a 'pull' with empty parameters
          pushPullRoles.$pull = pushPullRoles.$pull || {};
          pushPullRoles.$pull[`permissions.${permissionLevels[i]}`] = setUser._id.toString();
        }
      }

      // Update project
      Project.findOneAndUpdate(
        { uid: utils.createUID(orgID, projID) },
        pushPullRoles,
        (saveProjErr, projectSaved) => {
          if (saveProjErr) {
            return reject(new errors.CustomError('Save failed.'));
          }
          // Check if user has org read permissions
          OrgController.findPermissions(reqUser, setUser.username, orgID)
          .then((userOrgPermissions) => {
            if (userOrgPermissions.read) {
              return resolve(projectSaved);
            }
            // Update org read permissions if needed
            return OrgController.setPermissions(reqUser, orgID, setUser.username, 'read');
          })
          .then(() => resolve(projectSaved))
          .catch((findOrgPermErr) => reject(findOrgPermErr)); // Closing find org permissions
        }
      ); // Closing Project Update
    })
    .catch((findProjErr) => reject(findProjErr)); // Closing projectFind
  }); // Closing promise
} // Closing function<|MERGE_RESOLUTION|>--- conflicted
+++ resolved
@@ -60,8 +60,8 @@
  * @param {User} reqUser - The object containing the requesting user.
  * @param {String} organizationID - The organization ID for the org the project belongs to.
  * @param {Boolean} softDeleted - The optional flag to denote searching for deleted projects
- * @return {Promise} resolve - an array of found project objects
- *                   reject - error
+ * 
+ * @return {Array} array of found project objects
  *
  * @example
  * findProjects({Tony Stark}, 'StarkIndustries')
@@ -115,14 +115,13 @@
 }
 
 /**
-<<<<<<< HEAD
  * @description The function deletes all projects for an org.
  *
  * @param {User} reqUser - The object containing the requesting user.
- * @param {String} organizationID - The organization ID for the org the project belongs to.
- * @param {Object} options - Contains a list of delete options.
- * @return {Promise} resolve - the removed project object
- *                   reject - error
+ * @param {Object} arrOrganizations - The organization ID for the org the project belongs to.
+ * @param {Boolean} hardDelete - A boolean value indicating whether to hard delete or not.
+ * 
+ * @return {Array} array of deleted projects 
  *
  * @example
  * removeProjects({Tony Stark}, 'StarkIndustries', {soft: true})
@@ -134,28 +133,6 @@
  * });
  */
 function removeProjects(reqUser, organizationID, options) {
-=======
-   * @description The function deletes all projects for an org.
-   *
-   * @example
-   * ProjectController.removeProjects({Tony Stark}, 'StarkIndustries', {soft: true})
-   * .then(function(projects) {
-   *   // do something with the deleted projects.
-   * })
-   * .catch(function(error) {
-   *   M.log.error(error);
-   * });
-   *
-   *
-   * @param {User} reqUser  The object containing the requesting user.
-   * @param {Object} arrOrganizations  The organization ID for the org the project belongs to.
-   * @param {Boolean} hardDelete  A boolean value indicating whether to hard delete or not.
-   */
-function removeProjects(reqUser, arrOrganizations, hardDelete = false) {
-  // TODO: Ifdef exists in JS?
-  const ElementController = M.require('controllers.element-controller');
-
->>>>>>> 00676ec4
   return new Promise((resolve, reject) => {
     // Ensure parameters of correctly formatted
     try {
@@ -221,8 +198,7 @@
  * @param {String} organizationID - The organization ID for the org the project belongs to.
  * @param {String} projectID - The project ID of the Project which is being searched for.
  * @param {Boolean} softDeleted - The flag to control whether or not to find softDeleted projects.
- * @return {Promise} resolve - searched project object
- *                   reject - error
+ * @return {Object} search project object
  *
  * @example
  * findProject({Tony Stark}, 'StarkIndustries', 'ArcReactor1')
@@ -283,8 +259,7 @@
  * populated. The query is sanitized before being executed.
  *
  * @param {Object} query - The query to be made to the database
- * @return {Promise} resolve - project object
- *                   reject - error
+ * @return {Object} project object
  *
  * @example
  * findProjectsQuery({ uid: 'org:proj' })
@@ -317,8 +292,7 @@
  *
  * @param {User} reqUser - The object containing the requesting user.
  * @param {Object} project - The object of the project being created.
- * @return {Promise} resolve - created project object
- *                   reject - error
+ * @return {Object} created project object
  *
  * @example
  * createProject({Tony Stark}, {Arc Reactor 1})
@@ -427,8 +401,7 @@
  * @param {String} organizationID - The organization ID of the project.
  * @param {String} projectID - The project ID.
  * @param {Object} projectUpdated - The object of the updated project.
- * @return {Promise} resolve - updated project object
- *                   reject - error
+ * @return {Object} updated project object
  *
  * @example
  * updateProject({Tony Stark}, {Arc Reactor 1})
@@ -532,10 +505,10 @@
  *
  * @param {User} reqUser - The object containing the requesting user.
  * @param {String} organizationID - The organization ID for the org the project belongs to.
- * @param {String} projectID - he project ID of the Project which is being deleted.
- * @param {Object} options - Contains the list of delete options.
- * @return {Promise} resolve - deleted project object
- *                   reject - error
+ * @param {String} projectID - The project ID of the Project which is being deleted.
+ * @param {Boolean} hardDelete - Flag denoting whether to hard or soft delete.
+ * 
+ * @return {Object} deleted project object
  *
  * @example
  * removeProject({Tony Stark}, 'Stark', Arc Reactor 1', {soft: true})
@@ -545,15 +518,6 @@
  * .catch(function(error) {
  *   M.log.error(error);
  * });
-<<<<<<< HEAD
-=======
- *
- *
- * @param {User} reqUser  The object containing the requesting user.
- * @param {String} organizationID  The organization ID for the org the project belongs to.
- * @param {String} projectID  The project ID of the Project which is being deleted.
- * @param {Boolean} hardDelete  Flag denoting whether to hard or soft delete.
->>>>>>> 00676ec4
  */
 function removeProject(reqUser, organizationID, projectID, hardDelete) {
   // Loading controller function wide since the element controller loads
@@ -593,47 +557,12 @@
       }
       // Soft delete
       else {
-<<<<<<< HEAD
-        // Some other error when deleting the elements
-        return reject(removeElementsError);
-      }
-    });
-  });
-}
-
-/**
- * @description The function actually deletes the project.
- *
- * @param {User} reqUser - The requesting user.
- * @param {String} orgID - The ID of the organization in question.
- * @param {String} projID - The ID of project to delete.
- * @param {Boolean} softDelete - Flag denoting whether to soft delete or not.
- * @return {Promise} resolve - updated project object
- *                   reject - error
- *
- * @example
- * removeProjectHelper({Arc}, true)
- * .then(function(project) {
- *   // do something with the deleted project.
- * })
- * .catch(function(error) {
- *   M.log.error(error);
- * });
- */
-function removeProjectHelper(reqUser, orgID, projID, softDelete) {
-  return new Promise((resolve, reject) => {
-    if (softDelete) {
-      findProject(reqUser, orgID, projID, true)
-      .then((project) => {
-        if (!project.deleted) {
-=======
         Project.updateOne({ id: project.id }, { deleted: true })
         // Soft-delete all elements in the project
         .then(() => ElemController.removeElements(reqUser, [project], hardDelete))
         .then(() => {
           // Set the returned project deleted field to true since updateOne()
           // returns a query not the updated project.
->>>>>>> 00676ec4
           project.deleted = true;
           return resolve(project);
         })
@@ -647,42 +576,11 @@
 /**
  * @description The function finds a projects permissions.
  *
-<<<<<<< HEAD
  * @param {User} reqUser - The object containing the requesting user.
  * @param {String} organizationID - The organization ID for the org the project belongs to.
  * @param {String} projectID - The project ID of the Project which is being deleted.
- * @return {Promise} resolve - array of all member permission objects on a project
- *                   reject - error
- * {
- *   username: {
- *     read: boolean,
- *     write: boolean,
- *     admin: boolean
- *   }
- * }
- *
- * @example
- * findAllPermissions({Tony Stark}, 'stark', 'arc')
-=======
- * @example <caption>Calling example</caption>
- *
- * findAllPermissions(myUser, 'stark', 'arc')
->>>>>>> 00676ec4
- * .then(function(permissions) {
- *   // do something with the list of user permissions
- * })
- * .catch(function(error) {
- *   M.log.error(error);
- * });
- *
-<<<<<<< HEAD
-=======
- *
- * @param {User} reqUser  The object containing the requesting user.
- * @param {String} organizationID  The organization ID for the org the project belongs to.
- * @param {String} projectID  The project ID of the Project which is being deleted.
- *
- * @returns {Promise} Returns a promise that resolves an object where the keys
+ * 
+ * @return {Promise} Returns a promise that resolves an object where the keys
  * are usernames and the values are permissions objects. The returned object
  * is of the form:
  *
@@ -695,7 +593,16 @@
  * </code>
  * </pre>
  *
->>>>>>> 00676ec4
+ * @example <caption>Calling example</caption>
+ *
+ * findAllPermissions(myUser, 'stark', 'arc')
+ * .then(function(permissions) {
+ *   // do something with the list of user permissions
+ * })
+ * .catch(function(error) {
+ *   M.log.error(error);
+ * });
+ *
  */
 function findAllPermissions(reqUser, organizationID, projectID) {
   return new Promise((resolve, reject) => {
@@ -731,34 +638,8 @@
  * @param {String} searchedUsername - The string containing the username to be searched for.
  * @param {String} organizationID - The organization ID for the org the project belongs to.
  * @param {String} projectID - The project ID of the Project which is being deleted.
- * @return {Promise} resolve - member permissions object on project
- *                   reject - error
- * {
- *   username: {
- *     read: boolean,
- *     write: boolean,
- *     admin: boolean
- *   }
- * }
- *
- * @example
- * findPermissions({Tony Stark}, 'stark', 'arc', {Jarvis})
- * .then(function(permissions) {
- *   // do something with the list of permissions
- * })
- * .catch(function(error) {
- *   M.log.error(error);
- * });
-<<<<<<< HEAD
-=======
- *
- *
- * @param {User} reqUser  The object containing the requesting user.
- * @param {String} searchedUsername The string containing the username to be searched for.
- * @param {String} organizationID  The organization ID for the org the project belongs to.
- * @param {String} projectID  The project ID of the Project which is being deleted.
- *
- * @returns {Promise} Returns a promise that resolves an Object containing the
+ * 
+ * @return {Promise} Returns a promise that resolves an Object containing the
  * searched user's permissions on the project. This is returned in the form:
  *
  * <pre><code>
@@ -768,7 +649,15 @@
  *    admin: false
  *   }
  * </code></pre>
->>>>>>> 00676ec4
+ *
+ * @example
+ * findPermissions({Tony Stark}, 'stark', 'arc', {Jarvis})
+ * .then(function(permissions) {
+ *   // do something with the list of permissions
+ * })
+ * .catch(function(error) {
+ *   M.log.error(error);
+ * });
  */
 function findPermissions(reqUser, searchedUsername, organizationID, projectID) {
   return new Promise((resolve, reject) => {
@@ -793,8 +682,9 @@
  * @param {User} reqUser - The object containing the requesting user.
  * @param {String} organizationID - The organization ID for the org the project belongs to.
  * @param {String} projectID - The project ID of the Project which is being deleted.
- * @param {User} setUser - The object containing the user which permissions are being set for.
+ * @param {String} setUsername - The username of the user who's permissions are being set.
  * @param {String} permissionType - The permission level or type being set for the use
+ * 
  * @return {Promise} resolve - updated organization object
  *                   reject - error
  *
@@ -807,16 +697,6 @@
  *   M.log.error(error);
  * });
  *
-<<<<<<< HEAD
-=======
- *
- * @param {User} reqUser - The object containing the requesting user.
- * @param {String} organizationID - The organization ID for the org the project belongs to.
- * @param {String} projectID - The project ID of the Project which is being deleted.
- * @param {String} setUsername - The username of the user who's permissions are being set.
- * @param {String} permissionType - The permission level or type being set for the user.
- *
->>>>>>> 00676ec4
  * TODO: Adopt consistent interfaces between similar functions in orgs,
  * specifically, the same function in OrgController. Talk to Josh.
  *
