/**
 * Classification: UNCLASSIFIED
 *
 * @module controllers.project-controller
 *
 * @copyright Copyright (C) 2018, Lockheed Martin Corporation
 *
 * @license LMPI - Lockheed Martin Proprietary Information
 *
 * @owner Austin Bieber <austin.j.bieber@lmco.com>
 *
 * @author Austin Bieber <austin.j.bieber@lmco.com>
 * @author Josh Kaplan <joshua.d.kaplan@lmco.com>
 * @author Jake Ursetta <jake.j.ursetta@lmco.com>
 * @author Phillip Lee <phillip.lee@lmco.com>
 * @author Leah De Laurell <leah.p.delaurell@lmco.com>
 *
 * @description Provides an abstraction layer on top of the Project model that
 * implements controller logic and behavior for Projects.
 */

// Expose project controller functions
// Note: The export is being done before the import to solve the issues of
// circular references between controllers.
module.exports = {
  find,
  create,
  update,
  createOrReplace,
  remove
};

// Node.js Modules
const assert = require('assert');
const fs = require('fs');
const path = require('path');

// MBEE Modules
const Element = M.require('models.element');
const Branch = M.require('models.branch');
const Organization = M.require('models.organization');
const Project = M.require('models.project');
const User = M.require('models.user');
const EventEmitter = M.require('lib.events');
const sani = M.require('lib.sanitization');
const utils = M.require('lib.utils');
const validators = M.require('lib.validators');
const jmi = M.require('lib.jmi-conversions');
const errors = M.require('lib.errors');
const helper = M.require('lib.controller-helper');

/**
 * @description This function finds one or many projects. Depending on the given
 * parameters, this function can find a single project by ID, multiple projects
 * by ID, or all projects in the given org. This function will return only the
 * projects a user has read access to.
 *
 * @param {User} requestingUser - The object containing the requesting user.
 * @param {string} organizationID - The ID of the owning organization.
 * @param {(string|string[])} [projects] - The projects to find. Can either be
 * an array of project ids, a single project id, or not provided, which defaults
 * to every project being found.
 * @param {Object} [options] - A parameter that provides supported options.
 * @param {string[]} [options.populate] - A list of fields to populate on return of
 * the found objects. By default, no fields are populated.
 * @param {boolean} [options.includeArchived = false] - If true, find results will include
 * archived objects.
 * @param {string[]} [options.fields] - An array of fields to return. By default
 * includes the _id and id fields. To NOT include a field, provide a '-' in
 * front.
 * @param {number} [options.limit = 0] - A number that specifies the maximum
 * number of documents to be returned to the user. A limit of 0 is equivalent to
 * setting no limit.
 * @param {number} [options.skip = 0] - A non-negative number that specifies the
 * number of documents to skip returning. For example, if 10 documents are found
 * and skip is 5, the first 5 documents will NOT be returned.
 * @param {boolean} [options.lean = false] - A boolean value that if true
 * returns raw JSON instead of converting the data to objects.
 * @param {string} [options.sort] - Provide a particular field to sort the results by.
 * You may also add a negative sign in front of the field to indicate sorting in
 * reverse order.
 * @param {string} [options.name] - Search for projects with a specific name.
 * @param {string} [options.visibility] - Search for projects with a certain
 * level of visibility.
 * @param {string} [options.createdBy] - Search for projects with a specific
 * createdBy value.
 * @param {string} [options.lastModifiedBy] - Search for projects with a
 * specific lastModifiedBy value.
<<<<<<< HEAD
=======
 * @param {string} [options.archived] - Search only for archived projects.  If false,
 * only returns unarchived projects.  Overrides the includeArchived option.
>>>>>>> 290c13cb
 * @param {string} [options.archivedBy] - Search for projects with a specific
 * archivedBy value.
 * @param {string} [options.custom....] - Search for any key in custom data. Use
 * dot notation for the keys. Ex: custom.hello = 'world'
 *
 * @return {Promise} Array of found project objects
 *
 * @example
 * find({User}, 'orgID', ['proj1', 'proj2'], { populate: 'org' })
 * .then(function(projects) {
 *   // Do something with the found projects
 * })
 * .catch(function(error) {
 *   M.log.error(error);
 * });
 */
async function find(requestingUser, organizationID, projects, options) {
  // Set options if no projects were provided, but options were
  if (typeof projects === 'object' && projects !== null && !Array.isArray(projects)) {
    options = projects; // eslint-disable-line no-param-reassign
    projects = undefined; // eslint-disable-line no-param-reassign
  }

  // Ensure input parameters are correct type
  // If organizationID is null, the user is searching for all projects and it is valid input
  if (organizationID === null) {
    helper.checkParams(requestingUser, options, '');
  }
  else {
    helper.checkParams(requestingUser, options, organizationID);
  }
  helper.checkParamsDataType(['undefined', 'object', 'string'], projects, 'Projects');

  // Sanitize input parameters
  const orgID = sani.mongo(organizationID);
  const saniProjects = (projects !== undefined)
    ? sani.mongo(JSON.parse(JSON.stringify(projects)))
    : undefined;
  const reqUser = JSON.parse(JSON.stringify(requestingUser));

  // Define searchQuery
  const searchQuery = { archived: false };

  // Initialize and ensure options are valid
<<<<<<< HEAD
  const validOptions = utils.validateOptions(options, ['populate', 'archived',
    'fields', 'limit', 'skip', 'lean', 'sort'], Project);
=======
  const validatedOptions = utils.validateOptions(options, ['populate',
    'includeArchived', 'fields', 'limit', 'skip', 'lean', 'sort'], Project);
>>>>>>> 290c13cb

  // Ensure options are valid
  if (options) {
    // Create array of valid search options
    const validSearchOptions = ['name', 'visibility', 'createdBy',
<<<<<<< HEAD
      'lastModifiedBy', 'archivedBy'];
=======
      'lastModifiedBy', 'archived', 'archivedBy'];
>>>>>>> 290c13cb

    // Loop through provided options, look for validSearchOptions
    Object.keys(options).forEach((o) => {
      // If the provided option is a valid search option
      if (validSearchOptions.includes(o) || o.startsWith('custom.')) {
<<<<<<< HEAD
        // Ensure the search option is a string
        if (typeof options[o] !== 'string') {
=======
        // Ensure the archived search option is a boolean
        if (o === 'archived' && typeof options[o] !== 'boolean') {
          throw new M.DataFormatError(`The option '${o}' is not a boolean.`, 'warn');
        }
        // Ensure the search option is a string
        else if (typeof options[o] !== 'string' && o !== 'archived') {
>>>>>>> 290c13cb
          throw new M.DataFormatError(`The option '${o}' is not a string.`, 'warn');
        }
        // Add the search option to the searchQuery
        searchQuery[o] = sani.mongo(options[o]);
      }
    });
  }

  // If not system admin, add permissions check
  if (!reqUser.admin) {
    searchQuery[`permissions.${reqUser._id}`] = 'read';
  }
<<<<<<< HEAD
  // If the archived field is true, remove it from the query
  if (validOptions.archived) {
    delete searchQuery.archived;
  }
=======
  // If the includeArchived field is true, remove archived from the query; return everything
  if (validatedOptions.includeArchived) {
    delete searchQuery.archived;
  }
  // If the archived field is true, query only for archived elements
  if (validatedOptions.archived) {
    searchQuery.archived = true;
  }
>>>>>>> 290c13cb
  if (orgID !== null) {
    searchQuery.org = orgID;
  }

  // Check the type of the projects parameter
  if (Array.isArray(projects) && projects.every(p => typeof p === 'string')) {
    // An array of project ids, find all
    searchQuery._id = { $in: saniProjects.map(p => utils.createID(orgID, p)) };
  }
  else if (typeof projects === 'string') {
    // A single project id
    searchQuery._id = utils.createID(orgID, saniProjects);
  }
  else if (!((typeof projects === 'object' && projects !== null) || projects === undefined)) {
    // Invalid parameter, throw an error
    throw new M.DataFormatError('Invalid input for finding projects.', 'warn');
  }

  // If the user specifies an organization
  if (organizationID !== null) {
    // Find the organization, validate that it exists and is not archived (unless specfified)
    const foundOrg = await helper.findAndValidate(Organization, orgID,
<<<<<<< HEAD
      validOptions.archived);
=======
      ((options && options.archived) || validatedOptions.includeArchived));
>>>>>>> 290c13cb
    // Permissions check
    if (!reqUser.admin && (!foundOrg.permissions[reqUser._id]
      || !foundOrg.permissions[reqUser._id].includes('read'))) {
      throw new M.PermissionError('User does not have permission to find'
        + ` projects on the organization [${orgID}].`, 'warn');
    }
  }
<<<<<<< HEAD
  let finishedProjects;
  // If the lean option is supplied
  if (validOptions.lean) {
    // Find the projects
    finishedProjects = await Project.find(searchQuery, validOptions.fieldsString,
      { limit: validOptions.limit, skip: validOptions.skip })
    .sort(validOptions.sort)
    .populate(validOptions.populateString).lean();
  }
  else {
    // Find the projects
    finishedProjects = await Project.find(searchQuery, validOptions.fieldsString,
      { limit: validOptions.limit, skip: validOptions.skip })
    .sort(validOptions.sort)
    .populate(validOptions.populateString);
  }
  return finishedProjects;
=======

  try {
    // Find the projects
    return await Project.find(searchQuery, validatedOptions.fieldsString,
      { limit: validatedOptions.limit, skip: validatedOptions.skip })
    .sort(validatedOptions.sort)
    .populate(validatedOptions.populateString).lean(validatedOptions.lean);
  }
  catch (error) {
    throw new M.DatabaseError(error.message, 'warn');
  }
>>>>>>> 290c13cb
}

/**
 * @description This functions creates one or many projects from the provided
 * data. This function is restricted to org writers or system-wide admins ONLY.
 * This function checks for any existing projects with duplicate IDs and creates
 * the root model element for each project that is created.
 *
 * @param {User} requestingUser - The object containing the requesting user.
 * @param {string} organizationID - The ID of the owning organization.
 * @param {(Object|Object[])} projects - Either an array of objects containing
 * project data or a single object containing project data to create.
 * @param {string} projects.id - The ID of the project being created.
 * @param {string} projects.name - The name of the project.
 * @param {Object} [projects.custom] - The additions or changes to existing
 * custom data. If the key/value pair already exists, the value will be changed.
 * If the key/value pair does not exist, it will be added.
 * @param {string} [projects.visibility = 'private'] - The visibility of the
 * project being created. If 'internal', users not in the project but in the
 * owning org will be able to view the project.
 * @param {Object} [projects.permissions] - Any preset permissions on the
 * project. Keys should be usernames and values should be the highest
 * permissions the user has. NOTE: The requesting user gets added as an admin by
 * default.
 * @param {Object} [options] - A parameter that provides supported options.
 * @param {string[]} [options.populate] - A list of fields to populate on return of
 * the found objects. By default, no fields are populated.
 * @param {string[]} [options.fields] - An array of fields to return. By default
 * includes the _id and id fields. To NOT include a field, provide a '-' in
 * front.
 * @param {boolean} [options.lean = false] - A boolean value that if true
 * returns raw JSON instead of converting the data to objects.
 *
 * @return {Promise} Array of created project objects
 *
 * @example
 * create({User}, 'orgID', [{Proj1}, {Proj2}, ...], { populate: 'org' })
 * .then(function(projects) {
 *   // Do something with the newly created projects
 * })
 * .catch(function(error) {
 *   M.log.error(error);
 * });
 */
async function create(requestingUser, organizationID, projects, options) {
  // Ensure input parameters are correct type
  helper.checkParams(requestingUser, options, organizationID);
  helper.checkParamsDataType('object', projects, 'Projects');

  // Sanitize input parameters and function-wide variables
  const orgID = sani.mongo(organizationID);
  const saniProjects = sani.mongo(JSON.parse(JSON.stringify(projects)));
  const reqUser = JSON.parse(JSON.stringify(requestingUser));
  let projObjects = [];

  // Initialize and ensure options are valid
<<<<<<< HEAD
  const validOptions = utils.validateOptions(options, ['populate', 'fields',
=======
  const validatedOptions = utils.validateOptions(options, ['populate', 'fields',
>>>>>>> 290c13cb
    'lean'], Project);

  // Define array to store project data
  let projectsToCreate = [];

  // Check the type of the projects parameter
  if (Array.isArray(saniProjects)) {
    // projects is an array, create many projects
    projectsToCreate = saniProjects;
  }
  else if (typeof saniProjects === 'object') {
    // projects is an object, create a single project
    projectsToCreate = [saniProjects];
  }
  else {
    // projects is not an object or array, throw an error
    throw new M.DataFormatError('Invalid input for creating projects.', 'warn');
  }

  // Create array of id's for lookup and array of valid keys
  const arrIDs = [];
  const validProjKeys = ['id', 'name', 'custom', 'visibility', 'permissions',
    'archived'];

  // Check that each project has an id, and add to arrIDs
  try {
    let index = 1;
    projectsToCreate.forEach((proj) => {
      // Ensure keys are valid
      Object.keys(proj).forEach((k) => {
        assert.ok(validProjKeys.includes(k), `Invalid key [${k}].`);
      });

      // Ensure each project has an id and that its a string
      assert.ok(proj.hasOwnProperty('id'), `Project #${index} does not have an id.`);
      assert.ok(typeof proj.id === 'string', `Project #${index}'s id is not a string.`);
      proj.id = utils.createID(orgID, proj.id);
      // Check if project with same ID is already being created
      assert.ok(!arrIDs.includes(proj.id), 'Multiple projects with the same '
        + `ID [${utils.parseID(proj.id).pop()}] cannot be created.`);
      arrIDs.push(proj.id);
      proj._id = proj.id;

      // If user not setting permissions, add the field
      if (!proj.hasOwnProperty('permissions')) {
        proj.permissions = {};
      }

      // Add requesting user as admin on project
      proj.permissions[reqUser._id] = 'admin';

      index++;
    });
  }
  catch (err) {
    throw new M.DataFormatError(err.message, 'warn');
  }

  // Create searchQuery to search for any existing, conflicting projects
  const searchQuery = { _id: { $in: arrIDs } };

  // Find the organization, validate that it exists and is not archived
  const foundOrg = await helper.findAndValidate(Organization, orgID);
  // Permissions check
  if (!reqUser.admin && (!foundOrg.permissions[reqUser._id]
    || !foundOrg.permissions[reqUser._id].includes('write'))) {
    throw new M.PermissionError('User does not have permission to create'
      + ` projects on the organization [${orgID}].`, 'warn');
  }
  // Search for projects with the same id
  const foundProjects = await Project.find(searchQuery, '_id').lean();
  // If there are any foundProjects, there is a conflict
  if (foundProjects.length > 0) {
    // Get arrays of the foundProjects's ids and names
    const foundProjectIDs = foundProjects.map(p => utils.parseID(p._id).pop());

    // There are one or more projects with conflicting IDs
    throw new M.OperationError('Projects with the following IDs already exist'
      + ` [${foundProjectIDs.toString()}].`, 'warn');
  }

  // Get all existing users for permissions
  const foundUsers = await User.find({}).lean();

  // Create array of usernames
  const foundUsernames = foundUsers.map(u => u._id);
  const promises = [];
  // For each object of project data, create the project object
  projObjects = projectsToCreate.map((p) => {
    const projObj = new Project(p);
    // Set org
    projObj.org = orgID;
    // Set permissions
    Object.keys(projObj.permissions).forEach((u) => {
      // If user does not exist, throw an error
      if (!foundUsernames.includes(u)) {
        throw new M.NotFoundError(`User [${u}] not found.`, 'warn');
      }

      const permission = projObj.permissions[u];

      // Change permission level to array of permissions
      switch (permission) {
        case 'read':
          projObj.permissions[u] = ['read'];
          break;
        case 'write':
          projObj.permissions[u] = ['read', 'write'];
          break;
        case 'admin':
          projObj.permissions[u] = ['read', 'write', 'admin'];
          break;
        default:
          throw new M.DataFormatError(`Invalid permission [${permission}].`, 'warn');
      }

      // Check if they have been added to the org
      if (!foundOrg.permissions.hasOwnProperty(u)) {
        // Add user to org with read permissions
        const updateQuery = {};
        updateQuery[`permissions.${u}`] = ['read'];
        promises.push(Organization.updateOne({ _id: orgID }, updateQuery));
      }
    });
    projObj.lastModifiedBy = reqUser._id;
    projObj.createdBy = reqUser._id;
    projObj.updatedOn = Date.now();
    projObj.archivedBy = (projObj.archived) ? reqUser._id : null;
    return projObj;
  });

  // Return when all promises are complete
  await Promise.all(promises);

  // Create the projects
  await Project.insertMany(projObjects);

  // Emit the event projects-created
  EventEmitter.emit('projects-created', projObjects);

  // Create a branch for each project
  const branchObjects = projObjects.map((p) => new Branch({
    _id: utils.createID(p._id, 'master'),
    name: 'Master',
    project: p._id,
    tag: false,
    lastModifiedBy: reqUser._id,
    createdBy: reqUser._id,
    createdOn: Date.now(),
    updatedOn: Date.now(),
    archived: p.archived,
    archivedBy: (p.archived) ? reqUser._id : null
  }));

  // Create the branch
  await Branch.insertMany(branchObjects);

  // Create a root model element for each project
  const elemModelObj = projObjects.map((p) => new Element({
    _id: utils.createID(p._id, 'master', 'model'),
    name: 'Model',
    parent: null,
    project: p._id,
    branch: utils.createID(p._id, 'master'),
    lastModifiedBy: reqUser._id,
    createdBy: reqUser._id,
    createdOn: Date.now(),
    updatedOn: Date.now(),
    archived: p.archived,
    archivedBy: (p.archived) ? reqUser._id : null
  }));

  // Create a __MBEE__ element for each project
  const elemMBEEObj = projObjects.map((p) => new Element({
    _id: utils.createID(p._id, 'master', '__mbee__'),
    name: '__mbee__',
    parent: utils.createID(p._id, 'master', 'model'),
    project: p._id,
    branch: utils.createID(p._id, 'master'),
    lastModifiedBy: reqUser._id,
    createdBy: reqUser._id,
    createdOn: Date.now(),
    updatedOn: Date.now(),
    archived: p.archived,
    archivedBy: (p.archived) ? reqUser._id : null
  }));

<<<<<<< HEAD
    // Create a holding bin element for each project
=======
  // Create a holding bin element for each project
>>>>>>> 290c13cb
  const elemHoldingBinObj = projObjects.map((p) => new Element({
    _id: utils.createID(p._id, 'master', 'holding_bin'),
    name: 'holding bin',
    parent: utils.createID(p._id, 'master', '__mbee__'),
    project: p._id,
    branch: utils.createID(p._id, 'master'),
    lastModifiedBy: reqUser._id,
    createdBy: reqUser._id,
    createdOn: Date.now(),
    updatedOn: Date.now(),
    archived: p.archived,
    archivedBy: (p.archived) ? reqUser._id : null
  }));

  // Create a undefined element for each project
  const elemUndefinedBinObj = projObjects.map((p) => new Element({
    _id: utils.createID(p._id, 'master', 'undefined'),
    name: 'undefined element',
    parent: utils.createID(p._id, 'master', '__mbee__'),
    project: p._id,
    branch: utils.createID(p._id, 'master'),
    lastModifiedBy: reqUser._id,
    createdBy: reqUser._id,
    createdOn: Date.now(),
    updatedOn: Date.now(),
    archived: p.archived,
    archivedBy: (p.archived) ? reqUser._id : null
  }));

  // Concatenate all element arrays
  const conCatElemObj = elemModelObj.concat(elemMBEEObj) // eslint-disable-next-line indent
    .concat(elemHoldingBinObj).concat(elemUndefinedBinObj);

  // Create the elements
  await Element.insertMany(conCatElemObj);

<<<<<<< HEAD
  let foundCreatedProjects;
  // If the lean option is supplied
  if (validOptions.lean) {
    foundCreatedProjects = await Project.find({ _id: { $in: arrIDs } },
      validOptions.fieldsString).populate(validOptions.populateString).lean();
  }
  else {
    foundCreatedProjects = await Project.find({ _id: { $in: arrIDs } },
      validOptions.fieldsString).populate(validOptions.populateString);
  }

  return foundCreatedProjects;
=======
  try {
    return await Project.find({ _id: { $in: arrIDs } },
      validatedOptions.fieldsString).populate(validatedOptions.populateString)
    .lean(validatedOptions.lean);
  }
  catch (error) {
    throw new M.DatabaseError(error.message, 'warn');
  }
>>>>>>> 290c13cb
}

/**
 * @description This function updates one or many projects. Multiple fields in
 * multiple projects can be updated at once, provided that the fields are
 * allowed to be updated. If updating project permissions, to add one or more
 * users, provide a permissions object containing key/value pairs where the
 * username of the user is the key, and the value is the role the user is given.
 * To remove a user, the value should be 'remove_all'. If updating the custom
 * data on a project, and key/value pairs that exist in the update object that
 * don't exist in the current custom data, the key/value pair will be added. If
 * the key/value pairs do exist, the value will be changed. If a project is
 * archived, it must first be unarchived before any other updates occur. This
 * function is restricted to admins of projects and system-wide admins ONLY.
 *
 * @param {User} requestingUser - The object containing the requesting user.
 * @param {string} organizationID - The ID of the owning organization.
 * @param {(Object|Object[])} projects - Either an array of objects containing
 * updates to projects, or a single object containing updates.
 * @param {string} projects.id - The ID of the project being updated. Field
 * cannot be updated but is required to find project.
 * @param {string} [projects.name] - The updated name of the project.
 * @param {Object} [projects.permissions] - An object of key value pairs, where
 * the key is the username, and the value is the role which the user is to have
 * in the project. To remove a user from a project, the value must be
 * 'remove_all'.
 * @param {Object} [projects.custom] - The new custom data object. Please note,
 * updating the custom data object completely replaces the old custom data
 * object.
 * @param {boolean} [projects.archived = false] - The updated archived field. If true,
 * the project will not be able to be found until unarchived.
 * @param {Object} [options] - A parameter that provides supported options.
 * @param {string[]} [options.populate] - A list of fields to populate on return of
 * the found objects. By default, no fields are populated.
 * @param {string[]} [options.fields] - An array of fields to return. By default
 * includes the _id and id fields. To NOT include a field, provide a '-' in
 * front.
 * @param {boolean} [options.lean = false] - A boolean value that if true
 * returns raw JSON instead of converting the data to objects.
 *
 * @return {Promise} Array of updated project objects
 *
 * @example
 * update({User}, 'orgID', [{Updated Proj 1}, {Updated Proj 2}...], { populate: 'org' })
 * .then(function(projects) {
 *   // Do something with the newly updated projects
 * })
 * .catch(function(error) {
 *   M.log.error(error);
 * });
 */
async function update(requestingUser, organizationID, projects, options) {
  // Ensure input parameters are correct type
  helper.checkParams(requestingUser, options, organizationID);
  helper.checkParamsDataType('object', projects, 'Projects');

  // Sanitize input parameters and create function-wide variables
  const orgID = sani.mongo(organizationID);
  const saniProjects = sani.mongo(JSON.parse(JSON.stringify(projects)));
  const reqUser = JSON.parse(JSON.stringify(requestingUser));
  const duplicateCheck = {};
  const loweredVisibility = [];
  let projectsToUpdate = [];
  let existingUsers = [];
  let updatingPermissions = false;

  // Initialize and ensure options are valid
<<<<<<< HEAD
  const validOptions = utils.validateOptions(options, ['populate', 'fields',
=======
  const validatedOptions = utils.validateOptions(options, ['populate', 'fields',
>>>>>>> 290c13cb
    'lean'], Project);

  // Check the type of the projects parameter
  if (Array.isArray(saniProjects)) {
    // projects is an array, update many projects
    projectsToUpdate = saniProjects;
  }
  else if (typeof saniProjects === 'object') {
    // projects is an object, update a single project
    projectsToUpdate = [saniProjects];
  }
  else {
    throw new M.DataFormatError('Invalid input for updating projects.', 'warn');
  }

  // Create list of ids
  const arrIDs = [];
  try {
    let index = 1;
    projectsToUpdate.forEach((proj) => {
      // Ensure each project has an id and that its a string
      assert.ok(proj.hasOwnProperty('id'), `Project #${index} does not have an id.`);
      assert.ok(typeof proj.id === 'string', `Project #${index}'s id is not a string.`);
      proj.id = utils.createID(orgID, proj.id);
      // If a duplicate ID, throw an error
      if (duplicateCheck[proj.id]) {
        throw new M.DataFormatError('Multiple objects with the same ID '
          + `[${proj.id}] exist in the update.`, 'warn');
      }
      else {
        duplicateCheck[proj.id] = proj.id;
      }
      arrIDs.push(proj.id);
      proj._id = proj.id;

      // Check if updating user permissions
      if (proj.hasOwnProperty('permissions')) {
        updatingPermissions = true;
      }

      index++;
    });
  }
  catch (err) {
    throw new M.DataFormatError(err.message, 'warn');
  }

  // Create searchQuery
  const searchQuery = { _id: { $in: arrIDs } };

  // Find the organization containing the projects, validate that it exists and is not archived
  const foundOrg = await helper.findAndValidate(Organization, orgID);
  // Permissions check
  if (!reqUser.admin && (!foundOrg.permissions[reqUser._id]
    || !foundOrg.permissions[reqUser._id].includes('read'))) {
    throw new M.PermissionError('User does not have permission to update'
      + ` projects on the organization [${orgID}].`, 'warn');
  }

  // Find the projects to update
  const foundProjects = await Project.find(searchQuery).lean();

  // Check that the user has admin permissions
  foundProjects.forEach((proj) => {
    if (!reqUser.admin && (!proj.permissions[reqUser._id]
      || !proj.permissions[reqUser._id].includes('admin'))) {
      throw new M.PermissionError('User does not have permission to update'
        + ` the project [${utils.parseID(proj._id).pop()}].`, 'warn');
    }
  });

  // Verify the same number of projects are found as desired
  if (foundProjects.length !== arrIDs.length) {
    const foundIDs = foundProjects.map(p => p._id);
    const notFound = arrIDs.filter(p => !foundIDs.includes(p)).map(p => utils.parseID(p).pop());
    throw new M.NotFoundError(
      `The following projects [${notFound.toString()}] were not found in `
        + `the org [${orgID}].`, 'warn'
    );
  }

  let foundUsers;
  // Find users if updating permissions
  if (updatingPermissions) {
    foundUsers = await User.find({}).lean();
  }
  else {
    // Return an empty array if not updating permissions
    foundUsers = [];
  }

  // Set existing users
  existingUsers = foundUsers.map(u => u._id);

  // Convert projectsToUpdate to JMI type 2
  const jmiType2 = jmi.convertJMI(1, 2, projectsToUpdate);
  const bulkArray = [];
  const promises = [];
  // Get array of editable parameters
  const validFields = Project.getValidUpdateFields();

  // For each found project
  foundProjects.forEach((proj) => {
    const updateProj = jmiType2[proj._id];
    // Remove id and _id field from update object
    delete updateProj.id;
    delete updateProj._id;

    // Error Check: if proj is currently archived, it must first be unarchived
    if (proj.archived && (updateProj.archived === undefined
      || JSON.parse(updateProj.archived) !== false)) {
      throw new M.OperationError(`Project [${proj._id}] is archived. `
          + 'Archived objects cannot be modified.', 'warn');
    }

    // For each key in the updated object
    Object.keys(updateProj).forEach((key) => {
      // Check if the field is valid to update
      if (!validFields.includes(key)) {
        throw new M.OperationError(`Project property [${key}] cannot `
            + 'be changed.', 'warn');
      }

      // Get validator for field if one exists
      if (validators.project.hasOwnProperty(key)) {
        // If validation fails, throw error
        if (!RegExp(validators.project[key]).test(updateProj[key])) {
          throw new M.DataFormatError(
            `Invalid ${key}: [${updateProj[key]}]`, 'warn'
          );
        }
      }

      // If the user is updating permissions
      if (key === 'permissions') {
        // Get a list of valid project permissions
        const validPermissions = Project.getPermissionLevels();

        // Loop through each user provided
        Object.keys(updateProj[key]).forEach((user) => {
          let permValue = updateProj[key][user];
          // Ensure user is not updating own permissions
          if (user === reqUser.username) {
            throw new M.OperationError('User cannot update own permissions.', 'warn');
          }

          // If user does not exist, throw an error
          if (!existingUsers.includes(user)) {
            throw new M.NotFoundError(`User [${user}] not found.`, 'warn');
          }

          // Value must be an string containing highest permissions
          if (typeof permValue !== 'string') {
            throw new M.DataFormatError(`Permission for ${user} must be a string.`, 'warn');
          }

          // Lowercase the permission value
          permValue = permValue.toLowerCase();

          // Value must be valid permission
          if (!validPermissions.includes(permValue)) {
            throw new M.DataFormatError(
              `${permValue} is not a valid permission`, 'warn'
            );
          }

          // Set stored permissions value based on provided permValue
          switch (permValue) {
            case 'read':
              proj.permissions[user] = ['read'];
              break;
            case 'write':
              proj.permissions[user] = ['read', 'write'];
              break;
            case 'admin':
              proj.permissions[user] = ['read', 'write', 'admin'];
              break;
            case 'remove_all':
              delete proj.permissions[user];
              break;
            // Default case, unknown permission, throw an error
            default:
              throw new M.DataFormatError(
                `${permValue} is not a valid permission`, 'warn'
              );
          }

          // If not removing a user, check if they have been added to the org
          if (permValue !== 'remove_all' && !foundOrg.permissions.hasOwnProperty(user)) {
            // Add user to org with read permissions
            const updateQuery = {};
            updateQuery[`permissions.${user}`] = ['read'];
            promises.push(Organization.updateOne({ _id: orgID }, updateQuery));
          }
        });

        // Copy permissions from project to update object
        updateProj.permissions = proj.permissions;
      }
      // Set archivedBy if archived field is being changed
      else if (key === 'archived') {
        // If the proj is being archived
        if (updateProj[key] && !proj[key]) {
          updateProj.archivedBy = reqUser._id;
          updateProj.archivedOn = Date.now();
        }
        // If the proj is being unarchived
        else if (!updateProj[key] && proj[key]) {
          updateProj.archivedBy = null;
          updateProj.archivedOn = null;
        }
      }
      // If updating the visibility from internal to private
      else if (key === 'visibility' && updateProj[key] === 'private'
        && proj[key] === 'internal') {
        // Add project ID to loweredVisibility array
        loweredVisibility.push(proj._id);
      }
    });

    // Update lastModifiedBy field and updatedOn
    updateProj.lastModifiedBy = reqUser._id;
    updateProj.updatedOn = Date.now();

    // Update the project
    bulkArray.push({
      updateOne: {
        filter: { _id: proj._id },
        update: updateProj
      }
    });
  });

  // Update all projects through a bulk write to the database
  promises.push(Project.bulkWrite(bulkArray));

  // Return when all promises have been complete
  await Promise.all(promises);

  // Create query to find all elements which reference elements on any
  // projects whose visibility was just lowered to 'private'
  const relRegex = `^(${loweredVisibility.join(':)|(')}:)`;
  const relQuery = {
    project: { $nin: loweredVisibility },
    $or: [
      { source: { $regex: relRegex } },
      { target: { $regex: relRegex } }
    ]
  };

  // Find broken relationships
  const foundElements = await Element.find(relQuery).populate('source target').lean();

  const bulkArray2 = [];

  // For each broken relationship
  foundElements.forEach((elem) => {
    // If the source no longer exists, set it to the undefined element
    if (loweredVisibility.includes(elem.source.project)) {
      // Add broken relationship details to custom data
      if (!elem.custom) elem.custom = {};
      if (!elem.custom.mbee) elem.custom.mbee = {};
      if (!elem.custom.mbee.broken_relationships) elem.custom.mbee.broken_relationships = [];
      elem.custom.mbee.broken_relationships.push(
        { date: Date.now(), type: 'source', element: elem.source, reason: 'Project Visibility' }
      );

      // Reset source to the undefined element
      elem.source = utils.createID(elem.branch, 'undefined');
    }

    // If the target no longer exists, set it to the undefined element
    if (loweredVisibility.includes(elem.target.project)) {
      // Add broken relationship details to custom data
      if (!elem.custom) elem.custom = {};
      if (!elem.custom.mbee) elem.custom.mbee = {};
      if (!elem.custom.mbee.broken_relationships) elem.custom.mbee.broken_relationships = [];
      elem.custom.mbee.broken_relationships.push(
        { date: Date.now(), type: 'target', element: elem.target, reason: 'Project Visibility' }
      );

      // Reset target to the undefined element
      elem.target = utils.createID(elem.branch, 'undefined');
    }

    bulkArray2.push({
      updateOne: {
        filter: { _id: elem._id },
        update: elem
      }
    });
  });

  // If there are relationships to fix
  if (bulkArray2.length > 0) {
    return Element.bulkWrite(bulkArray2);
  }

<<<<<<< HEAD
  let foundUpdatedProjects;
  // If the lean option is supplied
  if (validOptions.lean) {
    foundUpdatedProjects = await Project.find(searchQuery, validOptions.fieldsString)
    .populate(validOptions.populateString).lean();
  }
  else {
    foundUpdatedProjects = await Project.find(searchQuery, validOptions.fieldsString)
    .populate(validOptions.populateString);
  }

  // Emit the event projects-updated
  EventEmitter.emit('projects-updated', foundUpdatedProjects);

  return foundUpdatedProjects;
=======
  try {
    const foundUpdatedProjects = await Project.find(searchQuery, validatedOptions.fieldsString)
    .populate(validatedOptions.populateString).lean(validatedOptions.lean);
    // Emit the event projects-updated
    EventEmitter.emit('projects-updated', foundUpdatedProjects);
    return foundUpdatedProjects;
  }
  catch (error) {
    throw new M.DatabaseError(error.message, 'warn');
  }
>>>>>>> 290c13cb
}

/**
 * @description This functions creates one or many projects from the provided
 * data. If projects with matching ids already exist, the function replaces
 * those projects. This function is restricted to system-wide admins ONLY.
 *
 * @param {User} requestingUser - The object containing the requesting user.
 * @param {string} organizationID - The ID of the owning organization.
 * @param {(Object|Object[])} projects - Either an array of objects containing
 * project data or a single object containing project data to create.
 * @param {string} projects.id - The ID of the project being created.
 * @param {string} projects.name - The name of the project.
 * @param {Object} [projects.custom] - The additions or changes to existing
 * custom data. If the key/value pair already exists, the value will be changed.
 * If the key/value pair does not exist, it will be added.
 * @param {string} [projects.visibility = 'private'] - The visibility of the
 * project being created. If 'internal', users not in the project but in the
 * owning org will be able to view the project.
 * @param {Object} [projects.permissions] - Any preset permissions on the
 * project. Keys should be usernames and values should be the highest
 * permissions the user has. NOTE: The requesting user gets added as an admin by
 * default.
 * @param {Object} [options] - A parameter that provides supported options.
 * @param {string[]} [options.populate] - A list of fields to populate on return of
 * the found objects. By default, no fields are populated.
 * @param {string[]} [options.fields] - An array of fields to return. By default
 * includes the _id and id fields. To NOT include a field, provide a '-' in
 * front.
 * @param {boolean} [options.lean = false] - A boolean value that if true
 * returns raw JSON instead of converting the data to objects.
 *
 * @return {Promise} Array of created project objects
 *
 * @example
 * createOrReplace({User}, 'orgID', [{Proj1}, {Proj2}, ...], { populate: 'org' })
 * .then(function(projects) {
 *   // Do something with the newly created/replaced projects
 * })
 * .catch(function(error) {
 *   M.log.error(error);
 * });
 */
async function createOrReplace(requestingUser, organizationID, projects, options) {
  // Ensure input parameters are correct type
  helper.checkParams(requestingUser, options, organizationID);
  helper.checkParamsDataType('object', projects, 'Projects');

  // Sanitize input parameters and create function-wide variables
  const reqUser = JSON.parse(JSON.stringify(requestingUser));
  const orgID = sani.mongo(organizationID);
  const saniProjects = sani.mongo(JSON.parse(JSON.stringify(projects)));
  const duplicateCheck = {};
  let foundProjects = [];
  let projectsToLookUp = [];
  let createdProjects;
  const ts = Date.now();

  // Check the type of the projects parameter
  if (Array.isArray(saniProjects)) {
    // projects is an array, replace/create many projects
    projectsToLookUp = saniProjects;
  }
  else if (typeof saniProjects === 'object') {
    // projects is an object, replace/create a single project
    projectsToLookUp = [saniProjects];
  }
  else {
    throw new M.DataFormatError('Invalid input for updating projects.', 'warn');
  }

  // TODO: Reevaluate placement of code block, \
  //  consider putting after org find (inspect other fxn)
  // Create list of ids
  const arrIDs = [];
  try {
    let index = 1;
    projectsToLookUp.forEach((proj) => {
      // Ensure each project has an id and that its a string
      assert.ok(proj.hasOwnProperty('id'), `Project #${index} does not have an id.`);
      assert.ok(typeof proj.id === 'string', `Project #${index}'s id is not a string.`);
      const tmpID = utils.createID(orgID, proj.id);
      // If a duplicate ID, throw an error
      if (duplicateCheck[tmpID]) {
        throw new M.DataFormatError(`Multiple objects with the same ID [${proj.id}] exist in the`
          + ' update.', 'warn');
      }
      else {
        duplicateCheck[tmpID] = tmpID;
      }
      arrIDs.push(tmpID);
      index++;
    });
  }
  catch (err) {
    throw new M.DataFormatError(err.message, 'warn');
  }

  // Create searchQuery
  const searchQuery = { _id: { $in: arrIDs } };

  // Find the organization containing the projects, validate that it exists and is not archived
  const foundOrg = await helper.findAndValidate(Organization, orgID);
  // Permissions check
  if (!reqUser.admin && (!foundOrg.permissions[reqUser._id]
    || !foundOrg.permissions[reqUser._id].includes('write'))) {
    throw new M.PermissionError('User does not have permission to create or replace'
      + ` projects on the organization [${orgID}].`, 'warn');
  }

  // Find the projects to update
  foundProjects = await Project.find(searchQuery).lean();

  // Check if new projects are being created
  if (projectsToLookUp.length > foundProjects.length) {
    // Ensure the user has at least write access on the organization
    if (!reqUser.admin && (!foundOrg.permissions[reqUser._id]
      || !foundOrg.permissions[reqUser._id].includes('write'))) {
      throw new M.PermissionError('User does not have permission to create'
        + ` projects on the organization [${orgID}].`, 'warn');
    }
  }

  // Check that the user has admin permissions
  foundProjects.forEach((proj) => {
    if (!reqUser.admin && (!proj.permissions[reqUser._id]
      || !proj.permissions[reqUser._id].includes('admin'))) {
      throw new M.PermissionError('User does not have permission to create or '
        + `replace the project [${utils.parseID(proj._id).pop()}].`, 'warn');
    }
  });

  // If data directory doesn't exist, create it
  if (!fs.existsSync(path.join(M.root, 'data'))) {
    fs.mkdirSync(path.join(M.root, 'data'));
  }

  // If org directory doesn't exist, create it
  if (!fs.existsSync(path.join(M.root, 'data', orgID))) {
    fs.mkdirSync(path.join(M.root, 'data', orgID));
  }

  // Write contents to temporary file
  await new Promise(function(res, rej) {
    fs.writeFile(path.join(M.root, 'data', orgID, `PUT-backup-projects-${ts}.json`),
      JSON.stringify(foundProjects), function(err) {
        if (err) rej(err);
        else res();
      });
  });
<<<<<<< HEAD

  // Delete root elements from database
  const elemDelObj = [];
  foundProjects.forEach(p => {
    elemDelObj.push(utils.createID(p._id, 'master', 'model'));
    elemDelObj.push(utils.createID(p._id, 'master', '__mbee__'));
    elemDelObj.push(utils.createID(p._id, 'master', 'holding_bin'));
    elemDelObj.push(utils.createID(p._id, 'master', 'undefined'));
  });
  await Element.deleteMany({ _id: { $in: elemDelObj } }).lean();

  // Delete branches from database
  const branchDelObj = [];
  foundProjects.forEach(p => {
    branchDelObj.push(utils.createID(p._id, 'master'));
  });
  await Branch.deleteMany({ _id: { $in: branchDelObj } }).lean();

  // Delete projects from database
  await Project.deleteMany({ _id: { $in: foundProjects.map(p => p._id) } }).lean();

  // Emit the event projects-deleted
  EventEmitter.emit('projects-deleted', foundProjects);


  // Try block after former project has been deleted but not yet replaced
  // If creation of new projects fails, the old projects will be restored
  try {
    // Create the new/replaced projects
    createdProjects = await create(reqUser, orgID, projectsToLookUp, options);
  }
  catch (error) {
    const finalError = await new Promise(async (res) => {
      // Reinsert original data
      try {
        await Project.insertMany(foundProjects);
        await new Promise(async (resInner) => {
          // Remove the backup file
          await fs.unlink(path.join(M.root, 'data', orgID,
            `PUT-backup-projects-${ts}.json`), function(err) {
            if (err) throw err;
            else resInner();
          });
        });
        // Restoration succeeded; pass the original error
        res(error);
      }
      catch (err) {
        // Pass a new error that occurred while trying to restore projects
        res(err);
      }
    });
    // Throw whichever error was passed
    throw errors.captureError(finalError);
  }

  // Code block after former project has been deleted and replaced
  const filePath = path.join(M.root, 'data',
    orgID, `PUT-backup-projects-${ts}.json`);
  // Delete the temporary file.
  if (fs.existsSync(filePath)) {
    await new Promise(function(res, rej) {
      fs.unlink(filePath, function(err) {
        if (err) rej(err);
        else res();
      });
    });
  }

  // Read all of the files in the org directory
  const existingFiles = fs.readdirSync(path.join(M.root, 'data', orgID));

  // If no files exist in the directory, delete it
  if (existingFiles.length === 0) {
    fs.rmdirSync(path.join(M.root, 'data', orgID));
  }

=======

  // Delete root elements from database
  const elemDelObj = [];
  foundProjects.forEach(p => {
    elemDelObj.push(utils.createID(p._id, 'master', 'model'));
    elemDelObj.push(utils.createID(p._id, 'master', '__mbee__'));
    elemDelObj.push(utils.createID(p._id, 'master', 'holding_bin'));
    elemDelObj.push(utils.createID(p._id, 'master', 'undefined'));
  });
  await Element.deleteMany({ _id: { $in: elemDelObj } }).lean();

  // Delete branches from database
  const branchDelObj = [];
  foundProjects.forEach(p => {
    branchDelObj.push(utils.createID(p._id, 'master'));
  });
  await Branch.deleteMany({ _id: { $in: branchDelObj } }).lean();

  // Delete projects from database
  await Project.deleteMany({ _id: { $in: foundProjects.map(p => p._id) } }).lean();

  // Emit the event projects-deleted
  EventEmitter.emit('projects-deleted', foundProjects);


  // Try block after former project has been deleted but not yet replaced
  // If creation of new projects fails, the old projects will be restored
  try {
    // Create the new/replaced projects
    createdProjects = await create(reqUser, orgID, projectsToLookUp, options);
  }
  catch (error) {
    const finalError = await new Promise(async (res) => {
      // Reinsert original data
      try {
        await Project.insertMany(foundProjects);
        fs.unlinkSync(path.join(M.root, 'data', orgID,
          `PUT-backup-projects-${ts}.json`));

        // Restoration succeeded; pass the original error
        res(error);
      }
      catch (restoreErr) {
        // Pass a new error that occurred while trying to restore projects
        res(restoreErr);
      }
    });
    // Throw whichever error was passed
    throw errors.captureError(finalError);
  }

  // Code block after former project has been deleted and replaced
  const filePath = path.join(M.root, 'data',
    orgID, `PUT-backup-projects-${ts}.json`);
  // Delete the temporary file.
  if (fs.existsSync(filePath)) {
    try {
      fs.unlinkSync(filePath);
    }
    catch (err) {
      throw errors.captureError(err);
    }
  }

  // Read all of the files in the org directory
  const existingFiles = fs.readdirSync(path.join(M.root, 'data', orgID));

  // If no files exist in the directory, delete it
  if (existingFiles.length === 0) {
    fs.rmdirSync(path.join(M.root, 'data', orgID));
  }

>>>>>>> 290c13cb
  // Return the newly created projects
  return createdProjects;
}

/**
 * @description This function removes one or many projects as well as the
 * elements that belong to them. This function can be used by system-wide admins
 * ONLY.
 *
 * @param {User} requestingUser - The object containing the requesting user.
 * @param {string} organizationID - The ID of the owning organization.
 * @param {(string|string[])} projects - The projects to remove. Can either be
 * an array of project ids or a single project id.
 * @param {Object} [options] - A parameter that provides supported options.
 * Currently there are no supported options.
 *
 * @return {Promise} Array of deleted project ids.
 *
 * @example
 * remove({User}, 'orgID', ['proj1', 'proj2'])
 * .then(function(projects) {
 *   // Do something with the deleted projects
 * })
 * .catch(function(error) {
 *   M.log.error(error);
 * });
 */
async function remove(requestingUser, organizationID, projects, options) {
  // Ensure input parameters are correct type
  helper.checkParams(requestingUser, options, organizationID);
  helper.checkParamsDataType(['object', 'string'], projects, 'Projects');
  // Remove project function only: must be an admin
  try {
    assert.ok(requestingUser.admin, 'User does not have permissions to delete projects.');
  }
  catch (err) {
    throw new M.DataFormatError(err.message, 'warn');
  }

  // Sanitize input parameters and function-wide variables
  const orgID = sani.mongo(organizationID);
  const saniProjects = sani.mongo(JSON.parse(JSON.stringify(projects)));
  const reqUser = JSON.parse(JSON.stringify(requestingUser));
  let searchedIDs = [];

  // Define searchQuery and ownedQuery
  const searchQuery = {};
  const ownedQuery = {};

  // Check the type of the projects parameter
  if (Array.isArray(saniProjects)) {
    // An array of project ids, remove all
    searchedIDs = saniProjects.map(p => utils.createID(orgID, p));
    searchQuery._id = { $in: searchedIDs };
  }
  else if (typeof saniProjects === 'string') {
    // A single project id, remove one
    searchedIDs = [utils.createID(orgID, saniProjects)];
    searchQuery._id = utils.createID(orgID, saniProjects);
  }
  else {
    // Invalid parameter, throw an error
    throw new M.DataFormatError('Invalid input for removing projects.', 'warn');
  }

  // Find the organization, validate that it was found and not archived
  const foundOrg = await helper.findAndValidate(Organization, orgID);
  // Permissions check
  if (!reqUser.admin && (!foundOrg.permissions[reqUser._id]
    || !foundOrg.permissions[reqUser._id].includes('admin'))) {
    throw new M.PermissionError('User does not have permission to remove'
      + ` projects on the organization [${orgID}].`, 'warn');
  }

  // Find the projects to delete
  const foundProjects = await Project.find(searchQuery).lean();

  const foundProjectIDs = foundProjects.map(p => p._id);
  ownedQuery.project = { $in: foundProjectIDs };

  // Check if all projects were found
  const notFoundIDs = searchedIDs.filter(p => !foundProjectIDs.includes(p));
  // Some projects not found, throw an error
  if (notFoundIDs.length > 0) {
    throw new M.NotFoundError('The following projects were not found: '
      + `[${notFoundIDs.map(p => utils.parseID(p).pop())}].`, 'warn');
  }

  // Delete any elements in the project
  await Element.deleteMany(ownedQuery).lean();

  // Delete any branches in the project
  await Branch.deleteMany(ownedQuery).lean();

  // Delete the projects
  const retQuery = await Project.deleteMany(searchQuery).lean();

  // Emit the event projects-deleted
  EventEmitter.emit('projects-deleted', foundProjects);

  // Verify that all of the projects were correctly deleted
  if (retQuery.n !== foundProjects.length) {
    M.log.error('Some of the following projects were not '
      + `deleted [${saniProjects.toString()}].`);
  }
  return foundProjects.map(p => p._id);
}<|MERGE_RESOLUTION|>--- conflicted
+++ resolved
@@ -86,11 +86,6 @@
  * createdBy value.
  * @param {string} [options.lastModifiedBy] - Search for projects with a
  * specific lastModifiedBy value.
-<<<<<<< HEAD
-=======
- * @param {string} [options.archived] - Search only for archived projects.  If false,
- * only returns unarchived projects.  Overrides the includeArchived option.
->>>>>>> 290c13cb
  * @param {string} [options.archivedBy] - Search for projects with a specific
  * archivedBy value.
  * @param {string} [options.custom....] - Search for any key in custom data. Use
@@ -135,39 +130,21 @@
   const searchQuery = { archived: false };
 
   // Initialize and ensure options are valid
-<<<<<<< HEAD
   const validOptions = utils.validateOptions(options, ['populate', 'archived',
     'fields', 'limit', 'skip', 'lean', 'sort'], Project);
-=======
-  const validatedOptions = utils.validateOptions(options, ['populate',
-    'includeArchived', 'fields', 'limit', 'skip', 'lean', 'sort'], Project);
->>>>>>> 290c13cb
 
   // Ensure options are valid
   if (options) {
     // Create array of valid search options
     const validSearchOptions = ['name', 'visibility', 'createdBy',
-<<<<<<< HEAD
       'lastModifiedBy', 'archivedBy'];
-=======
-      'lastModifiedBy', 'archived', 'archivedBy'];
->>>>>>> 290c13cb
 
     // Loop through provided options, look for validSearchOptions
     Object.keys(options).forEach((o) => {
       // If the provided option is a valid search option
       if (validSearchOptions.includes(o) || o.startsWith('custom.')) {
-<<<<<<< HEAD
         // Ensure the search option is a string
         if (typeof options[o] !== 'string') {
-=======
-        // Ensure the archived search option is a boolean
-        if (o === 'archived' && typeof options[o] !== 'boolean') {
-          throw new M.DataFormatError(`The option '${o}' is not a boolean.`, 'warn');
-        }
-        // Ensure the search option is a string
-        else if (typeof options[o] !== 'string' && o !== 'archived') {
->>>>>>> 290c13cb
           throw new M.DataFormatError(`The option '${o}' is not a string.`, 'warn');
         }
         // Add the search option to the searchQuery
@@ -180,21 +157,10 @@
   if (!reqUser.admin) {
     searchQuery[`permissions.${reqUser._id}`] = 'read';
   }
-<<<<<<< HEAD
   // If the archived field is true, remove it from the query
   if (validOptions.archived) {
     delete searchQuery.archived;
   }
-=======
-  // If the includeArchived field is true, remove archived from the query; return everything
-  if (validatedOptions.includeArchived) {
-    delete searchQuery.archived;
-  }
-  // If the archived field is true, query only for archived elements
-  if (validatedOptions.archived) {
-    searchQuery.archived = true;
-  }
->>>>>>> 290c13cb
   if (orgID !== null) {
     searchQuery.org = orgID;
   }
@@ -217,11 +183,7 @@
   if (organizationID !== null) {
     // Find the organization, validate that it exists and is not archived (unless specfified)
     const foundOrg = await helper.findAndValidate(Organization, orgID,
-<<<<<<< HEAD
       validOptions.archived);
-=======
-      ((options && options.archived) || validatedOptions.includeArchived));
->>>>>>> 290c13cb
     // Permissions check
     if (!reqUser.admin && (!foundOrg.permissions[reqUser._id]
       || !foundOrg.permissions[reqUser._id].includes('read'))) {
@@ -229,7 +191,6 @@
         + ` projects on the organization [${orgID}].`, 'warn');
     }
   }
-<<<<<<< HEAD
   let finishedProjects;
   // If the lean option is supplied
   if (validOptions.lean) {
@@ -247,19 +208,6 @@
     .populate(validOptions.populateString);
   }
   return finishedProjects;
-=======
-
-  try {
-    // Find the projects
-    return await Project.find(searchQuery, validatedOptions.fieldsString,
-      { limit: validatedOptions.limit, skip: validatedOptions.skip })
-    .sort(validatedOptions.sort)
-    .populate(validatedOptions.populateString).lean(validatedOptions.lean);
-  }
-  catch (error) {
-    throw new M.DatabaseError(error.message, 'warn');
-  }
->>>>>>> 290c13cb
 }
 
 /**
@@ -316,11 +264,7 @@
   let projObjects = [];
 
   // Initialize and ensure options are valid
-<<<<<<< HEAD
   const validOptions = utils.validateOptions(options, ['populate', 'fields',
-=======
-  const validatedOptions = utils.validateOptions(options, ['populate', 'fields',
->>>>>>> 290c13cb
     'lean'], Project);
 
   // Define array to store project data
@@ -508,11 +452,7 @@
     archivedBy: (p.archived) ? reqUser._id : null
   }));
 
-<<<<<<< HEAD
     // Create a holding bin element for each project
-=======
-  // Create a holding bin element for each project
->>>>>>> 290c13cb
   const elemHoldingBinObj = projObjects.map((p) => new Element({
     _id: utils.createID(p._id, 'master', 'holding_bin'),
     name: 'holding bin',
@@ -549,7 +489,6 @@
   // Create the elements
   await Element.insertMany(conCatElemObj);
 
-<<<<<<< HEAD
   let foundCreatedProjects;
   // If the lean option is supplied
   if (validOptions.lean) {
@@ -562,16 +501,6 @@
   }
 
   return foundCreatedProjects;
-=======
-  try {
-    return await Project.find({ _id: { $in: arrIDs } },
-      validatedOptions.fieldsString).populate(validatedOptions.populateString)
-    .lean(validatedOptions.lean);
-  }
-  catch (error) {
-    throw new M.DatabaseError(error.message, 'warn');
-  }
->>>>>>> 290c13cb
 }
 
 /**
@@ -639,11 +568,7 @@
   let updatingPermissions = false;
 
   // Initialize and ensure options are valid
-<<<<<<< HEAD
   const validOptions = utils.validateOptions(options, ['populate', 'fields',
-=======
-  const validatedOptions = utils.validateOptions(options, ['populate', 'fields',
->>>>>>> 290c13cb
     'lean'], Project);
 
   // Check the type of the projects parameter
@@ -942,7 +867,6 @@
     return Element.bulkWrite(bulkArray2);
   }
 
-<<<<<<< HEAD
   let foundUpdatedProjects;
   // If the lean option is supplied
   if (validOptions.lean) {
@@ -958,18 +882,6 @@
   EventEmitter.emit('projects-updated', foundUpdatedProjects);
 
   return foundUpdatedProjects;
-=======
-  try {
-    const foundUpdatedProjects = await Project.find(searchQuery, validatedOptions.fieldsString)
-    .populate(validatedOptions.populateString).lean(validatedOptions.lean);
-    // Emit the event projects-updated
-    EventEmitter.emit('projects-updated', foundUpdatedProjects);
-    return foundUpdatedProjects;
-  }
-  catch (error) {
-    throw new M.DatabaseError(error.message, 'warn');
-  }
->>>>>>> 290c13cb
 }
 
 /**
@@ -1120,7 +1032,6 @@
         else res();
       });
   });
-<<<<<<< HEAD
 
   // Delete root elements from database
   const elemDelObj = [];
@@ -1198,80 +1109,6 @@
     fs.rmdirSync(path.join(M.root, 'data', orgID));
   }
 
-=======
-
-  // Delete root elements from database
-  const elemDelObj = [];
-  foundProjects.forEach(p => {
-    elemDelObj.push(utils.createID(p._id, 'master', 'model'));
-    elemDelObj.push(utils.createID(p._id, 'master', '__mbee__'));
-    elemDelObj.push(utils.createID(p._id, 'master', 'holding_bin'));
-    elemDelObj.push(utils.createID(p._id, 'master', 'undefined'));
-  });
-  await Element.deleteMany({ _id: { $in: elemDelObj } }).lean();
-
-  // Delete branches from database
-  const branchDelObj = [];
-  foundProjects.forEach(p => {
-    branchDelObj.push(utils.createID(p._id, 'master'));
-  });
-  await Branch.deleteMany({ _id: { $in: branchDelObj } }).lean();
-
-  // Delete projects from database
-  await Project.deleteMany({ _id: { $in: foundProjects.map(p => p._id) } }).lean();
-
-  // Emit the event projects-deleted
-  EventEmitter.emit('projects-deleted', foundProjects);
-
-
-  // Try block after former project has been deleted but not yet replaced
-  // If creation of new projects fails, the old projects will be restored
-  try {
-    // Create the new/replaced projects
-    createdProjects = await create(reqUser, orgID, projectsToLookUp, options);
-  }
-  catch (error) {
-    const finalError = await new Promise(async (res) => {
-      // Reinsert original data
-      try {
-        await Project.insertMany(foundProjects);
-        fs.unlinkSync(path.join(M.root, 'data', orgID,
-          `PUT-backup-projects-${ts}.json`));
-
-        // Restoration succeeded; pass the original error
-        res(error);
-      }
-      catch (restoreErr) {
-        // Pass a new error that occurred while trying to restore projects
-        res(restoreErr);
-      }
-    });
-    // Throw whichever error was passed
-    throw errors.captureError(finalError);
-  }
-
-  // Code block after former project has been deleted and replaced
-  const filePath = path.join(M.root, 'data',
-    orgID, `PUT-backup-projects-${ts}.json`);
-  // Delete the temporary file.
-  if (fs.existsSync(filePath)) {
-    try {
-      fs.unlinkSync(filePath);
-    }
-    catch (err) {
-      throw errors.captureError(err);
-    }
-  }
-
-  // Read all of the files in the org directory
-  const existingFiles = fs.readdirSync(path.join(M.root, 'data', orgID));
-
-  // If no files exist in the directory, delete it
-  if (existingFiles.length === 0) {
-    fs.rmdirSync(path.join(M.root, 'data', orgID));
-  }
-
->>>>>>> 290c13cb
   // Return the newly created projects
   return createdProjects;
 }
