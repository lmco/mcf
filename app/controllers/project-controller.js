--- conflicted
+++ resolved
@@ -718,14 +718,7 @@
     }
 
     // Sanitize input
-<<<<<<< HEAD
     const permType = sani.html(permissionType);
-=======
-    const orgID = sani.html(organizationID);
-    const projID = sani.html(projectID);
-    const permType = sani.html(role);
-    const searchUsername = sani.html(searchedUsername);
->>>>>>> 85ac4556
 
     // Initialize setUser
     let setUser = null;
@@ -759,16 +752,12 @@
         return reject(new M.CustomError('Permission type not found.', 404));
       }
 
-<<<<<<< HEAD
-      // Get index of the permission type
-=======
-      // Error Check - Do not user to change their own permissions
+      // Error Check - Do NOT allow user to change their own permissions
       if (reqUser.username === setUser.username) {
         return reject(new M.CustomError('User cannot change their own permissions.', 403));
       }
 
       // Grab the index of the permission type
->>>>>>> 85ac4556
       const permissionLevel = permissionLevels.indexOf(permType);
 
       // loop through project permissions list to add and remove the correct permissions.
@@ -792,33 +781,9 @@
           .filter(user => setUser.username === user.username);
         }
       }
-
-<<<<<<< HEAD
+      
       // Save updated project
       return project.save();
-=======
-      // Update project
-      Project.findOneAndUpdate(
-        { uid: utils.createUID(orgID, projID) },
-        pushPullRoles,
-        (saveProjErr, projectSaved) => {
-          if (saveProjErr) {
-            return reject(new M.CustomError('Save failed.'));
-          }
-          // Check if user has org read permissions
-          OrgController.findPermissions(reqUser, setUser.username, orgID)
-          .then((userOrgPermissions) => {
-            if (userOrgPermissions.read) {
-              return resolve(projectSaved);
-            }
-            // Update org read permissions if needed
-            return OrgController.setPermissions(reqUser, orgID, setUser.username, 'read');
-          })
-          .then(() => resolve(projectSaved))
-          .catch((findOrgPermErr) => reject(findOrgPermErr)); // Closing find org permissions
-        }
-      ); // Closing Project Update
->>>>>>> 85ac4556
     })
     .then((savedProject) => {
       // Set updatedProject for later resolve
