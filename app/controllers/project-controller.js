--- conflicted
+++ resolved
@@ -23,7 +23,7 @@
 
 // Expose project controller functions
 // Note: The export is being done before the import to solve the issues of
-// circular refrences between controllers.
+// circular references between controllers.
 module.exports = {
   createProject,
   findAllPermissions,
@@ -54,23 +54,6 @@
 // rule is disabled for this file. Be careful to avoid the issue.
 /* eslint-disable consistent-return */
 
-<<<<<<< HEAD
-// Expose project controller functions
-module.exports = {
-  createProject,
-  findAllPermissions,
-  findProjectsQuery,
-  findPermissions,
-  findProject,
-  findProjects,
-  removeProject,
-  removeProjects,
-  setPermissions,
-  updateProject
-};
-
-=======
->>>>>>> 38ef8ecf
 /**
  * @description The function finds all projects for a given orgID.
  *
