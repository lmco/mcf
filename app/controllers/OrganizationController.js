--- conflicted
+++ resolved
@@ -33,17 +33,8 @@
  * organization-related API routes.
  */
 
-<<<<<<< HEAD
+
 class OrganizationController
-=======
-
-var mongoose = require('mongoose');
-
-require('../models/OrganizationModel')
-var Organization = mongoose.model('Organization');
-
-class OrganizationController 
->>>>>>> f1fe2fd4
 {
 
     /**
@@ -58,7 +49,6 @@
 
     static getOrgs(req, res) 
     {
-<<<<<<< HEAD
         // Query all organizations from the database
         Organization.find(function(err, orgs) {
             // If error occurs, log error and return 500 status.
@@ -69,13 +59,6 @@
             // Otherwise return 200 and the orgs
             res.header('Content-Type', 'application/json');
             return res.status(200).send(API.formatJSON(orgs));
-=======
-
-        Organization.find(function(err, orgs) {
-            if (err)
-                res.send(err);
-            res.json(orgs)
->>>>>>> f1fe2fd4
         });
     }
 
@@ -92,18 +75,7 @@
 
     static postOrgs(req, res) 
     {
-<<<<<<< HEAD
         res.status(501).send('Not Implemented.');
-=======
-        var org = new Organization(req.body);
-
-        org.save(function(err) {
-            if (err)
-                res.send(err);
-            else
-                res.send("Organizations Saved To Database.");
-        });
->>>>>>> f1fe2fd4
     }
 
 
@@ -156,7 +128,6 @@
 
     static getOrg(req, res) 
     {
-<<<<<<< HEAD
         var orgId = htmlspecialchars(req.params['orgid']);
         Organization.find({'id': orgId}, function(err, orgs) {
             // If error occurs, log it and return 500 status
@@ -173,14 +144,6 @@
                 return res.status(500).send('Internal Server Error');
             }   
         });   
-=======
-
-        Organization.find({'id': req.params['orgid']},function(err, orgs) {
-            if (err)
-                res.send(err);
-            res.json(orgs)
-        });
->>>>>>> f1fe2fd4
     }
 
 
