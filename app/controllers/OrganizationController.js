/*****************************************************************************
 * Classification: UNCLASSIFIED                                              *
 *                                                                           *
 * Copyright (C) 2018, Lockheed Martin Corporation                           *
 *                                                                           *
 * LMPI WARNING: This file is Lockheed Martin Proprietary Information.       *
 * It is not approved for public release or redistribution.                  *
 *                                                                           *
 * EXPORT CONTROL WARNING: This software may be subject to applicable export *
 * control laws. Contact legal and export compliance prior to distribution.  *
 *****************************************************************************/

const path = require('path');
const M = require(path.join(__dirname, '..', '..', 'mbee.js'));
const Organization = M.load('models/Organization');


/**
 * OrganizationController
 *
 * @author  Josh Kaplan <joshua.d.kaplan@lmco.com>
 *
 * @classdesc The OrganizationController class defines static methods for handling
 * organization-related API routes.
 */

class OrganizationController {

  /**
   * @description  This function takes a user objects and returns a list of
   * orgs that the user has at least read access too.
   *
   * @example
   * OrganizationController.findOrgs(user)
   *   .then(orgs => {
   *     console.log(orgs);
   *   })
   *   .catch(err => {
   *     console.log(err);
   *   })
   *
   * @param  {User} The user whose organizations to find
   */
  static findOrgs(user) {
    return new Promise(((resolve, reject) => {
      // const sanitizedUser = M.lib.sani.sanitize(user);
      Organization.find({
<<<<<<< HEAD
=======
        // TODO - Uncomment as part of Austin's merge
>>>>>>> 5f8dcf57
        // permissions: {
        //   read: { $contains: sanitizedUser }
        // }
      }, (err, orgs) => {
        // If error occurs, return it
        if (err) {
          return reject(err);
        }

        // Resolve the list of orgs
        return resolve(orgs);
      });
    }));
  }


  /**
   * @description  This function takes a user and orgID and resolves the
   * organization.
   *
   * @example
   * OrganizationController.getOrg('josh', 'mbee-sw')
   * .then(function(org) {
   *   // do something with the org
   * })
   * .catch(function(error) {
   *   M.log.error(error);
   * });
   *
   *
   * @param  {String} The string containing the username of the requesting user.
   * @param  {String} The string of the org ID.
   */
  static findOrg(user, organizationID) {
    return new Promise(((resolve, reject) => {
      // Error check - Make sure orgID is a string. Otherwise, reject.
      if (typeof organizationID !== 'string') {
        M.log.verbose('orgID is not a string');
        return reject(new Error('orgID is not a string'));
      }

      const orgID = M.lib.sani.sanitize(organizationID);
      Organization.findOne({ id: orgID }, (err, org) => {
        // If error occurs, return it
        if (err) {
          return reject(err);
        }

        // If no org is found, reject
        if (!org) {
          return reject(new Error('Org not found.'));
        }

        // If user is not a member
        // TODO - Is there a way we can include this as part of the query?
        const members = org.members.map(u => u._id.toString());

        if (!members.includes(user._id.toString())) {
          return reject(new Error('User does not have permissions.'));
        }

        // If we find one org (which we should if it exists)
        return resolve(org);
      });
    }));
  }


  /**
   * @description  This function takes a user and org id and creates a new
   * organization.
   *
   * @example
   * OrganizationController.createOrg('josh', {mbee-sw})
   * .then(function(org) {
   *   // do something with the newly created org
   * })
   * .catch(function(error) {
   *   M.log.error(error);
   * });
   *
   *
   * @param  {User} The object containing the user of the requesting user.
   * @param  {Org} The JSON of the new org.
   */
  static createOrg(user, org) {
    return new Promise((resolve, reject) => {
      // Error check - Make sure user is admin
      if (!user.admin) {
        return reject(new Error('User cannot create orgs.'));
      }

      // Error check - Make sure organization body has an organization id and name
      if (!org.hasOwnProperty('id')) {
        return reject(new Error('Organization ID not included.'));
      }
      if (!org.hasOwnProperty('name')) {
        return reject(new Error('Organization does not have a name.'));
      }

      // Sanitize fields
      const orgID = M.lib.sani.html(org.id);
      const orgName = M.lib.sani.html(org.name);

      // Error check - Make sure a valid orgID and name is given
      if (!RegExp(orgID).test(orgID)) {
        return reject(new Error('Organization ID is not valid.'));
      }
      if (!RegExp(M.lib.validators.org.name).test(orgName)) {
        return reject(new Error('Organization name is not valid.'));
      }

      // Error check - Make sure a valid orgID and name is given
      if (!RegExp(M.lib.validators.org.id).test(orgID)) {
        return reject(new Error('Organization ID is not valid.'));
      }
      if (!RegExp(M.lib.validators.org.name).test(orgName)) {
        return reject(new Error('Organization name is not valid.'));
      }

      // Check if org already exists
      Organization.find({ id: orgID }, (findOrgErr, orgs) => {
        // If error occurs, return it
        if (findOrgErr) {
          return reject(findOrgErr);
        }
        // If org already exists, throw an error
        if (orgs.length >= 1) {
          return reject(new Error('Organization already exists.'));
        }

        // Create the new org
        const newOrg = new Organization({
          id: orgID,
          name: orgName,
          permissions: {
            admin: [user._id]
          }
        });

        // Save and resolve the new error
        newOrg.save((saveOrgErr) => {
          if (saveOrgErr) {
            return reject(saveOrgErr);
          }
          resolve(newOrg);
        });
      });
    });
  }


  /**
   * @description  This function takes a user and org object and updates an
   * existing organization.
   *
   * @example
   * OrganizationController.createOrg('josh', {mbee-sw})
   * .then(function(org) {
   *   // do something with the newly updated org
   * })
   * .catch(function(error) {
   *   M.log.error(error);
   * });
   *
   *
   * @param  {User} The object containing the  requesting user.
   * @param  {String} The JSON of the updated org elements.
   */
  static updateOrg(user, organizationID, orgUpdate) {
    return new Promise(((resolve, reject) => {
      // TODO (JU & JK): Implement in APIController
      /*
      // If a given property is not an allowed property to be updated,
      // return an error immediately.
      const allowedProperties = ['name'];
      const givenProperties = Object.keys(req.body);
      for (let i = 0; i < givenProperties.length; i++) {
        if (!allowedProperties.includes(givenProperties[i])) {
          return res.status(400).send('Bad Request');
        }
      }
      // If nothing is being changed, return.
      if (givenProperties.length < 1) {
        return res.status(400).send('Bad Request');
      }
      */

      if (!orgUpdate.hasOwnProperty('name')) {
        return reject(new Error('Organization does not have a name.'));
      }

      // Sanitize fields
      const orgID = M.lib.sani.html(organizationID);
      const newOrgName = M.lib.sani.html(orgUpdate.name);

      Organization.find({ id: orgID })
      .populate('permissions.admin')
      .exec((err, orgs) => {
        // If error occurs, return it
        if (err) {
          return reject(err);
        }
        // Error check - validate only 1 org was found
        if (orgs.length > 1) {
          return reject(new Error('Too many orgs found with same ID'));
        }
        if (orgs.length < 1) {
          return reject(new Error('Organization not found.'));
        }

        // allocation for convenience
        const org = orgs[0];

        // Error check - Make sure user is admin
        const orgAdmins = org.permissions.admin.map(u => u._id.toString());
        if (!user.admin || orgAdmins.includes(user._id.toString())) {
          return reject(new Error('User cannot create orgs.'));
        }

        // Update the name
        org.name = newOrgName;
        org.save((saveErr) => {
          if (saveErr) {
            // If error occurs, return it
            return reject(saveErr);
          }
          // Return updated org
          return resolve(org);
        });
      });
    }));
  }


  /**
   * This function takes a user and org object and updates an existing organization.
   *
   * @example
   * OrganizationController.createOrg('josh', {mbee-sw})
   * .then(function(org) {
   *   // do something with the newly updated org
   * })
   * .catch(function(error) {
   *   M.log.error(error);
   * });
   *
   *
   * @param  {User} The object containing the  requesting user.
   * @param  {string} The ID of the org being deleted.
   */
  static removeOrg(user, organizationID) {
    return new Promise(((resolve, reject) => {
      // Error check - Make sure user is admin
      if (!user.admin) {
        return reject(new Error('User cannot delete orgs.'));
      }

      // Error check - Make sure orgID is a string. Otherwise, reject.
      if (typeof organizationID !== 'string') {
        M.log.verbose('Organization ID is not a string');
        return reject(new Error('Organization ID is not a string'));
      }

      const orgID = M.lib.sani.html(organizationID);

      M.log.verbose('Attempting delete of', orgID, '...');

      // Do the deletion
      Organization.findOneAndRemove({
        id: orgID
      },
      (err, org) => {
        if (err) {
          return reject(err);
        }
        return resolve(org);
      });
    }));
  }

}

// Expose `OrganizationController`
module.exports = OrganizationController;<|MERGE_RESOLUTION|>--- conflicted
+++ resolved
@@ -45,10 +45,7 @@
     return new Promise(((resolve, reject) => {
       // const sanitizedUser = M.lib.sani.sanitize(user);
       Organization.find({
-<<<<<<< HEAD
-=======
         // TODO - Uncomment as part of Austin's merge
->>>>>>> 5f8dcf57
         // permissions: {
         //   read: { $contains: sanitizedUser }
         // }
