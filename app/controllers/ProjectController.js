/*****************************************************************************
 * Classification: UNCLASSIFIED                                              *
 *                                                                           *
 * Copyright (C) 2018, Lockheed Martin Corporation                           *
 *                                                                           *
 * LMPI WARNING: This file is Lockheed Martin Proprietary Information.       *
 * It is not approved for public release or redistribution.                  *
 *                                                                           *
 * EXPORT CONTROL WARNING: This software may be subject to applicable export *
 * control laws. Contact legal and export compliance prior to distribution.  *
 *****************************************************************************/
/**
 * @module  controllers.project_controller
 *
 * @description  This implements the behavior and logic for a project and
 * provides functions for interacting with projects.
 */

/* Node.js Modules */
const path = require('path');

/* Local Modules */
const M = require(path.join(__dirname, '..', '..', 'mbee.js'));
const OrgController = M.load('controllers/OrganizationController');
const Project = M.load('models/Project');

// We are disabling the eslint consistent-return rule for this file.
// The rule doesn't work well for many controller-related functions and
// throws the warning in cases where it doesn't apply. For this reason, the
// rule is disabled for this file. Be careful to avoid the issue.
/* eslint-disable consistent-return */

/**
 * ProjectController.js
 *
 * Josh Kaplan <joshua.d.kaplan@lmco.com>
 *
 * The ProjectController class defines static methods for
 * project-related API routes.
 */
class ProjectController {

  /**
   * @description  The function finds all projects for a given orgID.
   *
   * @example
   * ProjectController.findProjects({Tony Stark}, 'StarkIndustries')
   * .then(function(org) {
   *   // do something with the returned projects
   * })
   * .catch(function(error) {
   *   M.log.error(error);
   * });
   *
   *
   * @param  {User} The object containing the requesting user.
   * @param  {String} The organization ID for the Organization the project belongs to.
   */
  static findProjects(reqUser, organizationId) {
    return new Promise((resolve, reject) => {
      // Error check - Verify id, name, and org.id are of type string for sanitization.
      if (typeof organizationId !== 'string') {
        return reject(new Error(JSON.stringify({ status: 400, message: 'Bad Request', description: 'Organization ID is not a string.' })));
      }

      // Sanitize project properties
      const orgID = M.lib.sani.html(organizationId);

      OrgController.findOrg(reqUser, orgID)
      .then((org) => {
        const orgReaders = org.permissions.read.map(u => u.username);
        // Error Check - See if user has read permissions on org
        if (!orgReaders.includes(reqUser.username)) {
          return reject(new Error(JSON.stringify({ status: 401, message: 'Unauthorized', description: 'User does not have permissions.' })));
        }

        // Error Check - Ensure only 1 project is found
        // if (projects.length < 1) {
        //   return reject(new Error('Project not found'));
        // }

        const popQuery = 'org'

        // Search for project
        Project.find({ org: org._id, 'permissions.read': reqUser._id, deleted: false })
        .populate(popQuery)
        .exec((err, projects) => {
          // Error Check - Database/Server Error
          if (err) {
            return reject(err);
          }

          // Error Check - Ensure at least one project is found
<<<<<<< HEAD
          // if (projects.length < 1) {
          //   return reject(new Error('Projects not found'));
          // }
=======
          if (projects.length < 1) {
            return reject(new Error(JSON.stringify({ status: 404, message: 'Not Found', description: 'No projects found.' })));
          }
>>>>>>> 854a1b63


          // Return resulting project
          return resolve(projects);
        });
      })

      .catch((orgFindErr) => reject(orgFindErr));
    });
  }

  /**
   * @description  The function deletes all projects for an org.
   *
   * @example
   * ProjectController.removeProjects({Tony Stark}, 'StarkIndustries', {soft: true})
   * .then(function(org) {
   *   // Delete projects
   * })
   * .catch(function(error) {
   *   M.log.error(error);
   * });
   *
   *
   * @param  {User} The object containing the requesting user.
   * @param  {String} The organization ID for the Organization the project belongs to.
   * @param  {Object} Contains a list of delete options.
   */
  static removeProjects(reqUser, organizationId, options) {
    return new Promise((resolve, reject) => {
      // Error check - Verify id is of type string for sanitization.
      if (typeof organizationId !== 'string') {
        return reject(new Error(JSON.stringify({ status: 400, message: 'Bad Request', description: 'Organization ID is not a string.' })));
      }

      // Determine whether to soft delete or not
      let softDelete = true;
      if (options.hasOwnProperty('soft')) {
        // User must be a system admin to hard delete
        if (options.soft === false && reqUser.admin) {
          softDelete = false;
        }
        else if (options.soft === false && !reqUser.admin) {
          return reject(new Error(JSON.stringify({ status: 401, message: 'Unauthorized', description: 'User does not have permission to permanently delete a project.' })));
        }
        else if (options.soft !== false && options.soft !== true) {
          return reject(new Error(JSON.stringify({ status: 400, message: 'Bad Request', description: 'Invalid argument for the soft delete field.' })));
        }
      }

      // Sanitize the orgid
      const orgID = M.lib.sani.html(organizationId);


      // Delete the projects
      if (softDelete) {
        // Find the projects
        ProjectController.findProjects(reqUser, orgID)
        .then((projects) => {
          // Mark each of them as deleted
          for (let proj = 0; proj < projects.length; proj++) {
            projects[proj].deletedOn = Date.now();
            projects[proj].deleted = true;
            projects[proj].save((saveErr) => {
              if (saveErr) {
                return reject(new Error(JSON.stringify({ status: 500, message: 'Internal Server Error', description: 'Save failed.' })));
              }
            });
          }
          return resolve(projects);
        })
        .catch((deleteError) => reject(deleteError));
      }
      else {
        // Find the org
        OrgController.findOrg(reqUser, orgID, true)
        .then((org) => {
          // Hard-delete any projects with the matching orgID
          Project.deleteMany({ org: org._id }, (deleteError, projectsDeleted) => {
            if (deleteError) {
              return reject(new Error(JSON.stringify({ status: 500, message: 'Internal Server Error', description: 'Delete failed.' })));
            }

            return resolve(projectsDeleted);
          });
        })
        .catch((findOrgErr) => reject(findOrgErr));
      }
    });
  }


  /**
   * @description  The function finds a project.
   *
   * @example
   * ProjectController.findProject({Tony Stark}, 'StarkIndustries', 'ArcReactor1')
   * .then(function(org) {
   *   // do something with the returned project
   * })
   * .catch(function(error) {
   *   M.log.error(error);
   * });
   *
   *
   * @param  {User} The object containing the requesting user.
   * @param  {String} The organization ID for the Organization the project belongs to.
   * @param  {String} The project ID of the Project which is being searched for.
   * @param. {Boolean} The flag to control whether or not to find softDeleted projects.
   */
  static findProject(reqUser, organizationId, projectId, softDeleted = false) {
    return new Promise((resolve, reject) => {
      // Error check - Verify id, name, and org.id are of type string for sanitization.
      if (typeof organizationId !== 'string') {
        return reject(new Error(JSON.stringify({ status: 400, message: 'Bad Request', description: 'Organization ID is not a string.' })));
      }
      if (typeof projectId !== 'string') {
        return reject(new Error(JSON.stringify({ status: 400, message: 'Bad Request', description: 'Project ID is not a string.' })));
      }

      // Sanitize project properties
      const orgID = M.lib.sani.html(organizationId);
      const projID = M.lib.sani.html(projectId);
      const projUID = `${orgID}:${projID}`;

      let searchParams = { uid: projUID, deleted: false };

      if (softDeleted && reqUser.admin) {
        searchParams = { uid: projUID };
      }

      // Search for project
      Project.find(searchParams)
      .populate('org permissions.read permissions.write permissions.admin')
      .exec((err, projects) => {
        // Error Check - Database/Server Error
        if (err) {
          return reject(new Error(JSON.stringify({ status: 500, message: 'Internal Server Error', description: 'Find failed.' })));
        }

        // Error Check - Ensure only 1 project is found
        if (projects.length < 1) {
          return reject(new Error(JSON.stringify({ status: 404, message: 'Not Found', description: 'Project not found.' })));
        }

        // Check Permissions
        const project = projects[0];
        const members = project.permissions.read.map(u => u._id.toString());
        if (!members.includes(reqUser._id.toString()) && !reqUser.admin) {
          return reject(new Error(JSON.stringify({ status: 401, message: 'Unauthorized', description: 'User does not have permission.' })));
        }

        // Return resulting project
        return resolve(project);
      });
    });
  }


  /**
   * @description  The function creates a project.
   *
   * @example
   * ProjectController.createProject({Tony Stark}, {Arc Reactor 1})
   * .then(function(org) {
   *   // do something with the newly created project.
   * })
   * .catch(function(error) {
   *   M.log.error(error);
   * });
   *
   *
   * @param  {User} The object containing the requesting user.
   * @param  {Object} The object of the project being created.
   */
  static createProject(reqUser, project) {
    return new Promise((resolve, reject) => {
      // Error check - id, name, and org.id are in project variable.
      if (!project.hasOwnProperty('id')) {
        return reject(new Error(JSON.stringify({ status: 400, message: 'Bad Request', description: 'Project does not have attribute (id).' })));
      }
      if (!project.hasOwnProperty('name')) {
        return reject(new Error(JSON.stringify({ status: 400, message: 'Bad Request', description: 'Project does not have attribute (name).' })));
      }
      if (!project.hasOwnProperty('org')) {
        if (!project.org.hasOwnProperty('id')) {
          return reject(new Error(JSON.stringify({ status: 400, message: 'Bad Request', description: 'Project does not have attribute (org.id).' })));
        }
      }

      // Error check - Verify id, name, and org.id are of type string for sanitization.
      if (typeof project.id !== 'string') {
        return reject(new Error(JSON.stringify({ status: 400, message: 'Bad Request', description: 'Project ID is not a string.' })));
      }
      if (typeof project.name !== 'string') {
        return reject(new Error(JSON.stringify({ status: 400, message: 'Bad Request', description: 'Project name is not a string.' })));
      }
      if (typeof project.org.id !== 'string') {
        return reject(new Error(JSON.stringify({ status: 400, message: 'Bad Request', description: 'Organization ID is not a string.' })));
      }

      // Sanitize project properties
      const projID = M.lib.sani.html(project.id);
      const projName = M.lib.sani.html(project.name);
      const orgID = M.lib.sani.html(project.org.id);

      // Error check - make sure project ID and project name are valid
      if (!RegExp(M.lib.validators.project.id).test(projID)) {
        return reject(new Error(JSON.stringify({ status: 400, message: 'Bad Request', description: 'Project ID is not valid.' })));
      }
      if (!RegExp(M.lib.validators.project.name).test(projName)) {
        return reject(new Error(JSON.stringify({ status: 400, message: 'Bad Request', description: 'Project name is not valid.' })));
      }

      // Error check - Make sure the org exists
      OrgController.findOrg(reqUser, orgID)
      .then((org) => {
        // Check Permissions
        const writers = org.permissions.write.map(u => u._id.toString());

        if (!writers.includes(reqUser._id.toString()) && !reqUser.admin) {
          return reject(new Error(JSON.stringify({ status: 401, message: 'Unauthorized', description: 'User does not have permission.' })));
        }

        // Error check - check if the project already exists
        ProjectController.findProject(reqUser, org.id, projID)
        .then((proj) => reject(new Error(JSON.stringify({ status: 400, message: 'Bad Request', description: 'Project already exists.' }))))
        .catch((error) => {
          // This is ok, we dont want the project to already exist.
          const err = JSON.parse(error.message);
          if (err.description === 'Project not found.') {
            // Create the new project and save it
            const newProject = new Project({
              id: projID,
              name: projName,
              org: org._id,
              permissions: {
                read: [reqUser._id],
                write: [reqUser._id],
                admin: [reqUser._id]
              },
              uid: `${orgID}:${projID}`
            });

            newProject.save((saveErr, projectUpdated) => {
              if (saveErr) {
                return reject(new Error(JSON.stringify({ status: 500, message: 'Internal Server Error', description: 'Save failed.' })));
              }
              // Return success and the JSON object
              return resolve(projectUpdated);
            });
          }
          else {
            // Some other error occured, return it.
            return reject(error);
          }
        });
      })
      .catch((error2) => reject(error2));
    });
  }


  /**
   * @description  The function updates a project.
   *
   * @example
   * ProjectController.updateProject({Tony Stark}, {Arc Reactor 1})
   * .then(function(org) {
   *   // do something with the updated project.
   * })
   * .catch(function(error) {
   *   M.log.error(error);
   * });
   *
   *
   * @param  {User} The object containing the requesting user.
   * @param  {String} The organization ID of the project.
   * @param  {String} The project ID.
   * @param  {Object} The object of the updated project.
   */
  static updateProject(reqUser, organizationId, projectId, projectUpdated) {
    return new Promise((resolve, reject) => {
      // Error check - Verify parameters are correct type.
      if (typeof organizationId !== 'string') {
        return reject(new Error(JSON.stringify({ status: 400, message: 'Bad Request', description: 'Organization ID is not a string.' })));
      }
      if (typeof projectId !== 'string') {
        return reject(new Error(JSON.stringify({ status: 400, message: 'Bad Request', description: 'Project ID is not a string.' })));
      }
      if (typeof projectUpdated !== 'object') {
        return reject(new Error(JSON.stringify({ status: 400, message: 'Bad Request', description: 'Updated project is not an object.' })));
      }

      // If mongoose model, convert to plain JSON
      if (projectUpdated instanceof Project) {
        // Disabling linter because the reasign is needed to convert the object to JSON
        projectUpdated = projectUpdated.toJSON(); // eslint-disable-line no-param-reassign
      }

      // Sanitize project properties
      const orgID = M.lib.sani.html(organizationId);
      const projID = M.lib.sani.html(projectId);

      // Error check - check if the project already exists
      ProjectController.findProject(reqUser, orgID, projID)
      .then((project) => {
        // Check Permissions
        const admins = project.permissions.admin.map(u => u._id.toString());
        if (!admins.includes(reqUser._id.toString()) && !reqUser.admin) {
          return reject(new Error(JSON.stringify({ status: 401, message: 'Unauthorized', description: 'User does not have permissions.' })));
        }

        // get list of keys the user is trying to update
        const projUpdateFields = Object.keys(projectUpdated);
        // Get list of parameters which can be updated from model
        const validUpdateFields = project.getValidUpdateFields();
        // Allocate update val and field before for loop
        let updateVal = '';
        let updateField = '';

        // Check if passed in object contains fields to be updated
        for (let i = 0; i < projUpdateFields.length; i++) {
          updateField = projUpdateFields[i];
          // Error Check - Check if updated field also exists in the original project.
          if (!project.toJSON().hasOwnProperty(updateField)) {
            return reject(new Error(JSON.stringify({ status: 400, message: 'Bad Request', description: `Project does not contain field ${updateField}` })));
          }
          // if parameter is of type object, stringify and compare
          if (typeof projectUpdated[updateField] === 'object') {
            if (JSON.stringify(project[updateField])
              === JSON.stringify(projectUpdated[updateField])) {
              continue;
            }
          }
          // if parameter is the same don't bother updating it
          if (project[updateField] === projectUpdated[updateField]) {
            continue;
          }
          // Error Check - Check if field can be updated
          if (!validUpdateFields.includes(updateField)) {
            return reject(new Error(JSON.stringify({ status: 400, message: 'Bad Request', description: `Users cannot update [${updateField}] of Projects.` })));
          }
          // Error Check - Check if updated field is of type string
          if (typeof projectUpdated[updateField] !== 'string') {
            return reject(new Error(JSON.stringify({ status: 400, message: 'Bad Request', description: `The Project [${updateField}] is not of type String` })));
          }

          // sanitize field
          updateVal = M.lib.sani.sanitize(projectUpdated[updateField]);
          // Update field in project object
          project[updateField] = updateVal;
        }

        // Save updated org
        project.save((saveProjErr) => {
          if (saveProjErr) {
            return reject(new Error(JSON.stringify({ status: 500, message: 'Internal Server Error', description: 'Save failed.' })));
          }

          // Return the updated project object
          return resolve(project);
        });
      })
      .catch((findProjErr) => reject(findProjErr));
    });
  }


  /**
   * The function deletes a project.
   *
   * @example
   * ProjectController.removeProject({Tony Stark}, 'Stark', Arc Reactor 1', {soft: true})
   * .then(function(org) {
   *   // do something with the newly created project.
   * })
   * .catch(function(error) {
   *   M.log.error(error);
   * });
   *
   *
   * @param  {User} The object containing the requesting user.
   * @param  {String} The organization ID for the Organization the project belongs to.
   * @param  {String} The project ID of the Project which is being deleted.
   * @param  {Object} Contains the list of delete options.
   */
  static removeProject(reqUser, organizationId, projectId, options) {
    return new Promise((resolve, reject) => {
      // Error check - Verify id, name, and org.id are of type string for sanitization.
      if (typeof organizationId !== 'string') {
        return reject(new Error(JSON.stringify({ status: 400, message: 'Bad Request', description: 'Organization ID is not a string.' })));
      }
      if (typeof projectId !== 'string') {
        return reject(new Error(JSON.stringify({ status: 400, message: 'Bad Request', description: 'Project ID is not a string.' })));
      }

      let softDelete = true;
      if (options.hasOwnProperty('soft')) {
        if (options.soft === false && reqUser.admin) {
          softDelete = false;
        }
        else if (options.soft === false && !reqUser.admin) {
          return reject(new Error(JSON.stringify({ status: 401, message: 'Unauthorized', description: 'User does not have permission to permanently delete a project.' })));
        }
        else if (options.soft !== false && options.soft !== true) {
          return reject(new Error(JSON.stringify({ status: 400, message: 'Bad Request', description: 'Invalid argument for the soft delete field.' })));
        }
      }

      // Sanitize project properties
      const orgID = M.lib.sani.html(organizationId);
      const projID = M.lib.sani.html(projectId);

      // Find the project, even if it has already been soft deleted
      ProjectController.findProject(reqUser, orgID, projID, true)
      .then((project) => {
        // Check Permissions
        const admins = project.permissions.admin.map(u => u._id.toString());
        if (!admins.includes(reqUser._id.toString()) && !reqUser.admin) {
          return reject(new Error(JSON.stringify({ status: 401, message: 'Unauthorized', description: 'User does not have permission.' })));
        }

        if (softDelete) {
          if (!project.deleted) {
            project.deletedOn = Date.now();
            project.deleted = true;
            project.save((saveErr) => {
              if (saveErr) {
                // If error occurs, return it
                return reject(new Error(JSON.stringify({ status: 500, message: 'Internal Server Error', description: 'Save failed.' })));
              }

              // Return updated project
              return resolve(project);
            });
          }
          else {
            return reject(new Error(JSON.stringify({ status: 400, message: 'Bad Request', description: 'Project no longer exists.' })));
          }
        }
        else {
          // Remove the Project
          Project.findByIdAndRemove(project._id, (removeProjErr, projectRemoved) => {
            if (removeProjErr) {
              return reject(new Error(JSON.stringify({ status: 500, message: 'Internal Server Error', description: 'Delete failed.' })));
            }
            return resolve(projectRemoved);
          });
        }
      })
      .catch((findProjError) => reject(findProjError));
    });
  }

  /**
   * The function finds a projects permissions.
   *
   * @example
   * ProjectController.findAllPermissions({Tony Stark}, 'stark', 'arc')
   * .then(function(org) {
   *   // do something with the newly created project.
   * })
   * .catch(function(error) {
   *   M.log.error(error);
   * });
   *
   *
   * @param  {User} The object containing the requesting user.
   * @param  {String} The organization ID for the Organization the project belongs to.
   * @param  {String} The project ID of the Project which is being deleted.
   */
  static findAllPermissions(reqUser, organizationID, ProjectID) {
    return new Promise((resolve, reject) => {
      const orgID = M.lib.sani.html(organizationID);
      const projectID = M.lib.sani.html(ProjectID);

      // Find Project
      ProjectController.findProject(reqUser, orgID, projectID)
      .then((project) => {
        const permissionLevels = project.getPermissionLevels();
        const memberList = project.permissions[permissionLevels[1]].map(u => u.username);
        let permissionsList = [];

        // Check permissions
        if (!memberList.includes(reqUser.username)) {
          return reject(new Error(JSON.stringify({ status: 401, message: 'Unauthorized', description: 'User does not have permission.' })));
        }

        const roleList = {};

        for (let i = 0; i < memberList.length; i++) {
          roleList[memberList[i]] = {};
          for (let j = 1; j < permissionLevels.length; j++) {
            permissionsList = project.permissions[permissionLevels[j]].map(u => u.username);
            if (permissionsList.includes(memberList[i])) {
              roleList[memberList[i]][permissionLevels[j]] = true;
            }
            else {
              roleList[memberList[i]][permissionLevels[j]] = false;
            }
          }
        }
        return resolve(roleList);
      })
      .catch((findProjectErr) => reject(findProjectErr));
    });
  }


  /**
   * The function finds a projects permissions.
   *
   * @example
   * ProjectController.findPermissions({Tony Stark}, 'stark', 'arc', {Jarvis})
   * .then(function(org) {
   *   // do something with the newly created project.
   * })
   * .catch(function(error) {
   *   M.log.error(error);
   * });
   *
   *
   * @param  {User} The object containing the requesting user.
   * @param  {String} The organization ID for the Organization the project belongs to.
   * @param  {String} The project ID of the Project which is being deleted.
   * @param  {User} The object containing the user to be searched for.
   */
  static findPermissions(reqUser, organizationID, ProjectID, user) {
    return new Promise((resolve, reject) => {
      const orgID = M.lib.sani.html(organizationID);
      const projectID = M.lib.sani.html(ProjectID);

      // Find Project
      ProjectController.findAllPermissions(reqUser, orgID, projectID)
      .then((permissionList) => {
        if (!permissionList.hasOwnProperty(user.username)) {
          return reject(new Error(JSON.stringify({ status: 404, message: 'Not Found', description: 'User not found.' })));
        }

        return resolve(permissionList[user.username]);
      })
      .catch((findPermissionsErr) => reject(findPermissionsErr));
    });
  }


  /**
   * The function sets a user's permissions for a project.
   *
   * @example
   * ProjectController.setPermissions({Tony}, 'stark_industries', 'arc_reactor', {Jarvis}, 'write')
   * .then(function(org) {
   *   // do something with the newly created project.
   * })
   * .catch(function(error) {
   *   M.log.error(error);
   * });
   *
   *
   * @param  {User} The object containing the requesting user.
   * @param  {String} The organization ID for the Organization the project belongs to.
   * @param  {String} The project ID of the Project which is being deleted.
   * @param  {User} The object containing the user which permissions are being set for.
   * @param  {String} The permission level or type being set for the user.
   */
  static setPermissions(reqUser, organizationID, projectID, setUser, permissionType) {
    return new Promise((resolve, reject) => {
      // Error check - Verify perm type of type string for sanitization.
      if (typeof organizationID !== 'string') {
        return reject(new Error(JSON.stringify({ status: 400, message: 'Bad Request', description: 'Organization ID is not a string.' })));
      }
      // Error check - Verify perm type of type string for sanitization.
      if (typeof projectID !== 'string') {
        return reject(new Error(JSON.stringify({ status: 400, message: 'Bad Request', description: 'Project ID is not a string.' })));
      }
      // Error check - Verify perm type of type string for sanitization.
      if (typeof permissionType !== 'string') {
        return reject(new Error(JSON.stringify({ status: 400, message: 'Bad Request', description: 'Permission type is not a string.' })));
      }

      // Sanitize input
      const orgID = M.lib.sani.html(organizationID);
      const projID = M.lib.sani.html(projectID);
      const permType = M.lib.sani.html(permissionType);

      // Check if project exists
      ProjectController.findProject(reqUser, organizationID, projectID)
      .then((project) => {
        // Check permissions
        const admins = project.permissions.admin.map(u => u._id.toString());
        if (!admins.includes(reqUser._id.toString()) && !reqUser.admin) {
          return reject(new Error(JSON.stringify({ status: 401, message: 'Unauthorized', description: 'User does not have permission.' })));
        }

        // Grab permissions levels from Project schema method
        const permissionLevels = project.getPermissionLevels();

        // Error Check - Make sure that a valid permissions type was passed
        if (!permissionLevels.includes(permType)) {
          return reject(new Error(JSON.stringify({ status: 404, message: 'Not Found', description: 'Permission type not found.' })));
        }

        // Error Check - Do not allow admin user to downgrade their permissions
        if (reqUser.username === setUser.username && permType !== permissionLevels[-1]) {
          return reject(new Error(JSON.stringify({ status: 401, message: 'Unauthorized', description: 'User cannot change their own permissions.' })));
        }

        // Grab the index of the permission type
        const permissionLevel = permissionLevels.indexOf(permType);

        // Allocate variables to be used in for loop
        let permissionList = [];
        const pushPullRoles = {};

        // loop through project permissions list to add and remove the correct permissions.
        for (let i = 1; i < permissionLevels.length; i++) {
          // Map permission list for easy access
          permissionList = project.permissions[permissionLevels[i]].map(u => u._id.toString());
          // Check for push vals
          if (i <= permissionLevel) {
            if (!permissionList.includes(setUser._id.toString())) {
              // required because mongoose does not allow a 'push' with empty parameters
              pushPullRoles.$push = pushPullRoles.$push || {};
              pushPullRoles.$push[`permissions.${permissionLevels[i]}`] = setUser._id.toString();
            }
          }
          // Check for pull vals
          else if (permissionList.includes(setUser._id.toString())) {
            // required because mongoose does not allow a 'pull' with empty parameters
            pushPullRoles.$pull = pushPullRoles.$pull || {};
            pushPullRoles.$pull[`permissions.${permissionLevels[i]}`] = setUser._id.toString();
          }
        }

        // Update project
        Project.findOneAndUpdate(
          { uid: `${orgID}:${projID}` },
          pushPullRoles,
          (saveProjErr, projectSaved) => {
            if (saveProjErr) {
              return reject(new Error(JSON.stringify({ status: 500, message: 'Internal Server Error', description: 'Save failed.' })));
            }
            // Check if user has org read permissions
            OrgController.findPermissions(reqUser, setUser, orgID)
            .then((userOrgPermissions) => {
              if (userOrgPermissions.read) {
                return resolve(projectSaved);
              }
              // Update org read permissions if needed
              OrgController.setPermissions(reqUser, orgID, setUser, 'read')
              .then((userSetPermissions) => resolve(projectSaved))
              .catch((setOrgPermErr) => reject(setOrgPermErr)); // Closing Set Permissions
            })
            .catch((findOrgPermErr) => reject(findOrgPermErr)); // Closing find org permissions
          }
        ); // Closing Project Update
      })
      .catch((findProjErr) => reject(findProjErr)); // Closing projectFind
    }); // Closing promise
  } // Closing function

} // Closing class

// Expose `ProjectController`
module.exports = ProjectController;<|MERGE_RESOLUTION|>--- conflicted
+++ resolved
@@ -91,16 +91,9 @@
           }
 
           // Error Check - Ensure at least one project is found
-<<<<<<< HEAD
-          // if (projects.length < 1) {
-          //   return reject(new Error('Projects not found'));
-          // }
-=======
           if (projects.length < 1) {
             return reject(new Error(JSON.stringify({ status: 404, message: 'Not Found', description: 'No projects found.' })));
           }
->>>>>>> 854a1b63
-
 
           // Return resulting project
           return resolve(projects);
