/*****************************************************************************
 * Classification: UNCLASSIFIED                                              *
 *                                                                           *
 * Copyright (C) 2018, Lockheed Martin Corporation                           *
 *                                                                           *
 * LMPI WARNING: This file is Lockheed Martin Proprietary Information.       *
 * It is not approved for public release or redistribution.                  *
 *                                                                           *
 * EXPORT CONTROL WARNING: This software may be subject to applicable export *
 * control laws. Contact legal and export compliance prior to distribution.  *
 *****************************************************************************/

/* Node.js Modules */
const path = require('path');

/* Local Modules */
const M = require(path.join(__dirname, '..', '..', 'mbee.js'));
const Organization = M.load('models/Organization');
const Project = M.load('models/Project');

// We are disabling the eslint consistent-return rule for this file.
// The rule doesn't work well for many controller-related functions and
// throws the warning in cases where it doesn't apply. For this reason, the
// rule is disabled for this file. Be careful to avoid the issue.
/* eslint-disable consistent-return */

/**
 * ProjectController.js
 *
 * Josh Kaplan <joshua.d.kaplan@lmco.com>
 *
 * The ProjectController class defines static methods for
 * project-related API routes.
 */
class ProjectController {

  /**
   * @description  The function finds a project.
   *
   * @example
   * ProjectController.findProject({Tony Stark}, 'StarkIndustries', 'ArcReactor1')
   * .then(function(org) {
   *   // do something with the returned project
   * })
   * .catch(function(error) {
   *   M.log.error(error);
   * });
   *
   *
   * @param  {User} The object containing the requesting user.
   * @param  {String} The organization ID for the Organization the project belongs to.
   * @param  {String} The project ID of the Project which is being searched for.
   */
  static findProjects(user, organizationId) {
    return new Promise((resolve, reject) => {
      // Error check - Verify id, name, and org.id are of type string for sanitization.
      if (typeof organizationId !== 'string') {
        return reject(new Error('Organization ID is not of type String.'));
      }

      // Sanitize project properties
      const orgId = M.lib.sani.html(organizationId);

      // Search for project
      Project.find({ org: orgId })
      .populate('org')
      .exec((err, projects) => {
        // Error Check - Database/Server Error
        if (err) {
          return reject(err);
        }

        // Error Check - Ensure only 1 project is found
        if (projects.length < 1) {
          return reject(new Error('Project not found'));
        }

        const projectList = [];
        for (let i = 0; i < projects.length; i++) {
          const members = projects[i].members.map(u => u._id.toString());
          if (members.includes(user._id.toString()) && !user.admin) {
            projectList.push(projects[i].getPublicData());
          }
        }

        // Return resulting project
        return resolve(projectList);
      });
    });
  }

  /**
   * @description  The function finds a project.
   *
   * @example
   * ProjectController.findProject({Tony Stark}, 'StarkIndustries', 'ArcReactor1')
   * .then(function(org) {
   *   // do something with the returned project
   * })
   * .catch(function(error) {
   *   M.log.error(error);
   * });
   *
   *
   * @param  {User} The object containing the requesting user.
   * @param  {String} The organization ID for the Organization the project belongs to.
   * @param  {String} The project ID of the Project which is being searched for.
   */
  static findProject(user, organizationId, projectId) {
    return new Promise((resolve, reject) => {
      // Error check - Verify id, name, and org.id are of type string for sanitization.
      if (typeof organizationId !== 'string') {
        return reject(new Error('Organization ID is not of type String.'));
      }
      if (typeof projectId !== 'string') {
        return reject(new Error('Project ID is not of type String.'));
      }

      // Sanitize project properties
      const orgId = M.lib.sani.html(organizationId);
      const projId = M.lib.sani.html(projectId);
      const projUID = `${projId}:${orgId}`;

      // Search for project
      Project.find({ uid: projUID })
      .populate('org')
      .exec((err, projects) => {
        // Error Check - Database/Server Error
        if (err) {
          return reject(err);
        }

        // Check User Permissions
        // if (!project.permissions.member.includes(user.username) && !user.admin) {
        //  return reject(new Error('User does not have permission.'))
        // }

        // Error Check - Ensure only 1 project is found
        if (projects.length < 1) {
          return reject(new Error('Project not found'));
        }

        // Check Permissions
        const project = projects[0];
        const members = project.members.map(u => u._id.toString());
        if (!members.includes(user._id.toString()) && !user.admin) {
          return reject(new Error('User does not have permission.'));
        }

        // Error Check -  Insure that orgid matches project orgid
        if (projects[0].org.id !== orgId) {
          return reject(new Error('Error: Project org id does not equal passed org id.'));
        }

        // Return resulting project
        return resolve(project);
      });
    });
  }


  /**
   * @description  The function creates a project.
   *
   * @example
   * ProjectController.createProject({Tony Stark}, {Arc Reactor 1})
   * .then(function(org) {
   *   // do something with the newly created project.
   * })
   * .catch(function(error) {
   *   M.log.error(error);
   * });
   *
   *
   * @param  {User} The object containing the requesting user.
   * @param  {Project} The object of the project being created.
   */
  static createProject(user, project) {
    return new Promise((resolve, reject) => {
      // Error check - id, name, and org.id are in project variable.
      if (!project.hasOwnProperty('id')) {
        return reject(new Error('Project does not have attribute (id)'));
      }
      if (!project.hasOwnProperty('name')) {
        return reject(new Error('Project does not have attribute (name)'));
      }
      if (!project.hasOwnProperty('org')) {
        if (!project.org.hasOwnProperty('id')) {
          return reject(new Error('Project does not have attribute (org.id)'));
        }
      }

      // Error check - Verify id, name, and org.id are of type string for sanitization.
      if (typeof project.id !== 'string') {
        return reject(new Error('Project ID is not of type String.'));
      }
      if (typeof project.name !== 'string') {
        return reject(new Error('Project name is not of type String.'));
      }
      if (typeof project.org.id !== 'string') {
        return reject(new Error('Organization ID is not of type String.'));
      }

      // Sanitize project properties
      const projId = M.lib.sani.html(project.id);
      const projName = M.lib.sani.html(project.name);
      const orgId = M.lib.sani.html(project.org.id);
      const projUID = `${projId}:${orgId}`;

      // Error check - make sure project ID and project name are valid
      if (!RegExp(M.lib.validators.project.id).test(projId)) {
        return reject(new Error('Project ID is not valid.'));
      }
      if (!RegExp(M.lib.validators.project.name).test(projName)) {
        return reject(new Error('Project Name is not valid.'));
      }

      // Error check - Make sure the org exists
      Organization.find({ id: orgId })
      .populate('permissions.write')
      .exec((findOrgErr, orgs) => {
        if (findOrgErr) {
          return reject(new Error(findOrgErr));
        }
        if (orgs.length < 1) {
          return reject(new Error('Org not found.'));
        }

        // Check Permissions
        const org = orgs[0];
<<<<<<< HEAD
        console.log(org);
        const writers = org.write.map(u => u._id.toString());
=======
        const writers = org.permissions.write.map(u => u._id.toString());
>>>>>>> f1c37e73

        if (!writers.includes(user._id.toString()) && !user.admin) {
          return reject(new Error('User does not have permission.'));
        }

        // Error check - check if the project already exists
        Project.find({ uid: projUID }, (findProjErr, projects) => {
          if (findProjErr) {
            return reject(new Error(findProjErr));
          }
          if (projects.length >= 1) {
            return reject(new Error('Project already exists.'));
          }

          // Create the new project and save it
          const newProject = new Project({
            id: projId,
            name: projName,
            org: orgs[0]._id,
            permissions: { admin: [user._id] },
            uid: `${projId}:${orgs[0].id}`
          });

          newProject.save((saveErr, projectUpdated) => {
            if (saveErr) {
              return reject(saveErr);
            }
            // Return success and the JSON object
            return resolve(projectUpdated);
          });
        });
      });
    });
  }


  /**
   * @description  The function updates a project.
   *
   * @example
   * ProjectController.updateProject({Tony Stark}, {Arc Reactor 1})
   * .then(function(org) {
   *   // do something with the updated project.
   * })
   * .catch(function(error) {
   *   M.log.error(error);
   * });
   *
   *
   * @param  {User} The object containing the requesting user.
   * @param  {Project} The object of the existing project.
   * @param  {Project} The object of the updated project.
   */
  static updateProject(user, organizationId, projectId, projectUpdated) {
    return new Promise((resolve, reject) => {
      if (!projectUpdated.hasOwnProperty('name')) {
        return reject(new Error('Project does not have attribute (name)'));
      }
      // Error check - Verify id, name, and org.id are of type string for sanitization.
      if (typeof organizationId !== 'string') {
        return reject(new Error('Organization ID is not of type String.'));
      }
      if (typeof projectId !== 'string') {
        return reject(new Error('Project ID is not of type String.'));
      }
      if (typeof projectUpdated.name !== 'string') {
        return reject(new Error('New project name is not of type String.'));
      }

      // Sanitize project properties
      const orgId = M.lib.sani.html(organizationId);
      const projId = M.lib.sani.html(projectId);
      const projNameUpdated = M.lib.sani.html(projectUpdated.name);
      const projUID = `${projId}:${orgId}`;

      // Error check - make sure project ID and project name are valid
      if (!RegExp(M.lib.validators.project.id).test(projId)) {
        return reject(new Error('Project ID is not valid.'));
      }
      if (!RegExp(M.lib.validators.project.name).test(projNameUpdated)) {
        return reject(new Error('Project Name is not valid.'));
      }

      // Error Check - check if the organization for the project exists
      Organization.find({ id: orgId }, (findOrgErr, orgs) => {
        if (findOrgErr) {
          return reject(findOrgErr);
        }
        if (orgs.length < 1) {
          return reject(new Error('Org not found.'));
        }

        // Error check - check if the project already exists
        Project.find({ uid: projUID })
        .populate('permissions.admin')
        .exec((findProjErr, projects) => {
          if (findProjErr) {
            return reject(findProjErr);
          }
          // Error Check - make sure project exists
          if (projects.length < 1) {
            return reject(new Error('Project not found.'));
          }

          // Check Permissions
          const project = projects[0];
          const admins = project.permissions.admin.map(u => u._id.toString());
          if (!admins.includes(user._id.toString()) && !user.admin) {
            return reject(new Error('User does not have permission.'));
          }

          // Currently we only support updating the name
          project.name = projNameUpdated; // eslint-disable-line no-param-reassign
          project.save();

          // Return the updated project object
          return resolve(project);
        });
      });
    });
  }


  /**
   * The function deletes a project.
   *
   * @example
   * ProjectController.removeProject({Tony Stark}, {Arc Reactor 1})
   * .then(function(org) {
   *   // do something with the newly created project.
   * })
   * .catch(function(error) {
   *   M.log.error(error);
   * });
   *
   *
   * @param  {User} The object containing the requesting user.
   * @param  {String} The organization ID for the Organization the project belongs to.
   * @param  {String} The project ID of the Project which is being deleted.
   */
  static removeProject(user, organizationId, projectId) {
    return new Promise((resolve, reject) => {
      // Error check - Verify id, name, and org.id are of type string for sanitization.
      if (typeof organizationId !== 'string') {
        return reject(new Error('Organization ID is not of type String.'));
      }
      if (typeof projectId !== 'string') {
        return reject(new Error('Project ID is not of type String.'));
      }

      // Sanitize project properties
      const orgId = M.lib.sani.html(organizationId);
      const projId = M.lib.sani.html(projectId);
      const projUID = `${projId}:${orgId}`;

      // Check if project exists
      Project.find({ uid: projUID })
      .populate('permissions.admin')
      .exec((findProjErr, projects) => {
        // Error Check - Return error if database query does not work
        if (findProjErr) {
          return reject(findProjErr);
        }
        // Error Check - Check number of projects
        if (projects.length < 1) {
          return reject(new Error('Project not found.'));
        }

        // Check Permissions
        const project = projects[0];
        const admins = project.permissions.admin.map(u => u._id.toString());
        if (!admins.includes(user._id.toString()) && !user.admin) {
          return reject(new Error('User does not have permission.'));
        }

        // Remove the Project
        Project.findByIdAndRemove(project._id, (removeProjErr, projectRemoved) => {
          if (removeProjErr) {
            return reject(removeProjErr);
          }
          return resolve(projectRemoved);
        });
      });
    });
  }

}

// Expose `ProjectController`
module.exports = ProjectController;<|MERGE_RESOLUTION|>--- conflicted
+++ resolved
@@ -228,12 +228,7 @@
 
         // Check Permissions
         const org = orgs[0];
-<<<<<<< HEAD
-        console.log(org);
-        const writers = org.write.map(u => u._id.toString());
-=======
         const writers = org.permissions.write.map(u => u._id.toString());
->>>>>>> f1c37e73
 
         if (!writers.includes(user._id.toString()) && !user.admin) {
           return reject(new Error('User does not have permission.'));
