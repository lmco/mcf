--- conflicted
+++ resolved
@@ -143,9 +143,13 @@
       // Ensure the org exists
       // TODO - Use populates rather than nested queries when possible
       OrgController.findOrg(reqUser, orgID, true)
-<<<<<<< HEAD
       .then((org) => ProjectController.findProjects(reqUser, org.id, true))
       .then((projects) => {
+        // If we didn't find any projects
+        if (projects.length === 0) {
+          return resolve(projects);
+        }
+
         for (let i = 0; i < projects.length; i++) {
           // Must nest promise since it uses a return
           ProjectController.removeProject(reqUser, orgID, projects[i].id, options)
@@ -156,27 +160,6 @@
           })
           .catch((deleteProjError) => reject(deleteProjError));
         }
-=======
-      .then((org) => {
-        ProjectController.findProjects(reqUser, org.id, true)
-        .then((projects) => {
-          if (projects.length === 0) {
-            return resolve(projects);
-          }
-          // TODO - We should be able to pass a list into a query to say
-          // "remove all these" projects rather than doing a query per project
-          for (let i = 0; i < projects.length; i++) {
-            ProjectController.removeProject(reqUser, orgID, projects[i].id, options)
-            .then(() => {
-              if (i === projects.length - 1) {
-                return resolve(projects);
-              }
-            })
-            .catch((deleteProjError) => reject(deleteProjError));
-          }
-        })
-        .catch((findProjectsError) => reject(findProjectsError));
->>>>>>> 995c42e2
       })
       .catch((findOrgError) => reject(findOrgError));
     });
