/**
 * Classification: UNCLASSIFIED
 *
 * @module controllers.user-controller
 *
 * @copyright Copyright (C) 2018, Lockheed Martin Corporation
 *
 * @license MIT
 *
 * @description Provides an abstraction layer on top of the User model that
 * implements controller logic and behavior for Users.
 */

// Expose user controller functions
// Note: The export is being done before the import to solve the issues of
// circular references between controllers.
module.exports = {
  find,
  create,
  update,
<<<<<<< HEAD
=======
  createOrReplace,
>>>>>>> 79618d39
  remove,
  updatePassword
};

// Node.js Modules
const assert = require('assert');
const fs = require('fs');
const path = require('path');

// MBEE Modules
const Organization = M.require('models.organization');
const Project = M.require('models.project');
const User = M.require('models.user');
const EventEmitter = M.require('lib.events');
const sani = M.require('lib.sanitization');
const validators = M.require('lib.validators');
<<<<<<< HEAD
=======
const jmi = M.require('lib.jmi-conversions');
const utils = M.require('lib.utils');
>>>>>>> 79618d39

/**
 * @description This function finds one or many users. Depending on the given
 * parameters, this function can find a single user by username, multiple users
 * by username, or all users in the system.
 *
 * @param {User} requestingUser - The object containing the requesting user.
 * @param {(string|string[])} [users] - The users to find. Can either be an
 * array of user ids, a single user id, or not provided, which defaults to every
 * user being found.
 * @param {Object} [options] - A parameter that provides supported options.
 * @param {string[]} [options.populate] - A list of fields to populate on return of
 * the found objects. By default, no fields are populated.
<<<<<<< HEAD
 * @param {boolean} [options.archived] - If true, find results will include
 * archived objects. The default value is false.
 *
 * @return {Promise} Array of found user objects.
=======
 * @param {boolean} [options.archived = false] - If true, find results will include
 * archived objects.
 * @param {string[]} [options.fields] - An array of fields to return. By default
 * includes the _id and username fields. To NOT include a field, provide a '-'
 * in front.
 * @param {number} [options.limit = 0] - A number that specifies the maximum
 * number of documents to be returned to the user. A limit of 0 is equivalent to
 * setting no limit.
 * @param {number} [options.skip = 0] - A non-negative number that specifies the
 * number of documents to skip returning. For example, if 10 documents are found
 * and skip is 5, the first 5 documents will NOT be returned.
 * @param {boolean} [options.lean = false] - A boolean value that if true
 * returns raw JSON instead of converting the data to objects.
 *
 * @return {Promise} Array of found users' public data objects.
>>>>>>> 79618d39
 *
 * @example
 * find({User}, ['user1', 'user2'], { populate: 'createdBy' })
 * .then(function(users) {
 *   // Do something with the found users
 * })
 * .catch(function(error) {
 *   M.log.error(error);
 * });
 */
function find(requestingUser, users, options) {
  return new Promise((resolve, reject) => {
<<<<<<< HEAD
=======
    // Set options if no users were provided, but options were
    if (typeof users === 'object' && users !== null && !Array.isArray(users)) {
      options = users; // eslint-disable-line no-param-reassign
      users = undefined; // eslint-disable-line no-param-reassign
    }

>>>>>>> 79618d39
    // Ensure input parameters are correct type
    try {
      assert.ok(typeof requestingUser === 'object', 'Requesting user is not an object.');
      assert.ok(requestingUser !== null, 'Requesting user cannot be null.');
      // Ensure that requesting user has an _id field
      assert.ok(requestingUser._id, 'Requesting user is not populated.');

      const userTypes = ['undefined', 'object', 'string'];
      const optionsTypes = ['undefined', 'object'];
      assert.ok(userTypes.includes(typeof users), 'Users parameter is an invalid type.');
      // If users is an object, ensure it's an array of strings
      if (typeof users === 'object') {
        assert.ok(Array.isArray(users), 'Users is an object, but not an array.');
        assert.ok(users.every(u => typeof u === 'string'), 'Users is not an array of strings.');
      }
      assert.ok(optionsTypes.includes(typeof options), 'Options parameter is an invalid type.');
<<<<<<< HEAD
    }
    catch (err) {
      throw new M.CustomError(err.message, 400, 'warn');
    }

    // Sanitize input parameters
    const saniUsers = (users !== undefined)
      ? sani.sanitize(JSON.parse(JSON.stringify(users)))
      : undefined;

    // Set options if no users were provided, but options were
    if (typeof users === 'object' && users !== null && !Array.isArray(users)) {
      options = users; // eslint-disable-line no-param-reassign
    }

    // Initialize valid options
    let archived = false;
    let populateString = '';

    // Ensure options are valid
    if (options) {
      // If the option 'archived' is supplied, ensure it's a boolean
      if (options.hasOwnProperty('archived')) {
        if (typeof options.archived !== 'boolean') {
          throw new M.CustomError('The option \'archived\' is not a boolean.', 400, 'warn');
        }
        archived = options.archived;
      }

      // If the option 'populate' is supplied, ensure it's a string
      if (options.hasOwnProperty('populate')) {
        if (!Array.isArray(options.populate)) {
          throw new M.CustomError('The option \'populate\' is not an array.', 400, 'warn');
        }
        if (!options.populate.every(o => typeof o === 'string')) {
          throw new M.CustomError(
            'Every value in the populate array must be a string.', 400, 'warn'
          );
        }

        // Ensure each field is able to be populated
        const validPopulateFields = User.getValidPopulateFields();
        options.populate.forEach((p) => {
          if (!validPopulateFields.includes(p)) {
            throw new M.CustomError(`The field ${p} cannot be populated.`, 400, 'warn');
          }
        });

        populateString = options.populate.join(' ');
      }
    }

    // Define searchQuery
    const searchQuery = { archived: false };
    // If the archived field is true, remove it from the query
    if (archived) {
      delete searchQuery.archived;
    }

    // Check the type of the users parameter
    if (Array.isArray(saniUsers) && saniUsers.every(u => typeof u === 'string')) {
      // An array of usernames, find all
      searchQuery._id = { $in: saniUsers };
    }
    else if (typeof saniUsers === 'string') {
      // A single username
      searchQuery._id = saniUsers;
    }
    else if (!((typeof saniUsers === 'object' && saniUsers !== null) || saniUsers === undefined)) {
      // Invalid parameter, throw an error
      throw new M.CustomError('Invalid input for finding users.', 400, 'warn');
    }

    // Find the users
    User.find(searchQuery)
    .populate(populateString)
    .then((foundUser) => resolve(foundUser))
    .catch((error) => reject(M.CustomError.parseCustomError(error)));
=======
    }
    catch (err) {
      throw new M.CustomError(err.message, 400, 'warn');
    }

    // Sanitize input parameters
    const saniUsers = (users !== undefined)
      ? sani.mongo(JSON.parse(JSON.stringify(users)))
      : undefined;

    // Initialize and ensure options are valid
    const validOptions = utils.validateOptions(options, ['populate', 'archived',
      'fields', 'limit', 'skip', 'lean'], User);

    // Define searchQuery
    const searchQuery = { archived: false };
    // If the archived field is true, remove it from the query
    if (validOptions.archived) {
      delete searchQuery.archived;
    }

    // Check the type of the users parameter
    if (Array.isArray(saniUsers)) {
      // An array of usernames, find all
      searchQuery._id = { $in: saniUsers };
    }
    else if (typeof saniUsers === 'string') {
      // A single username
      searchQuery._id = saniUsers;
    }
    else if (!((typeof saniUsers === 'object' && saniUsers !== null) || saniUsers === undefined)) {
      // Invalid parameter, throw an error
      throw new M.CustomError('Invalid input for finding users.', 400, 'warn');
    }

    // If the lean option is supplied
    if (validOptions.lean) {
      // Find the users
      User.find(searchQuery, validOptions.fieldsString,
        { limit: validOptions.limit, skip: validOptions.skip })
      .populate(validOptions.populateString).lean()
      .then((foundUser) => resolve(foundUser))
      .catch((error) => reject(M.CustomError.parseCustomError(error)));
    }
    else {
      // Find the users
      User.find(searchQuery, validOptions.fieldsString,
        { limit: validOptions.limit, skip: validOptions.skip })
      .populate(validOptions.populateString)
      .then((foundUser) => resolve(foundUser))
      .catch((error) => reject(M.CustomError.parseCustomError(error)));
    }
>>>>>>> 79618d39
  });
}

/**
 * @description This functions creates one or many users from the provided data.
 * This function is restricted to system-wide admin ONLY. The database is
 * searched for existing users with duplicate usernames and the users are added
<<<<<<< HEAD
 * to the default org prior to being created and returned from this function.
=======
 * to the default org prior to being returned from this function.
>>>>>>> 79618d39
 *
 * @param {User} requestingUser - The object containing the requesting user.
 * @param {(Object|Object[])} users - Either an array of objects containing user
 * data or a single object containing user data to create.
 * @param {string} users.username - The username of the user being created.
 * @param {string} [users.password] - The password of the user being created.
 * Depending on the authentication module, the password may be required.
 * @param {string} [users.fname] - The first name of the user.
 * @param {string} [users.lname] - The last name of the user.
 * @param {string} [users.preferredName] - The preferred first name of the user.
 * @param {string} [users.email] - The email of the user.
 * @param {boolean} [users.admin = false] - A boolean denoting whether or not
 * the user will be a system admin.
 * @param {string} [users.provider = 'local'] - The provider which the user is
 * retrieved from.
 * @param {Object} [users.custom] - Any additional key/value pairs for an
 * object. Must be proper JSON form.
 * @param {Object} [options] - A parameter that provides supported options.
 * @param {string[]} [options.populate] - A list of fields to populate on return of
 * the found objects. By default, no fields are populated.
<<<<<<< HEAD
 *
 * @return {Promise} Array of created user objects
=======
 * @param {string[]} [options.fields] - An array of fields to return. By default
 * includes the _id and username fields. To NOT include a field, provide a '-'
 * in front.
 * @param {boolean} [options.lean = false] - A boolean value that if true
 * returns raw JSON instead of converting the data to objects.
 *
 * @return {Promise} Array of created users' users' public data objects.
>>>>>>> 79618d39
 *
 * @example
 * create({User}, [{User1}, {User2}, ...], { populate: 'createdBy' })
 * .then(function(users) {
 *   // Do something with the newly created users
 * })
 * .catch(function(error) {
 *   M.log.error(error);
 * });
 */
function create(requestingUser, users, options) {
  return new Promise((resolve, reject) => {
    // Ensure input parameters are correct type
<<<<<<< HEAD
    try {
      assert.ok(typeof requestingUser === 'object', 'Requesting user is not an object.');
      assert.ok(requestingUser !== null, 'Requesting user cannot be null.');
      // Ensure that requesting user has an _id field
      assert.ok(requestingUser._id, 'Requesting user is not populated.');
      assert.ok(requestingUser.admin === true, 'User does not have permissions to create users.');
      assert.ok(typeof users === 'object', 'Users parameter is not an object.');
      assert.ok(users !== null, 'Users parameter cannot be null.');
      // If users is an array, ensure each item inside is an object
      if (Array.isArray(users)) {
        assert.ok(users.every(u => typeof u === 'object'), 'Every item in users is not an'
          + ' object.');
        assert.ok(users.every(u => u !== null), 'One or more items in users is null.');
      }
      const optionsTypes = ['undefined', 'object'];
      assert.ok(optionsTypes.includes(typeof options), 'Options parameter is an invalid type.');
    }
    catch (err) {
      throw new M.CustomError(err.message, 400, 'warn');
    }

    // Sanitize input parameters and create function-wide variables
    const reqUser = JSON.parse(JSON.stringify(requestingUser));
    const saniUsers = sani.sanitize(JSON.parse(JSON.stringify(users)));
    let createdUsers = [];

    // Initialize valid options
    let populateString = '';
    let populate = false;

    // Ensure options are valid
    if (options) {
      // If the option 'populate' is supplied, ensure it's a string
      if (options.hasOwnProperty('populate')) {
        if (!Array.isArray(options.populate)) {
          throw new M.CustomError('The option \'populate\' is not an array.', 400, 'warn');
        }
        if (!options.populate.every(o => typeof o === 'string')) {
          throw new M.CustomError(
            'Every value in the populate array must be a string.', 400, 'warn'
          );
        }

        // Ensure each field is able to be populated
        const validPopulateFields = User.getValidPopulateFields();
        options.populate.forEach((p) => {
          if (!validPopulateFields.includes(p)) {
            throw new M.CustomError(`The field ${p} cannot be populated.`, 400, 'warn');
          }
        });

        populateString = options.populate.join(' ');
        populate = true;
      }
    }

    // Define array to store user data
    let usersToCreate = [];

    // Check the type of the users parameter
    if (Array.isArray(saniUsers) && saniUsers.every(u => typeof u === 'object')) {
      // users is an array, create many users
      usersToCreate = saniUsers;
    }
    else if (typeof saniUsers === 'object') {
      // users is an object, create a single user
      usersToCreate = [saniUsers];
    }
    else {
      // users is not an object or array, throw an error
      throw new M.CustomError('Invalid input for creating users.', 400, 'warn');
    }

    // Create array of id's for lookup and array of valid keys
    const arrUsernames = [];
    const validUserKeys = ['username', 'password', 'fname', 'lname',
      'preferredName', 'email', 'admin', 'provider', 'custom'];

    // Check that each user has a username, and add to arrUsernames
    try {
      let index = 1;
      usersToCreate.forEach((user) => {
        // Ensure keys are valid
        Object.keys(user).forEach((k) => {
          assert.ok(validUserKeys.includes(k), `Invalid key [${k}].`);
        });

        // Ensure each user has a username and that its a string
        assert.ok(user.hasOwnProperty('username'), `User #${index} does not have a username`);
        assert.ok(typeof user.username === 'string', `User #${index}'s username is not a string.`);
        // Check if user with same username is already being created
        assert.ok(!arrUsernames.includes(user.username), 'Multiple users with '
          + `the same username [${user.username}] cannot be created.`);
        arrUsernames.push(user.username);
        user._id = user.username;
        index++;
=======
    try {
      assert.ok(typeof requestingUser === 'object', 'Requesting user is not an object.');
      assert.ok(requestingUser !== null, 'Requesting user cannot be null.');
      // Ensure that requesting user has an _id field
      assert.ok(requestingUser._id, 'Requesting user is not populated.');
      assert.ok(requestingUser.admin === true, 'User does not have permissions to create users.');
      assert.ok(typeof users === 'object', 'Users parameter is not an object.');
      assert.ok(users !== null, 'Users parameter cannot be null.');
      // If users is an array, ensure each item inside is an object
      if (Array.isArray(users)) {
        assert.ok(users.every(u => typeof u === 'object'), 'Every item in users is not an'
          + ' object.');
        assert.ok(users.every(u => u !== null), 'One or more items in users is null.');
      }
      const optionsTypes = ['undefined', 'object'];
      assert.ok(optionsTypes.includes(typeof options), 'Options parameter is an invalid type.');
    }
    catch (err) {
      throw new M.CustomError(err.message, 400, 'warn');
    }

    // Sanitize input parameters and create function-wide variables
    const reqUser = JSON.parse(JSON.stringify(requestingUser));
    const saniUsers = sani.mongo(JSON.parse(JSON.stringify(users)));
    let createdUsers = [];

    // Initialize and ensure options are valid
    const validOptions = utils.validateOptions(options, ['populate', 'fields',
      'lean'], User);

    // Define array to store user data
    let usersToCreate = [];

    // Check the type of the users parameter
    if (Array.isArray(saniUsers)) {
      // users is an array, create many users
      usersToCreate = saniUsers;
    }
    else if (typeof saniUsers === 'object') {
      // users is an object, create a single user
      usersToCreate = [saniUsers];
    }
    else {
      // users is not an object or array, throw an error
      throw new M.CustomError('Invalid input for creating users.', 400, 'warn');
    }

    // Create array of id's for lookup and array of valid keys
    const arrUsernames = [];
    const validUserKeys = ['username', 'password', 'fname', 'lname',
      'preferredName', 'email', 'admin', 'provider', 'custom', 'archived'];

    // Check that each user has a username, and add to arrUsernames
    try {
      let index = 1;
      usersToCreate.forEach((user) => {
        // Ensure keys are valid
        Object.keys(user).forEach((k) => {
          assert.ok(validUserKeys.includes(k), `Invalid key [${k}].`);
        });

        // Ensure each user has a username and that its a string
        assert.ok(user.hasOwnProperty('username'), `User #${index} does not have a username`);
        assert.ok(typeof user.username === 'string', `User #${index}'s username is not a string.`);
        // Check if user with same username is already being created
        assert.ok(!arrUsernames.includes(user.username), 'Multiple users with '
          + `the same username [${user.username}] cannot be created.`);
        arrUsernames.push(user.username);
        user._id = user.username;
        index++;
      });
    }
    catch (err) {
      throw new M.CustomError(err.message, 403, 'warn');
    }

    // Create searchQuery to search for any existing, conflicting users
    const searchQuery = { _id: { $in: arrUsernames } };

    // Find any existing, conflicting users
    User.find(searchQuery, '_id').lean()
    .then((foundUsers) => {
      // If there are any foundUsers, there is a conflict
      if (foundUsers.length > 0) {
        // Get arrays of the foundUsers's usernames
        const foundUserUsernames = foundUsers.map(u => u._id);

        // There are one or more users with conflicting usernames
        throw new M.CustomError('Users with the following usernames already exist'
            + ` [${foundUserUsernames.toString()}].`, 403, 'warn');
      }

      // For each object of user data, create the user object
      const userObjects = usersToCreate.map((u) => {
        const userObj = new User(u);
        userObj.lastModifiedBy = reqUser._id;
        userObj.createdBy = reqUser._id;
        userObj.updatedOn = Date.now();
        userObj.archivedBy = (userObj.archived) ? reqUser._id : null;
        return userObj;
>>>>>>> 79618d39
      });
    }
    catch (err) {
      throw new M.CustomError(err.message, 403, 'warn');
    }

    // Create searchQuery to search for any existing, conflicting users
    const searchQuery = { _id: { $in: arrUsernames } };

<<<<<<< HEAD
    // Find any existing, conflicting users
    User.find(searchQuery, '_id')
    .then((foundUsers) => {
      // If there are any foundUsers, there is a conflict
      if (foundUsers.length > 0) {
        // Get arrays of the foundUsers's usernames
        const foundUserUsernames = foundUsers.map(u => u._id);

        // There are one or more users with conflicting usernames
        throw new M.CustomError('Users with the following usernames already exist'
            + ` [${foundUserUsernames.toString()}].`, 403, 'warn');
      }

      // For each object of user data, create the user object
      const userObjects = usersToCreate.map((u) => {
        const userObj = new User(u);
        userObj.lastModifiedBy = reqUser._id;
        userObj.createdBy = reqUser._id;
        userObj.updatedOn = Date.now();
        userObj.archivedBy = (userObj.archived) ? reqUser._id : null;
        return userObj;
      });


=======

>>>>>>> 79618d39
      // Create the users
      // NOTE: .create() is being used here instead of.insertMany() so that the
      // pre save middleware is called for password validation
      return User.create(userObjects);
    })
    .then((_createdUsers) => {
      // Set function-wide createdUsers;
      createdUsers = _createdUsers;
<<<<<<< HEAD
=======

      // Emit the event users-created
      EventEmitter.emit('users-created', createdUsers);
>>>>>>> 79618d39

      // Find the default organization
      return Organization.findOne({ _id: M.config.server.defaultOrganizationId });
    })
    .then((defaultOrg) => {
      // Add each created user to the default org with read/write
      createdUsers.forEach((user) => {
        defaultOrg.permissions[user._id] = ['read', 'write'];
      });

      // Mark the default orgs permissions as modified
      defaultOrg.markModified('permissions');

      // Save the updated default org
      return defaultOrg.save();
    })
    .then(() => {
<<<<<<< HEAD
      // If user wants populated users, find and populate
      if (populate) {
        return resolve(User.find({ _id: { $in: arrUsernames } })
        .populate(populateString));
      }

      return resolve(createdUsers);
    })
=======
      // If the lean option is supplied
      if (validOptions.lean) {
        return User.find({ _id: { $in: arrUsernames } }, validOptions.fieldsString)
        .populate(validOptions.populateString).lean();
      }
      else {
        return User.find({ _id: { $in: arrUsernames } }, validOptions.fieldsString)
        .populate(validOptions.populateString);
      }
    })
    .then((foundCreatedUsers) => resolve(foundCreatedUsers))
>>>>>>> 79618d39
    .catch((error) => reject(M.CustomError.parseCustomError(error)));
  });
}

/**
 * @description This function updates one or many users. Multiple fields in
 * multiple users can be updated at once, provided that the fields are allowed
 * to be updated. If updating the custom data on a user, and key/value pairs
 * exist in the update object that don't exist in the current custom data,
 * the key/value pair will be added. If the key/value pairs do exist, the value
 * will be changed. If a user is archived, they must first be unarchived before
 * any other updates occur. NOTE: A user cannot archive or unarchive themselves.
 * This function is restricted to system-wide admins ONLY.
 *
 * @param {User} requestingUser - The object containing the requesting user.
 * @param {(Object|Object[])} users - Either an array of objects containing
 * updates to users, or a single object containing updates.
 * @param {string} users.id - The ID of the user being updated. Field cannot be
 * updated but is required to find user.
 * @param {string} [users.fname] - The updated first name of the user.
 * @param {string} [users.lname] - The updated last name of the user.
 * @param {string} [users.preferredName] - The updated preferred first name of
 * the user.
 * @param {string} [users.email] - The updated email of the user.
<<<<<<< HEAD
 * @param {Object} [users.custom] - The additions or changes to existing custom
 * data. If the key/value pair already exists, the value will be changed. If the
 * key/value pair does not exist, it will be added.
 * @param {boolean} [users.archived] - The updated archived field. If true, the
 * user will not be able to be found until unarchived.
 * @param {Object} [options] - A parameter that provides supported options.
 * @param {string[]} [options.populate] - A list of fields to populate on return of
 * the found objects. By default, no fields are populated.
 *
 * @return {Promise} Array of updated user objects
=======
 * @param {Object} [users.custom] - The new custom data object. Please note,
 * updating the custom data object completely replaces the old custom data
 * object.
 * @param {boolean} [users.archived = false] - The updated archived field. If true, the
 * user will not be able to be found until unarchived.
 * @param {boolean} [users.admin] - The updated admin field. If true, the
 * user is a system-wide admin. NOTE: Only system-wide admins can update this
 * property.
 * @param {Object} [options] - A parameter that provides supported options.
 * @param {string[]} [options.populate] - A list of fields to populate on return of
 * the found objects. By default, no fields are populated.
 * @param {string[]} [options.fields] - An array of fields to return. By default
 * includes the _id and username fields. To NOT include a field, provide a '-'
 * in front.
 * @param {boolean} [options.lean = false] - A boolean value that if true
 * returns raw JSON instead of converting the data to objects.
 *
 * @return {Promise} Array of updated users' public data objects.
>>>>>>> 79618d39
 *
 * @example
 * update({User}, [{Updated User 1}, {Updated User 2}...], { populate: 'createdBy' })
 * .then(function(users) {
 *   // Do something with the newly updated users
 * })
 * .catch(function(error) {
 *   M.log.error(error);
 * });
 */
function update(requestingUser, users, options) {
  return new Promise((resolve, reject) => {
    // Ensure input parameters are correct type
<<<<<<< HEAD
    try {
      assert.ok(typeof requestingUser === 'object', 'Requesting user is not an object.');
      assert.ok(requestingUser !== null, 'Requesting user cannot be null.');
      // Ensure that requesting user has an _id field
      assert.ok(requestingUser._id, 'Requesting user is not populated.');
      assert.ok(typeof users === 'object', 'Users parameter is not an object.');
      assert.ok(users !== null, 'Users parameter cannot be null.');
      // If users is an array, ensure each item inside is an object
      if (Array.isArray(users)) {
        assert.ok(users.every(u => typeof u === 'object'), 'Every item in users is not an'
          + ' object.');
        assert.ok(users.every(u => u !== null), 'One or more items in users is null.');
      }
      const optionsTypes = ['undefined', 'object'];
      assert.ok(optionsTypes.includes(typeof options), 'Options parameter is an invalid type.');
    }
    catch (err) {
      throw new M.CustomError(err.message, 400, 'warn');
    }

    // Sanitize input parameters and create function-wide variables
    const saniUsers = sani.sanitize(JSON.parse(JSON.stringify(users)));
    const reqUser = JSON.parse(JSON.stringify(requestingUser));
    let foundUsers = [];
    let usersToUpdate = [];
    const duplicateCheck = {};

    // Initialize valid options
    let populateString = '';

    // Ensure options are valid
    if (options) {
      // If the option 'populate' is supplied, ensure it's a string
      if (options.hasOwnProperty('populate')) {
        if (!Array.isArray(options.populate)) {
          throw new M.CustomError('The option \'populate\' is not an array.', 400, 'warn');
        }
        if (!options.populate.every(o => typeof o === 'string')) {
          throw new M.CustomError(
            'Every value in the populate array must be a string.', 400, 'warn'
          );
        }

        // Ensure each field is able to be populated
        const validPopulateFields = User.getValidPopulateFields();
        options.populate.forEach((p) => {
          if (!validPopulateFields.includes(p)) {
            throw new M.CustomError(`The field ${p} cannot be populated.`, 400, 'warn');
          }
        });

        populateString = options.populate.join(' ');
      }
    }

    // Check the type of the users parameter
    if (Array.isArray(saniUsers) && saniUsers.every(u => typeof u === 'object')) {
      // users is an array, update many users
      usersToUpdate = saniUsers;
    }
    else if (typeof saniUsers === 'object') {
      // users is an object, update a single user
      usersToUpdate = [saniUsers];
    }
    else {
      throw new M.CustomError('Invalid input for updating users.', 400, 'warn');
    }

    // Create list of usernames
    const arrUsernames = [];
    try {
      let index = 1;
      usersToUpdate.forEach((user) => {
        // Ensure each user has a username and that its a string
        assert.ok(user.hasOwnProperty('username'), `User #${index} does not have a username.`);
        assert.ok(typeof user.username === 'string', `User #${index}'s username is not a string.`);
        // If a duplicate ID, throw an error
        if (duplicateCheck[user.username]) {
          throw new M.CustomError(`Multiple objects with the same ID [${user.username}] exist in`
            + ' the update.', 400, 'warn');
        }
        else {
          duplicateCheck[user.username] = user.username;
        }
        arrUsernames.push(user.username);
        user._id = user.username;
        index++;
      });
    }
    catch (err) {
      throw new M.CustomError(err.message, 403, 'warn');
    }

    // Ensure user cannot update others, unless sys-admin
    if (!reqUser.admin && (arrUsernames.length > 1 || arrUsernames[0] !== reqUser.username)) {
      throw new M.CustomError('Cannot update other users unless admin.', 403, 'warn');
    }

    // Create searchQuery
    const searchQuery = { _id: { $in: arrUsernames } };
    // Find the users to update
    User.find(searchQuery)
    .then((_foundUsers) => {
      // Verify the same number of users are found as desired
      if (_foundUsers.length !== arrUsernames.length) {
        const foundIDs = _foundUsers.map(u => u._id);
        const notFound = arrUsernames.filter(u => !foundIDs.includes(u));
        throw new M.CustomError(
          `The following users were not found: [${notFound.toString()}].`, 404, 'warn'
        );
      }
      // Set the function-wide foundUsers
      foundUsers = _foundUsers;

      // Convert usersToUpdate to JMI type 2
      const jmiType2 = utils.convertJMI(1, 2, usersToUpdate);
      const bulkArray = [];
      // Get array of editable parameters
      const validFields = User.getValidUpdateFields();

      // For each found user
      foundUsers.forEach((user) => {
        const updateUser = jmiType2[user._id];
        // Remove username and _id field from update object
        delete updateUser.username;
        delete updateUser._id;


        // Error Check: if user currently archived, they must first be unarchived
        if (user.archived && updateUser.archived !== false) {
          throw new M.CustomError(`User [${user._id}] is archived. `
              + 'Archived objects cannot be modified.', 403, 'warn');
        }

        // For each key in the updated object
        Object.keys(updateUser).forEach((key) => {
          // Check if the field is valid to update
          if (!validFields.includes(key)) {
            throw new M.CustomError(`User property [${key}] cannot `
                + 'be changed.', 400, 'warn');
          }

          // Get validator for field if one exists
          if (validators.user.hasOwnProperty(key)) {
            // If validation fails, throw error
            if (!RegExp(validators.user[key]).test(updateUser[key])) {
              throw new M.CustomError(
                `Invalid ${key}: [${updateUser[key]}]`, 403, 'warn'
              );
            }
          }

          // If the type of field is mixed
          if (User.schema.obj[key]
            && User.schema.obj[key].type.schemaName === 'Mixed') {
            // Only objects should be passed into mixed data
            if (typeof updateUser !== 'object') {
              throw new M.CustomError(`${key} must be an object`, 400, 'warn');
            }

            // Add and replace parameters of the type 'Mixed'
            utils.updateAndCombineObjects(user[key], updateUser[key]);

            // Mark mixed fields as updated, required for mixed fields to update in mongoose
            // http://mongoosejs.com/docs/schematypes.html#mixed
            user.markModified(key);

            // Set the updateUser mixed field to the modified version
            updateUser[key] = user[key];
          }
          // Set archivedBy if archived field is being changed
          else if (key === 'archived') {
            // User cannot archive or unarchive themselves
            if (user._id === reqUser._id) {
              throw new M.CustomError('User cannot archive or unarchive themselves', 403, 'warn');
            }

            // If the user is being archived
            if (updateUser[key] && !user[key]) {
              updateUser.archivedBy = reqUser._id;
              updateUser.archivedOn = Date.now();
            }
            // If the user is being unarchived
            else if (!updateUser[key] && user[key]) {
              updateUser.archivedBy = null;
              updateUser.archivedOn = null;
            }
          }
        });

        // Update lastModifiedBy field and updatedOn
        updateUser.lastModifiedBy = reqUser._id;
        updateUser.updatedOn = Date.now();

        // Update the user
        bulkArray.push({
          updateOne: {
            filter: { _id: user._id },
            update: updateUser
          }
        });
      });

      // Update all users through a bulk write to the database
      return User.bulkWrite(bulkArray);
    })
    .then(() => User.find(searchQuery).populate(populateString))
    .then((foundUpdatedUsers) => resolve(foundUpdatedUsers))
    .catch((error) => reject(M.CustomError.parseCustomError(error)));
  });
}

/**
 * @description This function removes one or many users. It additionally removes
 * the user from permissions lists on any org or project that the user was apart
 * of. This function can be used by system-wide admins ONLY.
 *
 * @param {User} requestingUser - The object containing the requesting user.
 * @param {(string|string[])} users - The users to remove. Can either be an
 * array of user ids or a single user id.
 * @param {Object} [options] - A parameter that provides supported options.
 * Currently there are no supported options.
 *
 * @return {Promise} Array of deleted users usernames
 *
 * @example
 * remove({User}, ['user1', 'user2'])
 * .then(function(usernames) {
 *   // Do something with the deleted users usernames
 * })
 * .catch(function(error) {
 *   M.log.error(error);
 * });
 */
function remove(requestingUser, users, options) {
  return new Promise((resolve, reject) => {
    // Ensure input parameters are correct type
    try {
      assert.ok(typeof requestingUser === 'object', 'Requesting user is not an object.');
      assert.ok(requestingUser !== null, 'Requesting user cannot be null.');
      // Ensure that requesting user has an _id field
      assert.ok(requestingUser._id, 'Requesting user is not populated.');
      assert.ok(requestingUser.admin === true, 'User does not have permissions to delete users.');
      const userTypes = ['object', 'string'];
      const optionsTypes = ['undefined', 'object'];
      assert.ok(userTypes.includes(typeof users), 'Users parameter is an invalid type.');
      // If users is an object, ensure it's an array of strings
      if (typeof users === 'object') {
        assert.ok(Array.isArray(users), 'Users is an object, but not an array.');
        assert.ok(users.every(u => typeof u === 'string'), 'Users is not an array of strings.');
      }
      assert.ok(optionsTypes.includes(typeof options), 'Options parameter is an invalid type.');
    }
    catch (err) {
      throw new M.CustomError(err.message, 400, 'warn');
    }

    // Sanitize input parameters and create function-wide variables
    const saniUsers = sani.sanitize(JSON.parse(JSON.stringify(users)));
    const reqUser = JSON.parse(JSON.stringify(requestingUser));
    let foundUsers = [];
    let foundUsernames = [];
    let searchedUsernames = [];

    // Define searchQuery and memberQuery
    const searchQuery = {};
    const memberQuery = {};

    // Check the type of the users parameter
    if (Array.isArray(saniUsers) && saniUsers.every(u => typeof u === 'string')) {
      // An array of usernames, remove all
      searchedUsernames = saniUsers;
      searchQuery._id = { $in: saniUsers };
    }
    else if (typeof saniUsers === 'string') {
      // A single username
      searchedUsernames = [saniUsers];
      searchQuery._id = saniUsers;
    }
    else {
      // Invalid parameter, throw an error
      throw new M.CustomError('Invalid input for removing users.', 400, 'warn');
    }

    // Find the users to delete
    User.find(searchQuery)
    .then((_foundUsers) => {
      // Set function-wide foundUsers and foundUsernames
      foundUsers = _foundUsers;
      foundUsernames = foundUsers.map(u => u._id);

      // Check if all users were found
      const notFoundUsernames = searchedUsernames.filter(u => !foundUsernames.includes(u));
      // Some users not found, throw an error
      if (notFoundUsernames.length > 0) {
        throw new M.CustomError('The following users were not found: '
          + `[${notFoundUsernames}].`, 404, 'warn');
      }

      // Create memberQuery
      foundUsers.forEach((user) => {
        memberQuery[`permissions.${user.username}`] = 'read';
      });

      // Check that user can remove each user
      foundUsers.forEach((user) => {
        // If trying to delete the self, throw an error
        if (user._id === reqUser._id) {
          throw new M.CustomError('User cannot delete self.', 403, 'warn');
        }
      });

      // Find any organizations the users were apart of
      return Organization.find(memberQuery);
    })
    .then((orgs) => {
      const promises = [];
      // For each org, remove users from permissions lists
      orgs.forEach((org) => {
        foundUsernames.forEach((user) => {
          delete org.permissions[user];
        });

        org.markModified('permissions');

        // Add save operation to promise array
        promises.push(org.save());
      });

      // Save all orgs and return once all are saved
      return Promise.all(promises);
    })
    // Find any projects the users were apart of
    .then(() => Project.find(memberQuery))
    .then((projects) => {
      const promises = [];
      // For each project, remove users from permissions lists
      projects.forEach((proj) => {
        foundUsernames.forEach((user) => {
          delete proj.permissions[user];
        });

        proj.markModified('permissions');

        // Add save operation to promise array
        promises.push(proj.save());
=======
    try {
      assert.ok(typeof requestingUser === 'object', 'Requesting user is not an object.');
      assert.ok(requestingUser !== null, 'Requesting user cannot be null.');
      // Ensure that requesting user has an _id field
      assert.ok(requestingUser._id, 'Requesting user is not populated.');
      assert.ok(typeof users === 'object', 'Users parameter is not an object.');
      assert.ok(users !== null, 'Users parameter cannot be null.');
      // If users is an array, ensure each item inside is an object
      if (Array.isArray(users)) {
        assert.ok(users.every(u => typeof u === 'object'), 'Every item in users is not an'
          + ' object.');
        assert.ok(users.every(u => u !== null), 'One or more items in users is null.');
      }
      const optionsTypes = ['undefined', 'object'];
      assert.ok(optionsTypes.includes(typeof options), 'Options parameter is an invalid type.');
    }
    catch (err) {
      throw new M.CustomError(err.message, 400, 'warn');
    }

    // Sanitize input parameters and create function-wide variables
    const saniUsers = sani.mongo(JSON.parse(JSON.stringify(users)));
    const reqUser = JSON.parse(JSON.stringify(requestingUser));
    let foundUsers = [];
    let usersToUpdate = [];
    const duplicateCheck = {};

    // Initialize and ensure options are valid
    const validOptions = utils.validateOptions(options, ['populate', 'fields',
      'lean'], User);

    // Check the type of the users parameter
    if (Array.isArray(saniUsers)) {
      // users is an array, update many users
      usersToUpdate = saniUsers;
    }
    else if (typeof saniUsers === 'object') {
      // users is an object, update a single user
      usersToUpdate = [saniUsers];
    }
    else {
      throw new M.CustomError('Invalid input for updating users.', 400, 'warn');
    }

    // Create list of usernames
    const arrUsernames = [];
    try {
      let index = 1;
      usersToUpdate.forEach((user) => {
        // Ensure each user has a username and that its a string
        assert.ok(user.hasOwnProperty('username'), `User #${index} does not have a username.`);
        assert.ok(typeof user.username === 'string', `User #${index}'s username is not a string.`);
        // If a duplicate ID, throw an error
        if (duplicateCheck[user.username]) {
          throw new M.CustomError(`Multiple objects with the same ID [${user.username}] exist in`
            + ' the update.', 400, 'warn');
        }
        else {
          duplicateCheck[user.username] = user.username;
        }
        arrUsernames.push(user.username);
        user._id = user.username;
        index++;
      });
    }
    catch (err) {
      throw new M.CustomError(err.message, 403, 'warn');
    }

    // Ensure user cannot update others, unless sys-admin
    if (!reqUser.admin && (arrUsernames.length > 1 || arrUsernames[0] !== reqUser.username)) {
      throw new M.CustomError('Cannot update other users unless admin.', 403, 'warn');
    }

    // Create searchQuery
    const searchQuery = { _id: { $in: arrUsernames } };
    // Find the users to update
    User.find(searchQuery).lean()
    .then((_foundUsers) => {
      // Verify the same number of users are found as desired
      if (_foundUsers.length !== arrUsernames.length) {
        const foundIDs = _foundUsers.map(u => u._id);
        const notFound = arrUsernames.filter(u => !foundIDs.includes(u));
        throw new M.CustomError(
          `The following users were not found: [${notFound.toString()}].`, 404, 'warn'
        );
      }
      // Set the function-wide foundUsers
      foundUsers = _foundUsers;

      // Convert usersToUpdate to JMI type 2
      const jmiType2 = jmi.convertJMI(1, 2, usersToUpdate);
      const bulkArray = [];
      // Get array of editable parameters
      const validFields = User.getValidUpdateFields();

      // For each found user
      foundUsers.forEach((user) => {
        const updateUser = jmiType2[user._id];
        // Remove username and _id field from update object
        delete updateUser.username;
        delete updateUser._id;


        // Error Check: if user currently archived, they must first be unarchived
        if (user.archived && updateUser.archived !== false) {
          throw new M.CustomError(`User [${user._id}] is archived. `
              + 'Archived objects cannot be modified.', 403, 'warn');
        }

        // For each key in the updated object
        Object.keys(updateUser).forEach((key) => {
          // Check if the field is valid to update
          if (!validFields.includes(key)) {
            throw new M.CustomError(`User property [${key}] cannot `
                + 'be changed.', 400, 'warn');
          }

          // Get validator for field if one exists
          if (validators.user.hasOwnProperty(key)) {
            // If validation fails, throw error
            if (!RegExp(validators.user[key]).test(updateUser[key])) {
              throw new M.CustomError(
                `Invalid ${key}: [${updateUser[key]}]`, 403, 'warn'
              );
            }
          }

          // If updating the admin key, ensure the requesting user is an admin
          if (key === 'admin' && !reqUser.admin) {
            throw new M.CustomError(`${reqUser.username} does not have`
              + ' permissions to update the admin field.', 403, 'warn');
          }

          // If the type of field is mixed
          if (User.schema.obj[key]
            && User.schema.obj[key].type.schemaName === 'Mixed') {
            // Only objects should be passed into mixed data
            if (typeof updateUser !== 'object') {
              throw new M.CustomError(`${key} must be an object`, 400, 'warn');
            }
          }
          // Set archivedBy if archived field is being changed
          else if (key === 'archived') {
            // User cannot archive or unarchive themselves
            if (user._id === reqUser._id) {
              throw new M.CustomError('User cannot archive or unarchive themselves', 403, 'warn');
            }

            // If the user is being archived
            if (updateUser[key] && !user[key]) {
              updateUser.archivedBy = reqUser._id;
              updateUser.archivedOn = Date.now();
            }
            // If the user is being unarchived
            else if (!updateUser[key] && user[key]) {
              updateUser.archivedBy = null;
              updateUser.archivedOn = null;
            }
          }
        });

        // Update lastModifiedBy field and updatedOn
        updateUser.lastModifiedBy = reqUser._id;
        updateUser.updatedOn = Date.now();

        // Update the user
        bulkArray.push({
          updateOne: {
            filter: { _id: user._id },
            update: updateUser
          }
        });
>>>>>>> 79618d39
      });

      // Update all users through a bulk write to the database
      return User.bulkWrite(bulkArray);
    })
<<<<<<< HEAD
    // Remove the users
    .then(() => User.deleteMany(searchQuery))
    // Return the deleted users
    .then(() => resolve(foundUsernames))
=======
    .then(() => {
      // If the lean option is supplied
      if (validOptions.lean) {
        return User.find(searchQuery, validOptions.fieldsString)
        .populate(validOptions.populateString).lean();
      }
      else {
        return User.find(searchQuery, validOptions.fieldsString)
        .populate(validOptions.populateString);
      }
    })
    .then((foundUpdatedUsers) => {
      // Emit the event users-updated
      EventEmitter.emit('users-updated', foundUpdatedUsers);

      return resolve(foundUpdatedUsers);
    })
>>>>>>> 79618d39
    .catch((error) => reject(M.CustomError.parseCustomError(error)));
  });
}

/**
<<<<<<< HEAD
 * @description Updates a users password given that the old password matches the
 * currently stored password.
 *
 * @param {Object} requestingUser - The object containing the requesting user.
 * This is the users whose password is being changed.
 * @param {string} oldPassword - The old password to confirm.
 * @param {string} newPassword - THe new password the user would like to set.
 * @param {string} confirmPassword - The new password entered a second time
 * to confirm they match.
 *
 * @return {Promise} The updated user object.
 *
 * @example
 * updatePassword({User}, 'oldPass', 'newPass', 'newPass')
 * .then(function(updatedUser) {
 *   // Do something with the updated user
=======
 * @description This function creates or replaces one or many users. If users
 * with matching usernames already exist, this function updates those users.
 * This function is restricted to system-wide admins ONLY.
 *
 * @param {User} requestingUser - The object containing the requesting user.
 * @param {(Object|Object[])} users - Either an array of objects containing
 * updates to users, or a single object containing updates.
 * @param {string} users.id - The ID of the user being updated. Field cannot be
 * updated but is required to find user.
 * @param {string} [users.fname] - The updated first name of the user.
 * @param {string} [users.lname] - The updated last name of the user.
 * @param {string} [users.preferredName] - The updated preferred first name of
 * the user.
 * @param {string} [users.email] - The updated email of the user.
 * @param {Object} [users.custom] - The additions or changes to existing custom
 * data. If the key/value pair already exists, the value will be changed. If the
 * key/value pair does not exist, it will be added.
 * @param {boolean} [users.archived = false] - The updated archived field. If true, the
 * user will not be able to be found until unarchived.
 * @param {Object} [options] - A parameter that provides supported options.
 * @param {string[]} [options.populate] - A list of fields to populate on return of
 * the found objects. By default, no fields are populated.
 * @param {string[]} [options.fields] - An array of fields to return. By default
 * includes the _id and username fields. To NOT include a field, provide a '-'
 * in front.
 * @param {boolean} [options.lean = false] - A boolean value that if true
 * returns raw JSON instead of converting the data to objects.
 *
 * @return {Promise} Array of users' public data objects.
 *
 * @example
 * createOrReplace({User}, [{User 1}, {User 2}...], { populate: 'createdBy' })
 * .then(function(users) {
 *   // Do something with the created/replaced users
>>>>>>> 79618d39
 * })
 * .catch(function(error) {
 *   M.log.error(error);
 * });
 */
<<<<<<< HEAD
function updatePassword(requestingUser, oldPassword, newPassword, confirmPassword) {
=======
function createOrReplace(requestingUser, users, options) {
>>>>>>> 79618d39
  return new Promise((resolve, reject) => {
    // Ensure input parameters are correct type
    try {
      assert.ok(typeof requestingUser === 'object', 'Requesting user is not an object.');
      assert.ok(requestingUser !== null, 'Requesting user cannot be null.');
      // Ensure that requesting user has an _id field
      assert.ok(requestingUser._id, 'Requesting user is not populated.');
<<<<<<< HEAD

      // Ensure all provided passwords are strings
      assert.ok(typeof oldPassword === 'string', 'Old Password is not a string.');
      assert.ok(typeof newPassword === 'string', 'New Password is not a string.');
      assert.ok(typeof confirmPassword === 'string', 'Passwords do not match.');
=======
      assert.ok(requestingUser.admin === true, 'User does not have permissions'
        + 'to replace users.');
      assert.ok(typeof users === 'object', 'Users parameter is not an object.');
      assert.ok(users !== null, 'Users parameter cannot be null.');
      // If users is an array, ensure each item inside is an object
      if (Array.isArray(users)) {
        assert.ok(users.every(u => typeof u === 'object'), 'Every item in users is not an'
          + ' object.');
        assert.ok(users.every(u => u !== null), 'One or more items in users is null.');
      }
      const optionsTypes = ['undefined', 'object'];
      assert.ok(optionsTypes.includes(typeof options), 'Options parameter is an invalid type.');
>>>>>>> 79618d39
    }
    catch (err) {
      throw new M.CustomError(err.message, 400, 'warn');
    }

    // Sanitize input parameters and create function-wide variables
<<<<<<< HEAD
    const reqUser = JSON.parse(JSON.stringify(requestingUser));
    let foundUser = null;

    // Check if newPassword and confirmPassword match
    if (confirmPassword !== newPassword) {
      throw new M.CustomError('Passwords do not match.', 400, 'warn');
    }

    // Find the requesting user
    User.findOne({ _id: reqUser._id })
    .then((user) => {
      foundUser = user;

      // Ensure the user was found
      if (user === null) {
        throw new M.CustomError('User not found.', 404, 'warn');
      }

      // Verify the old password matches
      return foundUser.verifyPassword(oldPassword);
    })
    .then((verified) => {
      // Ensure old password was verified
      if (!verified) {
        throw new M.CustomError('Old password is incorrect.', 403, 'warn');
      }

      // Update password on requesting user
      foundUser.password = newPassword;

=======
    const saniUsers = sani.mongo(JSON.parse(JSON.stringify(users)));
    const duplicateCheck = {};
    let foundUsers = [];
    let usersToLookup = [];
    let createdUsers = [];
    const ts = Date.now();

    // Check the type of the users parameter
    if (Array.isArray(saniUsers)) {
      // users is an array, update many users
      usersToLookup = saniUsers;
    }
    else if (typeof saniUsers === 'object') {
      // users is an object, update a single user
      usersToLookup = [saniUsers];
    }
    else {
      throw new M.CustomError('Invalid input for updating users.', 400, 'warn');
    }

    // Create list of usernames
    const arrUsernames = [];
    try {
      let index = 1;
      usersToLookup.forEach((user) => {
        // Ensure each user has a username and that its a string
        assert.ok(user.hasOwnProperty('username'), `User #${index} does not have a username.`);
        assert.ok(typeof user.username === 'string', `User #${index}'s username is not a string.`);
        // If a duplicate ID, throw an error
        if (duplicateCheck[user.username]) {
          throw new M.CustomError(`Multiple objects with the same ID [${user.username}] exist in`
            + ' the update.', 400, 'warn');
        }
        else {
          duplicateCheck[user.username] = user.username;
        }
        arrUsernames.push(user.username);
        index++;
      });
    }
    catch (err) {
      throw new M.CustomError(err.message, 403, 'warn');
    }

    // Create searchQuery
    const searchQuery = { _id: { $in: arrUsernames } };

    // Find the users to update
    User.find(searchQuery).lean()
    .then((_foundUsers) => {
      // Set the function-wide foundUsers
      foundUsers = _foundUsers;

      // If data directory doesn't exist, create it
      if (!fs.existsSync(path.join(M.root, 'data'))) {
        fs.mkdirSync(path.join(M.root, 'data'));
      }

      // Write contents to temporary file
      return new Promise(function(res, rej) {
        fs.writeFile(path.join(M.root, 'data', `PUT-backup-users-${ts}.json`),
          JSON.stringify(_foundUsers), function(err) {
            if (err) rej(err);
            else res();
          });
      });
    })
    .then(() => User.deleteMany({ _id: foundUsers.map(u => u._id) }).lean())
    .then(() => {
      // Emit the event users-deleted
      EventEmitter.emit('users-deleted', foundUsers);

      // Create the new users
      return create(requestingUser, usersToLookup, options);
    })
    .then((_createdUsers) => {
      createdUsers = _createdUsers;

      // Delete the temporary file.
      const filePath = path.join(M.root, 'data', `PUT-backup-users-${ts}.json`);
      if (fs.existsSync(filePath)) {
        return new Promise(function(res, rej) {
          fs.unlink(filePath, function(err) {
            if (err) rej(err);
            else res();
          });
        });
      }
    })
    .then(() => resolve(createdUsers))
    .catch((error) => reject(M.CustomError.parseCustomError(error)));
  });
}

/**
 * @description This function removes one or many users. It additionally removes
 * the user from permissions lists on any org or project that the user was apart
 * of. This function can be used by system-wide admins ONLY.
 *
 * @param {User} requestingUser - The object containing the requesting user.
 * @param {(string|string[])} users - The users to remove. Can either be an
 * array of user ids or a single user id.
 * @param {Object} [options] - A parameter that provides supported options.
 * Currently there are no supported options.
 *
 * @return {Promise} Array of deleted users' usernames.
 *
 * @example
 * remove({User}, ['user1', 'user2'])
 * .then(function(usernames) {
 *   // Do something with the deleted users usernames
 * })
 * .catch(function(error) {
 *   M.log.error(error);
 * });
 */
function remove(requestingUser, users, options) {
  return new Promise((resolve, reject) => {
    // Ensure input parameters are correct type
    try {
      assert.ok(typeof requestingUser === 'object', 'Requesting user is not an object.');
      assert.ok(requestingUser !== null, 'Requesting user cannot be null.');
      // Ensure that requesting user has an _id field
      assert.ok(requestingUser._id, 'Requesting user is not populated.');
      assert.ok(requestingUser.admin === true, 'User does not have permissions to delete users.');
      const userTypes = ['object', 'string'];
      const optionsTypes = ['undefined', 'object'];
      assert.ok(userTypes.includes(typeof users), 'Users parameter is an invalid type.');
      // If users is an object, ensure it's an array of strings
      if (typeof users === 'object') {
        assert.ok(Array.isArray(users), 'Users is an object, but not an array.');
        assert.ok(users.every(u => typeof u === 'string'), 'Users is not an array of strings.');
      }
      assert.ok(optionsTypes.includes(typeof options), 'Options parameter is an invalid type.');
    }
    catch (err) {
      throw new M.CustomError(err.message, 400, 'warn');
    }

    // Sanitize input parameters and create function-wide variables
    const saniUsers = sani.mongo(JSON.parse(JSON.stringify(users)));
    const reqUser = JSON.parse(JSON.stringify(requestingUser));
    let foundUsers = [];
    let foundUsernames = [];
    let searchedUsernames = [];

    // Define searchQuery and memberQuery
    const searchQuery = {};
    const memberQuery = {};

    // Check the type of the users parameter
    if (Array.isArray(saniUsers)) {
      // An array of usernames, remove all
      searchedUsernames = saniUsers;
      searchQuery._id = { $in: saniUsers };
    }
    else if (typeof saniUsers === 'string') {
      // A single username
      searchedUsernames = [saniUsers];
      searchQuery._id = saniUsers;
    }
    else {
      // Invalid parameter, throw an error
      throw new M.CustomError('Invalid input for removing users.', 400, 'warn');
    }

    // Find the users to delete
    User.find(searchQuery)
    .then((_foundUsers) => {
      // Set function-wide foundUsers and foundUsernames
      foundUsers = _foundUsers;
      foundUsernames = foundUsers.map(u => u._id);

      // Check if all users were found
      const notFoundUsernames = searchedUsernames.filter(u => !foundUsernames.includes(u));
      // Some users not found, throw an error
      if (notFoundUsernames.length > 0) {
        throw new M.CustomError('The following users were not found: '
          + `[${notFoundUsernames}].`, 404, 'warn');
      }

      // Create memberQuery
      foundUsers.forEach((user) => {
        memberQuery[`permissions.${user.username}`] = 'read';
      });

      // Check that user can remove each user
      foundUsers.forEach((user) => {
        // If trying to delete the self, throw an error
        if (user._id === reqUser._id) {
          throw new M.CustomError('User cannot delete self.', 403, 'warn');
        }
      });

      // Find any organizations the users were apart of
      return Organization.find(memberQuery);
    })
    .then((orgs) => {
      const promises = [];
      // For each org, remove users from permissions lists
      orgs.forEach((org) => {
        foundUsernames.forEach((user) => {
          delete org.permissions[user];
        });

        org.markModified('permissions');

        // Add save operation to promise array
        promises.push(org.save());
      });

      // Save all orgs and return once all are saved
      return Promise.all(promises);
    })
    // Find any projects the users were apart of
    .then(() => Project.find(memberQuery))
    .then((projects) => {
      const promises = [];
      // For each project, remove users from permissions lists
      projects.forEach((proj) => {
        foundUsernames.forEach((user) => {
          delete proj.permissions[user];
        });

        proj.markModified('permissions');

        // Add save operation to promise array
        promises.push(proj.save());
      });

      // Save all projects and return once all are saved
      return Promise.all(promises);
    })
    // Remove the users
    .then(() => User.deleteMany(searchQuery).lean())
    // Return the deleted users
    .then(() => {
      // Emit the event users-deleted
      EventEmitter.emit('users-deleted', foundUsers);

      return resolve(foundUsernames);
    })
    .catch((error) => reject(M.CustomError.parseCustomError(error)));
  });
}

/**
 * @description Updates a users password given that the old password matches the
 * currently stored password.
 *
 * @param {Object} requestingUser - The object containing the requesting user.
 * This is the users whose password is being changed.
 * @param {string} oldPassword - The old password to confirm.
 * @param {string} newPassword - THe new password the user would like to set.
 * @param {string} confirmPassword - The new password entered a second time
 * to confirm they match.
 *
 * @return {Promise} The updated user public data object.
 *
 * @example
 * updatePassword({User}, 'oldPass', 'newPass', 'newPass')
 * .then(function(updatedUser) {
 *   // Do something with the updated user
 * })
 * .catch(function(error) {
 *   M.log.error(error);
 * });
 */
function updatePassword(requestingUser, oldPassword, newPassword, confirmPassword) {
  return new Promise((resolve, reject) => {
    // Ensure input parameters are correct type
    try {
      assert.ok(typeof requestingUser === 'object', 'Requesting user is not an object.');
      assert.ok(requestingUser !== null, 'Requesting user cannot be null.');
      // Ensure that requesting user has an _id field
      assert.ok(requestingUser._id, 'Requesting user is not populated.');

      // Ensure all provided passwords are strings
      assert.ok(typeof oldPassword === 'string', 'Old Password is not a string.');
      assert.ok(typeof newPassword === 'string', 'New Password is not a string.');
      assert.ok(typeof confirmPassword === 'string', 'Passwords do not match.');
    }
    catch (err) {
      throw new M.CustomError(err.message, 400, 'warn');
    }

    // Sanitize input parameters and create function-wide variables
    const reqUser = JSON.parse(JSON.stringify(requestingUser));
    let foundUser = null;

    // Check if newPassword and confirmPassword match
    if (confirmPassword !== newPassword) {
      throw new M.CustomError('Passwords do not match.', 400, 'warn');
    }

    // Find the requesting user
    User.findOne({ _id: reqUser._id })
    .then((user) => {
      foundUser = user;

      // Ensure the user was found
      if (user === null) {
        throw new M.CustomError('User not found.', 404, 'warn');
      }

      // Verify the old password matches
      return foundUser.verifyPassword(oldPassword);
    })
    .then((verified) => {
      // Ensure old password was verified
      if (!verified) {
        throw new M.CustomError('Old password is incorrect.', 403, 'warn');
      }

      // Update password on requesting user
      foundUser.password = newPassword;

>>>>>>> 79618d39
      // Save the requesting user, forcing pre-save middleware to hash
      // new password.
      return foundUser.save();
    })
    .then((updatedUser) => resolve(updatedUser))
    .catch((error) => reject(M.CustomError.parseCustomError(error)));
  });
}<|MERGE_RESOLUTION|>--- conflicted
+++ resolved
@@ -18,10 +18,7 @@
   find,
   create,
   update,
-<<<<<<< HEAD
-=======
   createOrReplace,
->>>>>>> 79618d39
   remove,
   updatePassword
 };
@@ -38,11 +35,8 @@
 const EventEmitter = M.require('lib.events');
 const sani = M.require('lib.sanitization');
 const validators = M.require('lib.validators');
-<<<<<<< HEAD
-=======
 const jmi = M.require('lib.jmi-conversions');
 const utils = M.require('lib.utils');
->>>>>>> 79618d39
 
 /**
  * @description This function finds one or many users. Depending on the given
@@ -56,12 +50,6 @@
  * @param {Object} [options] - A parameter that provides supported options.
  * @param {string[]} [options.populate] - A list of fields to populate on return of
  * the found objects. By default, no fields are populated.
-<<<<<<< HEAD
- * @param {boolean} [options.archived] - If true, find results will include
- * archived objects. The default value is false.
- *
- * @return {Promise} Array of found user objects.
-=======
  * @param {boolean} [options.archived = false] - If true, find results will include
  * archived objects.
  * @param {string[]} [options.fields] - An array of fields to return. By default
@@ -77,7 +65,6 @@
  * returns raw JSON instead of converting the data to objects.
  *
  * @return {Promise} Array of found users' public data objects.
->>>>>>> 79618d39
  *
  * @example
  * find({User}, ['user1', 'user2'], { populate: 'createdBy' })
@@ -90,15 +77,12 @@
  */
 function find(requestingUser, users, options) {
   return new Promise((resolve, reject) => {
-<<<<<<< HEAD
-=======
     // Set options if no users were provided, but options were
     if (typeof users === 'object' && users !== null && !Array.isArray(users)) {
       options = users; // eslint-disable-line no-param-reassign
       users = undefined; // eslint-disable-line no-param-reassign
     }
 
->>>>>>> 79618d39
     // Ensure input parameters are correct type
     try {
       assert.ok(typeof requestingUser === 'object', 'Requesting user is not an object.');
@@ -115,86 +99,6 @@
         assert.ok(users.every(u => typeof u === 'string'), 'Users is not an array of strings.');
       }
       assert.ok(optionsTypes.includes(typeof options), 'Options parameter is an invalid type.');
-<<<<<<< HEAD
-    }
-    catch (err) {
-      throw new M.CustomError(err.message, 400, 'warn');
-    }
-
-    // Sanitize input parameters
-    const saniUsers = (users !== undefined)
-      ? sani.sanitize(JSON.parse(JSON.stringify(users)))
-      : undefined;
-
-    // Set options if no users were provided, but options were
-    if (typeof users === 'object' && users !== null && !Array.isArray(users)) {
-      options = users; // eslint-disable-line no-param-reassign
-    }
-
-    // Initialize valid options
-    let archived = false;
-    let populateString = '';
-
-    // Ensure options are valid
-    if (options) {
-      // If the option 'archived' is supplied, ensure it's a boolean
-      if (options.hasOwnProperty('archived')) {
-        if (typeof options.archived !== 'boolean') {
-          throw new M.CustomError('The option \'archived\' is not a boolean.', 400, 'warn');
-        }
-        archived = options.archived;
-      }
-
-      // If the option 'populate' is supplied, ensure it's a string
-      if (options.hasOwnProperty('populate')) {
-        if (!Array.isArray(options.populate)) {
-          throw new M.CustomError('The option \'populate\' is not an array.', 400, 'warn');
-        }
-        if (!options.populate.every(o => typeof o === 'string')) {
-          throw new M.CustomError(
-            'Every value in the populate array must be a string.', 400, 'warn'
-          );
-        }
-
-        // Ensure each field is able to be populated
-        const validPopulateFields = User.getValidPopulateFields();
-        options.populate.forEach((p) => {
-          if (!validPopulateFields.includes(p)) {
-            throw new M.CustomError(`The field ${p} cannot be populated.`, 400, 'warn');
-          }
-        });
-
-        populateString = options.populate.join(' ');
-      }
-    }
-
-    // Define searchQuery
-    const searchQuery = { archived: false };
-    // If the archived field is true, remove it from the query
-    if (archived) {
-      delete searchQuery.archived;
-    }
-
-    // Check the type of the users parameter
-    if (Array.isArray(saniUsers) && saniUsers.every(u => typeof u === 'string')) {
-      // An array of usernames, find all
-      searchQuery._id = { $in: saniUsers };
-    }
-    else if (typeof saniUsers === 'string') {
-      // A single username
-      searchQuery._id = saniUsers;
-    }
-    else if (!((typeof saniUsers === 'object' && saniUsers !== null) || saniUsers === undefined)) {
-      // Invalid parameter, throw an error
-      throw new M.CustomError('Invalid input for finding users.', 400, 'warn');
-    }
-
-    // Find the users
-    User.find(searchQuery)
-    .populate(populateString)
-    .then((foundUser) => resolve(foundUser))
-    .catch((error) => reject(M.CustomError.parseCustomError(error)));
-=======
     }
     catch (err) {
       throw new M.CustomError(err.message, 400, 'warn');
@@ -247,7 +151,6 @@
       .then((foundUser) => resolve(foundUser))
       .catch((error) => reject(M.CustomError.parseCustomError(error)));
     }
->>>>>>> 79618d39
   });
 }
 
@@ -255,11 +158,7 @@
  * @description This functions creates one or many users from the provided data.
  * This function is restricted to system-wide admin ONLY. The database is
  * searched for existing users with duplicate usernames and the users are added
-<<<<<<< HEAD
- * to the default org prior to being created and returned from this function.
-=======
  * to the default org prior to being returned from this function.
->>>>>>> 79618d39
  *
  * @param {User} requestingUser - The object containing the requesting user.
  * @param {(Object|Object[])} users - Either an array of objects containing user
@@ -280,10 +179,6 @@
  * @param {Object} [options] - A parameter that provides supported options.
  * @param {string[]} [options.populate] - A list of fields to populate on return of
  * the found objects. By default, no fields are populated.
-<<<<<<< HEAD
- *
- * @return {Promise} Array of created user objects
-=======
  * @param {string[]} [options.fields] - An array of fields to return. By default
  * includes the _id and username fields. To NOT include a field, provide a '-'
  * in front.
@@ -291,7 +186,6 @@
  * returns raw JSON instead of converting the data to objects.
  *
  * @return {Promise} Array of created users' users' public data objects.
->>>>>>> 79618d39
  *
  * @example
  * create({User}, [{User1}, {User2}, ...], { populate: 'createdBy' })
@@ -305,7 +199,6 @@
 function create(requestingUser, users, options) {
   return new Promise((resolve, reject) => {
     // Ensure input parameters are correct type
-<<<<<<< HEAD
     try {
       assert.ok(typeof requestingUser === 'object', 'Requesting user is not an object.');
       assert.ok(requestingUser !== null, 'Requesting user cannot be null.');
@@ -329,44 +222,18 @@
 
     // Sanitize input parameters and create function-wide variables
     const reqUser = JSON.parse(JSON.stringify(requestingUser));
-    const saniUsers = sani.sanitize(JSON.parse(JSON.stringify(users)));
+    const saniUsers = sani.mongo(JSON.parse(JSON.stringify(users)));
     let createdUsers = [];
 
-    // Initialize valid options
-    let populateString = '';
-    let populate = false;
-
-    // Ensure options are valid
-    if (options) {
-      // If the option 'populate' is supplied, ensure it's a string
-      if (options.hasOwnProperty('populate')) {
-        if (!Array.isArray(options.populate)) {
-          throw new M.CustomError('The option \'populate\' is not an array.', 400, 'warn');
-        }
-        if (!options.populate.every(o => typeof o === 'string')) {
-          throw new M.CustomError(
-            'Every value in the populate array must be a string.', 400, 'warn'
-          );
-        }
-
-        // Ensure each field is able to be populated
-        const validPopulateFields = User.getValidPopulateFields();
-        options.populate.forEach((p) => {
-          if (!validPopulateFields.includes(p)) {
-            throw new M.CustomError(`The field ${p} cannot be populated.`, 400, 'warn');
-          }
-        });
-
-        populateString = options.populate.join(' ');
-        populate = true;
-      }
-    }
+    // Initialize and ensure options are valid
+    const validOptions = utils.validateOptions(options, ['populate', 'fields',
+      'lean'], User);
 
     // Define array to store user data
     let usersToCreate = [];
 
     // Check the type of the users parameter
-    if (Array.isArray(saniUsers) && saniUsers.every(u => typeof u === 'object')) {
+    if (Array.isArray(saniUsers)) {
       // users is an array, create many users
       usersToCreate = saniUsers;
     }
@@ -382,7 +249,7 @@
     // Create array of id's for lookup and array of valid keys
     const arrUsernames = [];
     const validUserKeys = ['username', 'password', 'fname', 'lname',
-      'preferredName', 'email', 'admin', 'provider', 'custom'];
+      'preferredName', 'email', 'admin', 'provider', 'custom', 'archived'];
 
     // Check that each user has a username, and add to arrUsernames
     try {
@@ -402,77 +269,6 @@
         arrUsernames.push(user.username);
         user._id = user.username;
         index++;
-=======
-    try {
-      assert.ok(typeof requestingUser === 'object', 'Requesting user is not an object.');
-      assert.ok(requestingUser !== null, 'Requesting user cannot be null.');
-      // Ensure that requesting user has an _id field
-      assert.ok(requestingUser._id, 'Requesting user is not populated.');
-      assert.ok(requestingUser.admin === true, 'User does not have permissions to create users.');
-      assert.ok(typeof users === 'object', 'Users parameter is not an object.');
-      assert.ok(users !== null, 'Users parameter cannot be null.');
-      // If users is an array, ensure each item inside is an object
-      if (Array.isArray(users)) {
-        assert.ok(users.every(u => typeof u === 'object'), 'Every item in users is not an'
-          + ' object.');
-        assert.ok(users.every(u => u !== null), 'One or more items in users is null.');
-      }
-      const optionsTypes = ['undefined', 'object'];
-      assert.ok(optionsTypes.includes(typeof options), 'Options parameter is an invalid type.');
-    }
-    catch (err) {
-      throw new M.CustomError(err.message, 400, 'warn');
-    }
-
-    // Sanitize input parameters and create function-wide variables
-    const reqUser = JSON.parse(JSON.stringify(requestingUser));
-    const saniUsers = sani.mongo(JSON.parse(JSON.stringify(users)));
-    let createdUsers = [];
-
-    // Initialize and ensure options are valid
-    const validOptions = utils.validateOptions(options, ['populate', 'fields',
-      'lean'], User);
-
-    // Define array to store user data
-    let usersToCreate = [];
-
-    // Check the type of the users parameter
-    if (Array.isArray(saniUsers)) {
-      // users is an array, create many users
-      usersToCreate = saniUsers;
-    }
-    else if (typeof saniUsers === 'object') {
-      // users is an object, create a single user
-      usersToCreate = [saniUsers];
-    }
-    else {
-      // users is not an object or array, throw an error
-      throw new M.CustomError('Invalid input for creating users.', 400, 'warn');
-    }
-
-    // Create array of id's for lookup and array of valid keys
-    const arrUsernames = [];
-    const validUserKeys = ['username', 'password', 'fname', 'lname',
-      'preferredName', 'email', 'admin', 'provider', 'custom', 'archived'];
-
-    // Check that each user has a username, and add to arrUsernames
-    try {
-      let index = 1;
-      usersToCreate.forEach((user) => {
-        // Ensure keys are valid
-        Object.keys(user).forEach((k) => {
-          assert.ok(validUserKeys.includes(k), `Invalid key [${k}].`);
-        });
-
-        // Ensure each user has a username and that its a string
-        assert.ok(user.hasOwnProperty('username'), `User #${index} does not have a username`);
-        assert.ok(typeof user.username === 'string', `User #${index}'s username is not a string.`);
-        // Check if user with same username is already being created
-        assert.ok(!arrUsernames.includes(user.username), 'Multiple users with '
-          + `the same username [${user.username}] cannot be created.`);
-        arrUsernames.push(user.username);
-        user._id = user.username;
-        index++;
       });
     }
     catch (err) {
@@ -503,44 +299,9 @@
         userObj.updatedOn = Date.now();
         userObj.archivedBy = (userObj.archived) ? reqUser._id : null;
         return userObj;
->>>>>>> 79618d39
-      });
-    }
-    catch (err) {
-      throw new M.CustomError(err.message, 403, 'warn');
-    }
-
-    // Create searchQuery to search for any existing, conflicting users
-    const searchQuery = { _id: { $in: arrUsernames } };
-
-<<<<<<< HEAD
-    // Find any existing, conflicting users
-    User.find(searchQuery, '_id')
-    .then((foundUsers) => {
-      // If there are any foundUsers, there is a conflict
-      if (foundUsers.length > 0) {
-        // Get arrays of the foundUsers's usernames
-        const foundUserUsernames = foundUsers.map(u => u._id);
-
-        // There are one or more users with conflicting usernames
-        throw new M.CustomError('Users with the following usernames already exist'
-            + ` [${foundUserUsernames.toString()}].`, 403, 'warn');
-      }
-
-      // For each object of user data, create the user object
-      const userObjects = usersToCreate.map((u) => {
-        const userObj = new User(u);
-        userObj.lastModifiedBy = reqUser._id;
-        userObj.createdBy = reqUser._id;
-        userObj.updatedOn = Date.now();
-        userObj.archivedBy = (userObj.archived) ? reqUser._id : null;
-        return userObj;
-      });
-
-
-=======
-
->>>>>>> 79618d39
+      });
+
+
       // Create the users
       // NOTE: .create() is being used here instead of.insertMany() so that the
       // pre save middleware is called for password validation
@@ -549,12 +310,9 @@
     .then((_createdUsers) => {
       // Set function-wide createdUsers;
       createdUsers = _createdUsers;
-<<<<<<< HEAD
-=======
 
       // Emit the event users-created
       EventEmitter.emit('users-created', createdUsers);
->>>>>>> 79618d39
 
       // Find the default organization
       return Organization.findOne({ _id: M.config.server.defaultOrganizationId });
@@ -572,16 +330,6 @@
       return defaultOrg.save();
     })
     .then(() => {
-<<<<<<< HEAD
-      // If user wants populated users, find and populate
-      if (populate) {
-        return resolve(User.find({ _id: { $in: arrUsernames } })
-        .populate(populateString));
-      }
-
-      return resolve(createdUsers);
-    })
-=======
       // If the lean option is supplied
       if (validOptions.lean) {
         return User.find({ _id: { $in: arrUsernames } }, validOptions.fieldsString)
@@ -593,7 +341,6 @@
       }
     })
     .then((foundCreatedUsers) => resolve(foundCreatedUsers))
->>>>>>> 79618d39
     .catch((error) => reject(M.CustomError.parseCustomError(error)));
   });
 }
@@ -618,18 +365,6 @@
  * @param {string} [users.preferredName] - The updated preferred first name of
  * the user.
  * @param {string} [users.email] - The updated email of the user.
-<<<<<<< HEAD
- * @param {Object} [users.custom] - The additions or changes to existing custom
- * data. If the key/value pair already exists, the value will be changed. If the
- * key/value pair does not exist, it will be added.
- * @param {boolean} [users.archived] - The updated archived field. If true, the
- * user will not be able to be found until unarchived.
- * @param {Object} [options] - A parameter that provides supported options.
- * @param {string[]} [options.populate] - A list of fields to populate on return of
- * the found objects. By default, no fields are populated.
- *
- * @return {Promise} Array of updated user objects
-=======
  * @param {Object} [users.custom] - The new custom data object. Please note,
  * updating the custom data object completely replaces the old custom data
  * object.
@@ -648,7 +383,6 @@
  * returns raw JSON instead of converting the data to objects.
  *
  * @return {Promise} Array of updated users' public data objects.
->>>>>>> 79618d39
  *
  * @example
  * update({User}, [{Updated User 1}, {Updated User 2}...], { populate: 'createdBy' })
@@ -662,7 +396,6 @@
 function update(requestingUser, users, options) {
   return new Promise((resolve, reject) => {
     // Ensure input parameters are correct type
-<<<<<<< HEAD
     try {
       assert.ok(typeof requestingUser === 'object', 'Requesting user is not an object.');
       assert.ok(requestingUser !== null, 'Requesting user cannot be null.');
@@ -684,42 +417,18 @@
     }
 
     // Sanitize input parameters and create function-wide variables
-    const saniUsers = sani.sanitize(JSON.parse(JSON.stringify(users)));
+    const saniUsers = sani.mongo(JSON.parse(JSON.stringify(users)));
     const reqUser = JSON.parse(JSON.stringify(requestingUser));
     let foundUsers = [];
     let usersToUpdate = [];
     const duplicateCheck = {};
 
-    // Initialize valid options
-    let populateString = '';
-
-    // Ensure options are valid
-    if (options) {
-      // If the option 'populate' is supplied, ensure it's a string
-      if (options.hasOwnProperty('populate')) {
-        if (!Array.isArray(options.populate)) {
-          throw new M.CustomError('The option \'populate\' is not an array.', 400, 'warn');
-        }
-        if (!options.populate.every(o => typeof o === 'string')) {
-          throw new M.CustomError(
-            'Every value in the populate array must be a string.', 400, 'warn'
-          );
-        }
-
-        // Ensure each field is able to be populated
-        const validPopulateFields = User.getValidPopulateFields();
-        options.populate.forEach((p) => {
-          if (!validPopulateFields.includes(p)) {
-            throw new M.CustomError(`The field ${p} cannot be populated.`, 400, 'warn');
-          }
-        });
-
-        populateString = options.populate.join(' ');
-      }
-    }
+    // Initialize and ensure options are valid
+    const validOptions = utils.validateOptions(options, ['populate', 'fields',
+      'lean'], User);
 
     // Check the type of the users parameter
-    if (Array.isArray(saniUsers) && saniUsers.every(u => typeof u === 'object')) {
+    if (Array.isArray(saniUsers)) {
       // users is an array, update many users
       usersToUpdate = saniUsers;
     }
@@ -764,7 +473,7 @@
     // Create searchQuery
     const searchQuery = { _id: { $in: arrUsernames } };
     // Find the users to update
-    User.find(searchQuery)
+    User.find(searchQuery).lean()
     .then((_foundUsers) => {
       // Verify the same number of users are found as desired
       if (_foundUsers.length !== arrUsernames.length) {
@@ -778,7 +487,7 @@
       foundUsers = _foundUsers;
 
       // Convert usersToUpdate to JMI type 2
-      const jmiType2 = utils.convertJMI(1, 2, usersToUpdate);
+      const jmiType2 = jmi.convertJMI(1, 2, usersToUpdate);
       const bulkArray = [];
       // Get array of editable parameters
       const validFields = User.getValidUpdateFields();
@@ -815,6 +524,12 @@
             }
           }
 
+          // If updating the admin key, ensure the requesting user is an admin
+          if (key === 'admin' && !reqUser.admin) {
+            throw new M.CustomError(`${reqUser.username} does not have`
+              + ' permissions to update the admin field.', 403, 'warn');
+          }
+
           // If the type of field is mixed
           if (User.schema.obj[key]
             && User.schema.obj[key].type.schemaName === 'Mixed') {
@@ -822,16 +537,6 @@
             if (typeof updateUser !== 'object') {
               throw new M.CustomError(`${key} must be an object`, 400, 'warn');
             }
-
-            // Add and replace parameters of the type 'Mixed'
-            utils.updateAndCombineObjects(user[key], updateUser[key]);
-
-            // Mark mixed fields as updated, required for mixed fields to update in mongoose
-            // http://mongoosejs.com/docs/schematypes.html#mixed
-            user.markModified(key);
-
-            // Set the updateUser mixed field to the modified version
-            updateUser[key] = user[key];
           }
           // Set archivedBy if archived field is being changed
           else if (key === 'archived') {
@@ -869,8 +574,183 @@
       // Update all users through a bulk write to the database
       return User.bulkWrite(bulkArray);
     })
-    .then(() => User.find(searchQuery).populate(populateString))
-    .then((foundUpdatedUsers) => resolve(foundUpdatedUsers))
+    .then(() => {
+      // If the lean option is supplied
+      if (validOptions.lean) {
+        return User.find(searchQuery, validOptions.fieldsString)
+        .populate(validOptions.populateString).lean();
+      }
+      else {
+        return User.find(searchQuery, validOptions.fieldsString)
+        .populate(validOptions.populateString);
+      }
+    })
+    .then((foundUpdatedUsers) => {
+      // Emit the event users-updated
+      EventEmitter.emit('users-updated', foundUpdatedUsers);
+
+      return resolve(foundUpdatedUsers);
+    })
+    .catch((error) => reject(M.CustomError.parseCustomError(error)));
+  });
+}
+
+/**
+ * @description This function creates or replaces one or many users. If users
+ * with matching usernames already exist, this function updates those users.
+ * This function is restricted to system-wide admins ONLY.
+ *
+ * @param {User} requestingUser - The object containing the requesting user.
+ * @param {(Object|Object[])} users - Either an array of objects containing
+ * updates to users, or a single object containing updates.
+ * @param {string} users.id - The ID of the user being updated. Field cannot be
+ * updated but is required to find user.
+ * @param {string} [users.fname] - The updated first name of the user.
+ * @param {string} [users.lname] - The updated last name of the user.
+ * @param {string} [users.preferredName] - The updated preferred first name of
+ * the user.
+ * @param {string} [users.email] - The updated email of the user.
+ * @param {Object} [users.custom] - The additions or changes to existing custom
+ * data. If the key/value pair already exists, the value will be changed. If the
+ * key/value pair does not exist, it will be added.
+ * @param {boolean} [users.archived = false] - The updated archived field. If true, the
+ * user will not be able to be found until unarchived.
+ * @param {Object} [options] - A parameter that provides supported options.
+ * @param {string[]} [options.populate] - A list of fields to populate on return of
+ * the found objects. By default, no fields are populated.
+ * @param {string[]} [options.fields] - An array of fields to return. By default
+ * includes the _id and username fields. To NOT include a field, provide a '-'
+ * in front.
+ * @param {boolean} [options.lean = false] - A boolean value that if true
+ * returns raw JSON instead of converting the data to objects.
+ *
+ * @return {Promise} Array of users' public data objects.
+ *
+ * @example
+ * createOrReplace({User}, [{User 1}, {User 2}...], { populate: 'createdBy' })
+ * .then(function(users) {
+ *   // Do something with the created/replaced users
+ * })
+ * .catch(function(error) {
+ *   M.log.error(error);
+ * });
+ */
+function createOrReplace(requestingUser, users, options) {
+  return new Promise((resolve, reject) => {
+    // Ensure input parameters are correct type
+    try {
+      assert.ok(typeof requestingUser === 'object', 'Requesting user is not an object.');
+      assert.ok(requestingUser !== null, 'Requesting user cannot be null.');
+      // Ensure that requesting user has an _id field
+      assert.ok(requestingUser._id, 'Requesting user is not populated.');
+      assert.ok(requestingUser.admin === true, 'User does not have permissions'
+        + 'to replace users.');
+      assert.ok(typeof users === 'object', 'Users parameter is not an object.');
+      assert.ok(users !== null, 'Users parameter cannot be null.');
+      // If users is an array, ensure each item inside is an object
+      if (Array.isArray(users)) {
+        assert.ok(users.every(u => typeof u === 'object'), 'Every item in users is not an'
+          + ' object.');
+        assert.ok(users.every(u => u !== null), 'One or more items in users is null.');
+      }
+      const optionsTypes = ['undefined', 'object'];
+      assert.ok(optionsTypes.includes(typeof options), 'Options parameter is an invalid type.');
+    }
+    catch (err) {
+      throw new M.CustomError(err.message, 400, 'warn');
+    }
+
+    // Sanitize input parameters and create function-wide variables
+    const saniUsers = sani.mongo(JSON.parse(JSON.stringify(users)));
+    const duplicateCheck = {};
+    let foundUsers = [];
+    let usersToLookup = [];
+    let createdUsers = [];
+    const ts = Date.now();
+
+    // Check the type of the users parameter
+    if (Array.isArray(saniUsers)) {
+      // users is an array, update many users
+      usersToLookup = saniUsers;
+    }
+    else if (typeof saniUsers === 'object') {
+      // users is an object, update a single user
+      usersToLookup = [saniUsers];
+    }
+    else {
+      throw new M.CustomError('Invalid input for updating users.', 400, 'warn');
+    }
+
+    // Create list of usernames
+    const arrUsernames = [];
+    try {
+      let index = 1;
+      usersToLookup.forEach((user) => {
+        // Ensure each user has a username and that its a string
+        assert.ok(user.hasOwnProperty('username'), `User #${index} does not have a username.`);
+        assert.ok(typeof user.username === 'string', `User #${index}'s username is not a string.`);
+        // If a duplicate ID, throw an error
+        if (duplicateCheck[user.username]) {
+          throw new M.CustomError(`Multiple objects with the same ID [${user.username}] exist in`
+            + ' the update.', 400, 'warn');
+        }
+        else {
+          duplicateCheck[user.username] = user.username;
+        }
+        arrUsernames.push(user.username);
+        index++;
+      });
+    }
+    catch (err) {
+      throw new M.CustomError(err.message, 403, 'warn');
+    }
+
+    // Create searchQuery
+    const searchQuery = { _id: { $in: arrUsernames } };
+
+    // Find the users to update
+    User.find(searchQuery).lean()
+    .then((_foundUsers) => {
+      // Set the function-wide foundUsers
+      foundUsers = _foundUsers;
+
+      // If data directory doesn't exist, create it
+      if (!fs.existsSync(path.join(M.root, 'data'))) {
+        fs.mkdirSync(path.join(M.root, 'data'));
+      }
+
+      // Write contents to temporary file
+      return new Promise(function(res, rej) {
+        fs.writeFile(path.join(M.root, 'data', `PUT-backup-users-${ts}.json`),
+          JSON.stringify(_foundUsers), function(err) {
+            if (err) rej(err);
+            else res();
+          });
+      });
+    })
+    .then(() => User.deleteMany({ _id: foundUsers.map(u => u._id) }).lean())
+    .then(() => {
+      // Emit the event users-deleted
+      EventEmitter.emit('users-deleted', foundUsers);
+
+      // Create the new users
+      return create(requestingUser, usersToLookup, options);
+    })
+    .then((_createdUsers) => {
+      createdUsers = _createdUsers;
+
+      // Delete the temporary file.
+      const filePath = path.join(M.root, 'data', `PUT-backup-users-${ts}.json`);
+      if (fs.existsSync(filePath)) {
+        return new Promise(function(res, rej) {
+          fs.unlink(filePath, function(err) {
+            if (err) rej(err);
+            else res();
+          });
+        });
+      }
+    })
+    .then(() => resolve(createdUsers))
     .catch((error) => reject(M.CustomError.parseCustomError(error)));
   });
 }
@@ -886,7 +766,7 @@
  * @param {Object} [options] - A parameter that provides supported options.
  * Currently there are no supported options.
  *
- * @return {Promise} Array of deleted users usernames
+ * @return {Promise} Array of deleted users' usernames.
  *
  * @example
  * remove({User}, ['user1', 'user2'])
@@ -921,571 +801,6 @@
     }
 
     // Sanitize input parameters and create function-wide variables
-    const saniUsers = sani.sanitize(JSON.parse(JSON.stringify(users)));
-    const reqUser = JSON.parse(JSON.stringify(requestingUser));
-    let foundUsers = [];
-    let foundUsernames = [];
-    let searchedUsernames = [];
-
-    // Define searchQuery and memberQuery
-    const searchQuery = {};
-    const memberQuery = {};
-
-    // Check the type of the users parameter
-    if (Array.isArray(saniUsers) && saniUsers.every(u => typeof u === 'string')) {
-      // An array of usernames, remove all
-      searchedUsernames = saniUsers;
-      searchQuery._id = { $in: saniUsers };
-    }
-    else if (typeof saniUsers === 'string') {
-      // A single username
-      searchedUsernames = [saniUsers];
-      searchQuery._id = saniUsers;
-    }
-    else {
-      // Invalid parameter, throw an error
-      throw new M.CustomError('Invalid input for removing users.', 400, 'warn');
-    }
-
-    // Find the users to delete
-    User.find(searchQuery)
-    .then((_foundUsers) => {
-      // Set function-wide foundUsers and foundUsernames
-      foundUsers = _foundUsers;
-      foundUsernames = foundUsers.map(u => u._id);
-
-      // Check if all users were found
-      const notFoundUsernames = searchedUsernames.filter(u => !foundUsernames.includes(u));
-      // Some users not found, throw an error
-      if (notFoundUsernames.length > 0) {
-        throw new M.CustomError('The following users were not found: '
-          + `[${notFoundUsernames}].`, 404, 'warn');
-      }
-
-      // Create memberQuery
-      foundUsers.forEach((user) => {
-        memberQuery[`permissions.${user.username}`] = 'read';
-      });
-
-      // Check that user can remove each user
-      foundUsers.forEach((user) => {
-        // If trying to delete the self, throw an error
-        if (user._id === reqUser._id) {
-          throw new M.CustomError('User cannot delete self.', 403, 'warn');
-        }
-      });
-
-      // Find any organizations the users were apart of
-      return Organization.find(memberQuery);
-    })
-    .then((orgs) => {
-      const promises = [];
-      // For each org, remove users from permissions lists
-      orgs.forEach((org) => {
-        foundUsernames.forEach((user) => {
-          delete org.permissions[user];
-        });
-
-        org.markModified('permissions');
-
-        // Add save operation to promise array
-        promises.push(org.save());
-      });
-
-      // Save all orgs and return once all are saved
-      return Promise.all(promises);
-    })
-    // Find any projects the users were apart of
-    .then(() => Project.find(memberQuery))
-    .then((projects) => {
-      const promises = [];
-      // For each project, remove users from permissions lists
-      projects.forEach((proj) => {
-        foundUsernames.forEach((user) => {
-          delete proj.permissions[user];
-        });
-
-        proj.markModified('permissions');
-
-        // Add save operation to promise array
-        promises.push(proj.save());
-=======
-    try {
-      assert.ok(typeof requestingUser === 'object', 'Requesting user is not an object.');
-      assert.ok(requestingUser !== null, 'Requesting user cannot be null.');
-      // Ensure that requesting user has an _id field
-      assert.ok(requestingUser._id, 'Requesting user is not populated.');
-      assert.ok(typeof users === 'object', 'Users parameter is not an object.');
-      assert.ok(users !== null, 'Users parameter cannot be null.');
-      // If users is an array, ensure each item inside is an object
-      if (Array.isArray(users)) {
-        assert.ok(users.every(u => typeof u === 'object'), 'Every item in users is not an'
-          + ' object.');
-        assert.ok(users.every(u => u !== null), 'One or more items in users is null.');
-      }
-      const optionsTypes = ['undefined', 'object'];
-      assert.ok(optionsTypes.includes(typeof options), 'Options parameter is an invalid type.');
-    }
-    catch (err) {
-      throw new M.CustomError(err.message, 400, 'warn');
-    }
-
-    // Sanitize input parameters and create function-wide variables
-    const saniUsers = sani.mongo(JSON.parse(JSON.stringify(users)));
-    const reqUser = JSON.parse(JSON.stringify(requestingUser));
-    let foundUsers = [];
-    let usersToUpdate = [];
-    const duplicateCheck = {};
-
-    // Initialize and ensure options are valid
-    const validOptions = utils.validateOptions(options, ['populate', 'fields',
-      'lean'], User);
-
-    // Check the type of the users parameter
-    if (Array.isArray(saniUsers)) {
-      // users is an array, update many users
-      usersToUpdate = saniUsers;
-    }
-    else if (typeof saniUsers === 'object') {
-      // users is an object, update a single user
-      usersToUpdate = [saniUsers];
-    }
-    else {
-      throw new M.CustomError('Invalid input for updating users.', 400, 'warn');
-    }
-
-    // Create list of usernames
-    const arrUsernames = [];
-    try {
-      let index = 1;
-      usersToUpdate.forEach((user) => {
-        // Ensure each user has a username and that its a string
-        assert.ok(user.hasOwnProperty('username'), `User #${index} does not have a username.`);
-        assert.ok(typeof user.username === 'string', `User #${index}'s username is not a string.`);
-        // If a duplicate ID, throw an error
-        if (duplicateCheck[user.username]) {
-          throw new M.CustomError(`Multiple objects with the same ID [${user.username}] exist in`
-            + ' the update.', 400, 'warn');
-        }
-        else {
-          duplicateCheck[user.username] = user.username;
-        }
-        arrUsernames.push(user.username);
-        user._id = user.username;
-        index++;
-      });
-    }
-    catch (err) {
-      throw new M.CustomError(err.message, 403, 'warn');
-    }
-
-    // Ensure user cannot update others, unless sys-admin
-    if (!reqUser.admin && (arrUsernames.length > 1 || arrUsernames[0] !== reqUser.username)) {
-      throw new M.CustomError('Cannot update other users unless admin.', 403, 'warn');
-    }
-
-    // Create searchQuery
-    const searchQuery = { _id: { $in: arrUsernames } };
-    // Find the users to update
-    User.find(searchQuery).lean()
-    .then((_foundUsers) => {
-      // Verify the same number of users are found as desired
-      if (_foundUsers.length !== arrUsernames.length) {
-        const foundIDs = _foundUsers.map(u => u._id);
-        const notFound = arrUsernames.filter(u => !foundIDs.includes(u));
-        throw new M.CustomError(
-          `The following users were not found: [${notFound.toString()}].`, 404, 'warn'
-        );
-      }
-      // Set the function-wide foundUsers
-      foundUsers = _foundUsers;
-
-      // Convert usersToUpdate to JMI type 2
-      const jmiType2 = jmi.convertJMI(1, 2, usersToUpdate);
-      const bulkArray = [];
-      // Get array of editable parameters
-      const validFields = User.getValidUpdateFields();
-
-      // For each found user
-      foundUsers.forEach((user) => {
-        const updateUser = jmiType2[user._id];
-        // Remove username and _id field from update object
-        delete updateUser.username;
-        delete updateUser._id;
-
-
-        // Error Check: if user currently archived, they must first be unarchived
-        if (user.archived && updateUser.archived !== false) {
-          throw new M.CustomError(`User [${user._id}] is archived. `
-              + 'Archived objects cannot be modified.', 403, 'warn');
-        }
-
-        // For each key in the updated object
-        Object.keys(updateUser).forEach((key) => {
-          // Check if the field is valid to update
-          if (!validFields.includes(key)) {
-            throw new M.CustomError(`User property [${key}] cannot `
-                + 'be changed.', 400, 'warn');
-          }
-
-          // Get validator for field if one exists
-          if (validators.user.hasOwnProperty(key)) {
-            // If validation fails, throw error
-            if (!RegExp(validators.user[key]).test(updateUser[key])) {
-              throw new M.CustomError(
-                `Invalid ${key}: [${updateUser[key]}]`, 403, 'warn'
-              );
-            }
-          }
-
-          // If updating the admin key, ensure the requesting user is an admin
-          if (key === 'admin' && !reqUser.admin) {
-            throw new M.CustomError(`${reqUser.username} does not have`
-              + ' permissions to update the admin field.', 403, 'warn');
-          }
-
-          // If the type of field is mixed
-          if (User.schema.obj[key]
-            && User.schema.obj[key].type.schemaName === 'Mixed') {
-            // Only objects should be passed into mixed data
-            if (typeof updateUser !== 'object') {
-              throw new M.CustomError(`${key} must be an object`, 400, 'warn');
-            }
-          }
-          // Set archivedBy if archived field is being changed
-          else if (key === 'archived') {
-            // User cannot archive or unarchive themselves
-            if (user._id === reqUser._id) {
-              throw new M.CustomError('User cannot archive or unarchive themselves', 403, 'warn');
-            }
-
-            // If the user is being archived
-            if (updateUser[key] && !user[key]) {
-              updateUser.archivedBy = reqUser._id;
-              updateUser.archivedOn = Date.now();
-            }
-            // If the user is being unarchived
-            else if (!updateUser[key] && user[key]) {
-              updateUser.archivedBy = null;
-              updateUser.archivedOn = null;
-            }
-          }
-        });
-
-        // Update lastModifiedBy field and updatedOn
-        updateUser.lastModifiedBy = reqUser._id;
-        updateUser.updatedOn = Date.now();
-
-        // Update the user
-        bulkArray.push({
-          updateOne: {
-            filter: { _id: user._id },
-            update: updateUser
-          }
-        });
->>>>>>> 79618d39
-      });
-
-      // Update all users through a bulk write to the database
-      return User.bulkWrite(bulkArray);
-    })
-<<<<<<< HEAD
-    // Remove the users
-    .then(() => User.deleteMany(searchQuery))
-    // Return the deleted users
-    .then(() => resolve(foundUsernames))
-=======
-    .then(() => {
-      // If the lean option is supplied
-      if (validOptions.lean) {
-        return User.find(searchQuery, validOptions.fieldsString)
-        .populate(validOptions.populateString).lean();
-      }
-      else {
-        return User.find(searchQuery, validOptions.fieldsString)
-        .populate(validOptions.populateString);
-      }
-    })
-    .then((foundUpdatedUsers) => {
-      // Emit the event users-updated
-      EventEmitter.emit('users-updated', foundUpdatedUsers);
-
-      return resolve(foundUpdatedUsers);
-    })
->>>>>>> 79618d39
-    .catch((error) => reject(M.CustomError.parseCustomError(error)));
-  });
-}
-
-/**
-<<<<<<< HEAD
- * @description Updates a users password given that the old password matches the
- * currently stored password.
- *
- * @param {Object} requestingUser - The object containing the requesting user.
- * This is the users whose password is being changed.
- * @param {string} oldPassword - The old password to confirm.
- * @param {string} newPassword - THe new password the user would like to set.
- * @param {string} confirmPassword - The new password entered a second time
- * to confirm they match.
- *
- * @return {Promise} The updated user object.
- *
- * @example
- * updatePassword({User}, 'oldPass', 'newPass', 'newPass')
- * .then(function(updatedUser) {
- *   // Do something with the updated user
-=======
- * @description This function creates or replaces one or many users. If users
- * with matching usernames already exist, this function updates those users.
- * This function is restricted to system-wide admins ONLY.
- *
- * @param {User} requestingUser - The object containing the requesting user.
- * @param {(Object|Object[])} users - Either an array of objects containing
- * updates to users, or a single object containing updates.
- * @param {string} users.id - The ID of the user being updated. Field cannot be
- * updated but is required to find user.
- * @param {string} [users.fname] - The updated first name of the user.
- * @param {string} [users.lname] - The updated last name of the user.
- * @param {string} [users.preferredName] - The updated preferred first name of
- * the user.
- * @param {string} [users.email] - The updated email of the user.
- * @param {Object} [users.custom] - The additions or changes to existing custom
- * data. If the key/value pair already exists, the value will be changed. If the
- * key/value pair does not exist, it will be added.
- * @param {boolean} [users.archived = false] - The updated archived field. If true, the
- * user will not be able to be found until unarchived.
- * @param {Object} [options] - A parameter that provides supported options.
- * @param {string[]} [options.populate] - A list of fields to populate on return of
- * the found objects. By default, no fields are populated.
- * @param {string[]} [options.fields] - An array of fields to return. By default
- * includes the _id and username fields. To NOT include a field, provide a '-'
- * in front.
- * @param {boolean} [options.lean = false] - A boolean value that if true
- * returns raw JSON instead of converting the data to objects.
- *
- * @return {Promise} Array of users' public data objects.
- *
- * @example
- * createOrReplace({User}, [{User 1}, {User 2}...], { populate: 'createdBy' })
- * .then(function(users) {
- *   // Do something with the created/replaced users
->>>>>>> 79618d39
- * })
- * .catch(function(error) {
- *   M.log.error(error);
- * });
- */
-<<<<<<< HEAD
-function updatePassword(requestingUser, oldPassword, newPassword, confirmPassword) {
-=======
-function createOrReplace(requestingUser, users, options) {
->>>>>>> 79618d39
-  return new Promise((resolve, reject) => {
-    // Ensure input parameters are correct type
-    try {
-      assert.ok(typeof requestingUser === 'object', 'Requesting user is not an object.');
-      assert.ok(requestingUser !== null, 'Requesting user cannot be null.');
-      // Ensure that requesting user has an _id field
-      assert.ok(requestingUser._id, 'Requesting user is not populated.');
-<<<<<<< HEAD
-
-      // Ensure all provided passwords are strings
-      assert.ok(typeof oldPassword === 'string', 'Old Password is not a string.');
-      assert.ok(typeof newPassword === 'string', 'New Password is not a string.');
-      assert.ok(typeof confirmPassword === 'string', 'Passwords do not match.');
-=======
-      assert.ok(requestingUser.admin === true, 'User does not have permissions'
-        + 'to replace users.');
-      assert.ok(typeof users === 'object', 'Users parameter is not an object.');
-      assert.ok(users !== null, 'Users parameter cannot be null.');
-      // If users is an array, ensure each item inside is an object
-      if (Array.isArray(users)) {
-        assert.ok(users.every(u => typeof u === 'object'), 'Every item in users is not an'
-          + ' object.');
-        assert.ok(users.every(u => u !== null), 'One or more items in users is null.');
-      }
-      const optionsTypes = ['undefined', 'object'];
-      assert.ok(optionsTypes.includes(typeof options), 'Options parameter is an invalid type.');
->>>>>>> 79618d39
-    }
-    catch (err) {
-      throw new M.CustomError(err.message, 400, 'warn');
-    }
-
-    // Sanitize input parameters and create function-wide variables
-<<<<<<< HEAD
-    const reqUser = JSON.parse(JSON.stringify(requestingUser));
-    let foundUser = null;
-
-    // Check if newPassword and confirmPassword match
-    if (confirmPassword !== newPassword) {
-      throw new M.CustomError('Passwords do not match.', 400, 'warn');
-    }
-
-    // Find the requesting user
-    User.findOne({ _id: reqUser._id })
-    .then((user) => {
-      foundUser = user;
-
-      // Ensure the user was found
-      if (user === null) {
-        throw new M.CustomError('User not found.', 404, 'warn');
-      }
-
-      // Verify the old password matches
-      return foundUser.verifyPassword(oldPassword);
-    })
-    .then((verified) => {
-      // Ensure old password was verified
-      if (!verified) {
-        throw new M.CustomError('Old password is incorrect.', 403, 'warn');
-      }
-
-      // Update password on requesting user
-      foundUser.password = newPassword;
-
-=======
-    const saniUsers = sani.mongo(JSON.parse(JSON.stringify(users)));
-    const duplicateCheck = {};
-    let foundUsers = [];
-    let usersToLookup = [];
-    let createdUsers = [];
-    const ts = Date.now();
-
-    // Check the type of the users parameter
-    if (Array.isArray(saniUsers)) {
-      // users is an array, update many users
-      usersToLookup = saniUsers;
-    }
-    else if (typeof saniUsers === 'object') {
-      // users is an object, update a single user
-      usersToLookup = [saniUsers];
-    }
-    else {
-      throw new M.CustomError('Invalid input for updating users.', 400, 'warn');
-    }
-
-    // Create list of usernames
-    const arrUsernames = [];
-    try {
-      let index = 1;
-      usersToLookup.forEach((user) => {
-        // Ensure each user has a username and that its a string
-        assert.ok(user.hasOwnProperty('username'), `User #${index} does not have a username.`);
-        assert.ok(typeof user.username === 'string', `User #${index}'s username is not a string.`);
-        // If a duplicate ID, throw an error
-        if (duplicateCheck[user.username]) {
-          throw new M.CustomError(`Multiple objects with the same ID [${user.username}] exist in`
-            + ' the update.', 400, 'warn');
-        }
-        else {
-          duplicateCheck[user.username] = user.username;
-        }
-        arrUsernames.push(user.username);
-        index++;
-      });
-    }
-    catch (err) {
-      throw new M.CustomError(err.message, 403, 'warn');
-    }
-
-    // Create searchQuery
-    const searchQuery = { _id: { $in: arrUsernames } };
-
-    // Find the users to update
-    User.find(searchQuery).lean()
-    .then((_foundUsers) => {
-      // Set the function-wide foundUsers
-      foundUsers = _foundUsers;
-
-      // If data directory doesn't exist, create it
-      if (!fs.existsSync(path.join(M.root, 'data'))) {
-        fs.mkdirSync(path.join(M.root, 'data'));
-      }
-
-      // Write contents to temporary file
-      return new Promise(function(res, rej) {
-        fs.writeFile(path.join(M.root, 'data', `PUT-backup-users-${ts}.json`),
-          JSON.stringify(_foundUsers), function(err) {
-            if (err) rej(err);
-            else res();
-          });
-      });
-    })
-    .then(() => User.deleteMany({ _id: foundUsers.map(u => u._id) }).lean())
-    .then(() => {
-      // Emit the event users-deleted
-      EventEmitter.emit('users-deleted', foundUsers);
-
-      // Create the new users
-      return create(requestingUser, usersToLookup, options);
-    })
-    .then((_createdUsers) => {
-      createdUsers = _createdUsers;
-
-      // Delete the temporary file.
-      const filePath = path.join(M.root, 'data', `PUT-backup-users-${ts}.json`);
-      if (fs.existsSync(filePath)) {
-        return new Promise(function(res, rej) {
-          fs.unlink(filePath, function(err) {
-            if (err) rej(err);
-            else res();
-          });
-        });
-      }
-    })
-    .then(() => resolve(createdUsers))
-    .catch((error) => reject(M.CustomError.parseCustomError(error)));
-  });
-}
-
-/**
- * @description This function removes one or many users. It additionally removes
- * the user from permissions lists on any org or project that the user was apart
- * of. This function can be used by system-wide admins ONLY.
- *
- * @param {User} requestingUser - The object containing the requesting user.
- * @param {(string|string[])} users - The users to remove. Can either be an
- * array of user ids or a single user id.
- * @param {Object} [options] - A parameter that provides supported options.
- * Currently there are no supported options.
- *
- * @return {Promise} Array of deleted users' usernames.
- *
- * @example
- * remove({User}, ['user1', 'user2'])
- * .then(function(usernames) {
- *   // Do something with the deleted users usernames
- * })
- * .catch(function(error) {
- *   M.log.error(error);
- * });
- */
-function remove(requestingUser, users, options) {
-  return new Promise((resolve, reject) => {
-    // Ensure input parameters are correct type
-    try {
-      assert.ok(typeof requestingUser === 'object', 'Requesting user is not an object.');
-      assert.ok(requestingUser !== null, 'Requesting user cannot be null.');
-      // Ensure that requesting user has an _id field
-      assert.ok(requestingUser._id, 'Requesting user is not populated.');
-      assert.ok(requestingUser.admin === true, 'User does not have permissions to delete users.');
-      const userTypes = ['object', 'string'];
-      const optionsTypes = ['undefined', 'object'];
-      assert.ok(userTypes.includes(typeof users), 'Users parameter is an invalid type.');
-      // If users is an object, ensure it's an array of strings
-      if (typeof users === 'object') {
-        assert.ok(Array.isArray(users), 'Users is an object, but not an array.');
-        assert.ok(users.every(u => typeof u === 'string'), 'Users is not an array of strings.');
-      }
-      assert.ok(optionsTypes.includes(typeof options), 'Options parameter is an invalid type.');
-    }
-    catch (err) {
-      throw new M.CustomError(err.message, 400, 'warn');
-    }
-
-    // Sanitize input parameters and create function-wide variables
     const saniUsers = sani.mongo(JSON.parse(JSON.stringify(users)));
     const reqUser = JSON.parse(JSON.stringify(requestingUser));
     let foundUsers = [];
@@ -1663,7 +978,6 @@
       // Update password on requesting user
       foundUser.password = newPassword;
 
->>>>>>> 79618d39
       // Save the requesting user, forcing pre-save middleware to hash
       // new password.
       return foundUser.save();
