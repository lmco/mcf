--- conflicted
+++ resolved
@@ -233,17 +233,9 @@
  */
 async function create(requestingUser, users, options) {
   try {
-<<<<<<< HEAD
-    assert.ok(permissions.createUser(requestingUser) === true, 'User does not have permissions to create users.');
-  }
-  catch (err) {
-    throw new M.DataFormatError(err.message, 'warn');
-  }
-=======
     // Ensure input parameters are correct type
     helper.checkParams(requestingUser, options);
     helper.checkParamsDataType('object', users, 'Users');
->>>>>>> 692187ce
 
     // For create user only: requesting user must be admin
     permissions.createUser(requestingUser);
@@ -329,24 +321,6 @@
       return userObj;
     });
 
-<<<<<<< HEAD
-  // For each object of user data, create the user object
-  const userObjects = usersToCreate.map((u) => {
-    const userObj = new User(u);
-    userObj.lastModifiedBy = reqUser._id;
-    userObj.createdBy = reqUser._id;
-    userObj.updatedOn = Date.now();
-    userObj.archivedBy = (userObj.archived) ? reqUser._id : null;
-    userObj.archivedOn = (userObj.archived) ? Date.now() : null;
-    userObj.hashPassword();
-    return userObj;
-  });
-
-  let createdUsers;
-  let defaultOrg;
-  try {
-=======
->>>>>>> 692187ce
     // Create the users
     const createdUsers = await User.insertMany(userObjects);
 
@@ -478,19 +452,6 @@
       user._id = user.username;
       index++;
     });
-<<<<<<< HEAD
-  }
-  catch (err) {
-    throw new M.DataFormatError(err.message, 'warn');
-  }
-
-  // Ensure user cannot update others, unless sys-admin
-  // TODO: Consider updating logic to permissions library
-  if (!reqUser.admin && (arrUsernames.length > 1 || arrUsernames[0] !== reqUser.username)) {
-    throw new M.PermissionError('Cannot update other users unless admin.', 'warn');
-  }
-=======
->>>>>>> 692187ce
 
     // Ensure user cannot update others, unless sys-admin
     permissions.updateUser(reqUser, arrUsernames[0]);
@@ -657,34 +618,6 @@
  */
 async function createOrReplace(requestingUser, users, options) {
   try {
-<<<<<<< HEAD
-    assert.ok(permissions.createUser(requestingUser) === true, 'User does not have permissions'
-      + 'to replace users.');
-  }
-  catch (err) {
-    throw new M.DataFormatError(err.message, 'warn');
-  }
-
-  // Sanitize input parameters and create function-wide variables
-  const saniUsers = sani.mongo(JSON.parse(JSON.stringify(users)));
-  const duplicateCheck = {};
-  let usersToLookup = [];
-  let createdUsers = [];
-  const ts = Date.now();
-
-  // Check the type of the users parameter
-  if (Array.isArray(saniUsers)) {
-    // users is an array, update many users
-    usersToLookup = saniUsers;
-  }
-  else if (typeof saniUsers === 'object') {
-    // users is an object, update a single user
-    usersToLookup = [saniUsers];
-  }
-  else {
-    throw new M.DataFormatError('Invalid input for updating users.', 'warn');
-  }
-=======
     // Ensure input parameters are correct type
     helper.checkParams(requestingUser, options);
     helper.checkParamsDataType('object', users, 'Users');
@@ -711,7 +644,6 @@
     else {
       throw new M.DataFormatError('Invalid input for updating users.', 'warn');
     }
->>>>>>> 692187ce
 
     // Create list of usernames
     const arrUsernames = [];
@@ -823,13 +755,6 @@
  */
 async function remove(requestingUser, users, options) {
   try {
-<<<<<<< HEAD
-    assert.ok(permissions.deleteUser(requestingUser) === true, 'User does not have permissions to delete users.');
-  }
-  catch (err) {
-    throw new M.DataFormatError(err.message, 'warn');
-  }
-=======
     // Ensure input parameters are correct type
     helper.checkParams(requestingUser, options);
     helper.checkParamsDataType(['object', 'string'], users, 'Users');
@@ -862,7 +787,6 @@
       // Invalid parameter, throw an error
       throw new M.DataFormatError('Invalid input for removing users.', 'warn');
     }
->>>>>>> 692187ce
 
     // Find the users to delete
     const foundUsers = await User.find(searchQuery);
