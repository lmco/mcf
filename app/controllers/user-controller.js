--- conflicted
+++ resolved
@@ -246,11 +246,7 @@
   helper.checkParamsDataType('object', users, 'Users');
   // For create user only: requesting user must be admin
   try {
-<<<<<<< HEAD
-    assert.ok(requestingUser.admin === true, 'User does not have permissions to create users.');
-=======
     assert.ok(permissions.createUser(requestingUser) === true, 'User does not have permissions to create users.');
->>>>>>> 64f1ba92
   }
   catch (err) {
     throw new M.DataFormatError(err.message, 'warn');
@@ -293,113 +289,6 @@
       // Ensure keys are valid
       Object.keys(user).forEach((k) => {
         assert.ok(validUserKeys.includes(k), `Invalid key [${k}].`);
-<<<<<<< HEAD
-      });
-
-      // Ensure each user has a username and that it's a string
-      assert.ok(user.hasOwnProperty('username'), `User #${index} does not have a username`);
-      assert.ok(typeof user.username === 'string', `User #${index}'s username is not a string.`);
-      // Check if user with same username is already being created
-      assert.ok(!arrUsernames.includes(user.username), 'Multiple users with '
-        + `the same username [${user.username}] cannot be created.`);
-      arrUsernames.push(user.username);
-      user._id = user.username;
-      index++;
-    });
-  }
-  catch (err) {
-    throw new M.DataFormatError(err.message, 'warn');
-  }
-
-  // Create searchQuery to search for any existing, conflicting users
-  const searchQuery = { _id: { $in: arrUsernames } };
-
-  // Find any existing, conflicting users
-  const foundUsers = await User.find(searchQuery, '_id').lean();
-  // If there are any foundUsers, there is a conflict
-  if (foundUsers.length > 0) {
-    // Get arrays of the foundUsers's usernames
-    const foundUserUsernames = foundUsers.map(u => u._id);
-
-    // There are one or more users with conflicting usernames
-    throw new M.OperationError('Users with the following usernames already exist'
-        + ` [${foundUserUsernames.toString()}].`, 'warn');
-  }
-
-  // For each object of user data, create the user object
-  const userObjects = usersToCreate.map((u) => {
-    const userObj = new User(u);
-    userObj.lastModifiedBy = reqUser._id;
-    userObj.createdBy = reqUser._id;
-    userObj.updatedOn = Date.now();
-    userObj.archivedBy = (userObj.archived) ? reqUser._id : null;
-    userObj.hashPassword();
-    return userObj;
-  });
-
-  let createdUsers;
-  let defaultOrg;
-  try {
-    // Create the users
-    createdUsers = await User.insertMany(userObjects);
-
-    // Emit the event users-created
-    EventEmitter.emit('users-created', createdUsers);
-
-    // Find the default organization
-    defaultOrg = await Organization.findOne({ _id: M.config.server.defaultOrganizationId });
-    // Add each created user to the default org with read/write
-    createdUsers.forEach((user) => {
-      defaultOrg.permissions[user._id] = ['read', 'write'];
-    });
-
-    // Mark the default orgs permissions as modified
-    defaultOrg.markModified('permissions');
-
-    // Save the updated default org
-    await defaultOrg.save();
-  }
-  catch (error) {
-    throw new M.DatabaseError(error.message, 'warn');
-  }
-
-  let foundCreatedUsers;
-  try {
-    // If the lean option is supplied
-    if (validatedOptions.lean) {
-      foundCreatedUsers = await User.find({ _id: { $in: arrUsernames } },
-        validatedOptions.fieldsString).populate(validatedOptions.populateString).lean();
-    }
-    else {
-      // users is not an object or array, throw an error
-      throw new M.DataFormatError('Invalid input for creating users.', 'warn');
-    }
-
-    // Create array of id's for lookup and array of valid keys
-    const arrUsernames = [];
-    const validUserKeys = ['username', 'password', 'fname', 'lname',
-      'preferredName', 'email', 'admin', 'provider', 'custom', 'archived'];
-
-    // Check that each user has a username, and add to arrUsernames
-    try {
-      let index = 1;
-      usersToCreate.forEach((user) => {
-        // Ensure keys are valid
-        Object.keys(user).forEach((k) => {
-          assert.ok(validUserKeys.includes(k), `Invalid key [${k}].`);
-        });
-
-        // Ensure each user has a username and that it's a string
-        assert.ok(user.hasOwnProperty('username'), `User #${index} does not have a username`);
-        assert.ok(typeof user.username === 'string', `User #${index}'s username is not a string.`);
-        // Check if user with same username is already being created
-        assert.ok(!arrUsernames.includes(user.username), 'Multiple users with '
-          + `the same username [${user.username}] cannot be created.`);
-        arrUsernames.push(user.username);
-        user._id = user.username;
-        index++;
-=======
->>>>>>> 64f1ba92
       });
 
       // Ensure each user has a username and that it's a string
@@ -590,10 +479,7 @@
   }
 
   // Ensure user cannot update others, unless sys-admin
-<<<<<<< HEAD
-=======
   // TODO: Consider updating logic to permissions library
->>>>>>> 64f1ba92
   if (!reqUser.admin && (arrUsernames.length > 1 || arrUsernames[0] !== reqUser.username)) {
     throw new M.PermissionError('Cannot update other users unless admin.', 'warn');
   }
@@ -650,7 +536,6 @@
           );
         }
       }
-<<<<<<< HEAD
 
       // If updating the admin key, ensure the requesting user is an admin
       if (key === 'admin' && !reqUser.admin) {
@@ -666,23 +551,6 @@
           throw new M.DataFormatError(`${key} must be an object`, 'warn');
         }
       }
-=======
-
-      // If updating the admin key, ensure the requesting user is an admin
-      if (key === 'admin' && !reqUser.admin) {
-        throw new M.PermissionError(`${reqUser.username} does not have`
-          + ' permissions to update the admin field.', 'warn');
-      }
-
-      // If the type of field is mixed
-      if (User.schema.obj[key]
-        && User.schema.obj[key].type.schemaName === 'Mixed') {
-        // Only objects should be passed into mixed data
-        if (typeof updateUser !== 'object') {
-          throw new M.DataFormatError(`${key} must be an object`, 'warn');
-        }
-      }
->>>>>>> 64f1ba92
       // Set archivedBy if archived field is being changed
       else if (key === 'archived') {
         // User cannot archive or unarchive themselves
@@ -789,11 +657,7 @@
   helper.checkParamsDataType('object', users, 'Users');
   // createOrReplace function: requesting user must be admin
   try {
-<<<<<<< HEAD
-    assert.ok(requestingUser.admin === true, 'User does not have permissions'
-=======
     assert.ok(permissions.createUser(requestingUser) === true, 'User does not have permissions'
->>>>>>> 64f1ba92
       + 'to replace users.');
   }
   catch (err) {
@@ -939,11 +803,7 @@
   helper.checkParams(requestingUser, options);
   helper.checkParamsDataType(['object', 'string'], users, 'Users');
   try {
-<<<<<<< HEAD
-    assert.ok(requestingUser.admin === true, 'User does not have permissions to delete users.');
-=======
     assert.ok(permissions.deleteUser(requestingUser) === true, 'User does not have permissions to delete users.');
->>>>>>> 64f1ba92
   }
   catch (err) {
     throw new M.DataFormatError(err.message, 'warn');
@@ -1010,7 +870,6 @@
     foundUsernames.forEach((user) => {
       delete org.permissions[user];
     });
-<<<<<<< HEAD
 
     org.markModified('permissions');
 
@@ -1018,15 +877,6 @@
     promises.push(org.save());
   });
 
-=======
-
-    org.markModified('permissions');
-
-    // Add save operation to promise array
-    promises.push(org.save());
-  });
-
->>>>>>> 64f1ba92
   // Save all orgs and return once all are saved
   await Promise.all(promises);
 
