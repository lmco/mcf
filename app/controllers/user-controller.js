--- conflicted
+++ resolved
@@ -465,11 +465,7 @@
 
         // Update last modified field
         updateUser.lastModifiedBy = reqUser._id;
-<<<<<<< HEAD
-        console.log(updateUser)
-=======
-
->>>>>>> b40333bf
+
         // Update the user
         bulkArray.push({
           updateOne: {
