--- conflicted
+++ resolved
@@ -66,6 +66,9 @@
  * @param {string[]} [options.fields] - An array of fields to return. By default
  * includes the _id, id, and contains. To NOT include a field, provide a '-' in
  * front.
+ * @param {number} [options.limit = 0] - A number that specifies the maximum
+ * number of documents to be returned to the user. A limit of 0 is equivalent to
+ * setting no limit.
  *
  * @return {Promise} Array of found element objects
  *
@@ -125,11 +128,8 @@
     let archived = false;
     let populateString = 'contains ';
     let subtree = false;
-<<<<<<< HEAD
+    let fieldsString = '';
     let limit = 0;
-=======
-    let fieldsString = '';
->>>>>>> 60f5c4c5
 
     // Ensure options are valid
     if (options) {
@@ -171,27 +171,26 @@
         subtree = options.subtree;
       }
 
-<<<<<<< HEAD
+      // If the option 'fields' is supplied, ensure it's an array of strings
+      if (options.hasOwnProperty('fields')) {
+        if (!Array.isArray(options.fields)) {
+          throw new M.CustomError('The option \'fields\' is not an array.', 400, 'warn');
+        }
+        if (!options.fields.every(o => typeof o === 'string')) {
+          throw new M.CustomError(
+            'Every value in the fields array must be a string.', 400, 'warn'
+          );
+        }
+
+        fieldsString += options.fields.join(' ');
+      }
+
       // If the option 'limit' is supplied ensure it's a number
       if (options.hasOwnProperty('limit')) {
         if (typeof options.limit !== 'number') {
           throw new M.CustomError('The option \'limit\' is not a number.', 400, 'warn');
         }
         limit = options.limit;
-=======
-      // If the option 'fields' is supplied, ensure it's an array of strings
-      if (options.hasOwnProperty('fields')) {
-        if (!Array.isArray(options.fields)) {
-          throw new M.CustomError('The option \'fields\' is not an array.', 400, 'warn');
-        }
-        if (!options.fields.every(o => typeof o === 'string')) {
-          throw new M.CustomError(
-            'Every value in the fields array must be a string.', 400, 'warn'
-          );
-        }
-
-        fieldsString += options.fields.join(' ');
->>>>>>> 60f5c4c5
       }
     }
 
@@ -250,7 +249,8 @@
       // If no IDs provided, find all elements in a project
       if (elementIDs.length === 0) {
         // Find all elements in a project
-        return Element.find(searchQuery, fieldsString).populate(populateString);
+        return Element.find(searchQuery, fieldsString, { limit: limit })
+        .populate(populateString);
       }
       // Find elements by ID
 
@@ -262,7 +262,8 @@
         searchQuery._id = elementIDs.slice(i * 50000, i * 50000 + 50000);
 
         // Add find operation to promises array
-        promises.push(Element.find(searchQuery, fieldsString).populate(populateString)
+        promises.push(Element.find(searchQuery, fieldsString, { limit: limit })
+        .populate(populateString)
         .then((_foundElements) => {
           foundElements = foundElements.concat(_foundElements);
         }));
@@ -1584,6 +1585,9 @@
  * the found objects. By default, no fields are populated.
  * @param {boolean} [options.archived] - If true, find results will include
  * archived objects. The default value is false.
+ * @param {number} [options.limit = 0] - A number that specifies the maximum
+ * number of documents to be returned to the user. A limit of 0 is equivalent to
+ * setting no limit.
  *
  * @return {Promise} An array of found elements.
  *
@@ -1626,6 +1630,7 @@
     // Initialize valid options
     let archived = false;
     let populateString = 'contains ';
+    let limit = 0;
 
     // Ensure options are valid
     if (options) {
@@ -1657,6 +1662,14 @@
         });
 
         populateString += options.populate.join(' ');
+      }
+
+      // If the option 'limit' is supplied ensure it's a number
+      if (options.hasOwnProperty('limit')) {
+        if (typeof options.limit !== 'number') {
+          throw new M.CustomError('The option \'limit\' is not a number.', 400, 'warn');
+        }
+        limit = options.limit;
       }
     }
 
@@ -1683,7 +1696,7 @@
       }
 
       // Search for the elements
-      return Element.find(searchQuery, { score: { $meta: 'textScore' } })
+      return Element.find(searchQuery, { score: { $meta: 'textScore' } }, { limit: limit })
       .sort({ score: { $meta: 'textScore' } })
       .populate(populateString);
     })
