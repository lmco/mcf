/**
 * @classification UNCLASSIFIED
 *
 * @module controllers.element-controller
 *
 * @copyright Copyright (C) 2018, Lockheed Martin Corporation
 *
 * @license LMPI - Lockheed Martin Proprietary Information
 *
 * @owner Austin Bieber <austin.j.bieber@lmco.com>
 *
 * @author Austin Bieber <austin.j.bieber@lmco.com>
 * @author Phillip Lee <phillip.lee@lmco.com>
 * @author Leah De Laurell <leah.p.delaurell@lmco.com>
<<<<<<< HEAD
=======
 * @author Connor Doyle <connor.p.doyle@lmco.com>
>>>>>>> 692187ce
 *
 * @description This implements the behavior and logic for elements.
 * It also provides function for interacting with elements.
 */

// Expose element controller functions
// Note: The export is being done before the import to solve the issues of
// circular references between controllers.
module.exports = {
  find,
  create,
  update,
  createOrReplace,
  remove,
  search
};

// Disable eslint rule for logic in nested promises
/* eslint-disable no-loop-func */

// Node.js Modules
const assert = require('assert');
const fs = require('fs');
const path = require('path');

// MBEE Modules
const Element = M.require('models.element');
const Branch = M.require('models.branch');
const Project = M.require('models.project');
const Org = M.require('models.organization');
const EventEmitter = M.require('lib.events');
const sani = M.require('lib.sanitization');
const utils = M.require('lib.utils');
const validators = M.require('lib.validators');
const jmi = M.require('lib.jmi-conversions');
const errors = M.require('lib.errors');
const helper = M.require('lib.controller-helper');
const permissions = M.require('lib.permissions');

/**
 * @description This function finds one or many elements. Depending on the
 * parameters provided, this function will find a single element by ID, multiple
 * elements by ID, or all elements within a project. The user making the request
 * must be part of the specified project or be a system-wide admin.
 *
 * @param {User} requestingUser - The object containing the requesting user.
 * @param {string} organizationID - The ID of the owning organization.
 * @param {string} projectID - The ID of the owning project.
 * @param {string} branchID - The ID of the branch to find.
 * @param {(string|string[])} [elements] - The elements to find. Can either be
 * an array of element ids, a single element id, or not provided, which defaults
 * to every element in a project being found.
 * @param {object} [options] - A parameter that provides supported options.
 * @param {string[]} [options.populate] - A list of fields to populate on return
 * of the found objects. By default, no fields are populated.
 * @param {boolean} [options.includeArchived = false] - If true, find results will include
 * archived objects.
 * @param {boolean} [options.subtree = false] - If true, all elements in the subtree of
 * the found elements will also be returned.
 * @param {string[]} [options.fields] - An array of fields to return. By default
 * includes the _id, id, and contains. To NOT include a field, provide a '-' in
 * front.
 * @param {boolean} [options.rootpath] - An option to specify finding the parent,
 * grandparent, etc of the query element all the way up to the root element.
 * @param {number} [options.limit = 0] - A number that specifies the maximum
 * number of documents to be returned to the user. A limit of 0 is equivalent to
 * setting no limit.
 * @param {number} [options.skip = 0] - A non-negative number that specifies the
 * number of documents to skip returning. For example, if 10 documents are found
 * and skip is 5, the first 5 documents will NOT be returned.
 * @param {boolean} [options.lean = false] - A boolean value that if true
 * returns raw JSON instead of converting the data to objects.
 * @param {string} [options.sort] - Provide a particular field to sort the results by.
 * You may also add a negative sign in front of the field to indicate sorting in
 * reverse order.
 * @param {string} [options.parent] - Search for elements with a specific
 * parent.
 * @param {string} [options.source] - Search for elements with a specific
 * source.
 * @param {string} [options.target] - Search for elements with a specific
 * target.
 * @param {string} [options.type] - Search for elements with a specific type.
 * @param {string} [options.name] - Search for elements with a specific name.
 * @param {string} [options.createdBy] - Search for elements with a specific
 * createdBy value.
 * @param {string} [options.lastModifiedBy] - Search for elements with a
 * specific lastModifiedBy value.
 * @param {string} [options.archived] - Search only for archived elements.  If false,
 * only returns unarchived elements.  Overrides the includeArchived option.
 * @param {string} [options.archivedBy] - Search for elements with a specific
 * archivedBy value.
 * @param {string} [options.custom....] - Search for any key in custom data. Use
 * dot notation for the keys. Ex: custom.hello = 'world'.
 *
 * @returns {Promise} Array of found element objects.
 *
 * @example
 * find({User}, 'orgID', 'projID', 'branchID', ['elem1', 'elem2'], { populate: 'parent' })
 * .then(function(elements) {
 *   // Do something with the found elements
 * })
 * .catch(function(error) {
 *   M.log.error(error);
 * });
 */
async function find(requestingUser, organizationID, projectID, branchID, elements, options) {
  try {
    // Set options if no elements were provided, but options were
    if (typeof elements === 'object' && elements !== null && !Array.isArray(elements)) {
      // Note: assumes input param elements is input option param
      options = elements; // eslint-disable-line no-param-reassign
      elements = undefined; // eslint-disable-line no-param-reassign
    }

    // Ensure input parameters are correct type
    helper.checkParams(requestingUser, options, organizationID, projectID, branchID);
    helper.checkParamsDataType(['undefined', 'object', 'string'], elements, 'Elements');

    // Sanitize input parameters and create function-wide variables
    const saniElements = (elements !== undefined)
      ? sani.db(JSON.parse(JSON.stringify(elements)))
      : undefined;
    const reqUser = JSON.parse(JSON.stringify(requestingUser));
    const orgID = sani.db(organizationID);
    const projID = sani.db(projectID);
    const branID = sani.db(branchID);
    let foundElements = [];
    const searchQuery = { branch: utils.createID(orgID, projID, branID), archived: false };

    // Validate the provided options
    const validatedOptions = utils.validateOptions(options, ['includeArchived',
      'populate', 'subtree', 'fields', 'limit', 'skip', 'lean', 'sort', 'rootpath'], Element);

    // Ensure search options are valid
    if (options) {
      // Create array of valid search options
      const validSearchOptions = ['parent', 'source', 'target', 'type', 'name',
        'createdBy', 'lastModifiedBy', 'archived', 'archivedBy'];

      // Loop through provided options, look for validSearchOptions
      Object.keys(options).forEach((o) => {
        // If the provided option is a valid search option
        if (validSearchOptions.includes(o) || o.startsWith('custom.')) {
          // Ensure the archived search option is a boolean
          if (o === 'archived' && typeof options[o] !== 'boolean') {
            throw new M.DataFormatError(`The option '${o}' is not a boolean.`, 'warn');
          }
          // Ensure the search option is a string
          else if (typeof options[o] !== 'string' && o !== 'archived') {
            throw new M.DataFormatError(`The option '${o}' is not a string.`, 'warn');
          }
          // If the search option is an element reference
          if (['parent', 'source', 'target'].includes(o)) {
            // Make value the concatenated ID
            options[o] = utils.createID(orgID, projID, branID, options[o]);
          }
          // Add the search option to the searchQuery
          searchQuery[o] = sani.db(options[o]);
        }
      });
    }

<<<<<<< HEAD
  // Find the organization and validate that it was found and not archived (unless specified)
  const organization = await helper.findAndValidate(Org, orgID,
    ((options && options.archived) || validatedOptions.includeArchived));
  // Permissions check
  if (!permissions.readOrg(reqUser, organization)) {
    throw new M.PermissionError('User does not have permission to'
      + ` read items on the org ${orgID}.`, 'warn');
  }

  // Find the project and validate that it was found and not archived (unless specified)
  const project = await helper.findAndValidate(Project, utils.createID(orgID, projID),
    ((options && options.archived) || validatedOptions.includeArchived));
  // Permissions check
  if (!permissions.readProject(reqUser, organization, project)) {
    throw new M.PermissionError('User does not have permission to'
      + ` read items on the project ${projID}.`, 'warn');
  }
=======
    // Find the organization and validate that it was found and not archived (unless specified)
    const organization = await helper.findAndValidate(Org, orgID,
      ((options && options.archived) || validatedOptions.includeArchived));

    // Find the project and validate that it was found and not archived (unless specified)
    const project = await helper.findAndValidate(Project, utils.createID(orgID, projID),
      ((options && options.archived) || validatedOptions.includeArchived));
>>>>>>> 692187ce

    // Find the branch and validate that it was found and not archived (unless specified)
    const branch = await helper.findAndValidate(Branch, utils.createID(orgID, projID, branID),
      ((options && options.archived) || validatedOptions.includeArchived));

    // Permissions check
    permissions.readElement(reqUser, organization, project, branch);

    let elementsToFind = [];

    // Check the type of the elements parameter
    if (Array.isArray(saniElements)) {
      // An array of element ids, find all
      elementsToFind = saniElements.map(e => utils.createID(orgID, projID, branID, e));
    }
    else if (typeof saniElements === 'string') {
      // A single element id
      elementsToFind = [utils.createID(orgID, projID, branID, saniElements)];
    }
    else if (((typeof saniElements === 'object' && saniElements !== null)
      || saniElements === undefined)) {
      // Find all elements in the branch
      elementsToFind = [];
    }
    else {
      // Invalid parameter, throw an error
      throw new M.DataFormatError('Invalid input for finding elements.', 'warn');
    }

    // If wanting to find subtree, find subtree ids
    if (validatedOptions.subtree) {
      elementsToFind = await findElementTree(orgID, projID, branID, elementsToFind);
    }

    if (validatedOptions.rootpath) {
      if (elementsToFind.length > 1) {
        throw new M.DataFormatError('Can only perform root path search on a single element', 'warn');
      }
      const elementToFind = elementsToFind[0];
      elementsToFind = await findElementRootPath(orgID, projID, branID, elementToFind);
    }

    // If the includeArchived field is true, remove archived from the query; return everything
    if (validatedOptions.includeArchived) {
      delete searchQuery.archived;
    }
    // If the archived field is true, query only for archived elements
    if (validatedOptions.archived) {
      searchQuery.archived = true;
    }

    const promises = [];

    // If no IDs provided, find all elements in the branch
    if (elementsToFind.length === 0) {
      // Get the number of elements in the branch
      const elementCount = await Element.countDocuments(searchQuery);

      // If options.limit is defined an is less that 50k or count is less than 50k, find normally
      if ((validatedOptions.limit > 0 && validatedOptions.limit < 50000) || elementCount < 50000) {
        // Find the elements
        foundElements = await Element.find(searchQuery, validatedOptions.fieldsString,
          { skip: validatedOptions.skip,
            limit: validatedOptions.limit,
            sort: validatedOptions.sort,
            populate: validatedOptions.populateString,
            lean: validatedOptions.lean
          });
      }
      else {
        // Define batchLimit, batchSkip and numLoops
        let batchLimit = 50000;
        let batchSkip = 0;
        let numLoops = 0;

        // Get number of loops = the smallest value divided by 50K
        if (validatedOptions.limit && validatedOptions.limit !== 0) {
          numLoops = (elementCount && validatedOptions.limit) / batchLimit;
        }
        else {
          numLoops = elementCount / batchLimit;
        }

        // Find elements in batches of 50K in smallest number loops possible
        for (let i = 0; i < numLoops; i++) {
          // Skip past already found elements
          batchSkip = i * 50000 + validatedOptions.skip;
          // Set limit if its a defined option and on last iteration
          if (validatedOptions.limit > 0
            && ((elementCount && validatedOptions.limit) / batchLimit) - i < 1) {
            batchLimit = validatedOptions.limit - i * batchLimit;
          }

          // Add find operation to array of promises
          promises.push(
            Element.find(searchQuery, validatedOptions.fieldsString,
              { skip: batchSkip,
                limit: batchLimit,
                sort: validatedOptions.sort,
                populate: validatedOptions.populateString,
                lean: validatedOptions.lean
              })
            .then((elems) => {
              foundElements = foundElements.concat(elems);
            })
          );
        }
      }
    }
    else {
      // Find elements in batches
      for (let i = 0; i < elementsToFind.length / 50000; i++) {
        // Split elementIDs list into batches of 50000
        searchQuery._id = elementsToFind.slice(i * 50000, i * 50000 + 50000);

        // Add find operation to array of promises
        promises.push(
          Element.find(searchQuery, validatedOptions.fieldsString,
            { skip: validatedOptions.skip,
              limit: validatedOptions.limit,
              sort: validatedOptions.sort,
              populate: validatedOptions.populateString,
              lean: validatedOptions.lean
            })
          .then((elems) => {
            foundElements = foundElements.concat(elems);
          })
        );
      }
    }

    // Wait for promises to resolve before returning elements
    await Promise.all(promises);

    // Return the found elements
    return foundElements;
  }
  catch (error) {
    throw errors.captureError(error);
  }
}

/**
 * @description This functions creates one or many elements. In addition to
 * creating the elements from the data supplied, this function also checks for
 * elements with duplicate IDs, ensures the user has write permissions on the
 * provided project, ensures existence of specified parents, sources and
 * targets, and then returns the elements which were created.
 *
 * @param {User} requestingUser - The object containing the requesting user.
 * @param {string} organizationID - The ID of the owning organization.
 * @param {string} projectID - The ID of the owning project.
 * @param {string} branchID - The ID of the branch to add elements to.
 * @param {(object|object[])} elements - Either an array of objects containing
 * element data or a single object containing element data to create.
 * @param {string} elements.id - The ID of the element being created.
 * @param {string} [elements.name] - The name of the element.
 * @param {string} [elements.parent = 'model'] - The ID of the parent of the
 * element.
 * @param {string} [elements.source] - The ID of the source element. If
 * provided, the parameter target is required.
 * @param {object} [elements.sourceNamespace] - The optional namespace of the
 * source element, if the element is not part of the project. Must include the
 * key/value pairs 'org', 'project' and 'branch'. The organization must be the
 * same as relationships org.
 * @param {string} [elements.target] - The ID of the target element. If
 * provided, the parameter source is required.
 * @param {object} [elements.targetNamespace] - The optional namespace of the
 * target element, if the element is not part of the project. Must include the
 * key/value pairs 'org', 'project' and 'branch'. The organization must be the
 * same as relationships org.
 * @param {string} [elements.documentation] - Any additional text
 * documentation about an element.
 * @param {string} [elements.type] - An optional type string.
 * @param {object} [elements.custom] - Any additional key/value pairs for an
 * object. Must be proper JSON form.
 * @param {object} [options] - A parameter that provides supported options.
 * @param {string[]} [options.populate] - A list of fields to populate on return
 * of the found objects. By default, no fields are populated.
 * @param {string[]} [options.fields] - An array of fields to return. By default
 * includes the _id, id, and contains. To NOT include a field, provide a '-' in
 * front.
 * @param {boolean} [options.lean = false] - A boolean value that if true
 * returns raw JSON instead of converting the data to objects.
 *
 * @returns {Promise} Array of created element objects.
 *
 * @example
 * create({User}, 'orgID', 'projID', 'branch', [{Elem1}, {Elem2}, ...], { populate: ['parent'] })
 * .then(function(elements) {
 *   // Do something with the newly created elements
 * })
 * .catch(function(error) {
 *   M.log.error(error);
 * });
 */
async function create(requestingUser, organizationID, projectID, branchID, elements, options) {
  try {
    M.log.debug('create(): Start of function');

    // Ensure input parameters are correct type
    helper.checkParams(requestingUser, options, organizationID, projectID, branchID);
    helper.checkParamsDataType('object', elements, 'Elements');

    // Sanitize input parameters and create function-wide variables
    const saniElements = sani.db(JSON.parse(JSON.stringify(elements)));
    const reqUser = JSON.parse(JSON.stringify(requestingUser));
    const orgID = sani.db(organizationID);
    const projID = sani.db(projectID);
    const branID = sani.db(branchID);
    const remainingElements = [];
    let populatedElements = [];
    const projectRefs = [];

    // Initialize and ensure options are valid
    const validatedOptions = utils.validateOptions(options, ['populate', 'fields',
      'lean'], Element);

    // Define array to store element data
    let elementsToCreate = [];

    // Check the type of the elements parameter
    if (Array.isArray(saniElements)) {
      // elements is an array, create many elements
      elementsToCreate = saniElements;
    }
    else if (typeof saniElements === 'object') {
      // elements is an object, create a single element
      elementsToCreate = [saniElements];
    }
    else {
      // elements is not an object or array, throw an error
      throw new M.DataFormatError('Invalid input for creating elements.', 'warn');
    }

    // Create array of id's for lookup and array of valid keys
    const arrIDs = [];
    const validElemKeys = ['id', 'name', 'parent', 'source', 'target',
      'documentation', 'type', 'custom', 'sourceNamespace', 'targetNamespace',
      'archived'];

    M.log.debug('create(): Before element validation');

<<<<<<< HEAD
  // Validate the element id, parent, source, target, and namespace fields
  try {
=======
    // Validate the element id, parent, source, target, and namespace fields
>>>>>>> 692187ce
    let index = 1;
    elementsToCreate.forEach((elem) => {
      // Ensure keys are valid
      Object.keys(elem).forEach((k) => {
        assert.ok(validElemKeys.includes(k), `Invalid key [${k}].`);
      });

      // Ensure each element has an id and that it's a string
      elementIDCheck(elem, index, orgID, projID, branchID, arrIDs);
      // Set the element parent if null
      elementParentCheck(elem, index, orgID, projID, branchID);
      // If element has a source, ensure it has a target and vice versa
      sourceAndTargetValidator(elem, index, orgID, projID, branchID);
      // If the element a source- or target- Namespace, ensure it contains the proper fields
      sourceTargetNamespaceValidator(elem, index, orgID, projID, projectRefs);

      index++;
    });

    M.log.debug('create(): Before JMI2 conversion');

    // Attempt to convert elements to JMI type 2, to see if duplicate ids exist
    jmi.convertJMI(1, 2, elementsToCreate, '_id');

<<<<<<< HEAD
  // Find the organization and validate that it was found and not archived
  const organization = await helper.findAndValidate(Org, orgID);
  // Permissions check
  if (!permissions.readOrg(reqUser, organization)) {
    throw new M.PermissionError('User does not have permission to'
      + ` read items on the org ${orgID}.`, 'warn');
  }

  // Find the project and validate that it was found and not archived
  const project = await helper.findAndValidate(Project, utils.createID(orgID, projID));
  // Permissions check
  if (!permissions.createElement(reqUser, organization, project)) {
    throw new M.PermissionError('User does not have permission to'
      + ` create items on the project ${projID}.`, 'warn');
  }
=======
    // Find the organization and validate that it was found and not archived
    const organization = await helper.findAndValidate(Org, orgID);
>>>>>>> 692187ce

    // Find the project and validate that it was found and not archived
    const project = await helper.findAndValidate(Project, utils.createID(orgID, projID));

    // Find the branch and validate that it was found and not archived
    const foundBranch = await helper.findAndValidate(Branch, utils.createID(orgID, projID, branID));
    // Check that the branch is is not a tag
    if (foundBranch.tag) {
      throw new M.OperationError(`[${branID}] is a tag and `
        + 'does not allow elements to be created, updated, or deleted.', 'warn');
    }

    // Permissions check
    permissions.createElement(reqUser, organization, project, foundBranch);

<<<<<<< HEAD
  M.log.debug('create(): Before finding pre-existing elements');

  let promises = [];
  for (let i = 0; i < arrIDs.length / 50000; i++) {
    // Split arrIDs into batches of 50000
    const tmpQuery = { _id: { $in: arrIDs.slice(i * 50000, i * 50000 + 50000) } };
    // Attempt to find any elements with matching _id
    promises.push(Element.find(tmpQuery, '_id').lean()
    .then((foundElements) => {
      if (foundElements.length > 0) {
        // Get array of the foundElements's ids
        const foundElementIDs = foundElements.map(e => utils.parseID(e._id).pop());

        // There are one or more elements with conflicting IDs
        throw new M.OperationError('Elements with the following IDs already exist'
            + ` [${foundElementIDs.toString()}].`, 'warn');
      }
    }));
  }
  await Promise.all(promises);

  // For each object of element data, create the element object
  const elementObjects = elementsToCreate.map((elemObj) => {
    // Set the project, lastModifiedBy and createdBy
    elemObj.project = utils.createID(orgID, projID);
    elemObj.branch = utils.createID(orgID, projID, branID);
    elemObj.lastModifiedBy = reqUser._id;
    elemObj.createdBy = reqUser._id;
    elemObj.updatedOn = Date.now();
    elemObj.archivedBy = (elemObj.archived) ? reqUser._id : null;
    elemObj.archivedOn = (elemObj.archived) ? Date.now() : null;

    // Add hidden fields
    elemObj.$parent = elemObj.parent;
    elemObj.$source = (elemObj.source) ? elemObj.source : null;
    elemObj.$target = (elemObj.target) ? elemObj.target : null;

    return elemObj;
  });
=======
    // Find all referenced projects
    const referencedProjects = await Project.find({ _id: { $in: projectRefs } },
      null, { lean: true });
>>>>>>> 692187ce

    // Verify that each project has a visibility of 'internal'
    referencedProjects.forEach((proj) => {
      if (proj.visibility !== 'internal') {
        throw new M.PermissionError(`The project [${utils.parseID(proj._id).pop()}] `
          + `in the org [${utils.parseID(proj._id)[0]}] does not have a visibility `
          + ' of internal.', 'warn');
      }
    });

    M.log.debug('create(): Before finding pre-existing elements');

    let promises = [];
    for (let i = 0; i < arrIDs.length / 50000; i++) {
      // Split arrIDs into batches of 50000
      const tmpQuery = { _id: { $in: arrIDs.slice(i * 50000, i * 50000 + 50000) } };
      // Attempt to find any elements with matching _id
      promises.push(Element.find(tmpQuery, '_id', { lean: true })
      .then((foundElements) => {
        if (foundElements.length > 0) {
          // Get array of the foundElements's ids
          const foundElementIDs = foundElements.map(e => utils.parseID(e._id).pop());

          // There are one or more elements with conflicting IDs
          throw new M.OperationError('Elements with the following IDs already exist'
            + ` [${foundElementIDs.toString()}].`, 'warn');
        }
      }));
    }
    await Promise.all(promises);

    // For each object of element data, create the element object
    const elementObjects = elementsToCreate.map((elemObj) => {
      // Set the project, lastModifiedBy and createdBy
      elemObj.project = utils.createID(orgID, projID);
      elemObj.branch = utils.createID(orgID, projID, branID);
      elemObj.lastModifiedBy = reqUser._id;
      elemObj.createdBy = reqUser._id;
      elemObj.updatedOn = Date.now();
      elemObj.archivedBy = (elemObj.archived) ? reqUser._id : null;
      elemObj.archivedOn = (elemObj.archived) ? Date.now() : null;

      // Add hidden fields
      elemObj.$parent = elemObj.parent;
      elemObj.$source = (elemObj.source) ? elemObj.source : null;
      elemObj.$target = (elemObj.target) ? elemObj.target : null;

      return elemObj;
    });

    // Convert elemObjects array to JMI type 2 for easier lookup
    const jmi2 = jmi.convertJMI(1, 2, elementObjects);

    // Define array of elements that need to be searched for in DB
    const elementsToFind = [];

    // Loop through each element and set its parent (and source and target)
    elementObjects.forEach((element) => {
      // If the element has a parent
      if (element.$parent) {
        // If the element's parent is also being created
        if (jmi2.hasOwnProperty(element.$parent)) {
          const parentObj = jmi2[element.$parent];
          element.parent = parentObj._id;
          element.$parent = null;
        }
        else {
          // Add elements parent to list of elements to search for in DB
          elementsToFind.push(element.$parent);
          remainingElements.push(element);
        }
      }

      // If the element has a source
      if (element.$source) {
        // If the element's source is also being created
        if (jmi2.hasOwnProperty(element.$source)) {
          element.source = element.$source;
          element.$source = null;
        }
        else {
          // Add elements source to list of elements to search for in DB
          elementsToFind.push(element.$source);
          remainingElements.push(element);
        }
      }

      // If the element has a target
      if (element.$target) {
        // If the element's target is also being created
        if (jmi2.hasOwnProperty(element.$target)) {
          element.target = element.$target;
          element.$target = null;
        }
        else {
          // Add elements target to list of elements to search for in DB
          elementsToFind.push(element.$target);
          remainingElements.push(element);
        }
      }
    });

    // Create query for finding elements
    const findExtraElementsQuery = { _id: { $in: elementsToFind } };

    M.log.debug('create(): Before finding extra elements');

    // Find extra elements, and only return _id for faster lookup
    const extraElements = await Element.find(findExtraElementsQuery, '_id', { lean: true });
    // Convert extraElements to JMI type 2 for easier lookup
    const extraElementsJMI2 = jmi.convertJMI(1, 2, extraElements);
    // Loop through each remaining element that does not have it's parent,
    // source, or target set yet
    remainingElements.forEach((element) => {
      // If the element has a parent
      if (element.$parent) {
        if (extraElementsJMI2[element.$parent]._id) {
          element.parent = extraElementsJMI2[element.$parent]._id;
          element.$parent = null;
        }
        else {
          // Parent not found in db, throw an error
          throw new M.NotFoundError(`Parent element ${element.parent} not found.`, 'warn');
        }
      }

      // If the element is a relationship and has a source
      if (element.$source) {
        if (extraElementsJMI2[element.$source]._id) {
          element.source = extraElementsJMI2[element.$source]._id;
          element.$source = null;
        }
        else {
          // Source not found in db, throw an error
          throw new M.NotFoundError(`Source element ${element.source} not found.`, 'warn');
        }
      }

      // If the element is a relationship and has a target
      if (element.$target) {
        if (extraElementsJMI2[element.$target]._id) {
          element.target = extraElementsJMI2[element.$target]._id;
          element.$target = null;
        }
        else {
          // Target not found in db, throw an error
          throw new M.NotFoundError(`Target element ${element.target} not found.`, 'warn');
        }
      }
    });

    M.log.debug('create(): Before insertMany()');
    const createdElements = await Element.insertMany(elementObjects, { lean: true });
    M.log.debug('create(): After insertMany()');

    promises = [];
    const createdIDs = await createdElements.map(e => e._id);
    // Find elements in batches
    for (let i = 0; i < createdIDs.length / 50000; i++) {
      // Split elementIDs list into batches of 50000
      const tmpQuery = { _id: { $in: createdIDs.slice(i * 50000, i * 50000 + 50000) } };

      // Add find operation to promises array
      promises.push(Element.find(tmpQuery, validatedOptions.fieldsString,
        { populate: validatedOptions.populateString,
          lean: validatedOptions.lean
        })
      .then((_foundElements) => {
        populatedElements = populatedElements.concat(_foundElements);
      }));
    }

    // Return when all elements have been found
    await Promise.all(promises);

    M.log.debug('create(): Before elements-created event emitter');

    // Emit the event elements-created
    EventEmitter.emit('elements-created', populatedElements);

    return populatedElements;
  }
  catch (error) {
    throw errors.captureError(error);
  }
}

/**
 * @description This function updates one or many elements. Multiple fields on
 * multiple elements can be updated as long as they are valid. If changing an
 * elements parent, only one element can be updated at a time. If updating the
 * custom data on an element, and key/value pairs that exist in the update
 * object don't exist in the current custom data, the key/value pair will be
 * added. If the key/value pairs do exist, the value will be changed. If an
 * element is archived, it must first be unarchived before any other updates
 * occur. The user must have write permissions on a project or be a system-wide
 * admin to update elements.
 *
 * @param {User} requestingUser - The object containing the requesting user.
 * @param {string} organizationID - The ID of the owning organization.
 * @param {string} projectID - The ID of the owning project.
 * @param {string} branchID - The ID of the branch to update elements on.
 * @param {(object|object[])} elements - Either an array of objects containing
 * updates to elements, or a single object containing updates.
 * @param {string} elements.id - The ID of the element being updated. Field
 * cannot be updated but is required to find element.
 * @param {string} [elements.name] - The updated name of the element.
 * @param {string} [elements.parent] - The ID of the new elements parent. Cannot
 * update element parents in bulk.
 * @param {string} [elements.source] - The ID of the source element.
 * @param {object} [elements.sourceNamespace] - The optional namespace of the
 * source element, if the element is not part of the project. Must include the
 * key/value pairs 'org', 'project' and 'branch'. The organization must be the
 * same as relationships org.
 * @param {string} [elements.target] - The ID of the target element.
 * @param {object} [elements.targetNamespace] - The optional namespace of the
 * target element, if the element is not part of the project. Must include the
 * key/value pairs 'org', 'project' and 'branch'. The organization must be the
 * same as relationships org.
 * @param {string} [elements.documentation] - The updated documentation of the
 * element.
 * @param {string} [elements.type] - An optional type string.
 * @param {object} [elements.custom] - The new custom data object. Please note,
 * updating the custom data object completely replaces the old custom data
 * object.
 * @param {boolean} [elements.archived = false] - The updated archived field. If true,
 * the element will not be able to be found until unarchived.
 * @param {object} [options] - A parameter that provides supported options.
 * @param {string[]} [options.populate] - A list of fields to populate on return
 * of the found objects. By default, no fields are populated.
 * @param {string[]} [options.fields] - An array of fields to return. By default
 * includes the _id, id, and contains. To NOT include a field, provide a '-' in
 * front.
 * @param {boolean} [options.lean = false] - A boolean value that if true
 * returns raw JSON instead of converting the data to objects.
 *
 * @returns {Promise} Array of updated element objects.
 *
 * @example
 * update({User}, 'orgID', 'projID', 'branch', [{Elem1}, {Elem22}...], { populate: 'parent' })
 * .then(function(elements) {
 *   // Do something with the newly updated elements
 * })
 * .catch(function(error) {
 *   M.log.error(error);
 * });
 */
async function update(requestingUser, organizationID, projectID, branchID, elements, options) {
<<<<<<< HEAD
  // Ensure input parameters are correct type
  helper.checkParams(requestingUser, options, organizationID, projectID, branchID);
  helper.checkParamsDataType('object', elements, 'Elements');

  // Sanitize input parameters and create function-wide variables
  const reqUser = JSON.parse(JSON.stringify(requestingUser));
  const orgID = sani.mongo(organizationID);
  const projID = sani.mongo(projectID);
  const branID = sani.mongo(branchID);
  const saniElements = sani.mongo(JSON.parse(JSON.stringify(elements)));
  let foundElements = [];
  let elementsToUpdate = [];
  const duplicateCheck = {};
  let foundUpdatedElements = [];
  const arrIDs = [];
  const sourceTargetIDs = [];
  const projectRefs = [];

  // Initialize and ensure options are valid
  const validatedOptions = utils.validateOptions(options, ['populate', 'fields',
    'lean'], Element);


  // Find the organization and validate that it was found and not archived
  const organization = await helper.findAndValidate(Org, orgID);
  // Permissions check
  if (!permissions.readOrg(reqUser, organization)) {
    throw new M.PermissionError('User does not have permission to'
      + ` read items on the org ${orgID}.`, 'warn');
  }

  // Find the project and validate that it was found and not archived
  const project = await helper.findAndValidate(Project, utils.createID(orgID, projID));
  // Permissions check
  if (!permissions.updateElement(reqUser, organization, project)) {
    throw new M.PermissionError('User does not have permission to'
      + ` update items on the project ${projID}.`, 'warn');
  }
=======
  try {
    // Ensure input parameters are correct type
    helper.checkParams(requestingUser, options, organizationID, projectID, branchID);
    helper.checkParamsDataType('object', elements, 'Elements');

    // Sanitize input parameters and create function-wide variables
    const reqUser = JSON.parse(JSON.stringify(requestingUser));
    const orgID = sani.db(organizationID);
    const projID = sani.db(projectID);
    const branID = sani.db(branchID);
    const saniElements = sani.db(JSON.parse(JSON.stringify(elements)));
    let foundElements = [];
    let elementsToUpdate = [];
    const duplicateCheck = {};
    let foundUpdatedElements = [];
    const arrIDs = [];
    const sourceTargetIDs = [];
    const projectRefs = [];

    // Initialize and ensure options are valid
    const validatedOptions = utils.validateOptions(options, ['populate', 'fields',
      'lean'], Element);

    // Find the organization and validate that it was found and not archived
    const organization = await helper.findAndValidate(Org, orgID);

    // Find the project and validate that it was found and not archived
    const project = await helper.findAndValidate(Project, utils.createID(orgID, projID));

    // Find the branch and validate that it was found and not archived
    const foundBranch = await helper.findAndValidate(Branch,
      utils.createID(orgID, projID, branID));

    // Permissions check
    permissions.updateElement(reqUser, organization, project, foundBranch);

    // Check that the branch is is not a tag
    if (foundBranch.tag) {
      throw new M.OperationError(`[${branID}] is a tag and `
        + 'does not allow elements to be created, updated, or deleted.', 'warn');
    }
>>>>>>> 692187ce

    const promises = [];

    // Check the type of the elements parameter
    if (Array.isArray(saniElements)) {
      // elements is an array, update many elements
      elementsToUpdate = saniElements;

      // Ensure element keys are valid to update in bulk
      const validBulkFields = Element.getValidBulkUpdateFields();
      validBulkFields.push('id');
      // For each element
      elementsToUpdate.forEach((e) => {
        // For each key
        promises.push(Object.keys(e).forEach((key) => {
          // If it can't be updated in bulk,throw an error
          if (!validBulkFields.includes(key)) {
            throw new M.OperationError(`Cannot update the field ${key} in bulk.`, 'warn');
          }
        }));
      });
    }
    else if (typeof saniElements === 'object') {
      // elements is an object, update a single element
      elementsToUpdate = [saniElements];
      // If updating parent, ensure it won't cause a circular reference
      if (saniElements.hasOwnProperty('parent')) {
        // The model element is the only element that can't have a parent
        if (saniElements.id === 'model') {
          // Throw an error if the user is attempting to give the model a parent
          if (saniElements.parent !== null) {
            throw new M.PermissionError('Cannot change root model parent.', 'warn');
          }
        }
        else {
          // Turn parent ID into a name-spaced ID
          saniElements.parent = utils.createID(orgID, projID, branID, saniElements.parent);
          // Find if a circular reference exists
          await moveElementCheck(orgID, projID, branID, saniElements);
        }
      }
    }
    else {
      throw new M.DataFormatError('Invalid input for updating elements.', 'warn');
    }
    await Promise.all(promises);

    // Create list of ids
    let index = 1;
    elementsToUpdate.forEach((elem) => {
      // Ensure each element has an id and that it's a string
      elementIDCheck(elem, index, orgID, projID, branchID, arrIDs);
      // If a duplicate ID, throw an error
      if (duplicateCheck[elem.id]) {
        arrIDs.pop();
        throw new M.DataFormatError('Multiple objects with the same ID '
          + `[${elem.id}] exist in the update.`, 'warn');
      }
      else {
        duplicateCheck[elem.id] = elem.id;
      }

      // If updating source, add ID to sourceTargetIDs
      if (elem.source) {
        elem.source = utils.createID(orgID, projID, branID, elem.source);
        sourceTargetIDs.push(elem.source);
      }

      // If updating target, add ID to sourceTargetIDs
      if (elem.target) {
        elem.target = utils.createID(orgID, projID, branID, elem.target);
        sourceTargetIDs.push(elem.target);
      }

      // If the element has a source- or target- Namespace, ensure it contains the proper fields
      sourceTargetNamespaceValidator(elem, index, orgID, projID, projectRefs, sourceTargetIDs);

      index++;
    });
<<<<<<< HEAD
  }
  catch (err) {
    throw new M.DataFormatError(err.message, 'warn');
  }

  const referencedProjects2 = await Project.find({ _id: { $in: projectRefs } }).lean();

  // Verify each project reference has a visibility of 'internal'
  referencedProjects2.forEach((proj) => {
    if (proj.visibility !== 'internal') {
      throw new M.PermissionError(`The project [${utils.parseID(proj._id).pop()}] `
        + `in the org [${utils.parseID(proj._id)[0]}] does not have a visibility `
        + ' of internal.', 'warn');
    }
  });

  const promises2 = [];
  const searchQuery = { branch: utils.createID(orgID, projID, branID) };
  const sourceTargetQuery = { _id: { $in: sourceTargetIDs } };

  // Find elements in batches
  for (let i = 0; i < elementsToUpdate.length / 50000; i++) {
    // Split elementIDs list into batches of 50000
    searchQuery._id = elementsToUpdate.slice(i * 50000, i * 50000 + 50000);

    // Add find operation to promises array
    promises2.push(Element.find(searchQuery).lean()
    .then((_foundElements) => {
      foundElements = foundElements.concat(_foundElements);
    }));
  }
=======
>>>>>>> 692187ce

    const referencedProjects2 = await Project.find({ _id: { $in: projectRefs } },
      null, { lean: true });

    // Verify each project reference has a visibility of 'internal'
    referencedProjects2.forEach((proj) => {
      if (proj.visibility !== 'internal') {
        throw new M.PermissionError(`The project [${utils.parseID(proj._id).pop()}] `
          + `in the org [${utils.parseID(proj._id)[0]}] does not have a visibility `
          + ' of internal.', 'warn');
      }
    });

    const promises2 = [];
    const searchQuery = { branch: utils.createID(orgID, projID, branID) };
    const sourceTargetQuery = { _id: { $in: sourceTargetIDs } };

    // Find elements in batches
    for (let i = 0; i < elementsToUpdate.length / 50000; i++) {
      // Split elementIDs list into batches of 50000
      searchQuery._id = elementsToUpdate.slice(i * 50000, i * 50000 + 50000);

      // Add find operation to promises array
      promises2.push(Element.find(searchQuery, null, { lean: true })
      .then((_foundElements) => {
        foundElements = foundElements.concat(_foundElements);
      }));
    }

    // Continue when all elements have been found
    await Promise.all(promises2);

    // Verify the same number of elements are found as desired
    if (foundElements.length !== arrIDs.length) {
      const foundIDs = foundElements.map(e => e._id);
      const notFound = arrIDs.filter(e => !foundIDs.includes(e))
      .map(e => utils.parseID(e).pop());
      throw new M.NotFoundError(
        `The following elements were not found: [${notFound.toString()}].`, 'warn'
      );
    }

    const foundSourceTarget = await Element.find(sourceTargetQuery, null, { lean: true });

    // Convert elementsToUpdate to JMI type 2
    const jmiType2 = jmi.convertJMI(1, 2, elementsToUpdate);
    // Convert foundSourceTarget to JMI type 2
    const sourceTargetJMI2 = jmi.convertJMI(1, 2, foundSourceTarget);
    const bulkArray = [];
    // Get array of editable parameters
    const validFields = Element.getValidUpdateFields();

    // For each found element
    foundElements.forEach((element) => {
      const updateElement = jmiType2[element._id];
      // Remove id and _id field from update object
      delete updateElement.id;
      delete updateElement._id;

      // If source/target unchanged, remove from update object
      if (updateElement.hasOwnProperty('source') && updateElement.source === element.source) {
        delete updateElement.source;
      }

      if (updateElement.hasOwnProperty('target') && updateElement.target === element.target) {
        delete updateElement.target;
      }

      // Error Check: if element is currently archived, it must first be unarchived
      if (element.archived && (updateElement.archived === undefined
        || JSON.parse(updateElement.archived) !== false)) {
        throw new M.OperationError(`Element [${utils.parseID(element._id).pop()}]`
          + ' is archived. Archived objects cannot be modified.', 'warn');
      }

      // For each key in the updated object
      Object.keys(updateElement).forEach((key) => {
        // Check if the field is valid to update
        if (!validFields.includes(key)) {
          throw new M.OperationError(`Element property [${key}] cannot `
            + 'be changed.', 'warn');
        }

        // Get validator for field if one exists
        if (validators.element.hasOwnProperty(key)) {
          // If validation fails, throw error
          if (!RegExp(validators.element[key]).test(updateElement[key])) {
            throw new M.DataFormatError(
              `Invalid ${key}: [${updateElement[key]}]`, 'warn'
            );
          }
        }

        // TODO: After database abstraction, look at using the element validator instead
        // If updating the source or target
        if (key === 'source' || key === 'target') {
          // If the source/target is the element id, throw error
          if (updateElement[key] === element._id) {
            throw new M.OperationError(`Element's ${key} cannot be self`
              + ` [${utils.parseID(element._id).pop()}].`, 'warn');
          }
          // If source/target does not exist, throw error
          if (!sourceTargetJMI2[updateElement[key]] && updateElement[key] !== null) {
            throw new M.NotFoundError(`The ${key} element `
              + `[${utils.parseID(updateElement[key]).pop()}] was not found `
              + `in the project [${utils.parseID(updateElement[key])[1]}].`, 'warn');
          }
          // If updating target but no source provided, throw error
          if ((updateElement.target && !(element.source || updateElement.source))
            || (updateElement.source === null && updateElement.target !== null)) {
            throw new M.DataFormatError('If target element is provided, '
              + 'source element is required.', 'warn');
          }

          // If updating source but no target provided, throw error
          if ((updateElement.source && !(element.target || updateElement.target))
            || (updateElement.target === null && updateElement.source !== null)) {
            throw new M.DataFormatError('If source element is provided, '
              + 'target element is required.', 'warn');
          }
        }

        // Set archivedBy if archived field is being changed
        if (key === 'archived') {
          const elemID = utils.parseID(element._id).pop();
          // Error Check: ensure user cannot archive root elements
          if (Element.getValidRootElements().includes(elemID) && updateElement[key]) {
            throw new M.OperationError(
              `User cannot archive the root element: ${elemID}.`, 'warn'
            );
          }

          // If the element is being archived
          if (updateElement[key] && !element[key]) {
            updateElement.archivedBy = reqUser._id;
            updateElement.archivedOn = Date.now();
          }
          // If the element is being unarchived
          else if (!updateElement[key] && element[key]) {
            updateElement.archivedBy = null;
            updateElement.archivedOn = null;
          }
        }
      });

      // Update lastModifiedBy field and updatedOn
      updateElement.lastModifiedBy = reqUser._id;
      updateElement.updatedOn = Date.now();

      // Update the element
      bulkArray.push({
        updateOne: {
          filter: { _id: element._id },
          update: updateElement
        }
      });
    });

    // Update all elements through a bulk write to the database
    await Element.bulkWrite(bulkArray);

    const promises3 = [];
    // Find elements in batches
    for (let i = 0; i < arrIDs.length / 50000; i++) {
      // Split arrIDs list into batches of 50000
      searchQuery._id = arrIDs.slice(i * 50000, i * 50000 + 50000);

      // Add find operation to promises array
      promises3.push(Element.find(searchQuery, validatedOptions.fieldsString,
        { populate: validatedOptions.populateString,
          lean: validatedOptions.lean
        })
      .then((_foundElements) => {
        foundUpdatedElements = foundUpdatedElements.concat(_foundElements);
      }));
    }

    // Return when all elements have been found
    await Promise.all(promises3);

    // Emit the event elements-updated
    EventEmitter.emit('elements-updated', foundUpdatedElements);

    return foundUpdatedElements;
  }
  catch (error) {
    throw errors.captureError(error);
  }
}

/**
 * @description This function creates or replaces one or many elements. If the
 * element already exists, it is replaced with the provided data.
 * NOTE: This function is reserved for user with at least write permissions
 * on a project or is a system-wide admin.
 *
 * @param {User} requestingUser - The object containing the requesting user.
 * @param {string} organizationID - The ID of the owning organization.
 * @param {string} projectID - The ID of the owning project.
 * @param {string} branchID - The ID of the branch to add elements to.
 * @param {(object|object[])} elements - Either an array of objects containing
 * element data or a single object containing element data to create/replace.
 * @param {string} elements.id - The ID of the element being created/replaced.
 * @param {string} [elements.name] - The name of the element.
 * @param {string} [elements.parent = 'model'] - The ID of the parent of the
 * element.
 * @param {string} [elements.source] - The ID of the source element. If
 * provided, the parameter target is required.
 * @param {object} [elements.sourceNamespace] - The optional namespace of the
 * source element, if the element is not part of the project. Must include the
 * key/value pairs 'org', 'project' and 'branch'. The organization must be the
 * same as relationships org.
 * @param {string} [elements.target] - The ID of the target element. If
 * provided, the parameter source is required.
 * @param {object} [elements.targetNamespace] - The optional namespace of the
 * target element, if the element is not part of the project. Must include the
 * key/value pairs 'org', 'project' and 'branch'. The organization must be the
 * same as relationships org.
 * @param {string} [elements.documentation] - Any additional text
 * documentation about an element.
 * @param {string} [elements.type] - An optional type string.
 * @param {object} [elements.custom] - Any additional key/value pairs for an
 * object. Must be proper JSON form.
 * @param {object} [options] - A parameter that provides supported options.
 * @param {string[]} [options.populate] - A list of fields to populate on return
 * of the found objects. By default, no fields are populated.
 * @param {string[]} [options.fields] - An array of fields to return. By default
 * includes the _id, id, and contains. To NOT include a field, provide a '-' in
 * front.
 * @param {boolean} [options.lean = false] - A boolean value that if true
 * returns raw JSON instead of converting the data to objects.
 *
 * @returns {Promise} Array of created/replaced element objects.
 *
 * @example
 * createOrReplace({User}, 'orgID', 'projID', 'branch', [{Elem1}, {Elem2}, ...])
 * .then(function(elements) {
 *   // Do something with the newly created/replaced elements
 * })
 * .catch(function(error) {
 *   M.log.error(error);
 * });
 */
async function createOrReplace(requestingUser, organizationID, projectID,
  branchID, elements, options) {
<<<<<<< HEAD
  // Ensure input parameters are correct type
  helper.checkParams(requestingUser, options, organizationID, projectID, branchID);
  helper.checkParamsDataType('object', elements, 'Elements');

  // Sanitize input parameters and create function-wide variables
  const reqUser = JSON.parse(JSON.stringify(requestingUser));
  const orgID = sani.mongo(organizationID);
  const projID = sani.mongo(projectID);
  const branID = sani.mongo(branchID);
  const saniElements = sani.mongo(JSON.parse(JSON.stringify(elements)));
  const duplicateCheck = {};
  let foundElements = [];
  let elementsToLookup = [];
  let createdElements = [];
  const ts = Date.now();

  // Find the organization and validate that it was found and not archived
  const organization = await helper.findAndValidate(Org, orgID);
  // Permissions check
  if (!permissions.readOrg(reqUser, organization)) {
    throw new M.PermissionError('User does not have permission to'
      + ` read items on the org ${orgID}.`, 'warn');
  }

  // Find the project and validate that it was found and not archived
  const project = await helper.findAndValidate(Project, utils.createID(orgID, projID));
  // Permissions check
  if (!permissions.updateElement(reqUser, organization, project)) {
    throw new M.PermissionError('User does not have permission to'
      + ` create or replace items on the project ${projID}.`, 'warn');
  }
=======
  try {
    // Ensure input parameters are correct type
    helper.checkParams(requestingUser, options, organizationID, projectID, branchID);
    helper.checkParamsDataType('object', elements, 'Elements');

    // Sanitize input parameters and create function-wide variables
    const reqUser = JSON.parse(JSON.stringify(requestingUser));
    const orgID = sani.db(organizationID);
    const projID = sani.db(projectID);
    const branID = sani.db(branchID);
    const saniElements = sani.db(JSON.parse(JSON.stringify(elements)));
    const duplicateCheck = {};
    let foundElements = [];
    let elementsToLookup = [];
    let createdElements = [];
    const ts = Date.now();

    // Find the organization and validate that it was found and not archived
    const organization = await helper.findAndValidate(Org, orgID);

    // Find the project and validate that it was found and not archived
    const project = await helper.findAndValidate(Project, utils.createID(orgID, projID));

    // Find the branch and validate that it was found and not archived
    const foundBranch = await helper.findAndValidate(Branch, utils.createID(orgID, projID, branID));
    // Check that the branch is is not a tag
    if (foundBranch.tag) {
      throw new M.OperationError(`[${branID}] is a tag and `
        + 'does not allow elements to be created, updated, or deleted.', 'warn');
    }

    // Permissions check
    permissions.updateElement(reqUser, organization, project, foundBranch);
>>>>>>> 692187ce

    // Check the type of the elements parameter
    if (Array.isArray(saniElements)) {
      // elements is an array, create/replace many elements
      elementsToLookup = saniElements;
    }
    else if (typeof saniElements === 'object') {
      // elements is an object, create/replace a single element
      elementsToLookup = [saniElements];
    }
    else {
      throw new M.DataFormatError('Invalid input for creating/replacing'
        + ' elements.', 'warn');
    }

    // Create list of ids
    const arrIDs = [];
    let index = 1;
    elementsToLookup.forEach((elem) => {
      try {
        // Ensure each element has an id and that its a string
        assert.ok(elem.hasOwnProperty('id'), `Element #${index} does not have an id.`);
        assert.ok(typeof elem.id === 'string', `Element #${index}'s id is not a string.`);
      }
      catch (err) {
        throw new M.DataFormatError(err.message, 'warn');
      }
      const tmpID = utils.createID(orgID, projID, branID, elem.id);
      // If a duplicate ID, throw an error
      if (duplicateCheck[tmpID]) {
        throw new M.DataFormatError('Multiple objects with the same ID '
          + `[${elem.id}] exist in the update.`, 'warn');
      }
      else {
        duplicateCheck[tmpID] = tmpID;
      }
      arrIDs.push(tmpID);
      index++;
    });

    const promises = [];
    const searchQuery = { branch: utils.createID(orgID, projID, branID) };

    // Find elements in batches
    // TODO: Consider changing of loop increment by 50k instead of 1
    for (let i = 0; i < arrIDs.length / 50000; i++) {
      // Split arrIDs list into batches of 50000
      searchQuery._id = arrIDs.slice(i * 50000, i * 50000 + 50000);

      // Add find operation to promises array
      promises.push(Element.find(searchQuery, null, { lean: true })
      .then((_foundElements) => {
        foundElements = foundElements.concat(_foundElements);
      }));
    }

    // Return when all elements have been found
    await Promise.all(promises);

    const foundElementIDs = foundElements.map(e => e._id);

    // Error Check: ensure user cannot replace root element
    foundElementIDs.forEach((id) => {
      if (Element.getValidRootElements().includes(utils.parseID(id).pop())) {
        throw new M.OperationError(
          `User cannot replace root element: ${utils.parseID(id).pop()}.`, 'warn'
        );
      }
    });

    // Create temporary element data
    // If data directory doesn't exist, create it
    if (!fs.existsSync(path.join(M.root, 'data'))) {
      fs.mkdirSync(path.join(M.root, 'data'));
    }

    // If org directory doesn't exist, create it
    if (!fs.existsSync(path.join(M.root, 'data', orgID))) {
      fs.mkdirSync(path.join(M.root, 'data', orgID));
    }

    // If project directory doesn't exist, create it
    if (!fs.existsSync(path.join(M.root, 'data', orgID, projID))) {
      fs.mkdirSync(path.join(M.root, 'data', orgID, projID));
    }

    // If branch directory doesn't exist, create it
    if (!fs.existsSync(path.join(M.root, 'data', orgID, projID, branID))) {
      fs.mkdirSync(path.join(M.root, 'data', orgID, projID, branID));
    }

    // Write contents to temporary file
    await new Promise(function(res, rej) {
      fs.writeFile(path.join(M.root, 'data', orgID, projID, branID, `PUT-backup-elements-${ts}.json`),
        JSON.stringify(foundElements), function(err) {
          if (err) rej(err);
          else res();
        });
    });

    // Delete elements from database
    await Element.deleteMany({ _id: foundElementIDs });

    // Emit the event elements-deleted
    EventEmitter.emit('elements-deleted', foundElements);


    // Try block after elements have been deleted but before being replaced
    // If element creation fails, the old elements will be restored
    try {
      // Create new elements
      createdElements = await create(reqUser, orgID, projID, branID, elementsToLookup, options);
    }
    catch (error) {
      const finalError = await new Promise(async (res) => {
        // Reinsert original data
        try {
          await Element.insertMany(foundElements);
          fs.unlinkSync(path.join(M.root, 'data', orgID, projID, branID,
            `PUT-backup-elements-${ts}.json`));

          // Restoration succeeded; pass the original error
          res(error);
        }
        catch (restoreErr) {
          // Pass the new error that occurred while attempting to restore elements
          M.log.error('Problem occurred while attempting to restore deleted elements after '
            + 'unsuccessful replace operation');
          res(restoreErr);
        }
      });
      // Throw whichever error was passed
      throw finalError;
    }

    // Code block after elements have been deleted and replaced

    // Create file path to temp data file
    const filePath = path.join(M.root, 'data', orgID, projID, branID, `PUT-backup-elements-${ts}.json`);
    // Delete the temporary file.
    if (fs.existsSync(filePath)) {
      fs.unlinkSync(filePath);
    }

    // Read all of the files in the branch directory
    const existingBranchFiles = fs.readdirSync(path.join(M.root, 'data', orgID, projID, branID));

    // If no files exist in the directory, delete it
    if (existingBranchFiles.length === 0) {
      fs.rmdirSync(path.join(M.root, 'data', orgID, projID, branID));
    }

    // Read all of the files in the project directory
    const existingProjFiles = fs.readdirSync(path.join(M.root, 'data', orgID, projID));

    // If no files exist in the directory, delete it
    if (existingProjFiles.length === 0) {
      fs.rmdirSync(path.join(M.root, 'data', orgID, projID));
    }

    // Read all of the files in the org directory
    const existingOrgFiles = fs.readdirSync(path.join(M.root, 'data', orgID));

    // If no files exist in the directory, delete it
    if (existingOrgFiles.length === 0) {
      fs.rmdirSync(path.join(M.root, 'data', orgID));
    }
    return createdElements;
  }
  catch (error) {
    throw errors.captureError(error);
  }
}

/**
 * @description This function removes one or many elements as well as the
 * subtree under those elements. Once the elements are deleted, the IDs of the
 * deleted elements are returned.
 *
 * @param {User} requestingUser - The object containing the requesting user.
 * @param {string} organizationID - The ID of the owning organization.
 * @param {string} projectID - The ID of the owning project.
 * @param {string} branchID - The ID of the branch to remove elements from.
 * @param {(string|string[])} elements - The elements to remove. Can either be
 * an array of element ids or a single element id.
 * @param {object} [options] - A parameter that provides supported options.
 * Currently there are no supported options.
 *
 * @returns {Promise} Array of deleted element ids.
 *
 * @example
 * remove({User}, 'orgID', 'projID', 'branch', ['elem1', 'elem2'])
 * .then(function(elements) {
 *   // Do something with the deleted elements
 * })
 * .catch(function(error) {
 *   M.log.error(error);
 * });
 */
async function remove(requestingUser, organizationID, projectID, branchID, elements, options) {
  try {
    // Ensure input parameters are correct type
    helper.checkParams(requestingUser, options, organizationID, projectID, branchID);
    helper.checkParamsDataType(['object', 'string'], elements, 'Elements');

    // Sanitize input parameters and create function-wide variables
    const reqUser = JSON.parse(JSON.stringify(requestingUser));
    const orgID = sani.db(organizationID);
    const projID = sani.db(projectID);
    const branID = sani.db(branchID);
    const saniElements = sani.db(JSON.parse(JSON.stringify(elements)));
    let elementsToFind = [];
    let uniqueIDs = [];

    // Check the type of the elements parameter
    if (Array.isArray(saniElements) && saniElements.length !== 0) {
      // An array of element ids, remove all
      elementsToFind = saniElements.map(e => utils.createID(orgID, projID, branID, e));
    }
    else if (typeof saniElements === 'string') {
      // A single element id, remove one
      elementsToFind = [utils.createID(orgID, projID, branID, saniElements)];
    }
    else {
      // Invalid parameter, throw an error
      throw new M.DataFormatError('Invalid input for removing elements.', 'warn');
    }

    // Find the organization and validate that it was found and not archived
    const organization = await helper.findAndValidate(Org, orgID);

<<<<<<< HEAD
  // Find the organization and validate that it was found and not archived
  const organization = await helper.findAndValidate(Org, orgID);
  // Permissions check
  if (!permissions.readOrg(reqUser, organization)) {
    throw new M.PermissionError('User does not have permission to'
      + ` read items on the org ${orgID}.`, 'warn');
  }

  // Find the project and validate that it was found and not archived
  const project = await helper.findAndValidate(Project, utils.createID(orgID, projID));
  // Permissions check
  if (!permissions.deleteElement(reqUser, organization, project)) {
    throw new M.PermissionError('User does not have permission to'
      + ` remove items on the project ${projID}.`, 'warn');
  }
=======
    // Find the project and validate that it was found and not archived
    const project = await helper.findAndValidate(Project, utils.createID(orgID, projID));

    // Find the branch and validate that it was found and not archived
    const foundBranch = await helper.findAndValidate(Branch, utils.createID(orgID, projID, branID));
    // Check that the branch is is not a tag
    if (foundBranch.tag) {
      throw new M.OperationError(`[${branID}] is a tag and `
        + 'does not allow elements to be created, updated, or deleted.', 'warn');
    }
>>>>>>> 692187ce

    // Permissions check
    permissions.deleteElement(reqUser, organization, project, foundBranch);

    // Find the elements to delete
    const foundElements = await Element.find({ _id: { $in: elementsToFind } },
      null, { lean: true });
    const foundElementIDs = foundElements.map(e => e._id);

    // Check if all elements were found
    const notFoundIDs = elementsToFind.filter(e => !foundElementIDs.includes(e));
    // Some elements not found, throw an error
    if (notFoundIDs.length > 0) {
      throw new M.NotFoundError('The following elements were not found: '
        + `[${notFoundIDs.map(e => utils.parseID(e).pop())}].`, 'warn');
    }

    // Find all element IDs and their subtree IDs
    const foundIDs = await findElementTree(orgID, projID, branID, elementsToFind);

    const uniqueIDsObj = {};
    // Parse foundIDs and only delete unique ones
    foundIDs.forEach((id) => {
      if (!uniqueIDsObj[id]) {
        uniqueIDsObj[id] = id;
      }
    });

    uniqueIDs = Object.keys(uniqueIDsObj);

    let promises = [];
    // Error Check: ensure user cannot delete root elements
    uniqueIDs.forEach((id) => {
      const elemID = utils.parseID(id).pop();
      if (Element.getValidRootElements().includes(elemID)) {
        throw new M.OperationError(
          `User cannot delete root element: ${elemID}.`, 'warn'
        );
      }
    });

    M.log.debug(`Attempting to delete ${uniqueIDs.length} on the branch ${foundBranch._id}.`);
    let elementsToDelete = [];
    // Find all elements to delete in batches of 50K or less
    for (let i = 0; i < uniqueIDs.length / 50000; i++) {
      const batchIDs = uniqueIDs.slice(i * 50000, i * 50000 + 50000);
      // Find batch
      promises.push(
        Element.find({ _id: { $in: batchIDs } }, null, { lean: true })
        .then((e) => {
          elementsToDelete = elementsToDelete.concat(e);
        })
      );
    }
    // Return when all deletes have completed
    await Promise.all(promises);

    promises = [];
    // Split elements into batches of 50000 or less
    for (let i = 0; i < uniqueIDs.length / 50000; i++) {
      const batchIDs = uniqueIDs.slice(i * 50000, i * 50000 + 50000);
      // Delete batch
      promises.push(Element.deleteMany({ _id: { $in: batchIDs } }));
    }
    // Return when all deletes have completed
    await Promise.all(promises);

    // Emit the event elements-deleted
    EventEmitter.emit('elements-deleted', elementsToDelete);

    // Create query to find all relationships which point to deleted elements
    const relQuery = {
      $or: [
        { source: { $in: uniqueIDs } },
        { target: { $in: uniqueIDs } }
      ]
    };

    // Find all relationships which are now broken
    const relationships = await Element.find(relQuery, null, { lean: true });
    const bulkArray = [];
    promises = [];

    // For each relationship
    promises.push(relationships.forEach((rel) => {
      // If the source no longer exists, set it to the undefined element
      if (uniqueIDs.includes(rel.source)) {
        // Reset source to the undefined element
        rel.source = utils.createID(rel.branch, 'undefined');
      }

      // If the target no longer exists, set it to the undefined element
      if (uniqueIDs.includes(rel.target)) {
        // Reset target to the undefined element
        rel.target = utils.createID(rel.branch, 'undefined');
      }

      bulkArray.push({
        updateOne: {
          filter: { _id: rel._id },
          update: rel
        }
      });
    }));

    await Promise.all(promises);

    // If there are relationships to update, make a bulkWrite() call
    if (bulkArray.length > 0) {
      // Save relationship changes to database
      await Element.bulkWrite(bulkArray);
    }

    // Return unique IDs of elements deleted
    return uniqueIDs;
  }
  catch (error) {
    throw errors.captureError(error);
  }
}

/**
 * @description A non-exposed helper function which finds the subtree of given
 * elements.
 *
 * @param {string} organizationID - The ID of the owning organization.
 * @param {string} projectID - The ID of the owning project.
 * @param {string} branchID - The ID of the branch to find elements from.
 * @param {string[]} elementIDs - The elements whose subtrees are being found.
 *
 * @returns {Promise} Array of found element ids.
 *
 * @example
 * findElementTree('orgID', 'projID', 'branch', ['elem1', 'elem2',...])
 * .then(function(elementIDs) {
 *   // Do something with the found element IDs
 * })
 * .catch(function(error) {
 *   M.log.error(error);
 * });
 */
function findElementTree(organizationID, projectID, branchID, elementIDs) {
  // Ensure elementIDs is an array
  if (!Array.isArray(elementIDs)) {
    throw new M.DataFormatError('ElementIDs array is not an array.', 'warn');
  }

  // Set the foundElements array to initial element IDs
  let foundElements = elementIDs;

  // If no elements provided, find all elements in project
  if (foundElements.length === 0) {
    foundElements = [utils.createID(organizationID, projectID, branchID, 'model')];
  }

  // Define nested helper function
  /**
   * @description A nested helper function that searches through the subtrees of given
   * element ids.
   *
   * @param {string[]} ids - A list of element IDs to examine.
   * @returns {Promise<string|Promise<string|*|undefined>>} Returns either a recursive call
   * to itself or an empty string once there are no more elements to search.
   */
  async function findElementTreeHelper(ids) {
    try {
      // Find all elements whose parent is in the list of given ids
      const elements = await Element.find({ parent: { $in: ids } }, '_id', { lean: true });
      // Get a list of element ids
      const foundIDs = elements.map(e => e._id);
      // Add these elements to the global list of found elements
      foundElements = foundElements.concat(foundIDs);

      // If no elements were found, exit the recursive function
      if (foundIDs.length === 0) {
        return '';
      }

      // Recursively find the sub-children of the found elements in batches of 50000 or less
      for (let i = 0; i < foundIDs.length / 50000; i++) {
        const tmpIDs = foundIDs.slice(i * 50000, i * 50000 + 50000);
        return findElementTreeHelper(tmpIDs);
      }
    }
    catch (error) {
      throw error;
    }
  }

  return new Promise(async (resolve, reject) => {
    const promises = [];

    // If initial batch of ids is greater than 50000, split up in batches
    for (let i = 0; i < foundElements.length / 50000; i++) {
      const tmpIDs = foundElements.slice(i * 50000, i * 50000 + 50000);
      // Find elements subtree
      promises.push(findElementTreeHelper(tmpIDs));
    }

    try {
      await Promise.all(promises);
    }
    catch (error) {
      reject(errors.captureError(error));
    }
    resolve(foundElements);
  });
}

/**
 * @description A non-exposed helper function that throws an error if the new
 * elements parent is in the given elements subtree.
 *
 * @param {string} organizationID - The ID of the owning organization.
 * @param {string} projectID - The ID of the owning project.
 * @param {string} branchID - The ID of the branch to find elements from.
 * @param {object} element - The element whose parent is being checked. The
 * .parent parameter should be the new, desired parent.
 *
 * @returns {Promise} Resolved promise to verify element parent.
 *
 * @example
 * moveElementCheck('orgID', 'projID', 'branch', {Elem1})
 * .then(function() {
 *   // Continue with normal process
 * })
 * .catch(function(error) {
 *   M.log.error(error);
 * });
 */
async function moveElementCheck(organizationID, projectID, branchID, element) {
  // Create the name-spaced ID
  const elementID = utils.createID(organizationID, projectID, branchID, element.id);

  // Error Check: ensure elements parent is not self
  if (element.parent === elementID) {
    throw new M.OperationError('Elements parent cannot be self.', 'warn');
  }

  // Error Check: ensure the root elements are not being moved
  if (Element.getValidRootElements().includes(element.id)) {
    const parent = utils.parseID(element.parent).pop();
    if (element.id === 'model'
      || (element.id === '__mbee__' && parent !== 'model')
      || (element.id === 'holding_bin' && parent !== '__mbee__')
      || (element.id === 'undefined' && parent !== '__mbee__')) {
      throw new M.OperationError(
        `Cannot move the root element: ${element.id}.`, 'warn'
      );
    }
  }

  // Define nested helper function
  /**
   * @description A nested helper function. Searches the parent of the provided element to
   * ensure that no circular references are being made.
   *
   * @param {Element} e - The element to be examined.
   * @returns {Promise<string|Promise<string|*|undefined>>} Either throws an error if a
   * circular reference has been found or returns an empty string.
   */
  async function findElementParentRecursive(e) {
    const foundElement = await Element.findOne({ _id: e.parent }, null, { lean: true });
    // If foundElement is null, reject with error
    if (!foundElement) {
      throw new M.NotFoundError('Parent element '
        + `[${utils.parseID(e.parent).pop()}] not found.`, 'warn');
    }

    // If element.parent is root, resolve... there is no conflict
    if (foundElement.parent === null
      || utils.parseID(foundElement.parent).pop() === 'model') {
      return '';
    }

    // If elementID is equal to foundElement.id, a circular reference would
    // exist, reject with an error
    if (elementID === foundElement.id) {
      throw new M.OperationError('A circular reference would exist in'
        + ' the model, element cannot be moved.', 'warn');
    }
    else {
      // Find the parents parent
      return findElementParentRecursive(foundElement);
    }
  }

  try {
    // Call the recursive find function
    await findElementParentRecursive(element);
  }
  catch (error) {
    throw errors.captureError(error);
  }
}

/**
 * @description A function which searches elements within a certain project
 * using a text-based search. Returns any elements that match the text
 * search, in order of the best matches to the worst. Searches the _id, name,
 * documentation, parent, source and target fields.
 *
 * @param {User} requestingUser - The object containing the requesting user.
 * @param {string} organizationID - The ID of the owning organization.
 * @param {string} projectID - The ID of the owning project.
 * @param {string} branchID - The ID of the branch to find elements from.
 * @param {string} query - The text-based query to search the database for.
 * @param {object} [options] - A parameter that provides supported options.
 * @param {string[]} [options.populate] - A list of fields to populate on return of
 * the found objects. By default, no fields are populated.
 * @param {boolean} [options.includeArchived = false] - If true, find results will include
 * archived objects.
 * @param {string[]} [options.fields] - An array of fields to return. By default
 * includes the _id, id, and contains. To NOT include a field, provide a '-' in
 * front.
 * @param {number} [options.limit = 0] - A number that specifies the maximum
 * number of documents to be returned to the user. A limit of 0 is equivalent to
 * setting no limit.
 * @param {number} [options.skip = 0] - A non-negative number that specifies the
 * number of documents to skip returning. For example, if 10 documents are found
 * and skip is 5, the first 5 documents will NOT be returned.
 * @param {boolean} [options.lean = false] - A boolean value that if true
 * returns raw JSON instead of converting the data to objects.
 * @param {string} [options.sort] - Provide a particular field to sort the results by.
 * You may also add a negative sign in front of the field to indicate sorting in
 * reverse order.
 * @param {string} [options.parent] - Search for elements with a specific
 * parent.
 * @param {string} [options.source] - Search for elements with a specific
 * source.
 * @param {string} [options.target] - Search for elements with a specific
 * target.
 * @param {string} [options.type] - Search for elements with a specific type.
 * @param {string} [options.name] - Search for elements with a specific name.
 * @param {string} [options.createdBy] - Search for elements with a specific
 * createdBy value.
 * @param {string} [options.lastModifiedBy] - Search for elements with a
 * specific lastModifiedBy value.
 * @param {string} [options.archived] - Search only for archived elements.  If false,
 * only returns unarchived elements.  Overrides the includeArchived option.
 * @param {string} [options.archivedBy] - Search for elements with a specific
 * archivedBy value.
 * @param {string} [options.custom....] - Search for any key in custom data. Use
 * dot notation for the keys. Ex: custom.hello = 'world'.
 *
 * @returns {Promise} An array of found elements.
 *
 * @example
 * search({User}, 'orgID', 'projID', 'branch', 'find these elements')
 * .then(function(elements) {
 *   // Do something with the found elements
 * })
 * .catch(function(error) {
 *   M.log.error(error);
 * });
 */
async function search(requestingUser, organizationID, projectID, branchID, query, options) {
  try {
    // Ensure input parameters are correct type
    helper.checkParams(requestingUser, options, organizationID, projectID, branchID);

    // Sanitize input parameters and create function-wide variables
    const reqUser = JSON.parse(JSON.stringify(requestingUser));
    const orgID = sani.db(organizationID);
    const projID = sani.db(projectID);
    const branID = sani.db(branchID);
    const searchQuery = { branch: utils.createID(orgID, projID, branID), archived: false };

    // Validate and set the options
    const validatedOptions = utils.validateOptions(options, ['includeArchived',
      'populate', 'fields', 'limit', 'skip', 'lean', 'sort'], Element);

    // Ensure options are valid
    if (options) {
      // Create array of valid search options
      const validSearchOptions = ['parent', 'source', 'target', 'type', 'name',
        'createdBy', 'lastModifiedBy', 'archived', 'archivedBy'];

      // Loop through provided options
      Object.keys(options).forEach((o) => {
        // If the provided option is a valid search option
        if (validSearchOptions.includes(o) || o.startsWith('custom.')) {
          // Ensure the archived search option is a boolean
          if (o === 'archived' && typeof options[o] !== 'boolean') {
            throw new M.DataFormatError(`The option '${o}' is not a boolean.`, 'warn');
          }
          // Ensure the search option is a string
          else if (typeof options[o] !== 'string' && o !== 'archived') {
            throw new M.DataFormatError(`The option '${o}' is not a string.`, 'warn');
          }

          // If the search option is an element reference
          if (['parent', 'source', 'target'].includes(o)) {
            // Make value the concatenated ID
            options[o] = utils.createID(orgID, projID, branID, options[o]);
          }

          // Add the search option to the searchQuery
          searchQuery[o] = sani.db(options[o]);
        }
      });
    }

    // Find the organization and validate that it was found and not archived (unless specified)
    const organization = await helper.findAndValidate(Org, orgID,
      ((options && options.archived) || validatedOptions.includeArchived));

<<<<<<< HEAD
  // Find the organization and validate that it was found and not archived (unless specified)
  const organization = await helper.findAndValidate(Org, orgID,
    ((options && options.archived) || validatedOptions.includeArchived));
  // Permissions check
  if (!permissions.readOrg(reqUser, organization)) {
    throw new M.PermissionError('User does not have permission to'
      + ` read items on the org ${orgID}.`, 'warn');
  }

  // Find the project and validate that it was found and not archived (unless specificed)
  const project = await helper.findAndValidate(Project, utils.createID(orgID, projID),
    ((options && options.archived) || validatedOptions.includeArchived));
  // Permissions check
  if (!permissions.readProject(reqUser, organization, project)) {
    throw new M.PermissionError('User does not have permission to'
      + ` read items on the project ${projID}.`, 'warn');
  }
=======
    // Find the project and validate that it was found and not archived (unless specified)
    const project = await helper.findAndValidate(Project, utils.createID(orgID, projID),
      ((options && options.archived) || validatedOptions.includeArchived));

    // Find the branch and validate that it was found and not archived (unless specified)
    const branch = await helper.findAndValidate(Branch, utils.createID(orgID, projID, branID),
      ((options && options.archived) || validatedOptions.includeArchived));
>>>>>>> 692187ce

    // Permissions check
    permissions.readElement(reqUser, organization, project, branch);

    searchQuery.$text = { $search: query };
    // If the includeArchived field is true, remove archived from the query; return everything
    if (validatedOptions.includeArchived) {
      delete searchQuery.archived;
    }
    // If the archived field is true, query only for archived elements
    if (validatedOptions.archived) {
      searchQuery.archived = true;
    }

    // Add sorting by metadata
    // If no sorting option was specified ($natural is the default) then remove
    // $natural. $natural does not work with metadata sorting
    if (validatedOptions.sort.$natural) {
      validatedOptions.sort = { score: { $meta: 'textScore' } };
    }
    else {
      validatedOptions.sort.score = { $meta: 'textScore' };
    }

    let projections = {};

    // Check if filters are selected
    if (validatedOptions.fieldsString) {
      projections = helper.parseFieldsString(validatedOptions.fieldsString);
    }

    projections.score = {};
    projections.score.$meta = 'textScore';

    // Search for the elements
    return await Element.find(searchQuery, projections,
      { skip: validatedOptions.skip,
        limit: validatedOptions.limit,
        sort: validatedOptions.sort,
        populate: validatedOptions.populateString,
        lean: validatedOptions.lean
      });
  }
  catch (error) {
    throw errors.captureError(error);
  }
}

/**
 * @description A non-exposed helper function which finds the parent of given
 * element up to and including the root element.
 *
 * @param {string} organizationID - The ID of the owning organization.
 * @param {string} projectID - The ID of the owning project.
 * @param {string} branchID - The ID of the branch to find elements from.
 * @param {string} elementID - The element whose parents are being found.
 *
 * @returns {string} Array of found element ids.
 *
 * @example
 * findElementRootPath('orgID', 'projID', 'branch', 'elem1')
 * .then(function(elementIDs) {
 *   // Do something with the found element IDs
 * })
 * .catch(function(error) {
 *   M.log.error(error);
 * });
 */
async function findElementRootPath(organizationID, projectID, branchID, elementID) {
  // Initialize return object
  let foundElements = [];

  /**
   * @description A nested helper function.  Searches the for parent of the element ID provided.
   *
   * @param searchID - The ID of the element to search for.
   * @returns {Promise<string|string|*>} Returns either a recursive call to itself if the parent of
   * the element also has a parent, an empty string if the parent of the element is the root, or
   * throws an error if a circular reference has been found.
   */
  async function findElementTreeHelper(searchID) {
    try {
      // Find the parent of the element
      const parent = await Element.findOne({ _id: searchID }, 'parent', { lean: true });
      // Ensure the parent was found
      if (!parent) {
        throw new M.DataFormatError('Element or parent not found', 'warn');
      }
      // Get the parent id
      const parentID = parent._id;
      // If it's a circular reference, don't get lost in the sauce
      if (foundElements.includes(parentID)) {
        throw new M.DataFormatError('Circular element parent reference', 'warn');
      }
      else {
        // Add the parent to the list of elements
        foundElements = foundElements.concat(parentID);
      }
      // If the parent is root, exit the recursive function
      if (utils.parseID(parentID).pop() === 'model') {
        return '';
      }
      else {
        // Recursively Find the parent of the parent
        return await findElementTreeHelper(parent.parent);
      }
    }
    catch (error) {
      throw errors.captureError(error);
    }
  }

  await findElementTreeHelper(elementID);

  return foundElements;
}

/**
 * @description A non-exposed helper function that validates the sourceNamespace and/or
 * targetNamespace to ensure that they are formatted properly.  A namespace must contain a
 * org, project, and branch id and cannot reference the same project.  This function also
<<<<<<< HEAD
 * pushes to lists of ids keeping track of source, target, and project references
 *
 * @param {object} elem - The element object to validate
 * @param {number} index - The index of the iteration
 * @param {string} orgID - The id of the organization the element is being posted to or updated on
 * @param {string} projID - The id of the project the element is being posted to or updated on
 * @param {object} projectRefs - A running list of references to other projects on the same org
 * @param {object} sourceTargetIDs - A list of source and target IDs to be queried for to ensure
 * that they exist before being updated
 */
function sourceTargetNamespaceValidator(elem, index, orgID, projID, projectRefs,
  sourceTargetIDs = null) {
  if (elem.hasOwnProperty('sourceNamespace')) {
    assert.ok(elem.hasOwnProperty('source'), `Element #${index} is missing a source id.`);
    assert.ok(typeof elem.source === 'string', `Element #${index}'s source is not a string.`);

    // Ensure the object contains an org, project and branch field
    assert.ok(elem.sourceNamespace.hasOwnProperty('org'), 'Element'
      + ` #${index}'s sourceNamespace is missing an org.`);
    assert.ok(elem.sourceNamespace.hasOwnProperty('project'), 'Element'
      + ` #${index}'s sourceNamespace is missing a project.`);
    assert.ok(elem.sourceNamespace.hasOwnProperty('branch'), 'Element'
      + ` #${index}'s sourceNamespace is missing a branch.`);

    // Ensure the sourceNamespace org is the same org or default org
    const validOrgs = [orgID, M.config.server.defaultOrganizationId];
    assert.ok(validOrgs.includes(elem.sourceNamespace.org), 'Element '
      + `#${index}'s source cannot reference elements outside its org `
      + `unless part of the ${M.config.server.defaultOrganizationName} org.`);

    if (elem.sourceNamespace.org === orgID && elem.sourceNamespace.project === projID) {
      throw new M.DataFormatError('Source Namespace cannot reference the same project.', 'warn');
    }

    // Add project id to projectRefs array. Later we verify these projects
    // exist and have a visibility of 'internal'.
    projectRefs.push(utils.createID(elem.sourceNamespace.org, elem.sourceNamespace.project));

    // Change element source to referenced project's id
    const tmpSource = utils.parseID(elem.source).pop();
    elem.source = utils.createID(elem.sourceNamespace.org,
      elem.sourceNamespace.project, elem.sourceNamespace.branch, tmpSource);

    // Delete sourceNamespace, it does not get stored in the database
    delete elem.sourceNamespace;

    // Remove the last source which has the wrong project
    if (sourceTargetIDs) {
      sourceTargetIDs.pop();
      sourceTargetIDs.push(elem.source);
    }
  }

  if (elem.hasOwnProperty('targetNamespace')) {
    assert.ok(elem.hasOwnProperty('target'), `Element #${index} is missing a target id.`);
    assert.ok(typeof elem.target === 'string', `Element #${index}'s target is not a string.`);

    // Ensure the object contains an org, project and branch field
    assert.ok(elem.targetNamespace.hasOwnProperty('org'), 'Element'
      + ` #${index}'s targetNamespace is missing an org.`);
    assert.ok(elem.targetNamespace.hasOwnProperty('project'), 'Element'
      + ` #${index}'s targetNamespace is missing a project.`);
    assert.ok(elem.targetNamespace.hasOwnProperty('branch'), 'Element'
      + ` #${index}'s targetNamespace is missing a branch.`);

    // Ensure the targetNamespace org is the same org or default org
    const validOrgs = [orgID, M.config.server.defaultOrganizationId];
    assert.ok(validOrgs.includes(elem.targetNamespace.org), 'Element '
      + `#${index}'s target cannot reference elements outside its org `
      + `unless part of the ${M.config.server.defaultOrganizationName} org.`);

    if (elem.targetNamespace.org === orgID && elem.targetNamespace.project === projID) {
      throw new M.DataFormatError('Target Namespace cannot reference the same project.', 'warn');
    }

    // Add project id to projectRefs array. Later we verify these projects
    // exist and have a visibility of 'internal'.
    projectRefs.push(utils.createID(elem.targetNamespace.org, elem.targetNamespace.project));

    // Change element target to referenced project's id
    const tmpTarget = utils.parseID(elem.target).pop();
    elem.target = utils.createID(elem.targetNamespace.org,
      elem.targetNamespace.project, elem.targetNamespace.branch, tmpTarget);

    // Delete targetNamespace, it does not get stored in the database
    delete elem.targetNamespace;

    // Remove the last target which has the wrong project
    if (sourceTargetIDs) {
      sourceTargetIDs.pop();
      sourceTargetIDs.push(elem.target);
    }
  }
}

/**
 * @description A non-exposed helper function that validates the setting of a source and target
 *
 * @param {object} elem - The element object to validate
 * @param {number} index - The index of the iteration
 * @param {string} orgID - The id of the organization the element is being posted to
 * @param {string} projID - The id of the project the element is being posted to
 * @param {string} branchID - The id of the branch the element is being posted to
 */
function sourceAndTargetValidator(elem, index, orgID, projID, branchID) {
  // If element has a source, ensure it has a target
  if (elem.hasOwnProperty('source')) {
    assert.ok(elem.hasOwnProperty('target'), `Element #${index} is missing a target id.`);
    assert.ok(typeof elem.target === 'string',
      `Element #${index}'s target is not a string.`);
    elem.source = utils.createID(orgID, projID, branchID, elem.source);
  }

  // If element has a target, ensure it has a source
  if (elem.hasOwnProperty('target')) {
    assert.ok(elem.hasOwnProperty('source'), `Element #${index} is missing a source id.`);
    assert.ok(typeof elem.source === 'string',
      `Element #${index}'s source is not a string.`);
    elem.target = utils.createID(orgID, projID, branchID, elem.target);
  }
}

/**
 * @description A non-exposed helper function that validates the parent of an element being created
 *
 * @param {object} elem - The element object to validate
 * @param {number} index - The index of the iteration
 * @param {string} orgID - The id of the organization the element is being posted to
 * @param {string} projID - The id of the project the element is being posted to
 * @param {string} branchID - The id of the branch the element is being posted to
 */
function elementParentCheck(elem, index, orgID, projID, branchID) {
  if (!elem.hasOwnProperty('parent') || elem.parent === null || elem.parent === '') {
    elem.parent = 'model';
  }
  assert.ok(typeof elem.parent === 'string', `Element #${index}'s parent is not a string.`);
  elem.parent = utils.createID(orgID, projID, branchID, elem.parent);
  assert.ok(elem.parent !== elem._id, 'Elements parent cannot be self.');
}

/**
 * @description A non-exposed helper function that validates the id of an element being created
 *
 * @param {object} elem - The element object to validate
 * @param {number} index - The index of the iteration
 * @param {string} orgID - The id of the organization the element is being posted to
 * @param {string} projID - The id of the project the element is being posted to
 * @param {string} branchID - The id of the branch the element is being posted to
 * @param {object} arrIDs - An array of element ids being created
 */
function elementIDCheck(elem, index, orgID, projID, branchID, arrIDs) {
  // Ensure each element has an id and that it's a string
  assert.ok(elem.hasOwnProperty('id'), `Element #${index} does not have an id.`);
  assert.ok(typeof elem.id === 'string', `Element #${index}'s id is not a string.`);
  elem.id = utils.createID(orgID, projID, branchID, elem.id);
  arrIDs.push(elem.id);
  elem._id = elem.id;
=======
 * pushes to lists of ids keeping track of source, target, and project references.
 *
 * @param {object} elem - The element object to validate.
 * @param {number} index - The index of the iteration.
 * @param {string} orgID - The id of the organization the element is being posted to or updated on.
 * @param {string} projID - The id of the project the element is being posted to or updated on.
 * @param {object} projectRefs - A running list of references to other projects on the same org.
 * @param {object} sourceTargetIDs - A list of source and target IDs to be queried for to ensure
 * that they exist before being updated.
 */
function sourceTargetNamespaceValidator(elem, index, orgID, projID, projectRefs,
  sourceTargetIDs = null) {
  try {
    if (elem.hasOwnProperty('sourceNamespace')) {
      assert.ok(elem.hasOwnProperty('source'), `Element #${index} is missing a source id.`);
      assert.ok(typeof elem.source === 'string', `Element #${index}'s source is not a string.`);

      // Ensure the object contains an org, project and branch field
      assert.ok(elem.sourceNamespace.hasOwnProperty('org'), 'Element'
        + ` #${index}'s sourceNamespace is missing an org.`);
      assert.ok(elem.sourceNamespace.hasOwnProperty('project'), 'Element'
        + ` #${index}'s sourceNamespace is missing a project.`);
      assert.ok(elem.sourceNamespace.hasOwnProperty('branch'), 'Element'
        + ` #${index}'s sourceNamespace is missing a branch.`);

      // Ensure the sourceNamespace org is the same org or default org
      const validOrgs = [orgID, M.config.server.defaultOrganizationId];
      assert.ok(validOrgs.includes(elem.sourceNamespace.org), 'Element '
        + `#${index}'s source cannot reference elements outside its org `
        + `unless part of the ${M.config.server.defaultOrganizationName} org.`);

      if (elem.sourceNamespace.org === orgID && elem.sourceNamespace.project === projID) {
        throw new M.DataFormatError('Source Namespace cannot reference the same project.', 'warn');
      }

      // Add project id to projectRefs array. Later we verify these projects
      // exist and have a visibility of 'internal'.
      projectRefs.push(utils.createID(elem.sourceNamespace.org, elem.sourceNamespace.project));

      // Change element source to referenced project's id
      const tmpSource = utils.parseID(elem.source).pop();
      elem.source = utils.createID(elem.sourceNamespace.org,
        elem.sourceNamespace.project, elem.sourceNamespace.branch, tmpSource);

      // Delete sourceNamespace, it does not get stored in the database
      delete elem.sourceNamespace;

      // Remove the last source which has the wrong project
      if (sourceTargetIDs) {
        sourceTargetIDs.pop();
        sourceTargetIDs.push(elem.source);
      }
    }

    if (elem.hasOwnProperty('targetNamespace')) {
      assert.ok(elem.hasOwnProperty('target'), `Element #${index} is missing a target id.`);
      assert.ok(typeof elem.target === 'string', `Element #${index}'s target is not a string.`);

      // Ensure the object contains an org, project and branch field
      assert.ok(elem.targetNamespace.hasOwnProperty('org'), 'Element'
        + ` #${index}'s targetNamespace is missing an org.`);
      assert.ok(elem.targetNamespace.hasOwnProperty('project'), 'Element'
        + ` #${index}'s targetNamespace is missing a project.`);
      assert.ok(elem.targetNamespace.hasOwnProperty('branch'), 'Element'
        + ` #${index}'s targetNamespace is missing a branch.`);

      // Ensure the targetNamespace org is the same org or default org
      const validOrgs = [orgID, M.config.server.defaultOrganizationId];
      assert.ok(validOrgs.includes(elem.targetNamespace.org), 'Element '
        + `#${index}'s target cannot reference elements outside its org `
        + `unless part of the ${M.config.server.defaultOrganizationName} org.`);

      if (elem.targetNamespace.org === orgID && elem.targetNamespace.project === projID) {
        throw new M.DataFormatError('Target Namespace cannot reference the same project.', 'warn');
      }

      // Add project id to projectRefs array. Later we verify these projects
      // exist and have a visibility of 'internal'.
      projectRefs.push(utils.createID(elem.targetNamespace.org, elem.targetNamespace.project));

      // Change element target to referenced project's id
      const tmpTarget = utils.parseID(elem.target).pop();
      elem.target = utils.createID(elem.targetNamespace.org,
        elem.targetNamespace.project, elem.targetNamespace.branch, tmpTarget);

      // Delete targetNamespace, it does not get stored in the database
      delete elem.targetNamespace;

      // Remove the last target which has the wrong project
      if (sourceTargetIDs) {
        sourceTargetIDs.pop();
        sourceTargetIDs.push(elem.target);
      }
    }
  }
  catch (error) {
    throw new M.DataFormatError(error.message, 'warn');
  }
}

/**
 * @description A non-exposed helper function that validates the setting of a source and target.
 *
 * @param {object} elem - The element object to validate.
 * @param {number} index - The index of the iteration.
 * @param {string} orgID - The id of the organization the element is being posted to.
 * @param {string} projID - The id of the project the element is being posted to.
 * @param {string} branchID - The id of the branch the element is being posted to.
 */
function sourceAndTargetValidator(elem, index, orgID, projID, branchID) {
  try {
    // If element has a source, ensure it has a target
    if (elem.hasOwnProperty('source')) {
      assert.ok(elem.hasOwnProperty('target'), `Element #${index} is missing a target id.`);
      assert.ok(typeof elem.target === 'string',
        `Element #${index}'s target is not a string.`);
      elem.source = utils.createID(orgID, projID, branchID, elem.source);
    }

    // If element has a target, ensure it has a source
    if (elem.hasOwnProperty('target')) {
      assert.ok(elem.hasOwnProperty('source'), `Element #${index} is missing a source id.`);
      assert.ok(typeof elem.source === 'string',
        `Element #${index}'s source is not a string.`);
      elem.target = utils.createID(orgID, projID, branchID, elem.target);
    }
  }
  catch (error) {
    throw new M.DataFormatError(error.message, 'warn');
  }
}

/**
 * @description A non-exposed helper function that validates the parent of an element being created.
 *
 * @param {object} elem - The element object to validate.
 * @param {number} index - The index of the iteration.
 * @param {string} orgID - The id of the organization the element is being posted to.
 * @param {string} projID - The id of the project the element is being posted to.
 * @param {string} branchID - The id of the branch the element is being posted to.
 */
function elementParentCheck(elem, index, orgID, projID, branchID) {
  try {
    if (!elem.hasOwnProperty('parent') || elem.parent === null || elem.parent === '') {
      elem.parent = 'model';
    }
    assert.ok(typeof elem.parent === 'string', `Element #${index}'s parent is not a string.`);
    elem.parent = utils.createID(orgID, projID, branchID, elem.parent);
    assert.ok(elem.parent !== elem._id, 'Elements parent cannot be self.');
  }
  catch (error) {
    throw new M.DataFormatError(error.message, 'warn');
  }
}

/**
 * @description A non-exposed helper function that validates the id of an element being created.
 *
 * @param {object} elem - The element object to validate.
 * @param {number} index - The index of the iteration.
 * @param {string} orgID - The id of the organization the element is being posted to.
 * @param {string} projID - The id of the project the element is being posted to.
 * @param {string} branchID - The id of the branch the element is being posted to.
 * @param {object} arrIDs - An array of element ids being created.
 */
function elementIDCheck(elem, index, orgID, projID, branchID, arrIDs) {
  try {
    // Ensure each element has an id and that it's a string
    assert.ok(elem.hasOwnProperty('id'), `Element #${index} does not have an id.`);
    assert.ok(typeof elem.id === 'string', `Element #${index}'s id is not a string.`);
    elem.id = utils.createID(orgID, projID, branchID, elem.id);
    arrIDs.push(elem.id);
    elem._id = elem.id;
  }
  catch (error) {
    throw new M.DataFormatError(error.message, 'warn');
  }
>>>>>>> 692187ce
}<|MERGE_RESOLUTION|>--- conflicted
+++ resolved
@@ -12,10 +12,7 @@
  * @author Austin Bieber <austin.j.bieber@lmco.com>
  * @author Phillip Lee <phillip.lee@lmco.com>
  * @author Leah De Laurell <leah.p.delaurell@lmco.com>
-<<<<<<< HEAD
-=======
  * @author Connor Doyle <connor.p.doyle@lmco.com>
->>>>>>> 692187ce
  *
  * @description This implements the behavior and logic for elements.
  * It also provides function for interacting with elements.
@@ -178,25 +175,6 @@
       });
     }
 
-<<<<<<< HEAD
-  // Find the organization and validate that it was found and not archived (unless specified)
-  const organization = await helper.findAndValidate(Org, orgID,
-    ((options && options.archived) || validatedOptions.includeArchived));
-  // Permissions check
-  if (!permissions.readOrg(reqUser, organization)) {
-    throw new M.PermissionError('User does not have permission to'
-      + ` read items on the org ${orgID}.`, 'warn');
-  }
-
-  // Find the project and validate that it was found and not archived (unless specified)
-  const project = await helper.findAndValidate(Project, utils.createID(orgID, projID),
-    ((options && options.archived) || validatedOptions.includeArchived));
-  // Permissions check
-  if (!permissions.readProject(reqUser, organization, project)) {
-    throw new M.PermissionError('User does not have permission to'
-      + ` read items on the project ${projID}.`, 'warn');
-  }
-=======
     // Find the organization and validate that it was found and not archived (unless specified)
     const organization = await helper.findAndValidate(Org, orgID,
       ((options && options.archived) || validatedOptions.includeArchived));
@@ -204,7 +182,6 @@
     // Find the project and validate that it was found and not archived (unless specified)
     const project = await helper.findAndValidate(Project, utils.createID(orgID, projID),
       ((options && options.archived) || validatedOptions.includeArchived));
->>>>>>> 692187ce
 
     // Find the branch and validate that it was found and not archived (unless specified)
     const branch = await helper.findAndValidate(Branch, utils.createID(orgID, projID, branID),
@@ -448,12 +425,7 @@
 
     M.log.debug('create(): Before element validation');
 
-<<<<<<< HEAD
-  // Validate the element id, parent, source, target, and namespace fields
-  try {
-=======
     // Validate the element id, parent, source, target, and namespace fields
->>>>>>> 692187ce
     let index = 1;
     elementsToCreate.forEach((elem) => {
       // Ensure keys are valid
@@ -478,26 +450,8 @@
     // Attempt to convert elements to JMI type 2, to see if duplicate ids exist
     jmi.convertJMI(1, 2, elementsToCreate, '_id');
 
-<<<<<<< HEAD
-  // Find the organization and validate that it was found and not archived
-  const organization = await helper.findAndValidate(Org, orgID);
-  // Permissions check
-  if (!permissions.readOrg(reqUser, organization)) {
-    throw new M.PermissionError('User does not have permission to'
-      + ` read items on the org ${orgID}.`, 'warn');
-  }
-
-  // Find the project and validate that it was found and not archived
-  const project = await helper.findAndValidate(Project, utils.createID(orgID, projID));
-  // Permissions check
-  if (!permissions.createElement(reqUser, organization, project)) {
-    throw new M.PermissionError('User does not have permission to'
-      + ` create items on the project ${projID}.`, 'warn');
-  }
-=======
     // Find the organization and validate that it was found and not archived
     const organization = await helper.findAndValidate(Org, orgID);
->>>>>>> 692187ce
 
     // Find the project and validate that it was found and not archived
     const project = await helper.findAndValidate(Project, utils.createID(orgID, projID));
@@ -513,51 +467,9 @@
     // Permissions check
     permissions.createElement(reqUser, organization, project, foundBranch);
 
-<<<<<<< HEAD
-  M.log.debug('create(): Before finding pre-existing elements');
-
-  let promises = [];
-  for (let i = 0; i < arrIDs.length / 50000; i++) {
-    // Split arrIDs into batches of 50000
-    const tmpQuery = { _id: { $in: arrIDs.slice(i * 50000, i * 50000 + 50000) } };
-    // Attempt to find any elements with matching _id
-    promises.push(Element.find(tmpQuery, '_id').lean()
-    .then((foundElements) => {
-      if (foundElements.length > 0) {
-        // Get array of the foundElements's ids
-        const foundElementIDs = foundElements.map(e => utils.parseID(e._id).pop());
-
-        // There are one or more elements with conflicting IDs
-        throw new M.OperationError('Elements with the following IDs already exist'
-            + ` [${foundElementIDs.toString()}].`, 'warn');
-      }
-    }));
-  }
-  await Promise.all(promises);
-
-  // For each object of element data, create the element object
-  const elementObjects = elementsToCreate.map((elemObj) => {
-    // Set the project, lastModifiedBy and createdBy
-    elemObj.project = utils.createID(orgID, projID);
-    elemObj.branch = utils.createID(orgID, projID, branID);
-    elemObj.lastModifiedBy = reqUser._id;
-    elemObj.createdBy = reqUser._id;
-    elemObj.updatedOn = Date.now();
-    elemObj.archivedBy = (elemObj.archived) ? reqUser._id : null;
-    elemObj.archivedOn = (elemObj.archived) ? Date.now() : null;
-
-    // Add hidden fields
-    elemObj.$parent = elemObj.parent;
-    elemObj.$source = (elemObj.source) ? elemObj.source : null;
-    elemObj.$target = (elemObj.target) ? elemObj.target : null;
-
-    return elemObj;
-  });
-=======
     // Find all referenced projects
     const referencedProjects = await Project.find({ _id: { $in: projectRefs } },
       null, { lean: true });
->>>>>>> 692187ce
 
     // Verify that each project has a visibility of 'internal'
     referencedProjects.forEach((proj) => {
@@ -806,46 +718,6 @@
  * });
  */
 async function update(requestingUser, organizationID, projectID, branchID, elements, options) {
-<<<<<<< HEAD
-  // Ensure input parameters are correct type
-  helper.checkParams(requestingUser, options, organizationID, projectID, branchID);
-  helper.checkParamsDataType('object', elements, 'Elements');
-
-  // Sanitize input parameters and create function-wide variables
-  const reqUser = JSON.parse(JSON.stringify(requestingUser));
-  const orgID = sani.mongo(organizationID);
-  const projID = sani.mongo(projectID);
-  const branID = sani.mongo(branchID);
-  const saniElements = sani.mongo(JSON.parse(JSON.stringify(elements)));
-  let foundElements = [];
-  let elementsToUpdate = [];
-  const duplicateCheck = {};
-  let foundUpdatedElements = [];
-  const arrIDs = [];
-  const sourceTargetIDs = [];
-  const projectRefs = [];
-
-  // Initialize and ensure options are valid
-  const validatedOptions = utils.validateOptions(options, ['populate', 'fields',
-    'lean'], Element);
-
-
-  // Find the organization and validate that it was found and not archived
-  const organization = await helper.findAndValidate(Org, orgID);
-  // Permissions check
-  if (!permissions.readOrg(reqUser, organization)) {
-    throw new M.PermissionError('User does not have permission to'
-      + ` read items on the org ${orgID}.`, 'warn');
-  }
-
-  // Find the project and validate that it was found and not archived
-  const project = await helper.findAndValidate(Project, utils.createID(orgID, projID));
-  // Permissions check
-  if (!permissions.updateElement(reqUser, organization, project)) {
-    throw new M.PermissionError('User does not have permission to'
-      + ` update items on the project ${projID}.`, 'warn');
-  }
-=======
   try {
     // Ensure input parameters are correct type
     helper.checkParams(requestingUser, options, organizationID, projectID, branchID);
@@ -887,7 +759,6 @@
       throw new M.OperationError(`[${branID}] is a tag and `
         + 'does not allow elements to be created, updated, or deleted.', 'warn');
     }
->>>>>>> 692187ce
 
     const promises = [];
 
@@ -967,40 +838,6 @@
 
       index++;
     });
-<<<<<<< HEAD
-  }
-  catch (err) {
-    throw new M.DataFormatError(err.message, 'warn');
-  }
-
-  const referencedProjects2 = await Project.find({ _id: { $in: projectRefs } }).lean();
-
-  // Verify each project reference has a visibility of 'internal'
-  referencedProjects2.forEach((proj) => {
-    if (proj.visibility !== 'internal') {
-      throw new M.PermissionError(`The project [${utils.parseID(proj._id).pop()}] `
-        + `in the org [${utils.parseID(proj._id)[0]}] does not have a visibility `
-        + ' of internal.', 'warn');
-    }
-  });
-
-  const promises2 = [];
-  const searchQuery = { branch: utils.createID(orgID, projID, branID) };
-  const sourceTargetQuery = { _id: { $in: sourceTargetIDs } };
-
-  // Find elements in batches
-  for (let i = 0; i < elementsToUpdate.length / 50000; i++) {
-    // Split elementIDs list into batches of 50000
-    searchQuery._id = elementsToUpdate.slice(i * 50000, i * 50000 + 50000);
-
-    // Add find operation to promises array
-    promises2.push(Element.find(searchQuery).lean()
-    .then((_foundElements) => {
-      foundElements = foundElements.concat(_foundElements);
-    }));
-  }
-=======
->>>>>>> 692187ce
 
     const referencedProjects2 = await Project.find({ _id: { $in: projectRefs } },
       null, { lean: true });
@@ -1246,39 +1083,6 @@
  */
 async function createOrReplace(requestingUser, organizationID, projectID,
   branchID, elements, options) {
-<<<<<<< HEAD
-  // Ensure input parameters are correct type
-  helper.checkParams(requestingUser, options, organizationID, projectID, branchID);
-  helper.checkParamsDataType('object', elements, 'Elements');
-
-  // Sanitize input parameters and create function-wide variables
-  const reqUser = JSON.parse(JSON.stringify(requestingUser));
-  const orgID = sani.mongo(organizationID);
-  const projID = sani.mongo(projectID);
-  const branID = sani.mongo(branchID);
-  const saniElements = sani.mongo(JSON.parse(JSON.stringify(elements)));
-  const duplicateCheck = {};
-  let foundElements = [];
-  let elementsToLookup = [];
-  let createdElements = [];
-  const ts = Date.now();
-
-  // Find the organization and validate that it was found and not archived
-  const organization = await helper.findAndValidate(Org, orgID);
-  // Permissions check
-  if (!permissions.readOrg(reqUser, organization)) {
-    throw new M.PermissionError('User does not have permission to'
-      + ` read items on the org ${orgID}.`, 'warn');
-  }
-
-  // Find the project and validate that it was found and not archived
-  const project = await helper.findAndValidate(Project, utils.createID(orgID, projID));
-  // Permissions check
-  if (!permissions.updateElement(reqUser, organization, project)) {
-    throw new M.PermissionError('User does not have permission to'
-      + ` create or replace items on the project ${projID}.`, 'warn');
-  }
-=======
   try {
     // Ensure input parameters are correct type
     helper.checkParams(requestingUser, options, organizationID, projectID, branchID);
@@ -1312,7 +1116,6 @@
 
     // Permissions check
     permissions.updateElement(reqUser, organization, project, foundBranch);
->>>>>>> 692187ce
 
     // Check the type of the elements parameter
     if (Array.isArray(saniElements)) {
@@ -1544,23 +1347,6 @@
     // Find the organization and validate that it was found and not archived
     const organization = await helper.findAndValidate(Org, orgID);
 
-<<<<<<< HEAD
-  // Find the organization and validate that it was found and not archived
-  const organization = await helper.findAndValidate(Org, orgID);
-  // Permissions check
-  if (!permissions.readOrg(reqUser, organization)) {
-    throw new M.PermissionError('User does not have permission to'
-      + ` read items on the org ${orgID}.`, 'warn');
-  }
-
-  // Find the project and validate that it was found and not archived
-  const project = await helper.findAndValidate(Project, utils.createID(orgID, projID));
-  // Permissions check
-  if (!permissions.deleteElement(reqUser, organization, project)) {
-    throw new M.PermissionError('User does not have permission to'
-      + ` remove items on the project ${projID}.`, 'warn');
-  }
-=======
     // Find the project and validate that it was found and not archived
     const project = await helper.findAndValidate(Project, utils.createID(orgID, projID));
 
@@ -1571,7 +1357,6 @@
       throw new M.OperationError(`[${branID}] is a tag and `
         + 'does not allow elements to be created, updated, or deleted.', 'warn');
     }
->>>>>>> 692187ce
 
     // Permissions check
     permissions.deleteElement(reqUser, organization, project, foundBranch);
@@ -1979,25 +1764,6 @@
     const organization = await helper.findAndValidate(Org, orgID,
       ((options && options.archived) || validatedOptions.includeArchived));
 
-<<<<<<< HEAD
-  // Find the organization and validate that it was found and not archived (unless specified)
-  const organization = await helper.findAndValidate(Org, orgID,
-    ((options && options.archived) || validatedOptions.includeArchived));
-  // Permissions check
-  if (!permissions.readOrg(reqUser, organization)) {
-    throw new M.PermissionError('User does not have permission to'
-      + ` read items on the org ${orgID}.`, 'warn');
-  }
-
-  // Find the project and validate that it was found and not archived (unless specificed)
-  const project = await helper.findAndValidate(Project, utils.createID(orgID, projID),
-    ((options && options.archived) || validatedOptions.includeArchived));
-  // Permissions check
-  if (!permissions.readProject(reqUser, organization, project)) {
-    throw new M.PermissionError('User does not have permission to'
-      + ` read items on the project ${projID}.`, 'warn');
-  }
-=======
     // Find the project and validate that it was found and not archived (unless specified)
     const project = await helper.findAndValidate(Project, utils.createID(orgID, projID),
       ((options && options.archived) || validatedOptions.includeArchived));
@@ -2005,7 +1771,6 @@
     // Find the branch and validate that it was found and not archived (unless specified)
     const branch = await helper.findAndValidate(Branch, utils.createID(orgID, projID, branID),
       ((options && options.archived) || validatedOptions.includeArchived));
->>>>>>> 692187ce
 
     // Permissions check
     permissions.readElement(reqUser, organization, project, branch);
@@ -2127,165 +1892,6 @@
  * @description A non-exposed helper function that validates the sourceNamespace and/or
  * targetNamespace to ensure that they are formatted properly.  A namespace must contain a
  * org, project, and branch id and cannot reference the same project.  This function also
-<<<<<<< HEAD
- * pushes to lists of ids keeping track of source, target, and project references
- *
- * @param {object} elem - The element object to validate
- * @param {number} index - The index of the iteration
- * @param {string} orgID - The id of the organization the element is being posted to or updated on
- * @param {string} projID - The id of the project the element is being posted to or updated on
- * @param {object} projectRefs - A running list of references to other projects on the same org
- * @param {object} sourceTargetIDs - A list of source and target IDs to be queried for to ensure
- * that they exist before being updated
- */
-function sourceTargetNamespaceValidator(elem, index, orgID, projID, projectRefs,
-  sourceTargetIDs = null) {
-  if (elem.hasOwnProperty('sourceNamespace')) {
-    assert.ok(elem.hasOwnProperty('source'), `Element #${index} is missing a source id.`);
-    assert.ok(typeof elem.source === 'string', `Element #${index}'s source is not a string.`);
-
-    // Ensure the object contains an org, project and branch field
-    assert.ok(elem.sourceNamespace.hasOwnProperty('org'), 'Element'
-      + ` #${index}'s sourceNamespace is missing an org.`);
-    assert.ok(elem.sourceNamespace.hasOwnProperty('project'), 'Element'
-      + ` #${index}'s sourceNamespace is missing a project.`);
-    assert.ok(elem.sourceNamespace.hasOwnProperty('branch'), 'Element'
-      + ` #${index}'s sourceNamespace is missing a branch.`);
-
-    // Ensure the sourceNamespace org is the same org or default org
-    const validOrgs = [orgID, M.config.server.defaultOrganizationId];
-    assert.ok(validOrgs.includes(elem.sourceNamespace.org), 'Element '
-      + `#${index}'s source cannot reference elements outside its org `
-      + `unless part of the ${M.config.server.defaultOrganizationName} org.`);
-
-    if (elem.sourceNamespace.org === orgID && elem.sourceNamespace.project === projID) {
-      throw new M.DataFormatError('Source Namespace cannot reference the same project.', 'warn');
-    }
-
-    // Add project id to projectRefs array. Later we verify these projects
-    // exist and have a visibility of 'internal'.
-    projectRefs.push(utils.createID(elem.sourceNamespace.org, elem.sourceNamespace.project));
-
-    // Change element source to referenced project's id
-    const tmpSource = utils.parseID(elem.source).pop();
-    elem.source = utils.createID(elem.sourceNamespace.org,
-      elem.sourceNamespace.project, elem.sourceNamespace.branch, tmpSource);
-
-    // Delete sourceNamespace, it does not get stored in the database
-    delete elem.sourceNamespace;
-
-    // Remove the last source which has the wrong project
-    if (sourceTargetIDs) {
-      sourceTargetIDs.pop();
-      sourceTargetIDs.push(elem.source);
-    }
-  }
-
-  if (elem.hasOwnProperty('targetNamespace')) {
-    assert.ok(elem.hasOwnProperty('target'), `Element #${index} is missing a target id.`);
-    assert.ok(typeof elem.target === 'string', `Element #${index}'s target is not a string.`);
-
-    // Ensure the object contains an org, project and branch field
-    assert.ok(elem.targetNamespace.hasOwnProperty('org'), 'Element'
-      + ` #${index}'s targetNamespace is missing an org.`);
-    assert.ok(elem.targetNamespace.hasOwnProperty('project'), 'Element'
-      + ` #${index}'s targetNamespace is missing a project.`);
-    assert.ok(elem.targetNamespace.hasOwnProperty('branch'), 'Element'
-      + ` #${index}'s targetNamespace is missing a branch.`);
-
-    // Ensure the targetNamespace org is the same org or default org
-    const validOrgs = [orgID, M.config.server.defaultOrganizationId];
-    assert.ok(validOrgs.includes(elem.targetNamespace.org), 'Element '
-      + `#${index}'s target cannot reference elements outside its org `
-      + `unless part of the ${M.config.server.defaultOrganizationName} org.`);
-
-    if (elem.targetNamespace.org === orgID && elem.targetNamespace.project === projID) {
-      throw new M.DataFormatError('Target Namespace cannot reference the same project.', 'warn');
-    }
-
-    // Add project id to projectRefs array. Later we verify these projects
-    // exist and have a visibility of 'internal'.
-    projectRefs.push(utils.createID(elem.targetNamespace.org, elem.targetNamespace.project));
-
-    // Change element target to referenced project's id
-    const tmpTarget = utils.parseID(elem.target).pop();
-    elem.target = utils.createID(elem.targetNamespace.org,
-      elem.targetNamespace.project, elem.targetNamespace.branch, tmpTarget);
-
-    // Delete targetNamespace, it does not get stored in the database
-    delete elem.targetNamespace;
-
-    // Remove the last target which has the wrong project
-    if (sourceTargetIDs) {
-      sourceTargetIDs.pop();
-      sourceTargetIDs.push(elem.target);
-    }
-  }
-}
-
-/**
- * @description A non-exposed helper function that validates the setting of a source and target
- *
- * @param {object} elem - The element object to validate
- * @param {number} index - The index of the iteration
- * @param {string} orgID - The id of the organization the element is being posted to
- * @param {string} projID - The id of the project the element is being posted to
- * @param {string} branchID - The id of the branch the element is being posted to
- */
-function sourceAndTargetValidator(elem, index, orgID, projID, branchID) {
-  // If element has a source, ensure it has a target
-  if (elem.hasOwnProperty('source')) {
-    assert.ok(elem.hasOwnProperty('target'), `Element #${index} is missing a target id.`);
-    assert.ok(typeof elem.target === 'string',
-      `Element #${index}'s target is not a string.`);
-    elem.source = utils.createID(orgID, projID, branchID, elem.source);
-  }
-
-  // If element has a target, ensure it has a source
-  if (elem.hasOwnProperty('target')) {
-    assert.ok(elem.hasOwnProperty('source'), `Element #${index} is missing a source id.`);
-    assert.ok(typeof elem.source === 'string',
-      `Element #${index}'s source is not a string.`);
-    elem.target = utils.createID(orgID, projID, branchID, elem.target);
-  }
-}
-
-/**
- * @description A non-exposed helper function that validates the parent of an element being created
- *
- * @param {object} elem - The element object to validate
- * @param {number} index - The index of the iteration
- * @param {string} orgID - The id of the organization the element is being posted to
- * @param {string} projID - The id of the project the element is being posted to
- * @param {string} branchID - The id of the branch the element is being posted to
- */
-function elementParentCheck(elem, index, orgID, projID, branchID) {
-  if (!elem.hasOwnProperty('parent') || elem.parent === null || elem.parent === '') {
-    elem.parent = 'model';
-  }
-  assert.ok(typeof elem.parent === 'string', `Element #${index}'s parent is not a string.`);
-  elem.parent = utils.createID(orgID, projID, branchID, elem.parent);
-  assert.ok(elem.parent !== elem._id, 'Elements parent cannot be self.');
-}
-
-/**
- * @description A non-exposed helper function that validates the id of an element being created
- *
- * @param {object} elem - The element object to validate
- * @param {number} index - The index of the iteration
- * @param {string} orgID - The id of the organization the element is being posted to
- * @param {string} projID - The id of the project the element is being posted to
- * @param {string} branchID - The id of the branch the element is being posted to
- * @param {object} arrIDs - An array of element ids being created
- */
-function elementIDCheck(elem, index, orgID, projID, branchID, arrIDs) {
-  // Ensure each element has an id and that it's a string
-  assert.ok(elem.hasOwnProperty('id'), `Element #${index} does not have an id.`);
-  assert.ok(typeof elem.id === 'string', `Element #${index}'s id is not a string.`);
-  elem.id = utils.createID(orgID, projID, branchID, elem.id);
-  arrIDs.push(elem.id);
-  elem._id = elem.id;
-=======
  * pushes to lists of ids keeping track of source, target, and project references.
  *
  * @param {object} elem - The element object to validate.
@@ -2463,5 +2069,4 @@
   catch (error) {
     throw new M.DataFormatError(error.message, 'warn');
   }
->>>>>>> 692187ce
 }