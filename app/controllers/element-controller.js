--- conflicted
+++ resolved
@@ -432,7 +432,6 @@
       });
 
       // Ensure each element has an id and that it's a string
-<<<<<<< HEAD
       elementIDCheck(elem, index, orgID, projID, branchID, arrIDs);
       // Set the element parent if null
       elementParentCheck(elem, index, orgID, projID, branchID);
@@ -440,94 +439,7 @@
       sourceAndTargetValidator(elem, index, orgID, projID, branchID);
       // If the element a source- or target- Namespace, ensure it contains the proper fields
       sourceTargetNamespaceValidator(elem, index, orgID, projID, projectRefs);
-=======
-      assert.ok(elem.hasOwnProperty('id'), `Element #${index} does not have an id.`);
-      assert.ok(typeof elem.id === 'string', `Element #${index}'s id is not a string.`);
-      elem.id = utils.createID(orgID, projID, branID, elem.id);
-      arrIDs.push(elem.id);
-      elem._id = elem.id;
-
-      // Set the element parent if null
-      if (!elem.hasOwnProperty('parent') || elem.parent === null || elem.parent === '') {
-        elem.parent = 'model';
-      }
-      assert.ok(typeof elem.parent === 'string', `Element #${index}'s parent is not a string.`);
-      elem.parent = utils.createID(orgID, projID, branID, elem.parent);
-      assert.ok(elem.parent !== elem._id, 'Elements parent cannot be self.');
-
-      // If element has a source, ensure it has a target
-      if (elem.hasOwnProperty('source')) {
-        assert.ok(elem.hasOwnProperty('target'), `Element #${index} is missing a target id.`);
-        assert.ok(typeof elem.target === 'string',
-          `Element #${index}'s target is not a string.`);
-        elem.source = utils.createID(orgID, projID, branID, elem.source);
-      }
-
-      // If element has a target, ensure it has a source
-      if (elem.hasOwnProperty('target')) {
-        assert.ok(elem.hasOwnProperty('source'), `Element #${index} is missing a source id.`);
-        assert.ok(typeof elem.source === 'string',
-          `Element #${index}'s source is not a string.`);
-        elem.target = utils.createID(orgID, projID, branID, elem.target);
-      }
-
-      // If the element a sourceNamespace section, ensure it contains the proper fields
-      if (elem.hasOwnProperty('sourceNamespace')) {
-        assert.ok(elem.hasOwnProperty('source'), `Element #${index} is missing a source id.`);
-
-        // Ensure the object contains an org, project and branch field
-        assert.ok(elem.sourceNamespace.hasOwnProperty('org'), 'Element'
-          + ` #${index}'s sourceNamespace is missing an org.`);
-        assert.ok(elem.sourceNamespace.hasOwnProperty('project'), 'Element'
-          + ` #${index}'s sourceNamespace is missing a project.`);
-        assert.ok(elem.sourceNamespace.hasOwnProperty('branch'), 'Element'
-          + ` #${index}'s sourceNamespace is missing a branch.`);
-
-        // Ensure the sourceNamespace org is the same org or default org
-        const validOrgs = [orgID, M.config.server.defaultOrganizationId];
-        assert.ok(validOrgs.includes(elem.sourceNamespace.org), 'Element '
-          + `#${index}'s source cannot reference elements outside its org `
-          + `unless part of the ${M.config.server.defaultOrganizationName} org.`);
-
-        // Add project id to projectRefs array. Later we verify these projects
-        // exist and have a visibility of 'internal'.
-        projectRefs.push(utils.createID(elem.sourceNamespace.org, elem.sourceNamespace.project));
-
-        // Change element source to referenced project's id
-        const tmpSource = utils.parseID(elem.source).pop();
-        elem.source = utils.createID(elem.sourceNamespace.org,
-          elem.sourceNamespace.project, elem.sourceNamespace.branch, tmpSource);
-      }
-
-      // If the element a targetNamespace section, ensure it contains the proper fields
-      if (elem.hasOwnProperty('targetNamespace')) {
-        assert.ok(elem.hasOwnProperty('target'), `Element #${index} is missing a target id.`);
-
-        // Ensure the object contains an org, project and branch field
-        assert.ok(elem.targetNamespace.hasOwnProperty('org'), 'Element'
-          + ` #${index}'s targetNamespace is missing an org.`);
-        assert.ok(elem.targetNamespace.hasOwnProperty('project'), 'Element'
-          + ` #${index}'s targetNamespace is missing a project.`);
-        assert.ok(elem.targetNamespace.hasOwnProperty('branch'), 'Element'
-          + ` #${index}'s targetNamespace is missing a branch.`);
-
-        // Ensure the targetNamespace org is the same org or default org
-        const validOrgs = [orgID, M.config.server.defaultOrganizationId];
-        assert.ok(validOrgs.includes(elem.targetNamespace.org), 'Element '
-          + `#${index}'s target cannot reference elements outside its org `
-          + `unless part of the ${M.config.server.defaultOrganizationName} org.`);
-
-        // Add project id to projectRefs array. Later we verify these projects
-        // exist and have a visibility of 'internal'.
-        projectRefs.push(utils.createID(elem.targetNamespace.org, elem.targetNamespace.project));
-
-        // Change element target to referenced project's id
-        const tmpTarget = utils.parseID(elem.target).pop();
-        elem.target = utils.createID(elem.targetNamespace.org,
-          elem.targetNamespace.project, elem.targetNamespace.branch, tmpTarget);
-      }
-
->>>>>>> 0de7ce20
+
       index++;
     });
   }
@@ -912,15 +824,8 @@
   try {
     let index = 1;
     elementsToUpdate.forEach((elem) => {
-<<<<<<< HEAD
       // Ensure each element has an id and that it's a string
       elementIDCheck(elem, index, orgID, projID, branchID, arrIDs);
-=======
-      // Ensure each element has an id and that its a string
-      assert.ok(elem.hasOwnProperty('id'), `Element #${index} does not have an id.`);
-      assert.ok(typeof elem.id === 'string', `Element #${index}'s id is not a string.`);
-      elem.id = utils.createID(orgID, projID, branID, elem.id);
->>>>>>> 0de7ce20
       // If a duplicate ID, throw an error
       if (duplicateCheck[elem.id]) {
         arrIDs.pop();
@@ -936,93 +841,16 @@
         elem.source = utils.createID(orgID, projID, branID, elem.source);
         sourceTargetIDs.push(elem.source);
       }
-<<<<<<< HEAD
-=======
-
-      // If the element a sourceNamespace section, ensure it contains the proper fields
-      if (elem.hasOwnProperty('sourceNamespace')) {
-        assert.ok(elem.hasOwnProperty('source'), `Element #${index} is missing a source id.`);
-        assert.ok(typeof elem.source === 'string', `Element #${index}'s source is not a string.`);
-
-        // Ensure the object contains an org, project and branch field
-        assert.ok(elem.sourceNamespace.hasOwnProperty('org'), 'Element'
-          + ` #${index}'s sourceNamespace is missing an org.`);
-        assert.ok(elem.sourceNamespace.hasOwnProperty('project'), 'Element'
-          + ` #${index}'s sourceNamespace is missing a project.`);
-        assert.ok(elem.sourceNamespace.hasOwnProperty('branch'), 'Element'
-          + ` #${index}'s sourceNamespace is missing a branch.`);
-
-        // Ensure the sourceNamespace org is the same org or default org
-        const validOrgs = [orgID, M.config.server.defaultOrganizationId];
-        assert.ok(validOrgs.includes(elem.sourceNamespace.org), 'Element '
-          + `#${index}'s source cannot reference elements outside its org `
-          + `unless part of the ${M.config.server.defaultOrganizationName} org.`);
-
-        // Reset the elem source with new project
-        const tmpSource = utils.parseID(elem.source).pop();
-        elem.source = utils.createID(elem.sourceNamespace.org,
-          elem.sourceNamespace.project, branID, tmpSource);
-
-        // Add project id to projectRefs array. Later we verify these projects
-        // exist and have a visibility of 'internal'.
-        projRefs.push(utils.createID(elem.sourceNamespace.org, elem.sourceNamespace.project));
-
-        // Remove the last source which has the wrong project
-        sourceTargetIDs.pop();
-        sourceTargetIDs.push(elem.source);
-
-        // Delete sourceNamespace, it does not get stored in the database
-        delete elem.sourceNamespace;
-      }
-
->>>>>>> 0de7ce20
+
       // If updating target, add ID to sourceTargetIDs
       if (elem.target) {
         elem.target = utils.createID(orgID, projID, branID, elem.target);
         sourceTargetIDs.push(elem.target);
       }
-<<<<<<< HEAD
+
       // If the element has a source- or target- Namespace, ensure it contains the proper fields
       sourceTargetNamespaceValidator(elem, index, orgID, projID, projectRefs, sourceTargetIDs);
-=======
-
-      // If the element a targetNamespace section, ensure it contains the proper fields
-      if (elem.hasOwnProperty('targetNamespace')) {
-        assert.ok(elem.hasOwnProperty('target'), `Element #${index} is missing a target id.`);
-        assert.ok(typeof elem.target === 'string', `Element #${index}'s target is not a string.`);
-
-        // Ensure the object contains an org, project and branch field
-        assert.ok(elem.targetNamespace.hasOwnProperty('org'), 'Element'
-          + ` #${index}'s targetNamespace is missing an org.`);
-        assert.ok(elem.targetNamespace.hasOwnProperty('project'), 'Element'
-          + ` #${index}'s targetNamespace is missing a project.`);
-        assert.ok(elem.targetNamespace.hasOwnProperty('branch'), 'Element'
-          + ` #${index}'s targetNamespace is missing a branch.`);
-
-        // Ensure the targetNamespace org is the same org or default org
-        const validOrgs = [orgID, M.config.server.defaultOrganizationId];
-        assert.ok(validOrgs.includes(elem.targetNamespace.org), 'Element '
-          + `#${index}'s target cannot reference elements outside its org `
-          + `unless part of the ${M.config.server.defaultOrganizationName} org.`);
-
-        // Reset the elem target with new project
-        const tmpTarget = utils.parseID(elem.target).pop();
-        elem.target = utils.createID(elem.targetNamespace.org,
-          elem.targetNamespace.project, branID, tmpTarget);
-
-        // Add project id to projectRefs array. Later we verify these projects
-        // exist and have a visibility of 'internal'.
-        projRefs.push(utils.createID(elem.targetNamespace.org, elem.targetNamespace.project));
-
-        // Remove the last target which has the wrong project
-        sourceTargetIDs.pop();
-        sourceTargetIDs.push(elem.target);
-
-        // Delete targetNamespace, it does not get stored in the database
-        delete elem.targetNamespace;
-      }
-
->>>>>>> 0de7ce20
+
       index++;
     });
   }
@@ -2068,11 +1896,13 @@
  * @param {object} elem - The element object to validate
  * @param {number} index - The index of the iteration
  * @param {string} orgID - The id of the organization the element is being posted to or updated on
+ * @param {string} projID - The id of the project the element is being posted to or updated on
  * @param {object} projectRefs - A running list of references to other projects on the same org
  * @param {object} sourceTargetIDs - A list of source and target IDs to be queried for to ensure
  * that they exist before being updated
  */
-function sourceTargetNamespaceValidator(elem, index, orgID, projID, projectRefs, sourceTargetIDs = null) {
+function sourceTargetNamespaceValidator(elem, index, orgID, projID, projectRefs,
+  sourceTargetIDs = null) {
   if (elem.hasOwnProperty('sourceNamespace')) {
     assert.ok(elem.hasOwnProperty('source'), `Element #${index} is missing a source id.`);
     assert.ok(typeof elem.source === 'string', `Element #${index}'s source is not a string.`);
