/**
 * Classification: UNCLASSIFIED
 *
 * @module controllers.element-controller
 *
 * @copyright Copyright (C) 2018, Lockheed Martin Corporation
 *
 * @license LMPI - Lockheed Martin Proprietary Information
 *
 * @owner Austin Bieber <austin.j.bieber@lmco.com>
 *
 * @author Austin Bieber <austin.j.bieber@lmco.com>
 * @author Phillip Lee <phillip.lee@lmco.com>
*  @author Leah De Laurell <leah.p.delaurell@lmco.com>
 *
 * @description This implements the behavior and logic for elements.
 * It also provides function for interacting with elements.
 */

// Expose element controller functions
// Note: The export is being done before the import to solve the issues of
// circular references between controllers.
module.exports = {
  find,
  create,
  update,
  createOrReplace,
  remove,
  search
};

// Disable eslint rule for logic in nested promises
/* eslint-disable no-loop-func */

// Node.js Modules
const assert = require('assert');
const fs = require('fs');
const path = require('path');

// MBEE Modules
const Element = M.require('models.element');
const Branch = M.require('models.branch');
const Project = M.require('models.project');
const Org = M.require('models.organization');
const EventEmitter = M.require('lib.events');
const sani = M.require('lib.sanitization');
const utils = M.require('lib.utils');
const validators = M.require('lib.validators');
const jmi = M.require('lib.jmi-conversions');
const errors = M.require('lib.errors');
const helper = M.require('lib.controller-helper');

/**
 * @description This function finds one or many elements. Depending on the
 * parameters provided, this function will find a single element by ID, multiple
 * elements by ID, or all elements within a project. The user making the request
 * must be part of the specified project or be a system-wide admin.
 *
 * @param {User} requestingUser - The object containing the requesting user.
 * @param {string} organizationID - The ID of the owning organization.
 * @param {string} projectID - The ID of the owning project.
 * @param {string} branchID - The ID of the branch to find.
 * @param {(string|string[])} [elements] - The elements to find. Can either be
 * an array of element ids, a single element id, or not provided, which defaults
 * to every element in a project being found.
 * @param {Object} [options] - A parameter that provides supported options.
 * @param {string[]} [options.populate] - A list of fields to populate on return
 * of the found objects. By default, no fields are populated.
 * @param {boolean} [options.archived = false] - If true, find results will include
 * archived objects.
 * @param {boolean} [options.subtree = false] - If true, all elements in the subtree of
 * the found elements will also be returned.
 * @param {string[]} [options.fields] - An array of fields to return. By default
 * includes the _id, id, and contains. To NOT include a field, provide a '-' in
 * front.
 * @param {boolean} [options.rootpath] - An option to specify finding the parent,
 * grandparent, etc of the query element all the way up to the root element.
 * @param {number} [options.limit = 0] - A number that specifies the maximum
 * number of documents to be returned to the user. A limit of 0 is equivalent to
 * setting no limit.
 * @param {number} [options.skip = 0] - A non-negative number that specifies the
 * number of documents to skip returning. For example, if 10 documents are found
 * and skip is 5, the first 5 documents will NOT be returned.
 * @param {boolean} [options.lean = false] - A boolean value that if true
 * returns raw JSON instead of converting the data to objects.
 * @param {string} [options.sort] - Provide a particular field to sort the results by.
 * You may also add a negative sign in front of the field to indicate sorting in
 * reverse order.
 * @param {string} [options.parent] - Search for elements with a specific
 * parent.
 * @param {string} [options.source] - Search for elements with a specific
 * source.
 * @param {string} [options.target] - Search for elements with a specific
 * target.
 * @param {string} [options.type] - Search for elements with a specific type.
 * @param {string} [options.name] - Search for elements with a specific name.
 * @param {string} [options.createdBy] - Search for elements with a specific
 * createdBy value.
 * @param {string} [options.lastModifiedBy] - Search for elements with a
 * specific lastModifiedBy value.
 * @param {string} [options.archivedBy] - Search for elements with a specific
 * archivedBy value.
 * @param {string} [options.custom....] - Search for any key in custom data. Use
 * dot notation for the keys. Ex: custom.hello = 'world'
 *
 * @return {Promise} Array of found element objects
 *
 * @example
 * find({User}, 'orgID', 'projID', 'branchID', ['elem1', 'elem2'], { populate: 'parent' })
 * .then(function(elements) {
 *   // Do something with the found elements
 * })
 * .catch(function(error) {
 *   M.log.error(error);
 * });
 */
async function find(requestingUser, organizationID, projectID, branchID, elements, options) {
  // Set options if no elements were provided, but options were
  if (typeof elements === 'object' && elements !== null && !Array.isArray(elements)) {
    // Note: assumes input param elements is input option param
    options = elements; // eslint-disable-line no-param-reassign
    elements = undefined; // eslint-disable-line no-param-reassign
  }

  // Ensure input parameters are correct type
  helper.checkParams(requestingUser, options, organizationID, projectID, branchID);
  helper.checkParamsDataType(['undefined', 'object', 'string'], elements, 'Elements');

  // Sanitize input parameters and create function-wide variables
  const saniElements = (elements !== undefined)
    ? sani.mongo(JSON.parse(JSON.stringify(elements)))
    : undefined;
  const reqUser = JSON.parse(JSON.stringify(requestingUser));
  const orgID = sani.mongo(organizationID);
  const projID = sani.mongo(projectID);
  const branID = sani.mongo(branchID);
  let foundElements = [];
  const searchQuery = { branch: utils.createID(orgID, projID, branID), archived: false };

  // Validate the provided options
  const validatedOptions = utils.validateOptions(options, ['archived', 'populate',
    'subtree', 'fields', 'limit', 'skip', 'lean', 'sort', 'rootpath'], Element);

  // Ensure search options are valid
  if (options) {
    // Create array of valid search options
    const validSearchOptions = ['parent', 'source', 'target', 'type', 'name',
      'createdBy', 'lastModifiedBy', 'archivedBy'];

    // Loop through provided options, look for validSearchOptions
    Object.keys(options).forEach((o) => {
      // If the provided option is a valid search option
      if (validSearchOptions.includes(o) || o.startsWith('custom.')) {
        // Ensure the search option is a string
        if (typeof options[o] !== 'string') {
          throw new M.DataFormatError(`The option '${o}' is not a string.`, 'warn');
        }
        // If the search option is an element reference
        if (['parent', 'source', 'target'].includes(o)) {
          // Make value the concatenated ID
          options[o] = utils.createID(orgID, projID, branID, options[o]);
        }
        // Add the search option to the searchQuery
        searchQuery[o] = sani.mongo(options[o]);
      }
    });
  }

  // Find the organization and validate that it was found and not archived (unless specified)
  const organization = await helper.findAndValidate(Org, orgID, validatedOptions.archived);
  // Permissions check
  if (!reqUser.admin && (!organization.permissions[reqUser._id]
    || !organization.permissions[reqUser._id].includes('read'))) {
    throw new M.PermissionError('User does not have permission to'
      + ` read items on the org ${orgID}.`, 'warn');
  }

  // Find the project and validate that it was found and not archived (unless specified)
  const project = await helper.findAndValidate(Project, utils.createID(orgID, projID),
    validatedOptions.archived);
  // Permissions check
  if (!reqUser.admin && (!project.permissions[reqUser._id]
    || !project.permissions[reqUser._id].includes('read'))) {
    throw new M.PermissionError('User does not have permission to'
      + ` read items on the project ${projID}.`, 'warn');
  }

  // Find the branch and validate that it was found and not archived (unless specified)
  await helper.findAndValidate(Branch, utils.createID(orgID, projID, branID),
    validatedOptions.archived);

  let elementsToFind = [];

  // Check the type of the elements parameter
  if (Array.isArray(saniElements)) {
    // An array of element ids, find all
    elementsToFind = saniElements.map(e => utils.createID(orgID, projID, branID, e));
  }
  else if (typeof saniElements === 'string') {
    // A single element id
    elementsToFind = [utils.createID(orgID, projID, branID, saniElements)];
  }
  else if (((typeof saniElements === 'object' && saniElements !== null)
    || saniElements === undefined)) {
    // Find all elements in the branch
    elementsToFind = [];
  }
  else {
    // Invalid parameter, throw an error
    throw new M.DataFormatError('Invalid input for finding elements.', 'warn');
  }

  // If wanting to find subtree, find subtree ids
  if (validatedOptions.subtree) {
    elementsToFind = await findElementTree(orgID, projID, branID, elementsToFind);
  }

  if (validatedOptions.rootpath) {
    if (elementsToFind.length > 1) {
      throw new M.DataFormatError('Can only perform root path search on a single element', 'warn');
    }
    const elementToFind = elementsToFind[0];
    elementsToFind = await findElementRootPath(orgID, projID, branID, elementToFind);
  }

  // If the archived field is true, remove it from the query
  if (validatedOptions.archived) {
    delete searchQuery.archived;
  }

  const promises = [];

  // If no IDs provided, find all elements in the branch
  if (elementsToFind.length === 0) {
    // Get the number of elements in the branch
    const elementCount = await Element.countDocuments(searchQuery);

    // If options.limit is defined an is less that 50k or count is less than 50k, find normally
    if ((validatedOptions.limit > 0 && validatedOptions.limit < 50000) || elementCount < 50000) {
      // Find the elements
      foundElements = await Element.find(searchQuery, validatedOptions.fieldsString)
      .skip(validatedOptions.skip)
      .limit(validatedOptions.limit)
      .sort(validatedOptions.sort)
      .populate(validatedOptions.populateString)
      .lean(validatedOptions.lean);
    }
    else {
      // Define batchLimit, batchSkip and numLoops
      let batchLimit = 50000;
      let batchSkip = 0;
      let numLoops = 0;

      // Get number of loops = the smallest value divided by 50K
      if (validatedOptions.limit && validatedOptions.limit !== 0) {
        numLoops = (elementCount && validatedOptions.limit) / batchLimit;
      }
      else {
        numLoops = elementCount / batchLimit;
      }

      // Find elements in batches of 50K in smallest number loops possible
      for (let i = 0; i < numLoops; i++) {
        // Skip past already found elements
        batchSkip = i * 50000 + validatedOptions.skip;
        // Set limit if its a defined option and on last iteration
        if (validatedOptions.limit > 0
          && ((elementCount && validatedOptions.limit) / batchLimit) - i < 1) {
          batchLimit = validatedOptions.limit - i * batchLimit;
        }

        // Add find operation to array of promises
        promises.push(
          Element.find(searchQuery, validatedOptions.fieldsString)
          .skip(batchSkip)
          .limit(batchLimit)
          .sort(validatedOptions.sort)
          .populate(validatedOptions.populateString)
          .lean(validatedOptions.lean)
          .then((elems) => {
            foundElements = foundElements.concat(elems);
          })
        );
      }
    }
  }
  else {
    // Find elements in batches
    for (let i = 0; i < elementsToFind.length / 50000; i++) {
      // Split elementIDs list into batches of 50000
      searchQuery._id = elementsToFind.slice(i * 50000, i * 50000 + 50000);

      // Add find operation to array of promises
      promises.push(
        Element.find(searchQuery, validatedOptions.fieldsString)
        .skip(validatedOptions.skip)
        .limit(validatedOptions.limit)
        .sort(validatedOptions.sort)
        .populate(validatedOptions.populateString)
        .lean(validatedOptions.lean)
        .then((elems) => {
          foundElements = foundElements.concat(elems);
        })
      );
    }
  }

  // Wait for promises to resolve before returning elements
  await Promise.all(promises);

  // Return the found elements
  return foundElements;
}

/**
 * @description This functions creates one or many elements. In addition to
 * creating the elements from the data supplied, this function also checks for
 * elements with duplicate IDs, ensures the user has write permissions on the
 * provided project, ensures existence of specified parents, sources and
 * targets, and then returns the elements which were created.
 *
 * @param {User} requestingUser - The object containing the requesting user.
 * @param {string} organizationID - The ID of the owning organization.
 * @param {string} projectID - The ID of the owning project.
 * @param {string} branchID - The ID of the branch to add elements to.
 * @param {(Object|Object[])} elements - Either an array of objects containing
 * element data or a single object containing element data to create.
 * @param {string} elements.id - The ID of the element being created.
 * @param {string} [elements.name] - The name of the element.
 * @param {string} [elements.parent = 'model'] - The ID of the parent of the
 * element.
 * @param {string} [elements.source] - The ID of the source element. If
 * provided, the parameter target is required.
 * @param {Object} [elements.sourceNamespace] - The optional namespace of the
 * source element, if the element is not part of the project. Must include the
 * key/value pairs 'org', 'project' and 'branch'. The organization must be the
 * same as relationships org.
 * @param {string} [elements.target] - The ID of the target element. If
 * provided, the parameter source is required.
 * @param {Object} [elements.targetNamespace] - The optional namespace of the
 * target element, if the element is not part of the project. Must include the
 * key/value pairs 'org', 'project' and 'branch'. The organization must be the
 * same as relationships org.
 * @param {string} [elements.documentation] - Any additional text
 * documentation about an element.
 * @param {string} [elements.type] - An optional type string.
 * @param {Object} [elements.custom] - Any additional key/value pairs for an
 * object. Must be proper JSON form.
 * @param {Object} [options] - A parameter that provides supported options.
 * @param {string[]} [options.populate] - A list of fields to populate on return
 * of the found objects. By default, no fields are populated.
 * @param {string[]} [options.fields] - An array of fields to return. By default
 * includes the _id, id, and contains. To NOT include a field, provide a '-' in
 * front.
 * @param {boolean} [options.lean = false] - A boolean value that if true
 * returns raw JSON instead of converting the data to objects.
 *
 * @return {Promise} Array of created element objects
 *
 * @example
 * create({User}, 'orgID', 'projID', 'branch', [{Elem1}, {Elem2}, ...], { populate: ['parent'] })
 * .then(function(elements) {
 *   // Do something with the newly created elements
 * })
 * .catch(function(error) {
 *   M.log.error(error);
 * });
 */
async function create(requestingUser, organizationID, projectID, branchID, elements, options) {
  M.log.debug('create(): Start of function');

  // Ensure input parameters are correct type
  helper.checkParams(requestingUser, options, organizationID, projectID, branchID);
  helper.checkParamsDataType('object', elements, 'Elements');

  // Sanitize input parameters and create function-wide variables
  const saniElements = sani.mongo(JSON.parse(JSON.stringify(elements)));
  const reqUser = JSON.parse(JSON.stringify(requestingUser));
  const orgID = sani.mongo(organizationID);
  const projID = sani.mongo(projectID);
  const branID = sani.mongo(branchID);
  const remainingElements = [];
  let populatedElements = [];
  const projectRefs = [];

  // Initialize and ensure options are valid
  const validatedOptions = utils.validateOptions(options, ['populate', 'fields',
    'lean'], Element);

  // Define array to store element data
  let elementsToCreate = [];

  // Check the type of the elements parameter
  if (Array.isArray(saniElements)) {
    // elements is an array, create many elements
    elementsToCreate = saniElements;
  }
  else if (typeof saniElements === 'object') {
    // elements is an object, create a single element
    elementsToCreate = [saniElements];
  }
  else {
    // elements is not an object or array, throw an error
    throw new M.DataFormatError('Invalid input for creating elements.', 'warn');
  }

  // Create array of id's for lookup and array of valid keys
  const arrIDs = [];
  const validElemKeys = ['id', 'name', 'parent', 'source', 'target',
    'documentation', 'type', 'custom', 'sourceNamespace', 'targetNamespace',
    'archived'];

  M.log.debug('create(): Before element validation');

  // Check that each element has an id and set the parent if null
  try {
    let index = 1;
    elementsToCreate.forEach((elem) => {
      // Ensure keys are valid
      Object.keys(elem).forEach((k) => {
        assert.ok(validElemKeys.includes(k), `Invalid key [${k}].`);
      });

      // Ensure each element has an id and that it's a string
      assert.ok(elem.hasOwnProperty('id'), `Element #${index} does not have an id.`);
      assert.ok(typeof elem.id === 'string', `Element #${index}'s id is not a string.`);
      elem.id = utils.createID(orgID, projID, branID, elem.id);
      arrIDs.push(elem.id);
      elem._id = elem.id;

      // Set the element parent if null
      if (!elem.hasOwnProperty('parent') || elem.parent === null || elem.parent === '') {
        elem.parent = 'model';
      }
      assert.ok(typeof elem.parent === 'string', `Element #${index}'s parent is not a string.`);
      elem.parent = utils.createID(orgID, projID, branID, elem.parent);
      assert.ok(elem.parent !== elem._id, 'Elements parent cannot be self.');

      // If element has a source, ensure it has a target
      if (elem.hasOwnProperty('source')) {
        assert.ok(elem.hasOwnProperty('target'), `Element #${index} is missing a target id.`);
        assert.ok(typeof elem.target === 'string',
          `Element #${index}'s target is not a string.`);
        elem.source = utils.createID(orgID, projID, branID, elem.source);
      }

      // If element has a target, ensure it has a source
      if (elem.hasOwnProperty('target')) {
        assert.ok(elem.hasOwnProperty('source'), `Element #${index} is missing a source id.`);
        assert.ok(typeof elem.source === 'string',
          `Element #${index}'s source is not a string.`);
        elem.target = utils.createID(orgID, projID, branID, elem.target);
      }

      // If the element a sourceNamespace section, ensure it contains the proper fields
      if (elem.hasOwnProperty('sourceNamespace')) {
        assert.ok(elem.hasOwnProperty('source'), `Element #${index} is missing a source id.`);

        // Ensure the object contains an org, project and branch field
        assert.ok(elem.sourceNamespace.hasOwnProperty('org'), 'Element'
          + ` #${index}'s sourceNamespace is missing an org.`);
        assert.ok(elem.sourceNamespace.hasOwnProperty('project'), 'Element'
          + ` #${index}'s sourceNamespace is missing a project.`);
        assert.ok(elem.sourceNamespace.hasOwnProperty('branch'), 'Element'
          + ` #${index}'s sourceNamespace is missing a branch.`);

        // Ensure the sourceNamespace org is the same org or default org
        const validOrgs = [orgID, M.config.server.defaultOrganizationId];
        assert.ok(validOrgs.includes(elem.sourceNamespace.org), 'Element '
          + `#${index}'s source cannot reference elements outside its org `
          + `unless part of the ${M.config.server.defaultOrganizationName} org.`);

        // Add project id to projectRefs array. Later we verify these projects
        // exist and have a visibility of 'internal'.
        projectRefs.push(utils.createID(elem.sourceNamespace.org, elem.sourceNamespace.project));

        // Change element source to referenced project's id
        const tmpSource = utils.parseID(elem.source).pop();
        elem.source = utils.createID(elem.sourceNamespace.org,
          elem.sourceNamespace.project, elem.sourceNamespace.branch, tmpSource);
      }

      // If the element a targetNamespace section, ensure it contains the proper fields
      if (elem.hasOwnProperty('targetNamespace')) {
        assert.ok(elem.hasOwnProperty('target'), `Element #${index} is missing a target id.`);

        // Ensure the object contains an org, project and branch field
        assert.ok(elem.targetNamespace.hasOwnProperty('org'), 'Element'
          + ` #${index}'s targetNamespace is missing an org.`);
        assert.ok(elem.targetNamespace.hasOwnProperty('project'), 'Element'
          + ` #${index}'s targetNamespace is missing a project.`);
        assert.ok(elem.targetNamespace.hasOwnProperty('branch'), 'Element'
          + ` #${index}'s targetNamespace is missing a branch.`);

        // Ensure the targetNamespace org is the same org or default org
        const validOrgs = [orgID, M.config.server.defaultOrganizationId];
        assert.ok(validOrgs.includes(elem.targetNamespace.org), 'Element '
          + `#${index}'s target cannot reference elements outside its org `
          + `unless part of the ${M.config.server.defaultOrganizationName} org.`);

        // Add project id to projectRefs array. Later we verify these projects
        // exist and have a visibility of 'internal'.
        projectRefs.push(utils.createID(elem.targetNamespace.org, elem.targetNamespace.project));

        // Change element target to referenced project's id
        const tmpTarget = utils.parseID(elem.target).pop();
        elem.target = utils.createID(elem.targetNamespace.org,
          elem.targetNamespace.project, elem.targetNamespace.branch, tmpTarget);
      }

      index++;
    });
  }
  catch (err) {
    throw new M.DataFormatError(err.message, 'warn');
  }

  M.log.debug('create(): Before JMI2 conversion');

  // Attempt to convert elements to JMI type 2, to see if duplicate ids exist
  try {
    jmi.convertJMI(1, 2, elementsToCreate, '_id');
  }
  catch (err) {
    throw new M.DataFormatError('Cannot create multiple elements with the same ID.', 'warn');
  }

  // Find the organization and validate that it was found and not archived
  const organization = await helper.findAndValidate(Org, orgID);
  // Permissions check
  if (!reqUser.admin && (!organization.permissions[reqUser._id]
    || !organization.permissions[reqUser._id].includes('read'))) {
    throw new M.PermissionError('User does not have permission to'
      + ` read items on the org ${orgID}.`, 'warn');
  }

  // Find the project and validate that it was found and not archived
  const project = await helper.findAndValidate(Project, utils.createID(orgID, projID));
  // Permissions check
  if (!reqUser.admin && (!project.permissions[reqUser._id]
    || !project.permissions[reqUser._id].includes('write'))) {
    throw new M.PermissionError('User does not have permission to'
      + ` create items on the project ${projID}.`, 'warn');
  }

  // Find all referenced projects
  const referencedProjects = await Project.find({ _id: { $in: projectRefs } }).lean();

  // Verify that each project has a visibility of 'internal'
  referencedProjects.forEach((proj) => {
    if (proj.visibility !== 'internal') {
      throw new M.PermissionError(`The project [${utils.parseID(proj._id).pop()}] `
        + `in the org [${utils.parseID(proj._id)[0]}] does not have a visibility `
        + ' of internal.', 'warn');
    }
  });

  // Find the branch and validate that it was found and not archived
  const foundBranch = await helper.findAndValidate(Branch, utils.createID(orgID, projID, branID));
  // Check that the branch is is not a tag
  if (foundBranch.tag) {
    throw new M.OperationError(`[${branID}] is a tag and `
      + 'does not allow elements to be created, updated, or deleted.', 'warn');
  }

  M.log.debug('create(): Before finding pre-existing elements');

  let promises = [];
  for (let i = 0; i < arrIDs.length / 50000; i++) {
    // Split arrIDs into batches of 50000
    const tmpQuery = { _id: { $in: arrIDs.slice(i * 50000, i * 50000 + 50000) } };
    // Attempt to find any elements with matching _id
    promises.push(Element.find(tmpQuery, '_id').lean()
    .then((foundElements) => {
      if (foundElements.length > 0) {
        // Get array of the foundElements's ids
        const foundElementIDs = foundElements.map(e => utils.parseID(e._id).pop());

        // There are one or more elements with conflicting IDs
        throw new M.OperationError('Elements with the following IDs already exist'
            + ` [${foundElementIDs.toString()}].`, 'warn');
      }
    }));
  }
  await Promise.all(promises);

  // For each object of element data, create the element object
  const elementObjects = elementsToCreate.map((elemObj) => {
    // Set the project, lastModifiedBy and createdBy
    elemObj.project = utils.createID(orgID, projID);
    elemObj.branch = utils.createID(orgID, projID, branID);
    elemObj.lastModifiedBy = reqUser._id;
    elemObj.createdBy = reqUser._id;
    elemObj.updatedOn = Date.now();
    elemObj.archivedBy = (elemObj.archived) ? reqUser._id : null;

    // Add hidden fields
    elemObj.$parent = elemObj.parent;
    elemObj.$source = (elemObj.source) ? elemObj.source : null;
    elemObj.$target = (elemObj.target) ? elemObj.target : null;

    return elemObj;
  });

  // Convert elemObjects array to JMI type 2 for easier lookup
  const jmi2 = jmi.convertJMI(1, 2, elementObjects);

  // Define array of elements that need to be searched for in DB
  const elementsToFind = [];

  // Loop through each element and set its parent (and source and target)
  elementObjects.forEach((element) => {
    // If the element has a parent
    if (element.$parent) {
      // If the element's parent is also being created
      if (jmi2.hasOwnProperty(element.$parent)) {
        const parentObj = jmi2[element.$parent];
        element.parent = parentObj._id;
        element.$parent = null;
      }
      else {
        // Add elements parent to list of elements to search for in DB
        elementsToFind.push(element.$parent);
        remainingElements.push(element);
      }
    }

    // If the element has a source
    if (element.$source) {
      // If the element's source is also being created
      if (jmi2.hasOwnProperty(element.$source)) {
        element.source = element.$source;
        element.$source = null;
      }
      else {
        // Add elements source to list of elements to search for in DB
        elementsToFind.push(element.$source);
        remainingElements.push(element);
      }
    }

    // If the element has a target
    if (element.$target) {
      // If the element's target is also being created
      if (jmi2.hasOwnProperty(element.$target)) {
        element.target = element.$target;
        element.$target = null;
      }
      else {
        // Add elements target to list of elements to search for in DB
        elementsToFind.push(element.$target);
        remainingElements.push(element);
      }
    }
  });

  // Create query for finding elements
  const findExtraElementsQuery = { _id: { $in: elementsToFind } };

  M.log.debug('create(): Before finding extra elements');

  // Find extra elements, and only return _id for faster lookup
  const extraElements = await Element.find(findExtraElementsQuery, '_id').lean();
  // Convert extraElements to JMI type 2 for easier lookup
  const extraElementsJMI2 = jmi.convertJMI(1, 2, extraElements);
  // Loop through each remaining element that does not have it's parent,
  // source, or target set yet
  remainingElements.forEach((element) => {
    // If the element has a parent
    if (element.$parent) {
      try {
        element.parent = extraElementsJMI2[element.$parent]._id;
        element.$parent = null;
      }
      catch (e) {
        // Parent not found in db, throw an error
        throw new M.NotFoundError(`Parent element ${element.parent} not found.`, 'warn');
      }
    }

    // If the element is a relationship and has a source
    if (element.$source) {
      try {
        element.source = extraElementsJMI2[element.$source]._id;
        element.$source = null;
      }
      catch (e) {
        // Source not found in db, throw an error
        throw new M.NotFoundError(`Source element ${element.source} not found.`, 'warn');
      }
    }

    // If the element is a relationship and has a target
    if (element.$target) {
      try {
        element.target = extraElementsJMI2[element.$target]._id;
        element.$target = null;
      }
      catch (e) {
        // Target not found in db, throw an error
        throw new M.NotFoundError(`Target element ${element.target} not found.`, 'warn');
      }
    }
  });

  M.log.debug('create(): Before insertMany()');


  const createdElements = await Element.insertMany(elementObjects, { rawResult: true });
  M.log.debug('create(): After insertMany()');

  promises = [];
  const createdIDs = await createdElements.ops.map(e => e._id);
  // Find elements in batches
  for (let i = 0; i < createdIDs.length / 50000; i++) {
    // Split elementIDs list into batches of 50000
    const tmpQuery = { _id: { $in: createdIDs.slice(i * 50000, i * 50000 + 50000) } };

    // Add find operation to promises array
    promises.push(Element.find(tmpQuery, validatedOptions.fieldsString)
    .populate(validatedOptions.populateString).lean(validatedOptions.lean)
    .then((_foundElements) => {
      populatedElements = populatedElements.concat(_foundElements);
    }));
  }

  // Return when all elements have been found
  await Promise.all(promises);

  M.log.debug('create(): Before elements-created event emitter');

  // Emit the event elements-created
  EventEmitter.emit('elements-created', populatedElements);

  return populatedElements;
}

/**
 * @description This function updates one or many elements. Multiple fields on
 * multiple elements can be updated as long as they are valid. If changing an
 * elements parent, only one element can be updated at a time. If updating the
 * custom data on an element, and key/value pairs that exist in the update
 * object don't exist in the current custom data, the key/value pair will be
 * added. If the key/value pairs do exist, the value will be changed. If an
 * element is archived, it must first be unarchived before any other updates
 * occur. The user must have write permissions on a project or be a system-wide
 * admin to update elements.
 *
 * @param {User} requestingUser - The object containing the requesting user.
 * @param {string} organizationID - The ID of the owning organization.
 * @param {string} projectID - The ID of the owning project.
 * @param {string} branchID - The ID of the branch to update elements on.
 * @param {(Object|Object[])} elements - Either an array of objects containing
 * updates to elements, or a single object containing updates.
 * @param {string} elements.id - The ID of the element being updated. Field
 * cannot be updated but is required to find element.
 * @param {string} [elements.name] - The updated name of the element.
 * @param {string} [elements.parent] - The ID of the new elements parent. Cannot
 * update element parents in bulk.
 * @param {string} [elements.source] - The ID of the source element.
 * @param {Object} [elements.sourceNamespace] - The optional namespace of the
 * source element, if the element is not part of the project. Must include the
 * key/value pairs 'org', 'project' and 'branch'. The organization must be the
 * same as relationships org.
 * @param {string} [elements.target] - The ID of the target element.
 * @param {Object} [elements.targetNamespace] - The optional namespace of the
 * target element, if the element is not part of the project. Must include the
 * key/value pairs 'org', 'project' and 'branch'. The organization must be the
 * same as relationships org.
 * @param {string} [elements.documentation] - The updated documentation of the
 * element.
 * @param {string} [elements.type] - An optional type string.
 * @param {Object} [elements.custom] - The new custom data object. Please note,
 * updating the custom data object completely replaces the old custom data
 * object.
 * @param {boolean} [elements.archived = false] - The updated archived field. If true,
 * the element will not be able to be found until unarchived.
 * @param {Object} [options] - A parameter that provides supported options.
 * @param {string[]} [options.populate] - A list of fields to populate on return
 * of the found objects. By default, no fields are populated.
 * @param {string[]} [options.fields] - An array of fields to return. By default
 * includes the _id, id, and contains. To NOT include a field, provide a '-' in
 * front.
 * @param {boolean} [options.lean = false] - A boolean value that if true
 * returns raw JSON instead of converting the data to objects.
 *
 * @return {Promise} Array of updated element objects
 *
 * @example
 * update({User}, 'orgID', 'projID', 'branch', [{Elem1}, {Elem22}...], { populate: 'parent' })
 * .then(function(elements) {
 *   // Do something with the newly updated elements
 * })
 * .catch(function(error) {
 *   M.log.error(error);
 * });
 */
async function update(requestingUser, organizationID, projectID, branchID, elements, options) {
  // Ensure input parameters are correct type
  helper.checkParams(requestingUser, options, organizationID, projectID, branchID);
  helper.checkParamsDataType('object', elements, 'Elements');

  // Sanitize input parameters and create function-wide variables
  const reqUser = JSON.parse(JSON.stringify(requestingUser));
  const orgID = sani.mongo(organizationID);
  const projID = sani.mongo(projectID);
  const branID = sani.mongo(branchID);
  const saniElements = sani.mongo(JSON.parse(JSON.stringify(elements)));
  let foundElements = [];
  let elementsToUpdate = [];
  const duplicateCheck = {};
  let foundUpdatedElements = [];
  const arrIDs = [];
  const sourceTargetIDs = [];
  const projRefs = [];

  // Initialize and ensure options are valid
  const validatedOptions = utils.validateOptions(options, ['populate', 'fields',
    'lean'], Element);


  // Find the organization and validate that it was found and not archived
  const organization = await helper.findAndValidate(Org, orgID);
  // Permissions check
  if (!reqUser.admin && (!organization.permissions[reqUser._id]
    || !organization.permissions[reqUser._id].includes('read'))) {
    throw new M.PermissionError('User does not have permission to'
      + ` read items on the org ${orgID}.`, 'warn');
  }

  // Find the project and validate that it was found and not archived
  const project = await helper.findAndValidate(Project, utils.createID(orgID, projID));
  // Permissions check
  if (!reqUser.admin && (!project.permissions[reqUser._id]
    || !project.permissions[reqUser._id].includes('write'))) {
    throw new M.PermissionError('User does not have permission to'
      + ` update items on the project ${projID}.`, 'warn');
  }

  // Find the branch and validate that it was found and not archived
  const foundBranch = await helper.findAndValidate(Branch,
    utils.createID(orgID, projID, branID));
  // Check that the branch is is not a tag
  if (foundBranch.tag) {
    throw new M.OperationError(`[${branID}] is a tag and `
      + 'does not allow elements to be created, updated, or deleted.', 'warn');
  }

  const promises = [];

  // Check the type of the elements parameter
  if (Array.isArray(saniElements)) {
    // elements is an array, update many elements
    elementsToUpdate = saniElements;

    // Ensure element keys are valid to update in bulk
    const validBulkFields = Element.getValidBulkUpdateFields();
    validBulkFields.push('id');
    // For each element
    elementsToUpdate.forEach((e) => {
      // For each key
      promises.push(Object.keys(e).forEach((key) => {
        // If it can't be updated in bulk,throw an error
        if (!validBulkFields.includes(key)) {
          throw new M.OperationError(`Cannot update the field ${key} in bulk.`, 'warn');
        }
      }));
    });
  }
  else if (typeof saniElements === 'object') {
    // elements is an object, update a single element
    elementsToUpdate = [saniElements];
    // If updating parent, ensure it won't cause a circular reference
    if (saniElements.hasOwnProperty('parent')) {
      // The model element is the only element that can't have a parent
      if (saniElements.id === 'model') {
        // Throw an error if the user is trying to give the model a parent
        if (saniElements.parent !== null) {
          throw new M.PermissionError('Cannot change root model parent.', 'warn');
        }
      }
      else {
        // Turn parent ID into a name-spaced ID
        saniElements.parent = utils.createID(orgID, projID, branID, saniElements.parent);
        // Find if a circular reference exists
        await moveElementCheck(orgID, projID, branID, saniElements);
      }
    }
  }
  else {
    throw new M.DataFormatError('Invalid input for updating elements.', 'warn');
  }
  await Promise.all(promises);

  // Create list of ids
  try {
    let index = 1;
    elementsToUpdate.forEach((elem) => {
      // Ensure each element has an id and that its a string
      assert.ok(elem.hasOwnProperty('id'), `Element #${index} does not have an id.`);
      assert.ok(typeof elem.id === 'string', `Element #${index}'s id is not a string.`);
      elem.id = utils.createID(orgID, projID, branID, elem.id);
      // If a duplicate ID, throw an error
      if (duplicateCheck[elem.id]) {
        throw new M.DataFormatError('Multiple objects with the same ID '
          + `[${elem.id}] exist in the update.`, 'warn');
      }
      else {
        duplicateCheck[elem.id] = elem.id;
      }
      arrIDs.push(elem.id);
      elem._id = elem.id;

      // If updating source, add ID to sourceTargetIDs
      if (elem.source) {
        elem.source = utils.createID(orgID, projID, branID, elem.source);
        sourceTargetIDs.push(elem.source);
      }

      // If the element a sourceNamespace section, ensure it contains the proper fields
      if (elem.hasOwnProperty('sourceNamespace')) {
        assert.ok(elem.hasOwnProperty('source'), `Element #${index} is missing a source id.`);
        assert.ok(typeof elem.source === 'string', `Element #${index}'s source is not a string.`);

        // Ensure the object contains an org, project and branch field
        assert.ok(elem.sourceNamespace.hasOwnProperty('org'), 'Element'
          + ` #${index}'s sourceNamespace is missing an org.`);
        assert.ok(elem.sourceNamespace.hasOwnProperty('project'), 'Element'
          + ` #${index}'s sourceNamespace is missing a project.`);
        assert.ok(elem.sourceNamespace.hasOwnProperty('branch'), 'Element'
          + ` #${index}'s sourceNamespace is missing a branch.`);

        // Ensure the sourceNamespace org is the same org or default org
        const validOrgs = [orgID, M.config.server.defaultOrganizationId];
        assert.ok(validOrgs.includes(elem.sourceNamespace.org), 'Element '
          + `#${index}'s source cannot reference elements outside its org `
          + `unless part of the ${M.config.server.defaultOrganizationName} org.`);

        // Reset the elem source with new project
        const tmpSource = utils.parseID(elem.source).pop();
        elem.source = utils.createID(elem.sourceNamespace.org,
          elem.sourceNamespace.project, branID, tmpSource);

        // Add project id to projectRefs array. Later we verify these projects
        // exist and have a visibility of 'internal'.
        projRefs.push(utils.createID(elem.sourceNamespace.org, elem.sourceNamespace.project));

        // Remove the last source which has the wrong project
        sourceTargetIDs.pop();
        sourceTargetIDs.push(elem.source);

        // Delete sourceNamespace, it does not get stored in the database
        delete elem.sourceNamespace;
      }

      // If updating target, add ID to sourceTargetIDs
      if (elem.target) {
        elem.target = utils.createID(orgID, projID, branID, elem.target);
        sourceTargetIDs.push(elem.target);
      }

      // If the element a targetNamespace section, ensure it contains the proper fields
      if (elem.hasOwnProperty('targetNamespace')) {
        assert.ok(elem.hasOwnProperty('target'), `Element #${index} is missing a target id.`);
        assert.ok(typeof elem.target === 'string', `Element #${index}'s target is not a string.`);

        // Ensure the object contains an org, project and branch field
        assert.ok(elem.targetNamespace.hasOwnProperty('org'), 'Element'
          + ` #${index}'s targetNamespace is missing an org.`);
        assert.ok(elem.targetNamespace.hasOwnProperty('project'), 'Element'
          + ` #${index}'s targetNamespace is missing a project.`);
        assert.ok(elem.targetNamespace.hasOwnProperty('branch'), 'Element'
          + ` #${index}'s targetNamespace is missing a branch.`);

        // Ensure the targetNamespace org is the same org or default org
        const validOrgs = [orgID, M.config.server.defaultOrganizationId];
        assert.ok(validOrgs.includes(elem.targetNamespace.org), 'Element '
          + `#${index}'s target cannot reference elements outside its org `
          + `unless part of the ${M.config.server.defaultOrganizationName} org.`);

        // Reset the elem target with new project
        const tmpTarget = utils.parseID(elem.target).pop();
        elem.target = utils.createID(elem.targetNamespace.org,
          elem.targetNamespace.project, branID, tmpTarget);

        // Add project id to projectRefs array. Later we verify these projects
        // exist and have a visibility of 'internal'.
        projRefs.push(utils.createID(elem.targetNamespace.org, elem.targetNamespace.project));

        // Remove the last target which has the wrong project
        sourceTargetIDs.pop();
        sourceTargetIDs.push(elem.target);

        // Delete targetNamespace, it does not get stored in the database
        delete elem.targetNamespace;
      }

      index++;
    });
  }
  catch (err) {
    throw new M.DataFormatError(err.message, 'warn');
  }

  const referencedProjects2 = await Project.find({ _id: { $in: projRefs } }).lean();

  // Verify each project reference has a visibility of 'internal'
  referencedProjects2.forEach((proj) => {
    if (proj.visibility !== 'internal') {
      throw new M.PermissionError(`The project [${utils.parseID(proj._id).pop()}] `
        + `in the org [${utils.parseID(proj._id)[0]}] does not have a visibility `
        + ' of internal.', 'warn');
    }
  });

  const promises2 = [];
  const searchQuery = { branch: utils.createID(orgID, projID, branID) };
  const sourceTargetQuery = { _id: { $in: sourceTargetIDs } };

  // Find elements in batches
  for (let i = 0; i < elementsToUpdate.length / 50000; i++) {
    // Split elementIDs list into batches of 50000
    searchQuery._id = elementsToUpdate.slice(i * 50000, i * 50000 + 50000);

    // Add find operation to promises array
    promises2.push(Element.find(searchQuery).lean()
    .then((_foundElements) => {
      foundElements = foundElements.concat(_foundElements);
    }));
  }

  // Continue when all elements have been found
  await Promise.all(promises2);

  // Verify the same number of elements are found as desired
  if (foundElements.length !== arrIDs.length) {
    const foundIDs = foundElements.map(e => e._id);
    const notFound = arrIDs.filter(e => !foundIDs.includes(e))
    .map(e => utils.parseID(e).pop());
    throw new M.NotFoundError(
      `The following elements were not found: [${notFound.toString()}].`, 'warn'
    );
  }

  const foundSourceTarget = await Element.find(sourceTargetQuery).lean();

  // Convert elementsToUpdate to JMI type 2
  const jmiType2 = jmi.convertJMI(1, 2, elementsToUpdate);
  // Convert foundSourceTarget to JMI type 2
  const sourceTargetJMI2 = jmi.convertJMI(1, 2, foundSourceTarget);
  const bulkArray = [];
  // Get array of editable parameters
  const validFields = Element.getValidUpdateFields();

  // For each found element
  foundElements.forEach((element) => {
    const updateElement = jmiType2[element._id];
    // Remove id and _id field from update object
    delete updateElement.id;
    delete updateElement._id;

    // If source/target unchanged, remove from update object
    if (updateElement.hasOwnProperty('source') && updateElement.source === element.source) {
      delete updateElement.source;
    }

    if (updateElement.hasOwnProperty('target') && updateElement.target === element.target) {
      delete updateElement.target;
    }

    // Error Check: if element is currently archived, it must first be unarchived
    if (element.archived && (updateElement.archived === undefined
      || JSON.parse(updateElement.archived) !== false)) {
      throw new M.OperationError(`Element [${utils.parseID(element._id).pop()}]`
        + ' is archived. Archived objects cannot be modified.', 'warn');
    }

    // For each key in the updated object
    Object.keys(updateElement).forEach((key) => {
      // Check if the field is valid to update
      if (!validFields.includes(key)) {
        throw new M.OperationError(`Element property [${key}] cannot `
          + 'be changed.', 'warn');
      }

      // Get validator for field if one exists
      if (validators.element.hasOwnProperty(key)) {
        // If validation fails, throw error
        if (!RegExp(validators.element[key]).test(updateElement[key])) {
          throw new M.DataFormatError(
            `Invalid ${key}: [${updateElement[key]}]`, 'warn'
          );
        }
      }

      // If updating the source or target
      if (key === 'source' || key === 'target') {
        // If the source/target is the element id, throw error
        if (updateElement[key] === element._id) {
          throw new M.OperationError(`Element's ${key} cannot be self`
            + ` [${utils.parseID(element._id).pop()}].`, 'warn');
        }
        // If source/target does not exist, throw error
        if (!sourceTargetJMI2[updateElement[key]] && updateElement[key] !== null) {
          throw new M.NotFoundError(`The ${key} element `
            + `[${utils.parseID(updateElement[key]).pop()}] was not found `
            + `in the project [${utils.parseID(updateElement[key])[1]}].`, 'warn');
        }
        // If updating target but no source provided, throw error
        if ((updateElement.target && !(element.source || updateElement.source))
          || (updateElement.source === null && updateElement.target !== null)) {
          throw new M.DataFormatError('If target element is provided, '
            + 'source element is required.', 'warn');
        }

        // If updating source but no target provided, throw error
        if ((updateElement.source && !(element.target || updateElement.target))
          || (updateElement.target === null && updateElement.source !== null)) {
          throw new M.DataFormatError('If source element is provided, '
            + 'target element is required.', 'warn');
        }
      }

      // Set archivedBy if archived field is being changed
      if (key === 'archived') {
        const elemID = utils.parseID(element._id).pop();
        // Error Check: ensure user cannot archive root elements
        if (Element.getValidRootElements().includes(elemID) && updateElement[key]) {
          throw new M.OperationError(
            `User cannot archive the root element: ${elemID}.`, 'warn'
          );
        }

        // If the element is being archived
        if (updateElement[key] && !element[key]) {
          updateElement.archivedBy = reqUser._id;
          updateElement.archivedOn = Date.now();
        }
        // If the element is being unarchived
        else if (!updateElement[key] && element[key]) {
          updateElement.archivedBy = null;
          updateElement.archivedOn = null;
        }
      }
    });

    // Update lastModifiedBy field and updatedOn
    updateElement.lastModifiedBy = reqUser._id;
    updateElement.updatedOn = Date.now();

    // Update the element
    bulkArray.push({
      updateOne: {
        filter: { _id: element._id },
        update: updateElement
      }
    });
  });

  // Update all elements through a bulk write to the database
  await Element.bulkWrite(bulkArray);

  const promises3 = [];
  // Find elements in batches
  for (let i = 0; i < arrIDs.length / 50000; i++) {
    // Split arrIDs list into batches of 50000
    searchQuery._id = arrIDs.slice(i * 50000, i * 50000 + 50000);

    // Add find operation to promises array
    promises3.push(Element.find(searchQuery, validatedOptions.fieldsString)
    .populate(validatedOptions.populateString).lean(validatedOptions.lean)
    .then((_foundElements) => {
      foundUpdatedElements = foundUpdatedElements.concat(_foundElements);
    }));
  }

  // Return when all elements have been found
  await Promise.all(promises3);

  // Emit the event elements-updated
  EventEmitter.emit('elements-updated', foundUpdatedElements);

  return foundUpdatedElements;
}

/**
 * @description This function creates or replaces one or many elements. If the
 * element already exists, it is replaced with the provided data.
 * NOTE: This function is reserved for user with at least write permissions
 * on a project or is a system-wide admin.
 *
 * @param {User} requestingUser - The object containing the requesting user.
 * @param {string} organizationID - The ID of the owning organization.
 * @param {string} projectID - The ID of the owning project.
 * @param {string} branchID - The ID of the branch to add elements to.
 * @param {(Object|Object[])} elements - Either an array of objects containing
 * element data or a single object containing element data to create/replace.
 * @param {string} elements.id - The ID of the element being created/replaced.
 * @param {string} [elements.name] - The name of the element.
 * @param {string} [elements.parent = 'model'] - The ID of the parent of the
 * element.
 * @param {string} [elements.source] - The ID of the source element. If
 * provided, the parameter target is required.
 * @param {Object} [elements.sourceNamespace] - The optional namespace of the
 * source element, if the element is not part of the project. Must include the
 * key/value pairs 'org', 'project' and 'branch'. The organization must be the
 * same as relationships org.
 * @param {string} [elements.target] - The ID of the target element. If
 * provided, the parameter source is required.
 * @param {Object} [elements.targetNamespace] - The optional namespace of the
 * target element, if the element is not part of the project. Must include the
 * key/value pairs 'org', 'project' and 'branch'. The organization must be the
 * same as relationships org.
 * @param {string} [elements.documentation] - Any additional text
 * documentation about an element.
 * @param {string} [elements.type] - An optional type string.
 * @param {Object} [elements.custom] - Any additional key/value pairs for an
 * object. Must be proper JSON form.
 * @param {Object} [options] - A parameter that provides supported options.
 * @param {string[]} [options.populate] - A list of fields to populate on return
 * of the found objects. By default, no fields are populated.
 * @param {string[]} [options.fields] - An array of fields to return. By default
 * includes the _id, id, and contains. To NOT include a field, provide a '-' in
 * front.
 * @param {boolean} [options.lean = false] - A boolean value that if true
 * returns raw JSON instead of converting the data to objects.
 *
 * @return {Promise} Array of created/replaced element objects
 *
 * @example
 * createOrReplace({User}, 'orgID', 'projID', 'branch', [{Elem1}, {Elem2}, ...])
 * .then(function(elements) {
 *   // Do something with the newly created/replaced elements
 * })
 * .catch(function(error) {
 *   M.log.error(error);
 * });
 */
async function createOrReplace(requestingUser, organizationID, projectID,
  branchID, elements, options) {
  // Ensure input parameters are correct type
  helper.checkParams(requestingUser, options, organizationID, projectID, branchID);
  helper.checkParamsDataType('object', elements, 'Elements');

  // Sanitize input parameters and create function-wide variables
  const reqUser = JSON.parse(JSON.stringify(requestingUser));
  const orgID = sani.mongo(organizationID);
  const projID = sani.mongo(projectID);
  const branID = sani.mongo(branchID);
  const saniElements = sani.mongo(JSON.parse(JSON.stringify(elements)));
  const duplicateCheck = {};
  let foundElements = [];
  let elementsToLookup = [];
  let createdElements = [];
  const ts = Date.now();

  // Find the organization and validate that it was found and not archived
  const organization = await helper.findAndValidate(Org, orgID);
  // Permissions check
  if (!reqUser.admin && (!organization.permissions[reqUser._id]
    || !organization.permissions[reqUser._id].includes('read'))) {
    throw new M.PermissionError('User does not have permission to'
      + ` read items on the org ${orgID}.`, 'warn');
  }

  // Find the project and validate that it was found and not archived
  const project = await helper.findAndValidate(Project, utils.createID(orgID, projID));
  // Permissions check
  if (!reqUser.admin && (!project.permissions[reqUser._id]
    || !project.permissions[reqUser._id].includes('write'))) {
    throw new M.PermissionError('User does not have permission to'
      + ` create or replace items on the project ${projID}.`, 'warn');
  }

  // Find the branch and validate that it was found and not archived
  const foundBranch = await helper.findAndValidate(Branch, utils.createID(orgID, projID, branID));
  // Check that the branch is is not a tag
  if (foundBranch.tag) {
    throw new M.OperationError(`[${branID}] is a tag and `
      + 'does not allow elements to be created, updated, or deleted.', 'warn');
  }

  // Check the type of the elements parameter
  if (Array.isArray(saniElements)) {
    // elements is an array, create/replace many elements
    elementsToLookup = saniElements;
  }
  else if (typeof saniElements === 'object') {
    // elements is an object, create/replace a single element
    elementsToLookup = [saniElements];
  }
  else {
    throw new M.DataFormatError('Invalid input for creating/replacing'
      + ' elements.', 'warn');
  }

  // Create list of ids
  const arrIDs = [];
  try {
    let index = 1;
    elementsToLookup.forEach((elem) => {
      // Ensure each element has an id and that its a string
      assert.ok(elem.hasOwnProperty('id'), `Element #${index} does not have an id.`);
      assert.ok(typeof elem.id === 'string', `Element #${index}'s id is not a string.`);
      const tmpID = utils.createID(orgID, projID, branID, elem.id);
      // If a duplicate ID, throw an error
      if (duplicateCheck[tmpID]) {
        throw new M.DataFormatError('Multiple objects with the same ID '
          + `[${elem.id}] exist in the update.`, 'warn');
      }
      else {
        duplicateCheck[tmpID] = tmpID;
      }
      arrIDs.push(tmpID);
      index++;
    });
  }
  catch (err) {
    throw new M.DataFormatError(err.message, 'warn');
  }

  const promises = [];
  const searchQuery = { branch: utils.createID(orgID, projID, branID) };

  // Find elements in batches
  // TODO: Consider changing of loop increment by 50k instead of 1
  for (let i = 0; i < arrIDs.length / 50000; i++) {
    // Split arrIDs list into batches of 50000
    searchQuery._id = arrIDs.slice(i * 50000, i * 50000 + 50000);

    // Add find operation to promises array
    promises.push(Element.find(searchQuery).lean()
    .then((_foundElements) => {
      foundElements = foundElements.concat(_foundElements);
    }));
  }

  // Return when all elements have been found
  await Promise.all(promises);

  const foundElementIDs = await foundElements.map(e => e._id);

  // Error Check: ensure user cannot replace root element
  foundElementIDs.forEach((id) => {
    if (Element.getValidRootElements().includes(utils.parseID(id).pop())) {
      throw new M.OperationError(
        `User cannot replace root element: ${utils.parseID(id).pop()}.`, 'warn'
      );
    }
  });

  // Create temporary element data
  // If data directory doesn't exist, create it
  if (!fs.existsSync(path.join(M.root, 'data'))) {
    fs.mkdirSync(path.join(M.root, 'data'));
  }

  // If org directory doesn't exist, create it
  if (!fs.existsSync(path.join(M.root, 'data', orgID))) {
    fs.mkdirSync(path.join(M.root, 'data', orgID));
  }

  // If project directory doesn't exist, create it
  if (!fs.existsSync(path.join(M.root, 'data', orgID, projID))) {
    fs.mkdirSync(path.join(M.root, 'data', orgID, projID));
  }

  // If branch directory doesn't exist, create it
  if (!fs.existsSync(path.join(M.root, 'data', orgID, projID, branID))) {
    fs.mkdirSync(path.join(M.root, 'data', orgID, projID, branID));
  }

  // Write contents to temporary file
  await new Promise(function(res, rej) {
    fs.writeFile(path.join(M.root, 'data', orgID, projID, branID, `PUT-backup-elements-${ts}.json`),
      JSON.stringify(foundElements), function(err) {
        if (err) rej(err);
        else res();
      });
  });

  // Delete elements from database
  await Element.deleteMany({ _id: foundElementIDs }).lean();

  // Emit the event elements-deleted
  EventEmitter.emit('elements-deleted', foundElements);


  // Try block after elements have been deleted but before being replaced
  // If element creation fails, the old elements will be restored
  try {
    // Create new elements
    createdElements = await create(reqUser, orgID, projID, branID, elementsToLookup, options);
  }
  catch (error) {
    const finalError = await new Promise(async (res) => {
      // Reinsert original data
      try {
        await Element.insertMany(foundElements);
        fs.unlinkSync(path.join(M.root, 'data', orgID, projID, branID,
          `PUT-backup-elements-${ts}.json`));

        // Restoration succeeded; pass the original error
        res(error);
      }
      catch (restoreErr) {
        // Pass the new error that occurred while trying to restore elements
        res(restoreErr);
      }
    });
    // Throw whichever error was passed
    throw errors.captureError(finalError);
  }

  // Code block after elements have been deleted and replaced

  // Create file path to temp data file
  const filePath = path.join(M.root, 'data', orgID, projID, branID, `PUT-backup-elements-${ts}.json`);
  // Delete the temporary file.
  if (fs.existsSync(filePath)) {
    try {
      fs.unlinkSync(filePath);
    }
    catch (err) {
      throw errors.captureError(err);
    }
  }

  // Read all of the files in the branch directory
  const existingBranchFiles = fs.readdirSync(path.join(M.root, 'data', orgID, projID, branID));

  // If no files exist in the directory, delete it
  if (existingBranchFiles.length === 0) {
    fs.rmdirSync(path.join(M.root, 'data', orgID, projID, branID));
  }

  // Read all of the files in the project directory
  const existingProjFiles = fs.readdirSync(path.join(M.root, 'data', orgID, projID));

  // If no files exist in the directory, delete it
  if (existingProjFiles.length === 0) {
    fs.rmdirSync(path.join(M.root, 'data', orgID, projID));
  }

  // Read all of the files in the org directory
  const existingOrgFiles = fs.readdirSync(path.join(M.root, 'data', orgID));

  // If no files exist in the directory, delete it
  if (existingOrgFiles.length === 0) {
    fs.rmdirSync(path.join(M.root, 'data', orgID));
  }
  return createdElements;
}

/**
 * @description This function removes one or many elements as well as the
 * subtree under those elements. Once the elements are deleted, the IDs of the
 * deleted elements are returned.
 *
 * @param {User} requestingUser - The object containing the requesting user.
 * @param {string} organizationID - The ID of the owning organization.
 * @param {string} projectID - The ID of the owning project.
 * @param {string} branchID - The ID of the branch to remove elements from.
 * @param {(string|string[])} elements - The elements to remove. Can either be
 * an array of element ids or a single element id.
 * @param {Object} [options] - A parameter that provides supported options.
 * Currently there are no supported options.
 *
 * @return {Promise} Array of deleted element ids
 *
 * @example
 * remove({User}, 'orgID', 'projID', 'branch', ['elem1', 'elem2'])
 * .then(function(elements) {
 *   // Do something with the deleted elements
 * })
 * .catch(function(error) {
 *   M.log.error(error);
 * });
 */
async function remove(requestingUser, organizationID, projectID, branchID, elements, options) {
  // Ensure input parameters are correct type
  helper.checkParams(requestingUser, options, organizationID, projectID, branchID);
  helper.checkParamsDataType(['object', 'string'], elements, 'Elements');

  // Sanitize input parameters and create function-wide variables
  const reqUser = JSON.parse(JSON.stringify(requestingUser));
  const orgID = sani.mongo(organizationID);
  const projID = sani.mongo(projectID);
  const branID = sani.mongo(branchID);
  const saniElements = sani.mongo(JSON.parse(JSON.stringify(elements)));
  let elementsToFind = [];
  let uniqueIDs = [];

  // Check the type of the elements parameter
  if (Array.isArray(saniElements) && saniElements.length !== 0) {
    // An array of element ids, remove all
    elementsToFind = saniElements.map(e => utils.createID(orgID, projID, branID, e));
  }
  else if (typeof saniElements === 'string') {
    // A single element id, remove one
    elementsToFind = [utils.createID(orgID, projID, branID, saniElements)];
  }
  else {
    // Invalid parameter, throw an error
    throw new M.DataFormatError('Invalid input for removing elements.', 'warn');
  }


  // Find the organization and validate that it was found and not archived
  const organization = await helper.findAndValidate(Org, orgID);
  // Permissions check
  if (!reqUser.admin && (!organization.permissions[reqUser._id]
    || !organization.permissions[reqUser._id].includes('read'))) {
    throw new M.PermissionError('User does not have permission to'
      + ` read items on the org ${orgID}.`, 'warn');
  }

  // Find the project and validate that it was found and not archived
  const project = await helper.findAndValidate(Project, utils.createID(orgID, projID));
  // Permissions check
  if (!reqUser.admin && (!project.permissions[reqUser._id]
    || !project.permissions[reqUser._id].includes('write'))) {
    throw new M.PermissionError('User does not have permission to'
      + ` remove items on the project ${projID}.`, 'warn');
  }

  // Find the branch and validate that it was found and not archived
  const foundBranch = await helper.findAndValidate(Branch, utils.createID(orgID, projID, branID));
  // Check that the branch is is not a tag
  if (foundBranch.tag) {
    throw new M.OperationError(`[${branID}] is a tag and `
      + 'does not allow elements to be created, updated, or deleted.', 'warn');
  }

  // Find the elements to delete
  const foundElements = await Element.find({ _id: { $in: elementsToFind } }).lean();
  const foundElementIDs = await foundElements.map(e => e._id);

  // Check if all elements were found
  const notFoundIDs = elementsToFind.filter(e => !foundElementIDs.includes(e));
  // Some elements not found, throw an error
  if (notFoundIDs.length > 0) {
    throw new M.NotFoundError('The following elements were not found: '
      + `[${notFoundIDs.map(e => utils.parseID(e).pop())}].`, 'warn');
  }

  // Find all element IDs and their subtree IDs
  const foundIDs = await findElementTree(orgID, projID, branID, elementsToFind);

  const promises = [];
  // Error Check: ensure user cannot delete root elements
  foundIDs.forEach((id) => {
    const elemID = utils.parseID(id).pop();
    if (Element.getValidRootElements().includes(elemID)) {
      throw new M.OperationError(
        `User cannot delete root element: ${elemID}.`, 'warn'
      );
    }
  });

  // Split elements into batches of 50000 or less
  for (let i = 0; i < foundIDs.length / 50000; i++) {
    const batchIDs = foundIDs.slice(i * 50000, i * 50000 + 50000);
    // Delete batch
    promises.push(Element.deleteMany({ _id: { $in: batchIDs } }).lean());
  }
  // Return when all deletes have completed
  await Promise.all(promises);

  const uniqueIDsObj = {};
  // Parse foundIDs and only return unique ones
  foundIDs.forEach((id) => {
    if (!uniqueIDsObj[id]) {
      uniqueIDsObj[id] = id;
    }
  });

  uniqueIDs = Object.keys(uniqueIDsObj);

  // TODO: Change the emitter to return elements rather than ids
  // Emit the event elements-deleted
  EventEmitter.emit('elements-deleted', uniqueIDs);

  // Create query to find all relationships which point to deleted elements
  const relQuery = {
    $or: [
      { source: { $in: uniqueIDs } },
      { target: { $in: uniqueIDs } }
    ]
  };

  // Find all relationships which are now broken
  const relationships = await Element.find(relQuery).lean();
  const bulkArray = [];
  const promises2 = [];

  // For each relationship
  promises2.push(relationships.forEach((rel) => {
    // If the source no longer exists, set it to the undefined element
    if (uniqueIDs.includes(rel.source)) {
      // Reset source to the undefined element
      rel.source = utils.createID(rel.branch, 'undefined');
    }

    // If the target no longer exists, set it to the undefined element
    if (uniqueIDs.includes(rel.target)) {
      // Reset target to the undefined element
      rel.target = utils.createID(rel.branch, 'undefined');
    }

    bulkArray.push({
      updateOne: {
        filter: { _id: rel._id },
        update: rel
      }
    });
  }));

  await Promise.all(promises2);

  // If there are relationships to update, make a bulkWrite() call
  if (bulkArray.length > 0) {
    // Save relationship changes to database
    await Element.bulkWrite(bulkArray);
  }

  // Return unique IDs of elements deleted
  return (uniqueIDs);
}

/**
 * @description A non-exposed helper function which finds the subtree of given
 * elements.
 *
 * @param {string} organizationID - The ID of the owning organization.
 * @param {string} projectID - The ID of the owning project.
 * @param {string} branchID - The ID of the branch to find elements from.
 * @param {string[]} elementIDs - The elements whose subtrees are being found.
 *
 * @return {Promise} Array of found element ids
 *
 * @example
 * findElementTree('orgID', 'projID', 'branch', ['elem1', 'elem2',...])
 * .then(function(elementIDs) {
 *   // Do something with the found element IDs
 * })
 * .catch(function(error) {
 *   M.log.error(error);
 * });
 */
function findElementTree(organizationID, projectID, branchID, elementIDs) {
  // Ensure elementIDs is an array
  if (!Array.isArray(elementIDs)) {
    throw new M.DataFormatError('ElementIDs array is not an array.', 'warn');
  }

  // Set the foundElements array to initial element IDs
  let foundElements = elementIDs;

  // If no elements provided, find all elements in project
  if (foundElements.length === 0) {
    foundElements = [utils.createID(organizationID, projectID, branchID, 'model')];
  }

  // Define nested helper function
  async function findElementTreeHelper(ids) {
    try {
      // Find all elements whose parent is in the list of given ids
      const elements = await Element.find({ parent: { $in: ids } }, '_id').lean();
      // Get a list of element ids
      const foundIDs = elements.map(e => e._id);
      // Add these elements to the global list of found elements
      foundElements = foundElements.concat(foundIDs);

      // If no elements were found, exit the recursive function
      if (foundIDs.length === 0) {
        return '';
      }

      // Recursively find the sub-children of the found elements in batches of 50000 or less
      for (let i = 0; i < foundIDs.length / 50000; i++) {
        const tmpIDs = foundIDs.slice(i * 50000, i * 50000 + 50000);
        return findElementTreeHelper(tmpIDs);
      }
    }
    catch (error) {
      throw error;
    }
  }

  return new Promise(async (resolve, reject) => {
    const promises = [];

    // If initial batch of ids is greater than 50000, split up in batches
    for (let i = 0; i < foundElements.length / 50000; i++) {
      const tmpIDs = foundElements.slice(i * 50000, i * 50000 + 50000);
      // Find elements subtree
      promises.push(findElementTreeHelper(tmpIDs));
    }

    try {
      await Promise.all(promises);
    }
    catch (error) {
      reject(errors.captureError(error));
    }
    resolve(foundElements);
  });
}

/**
 * @description A non-exposed helper function that throws an error if the new
 * elements parent is in the given elements subtree.
 *
 * @param {string} organizationID - The ID of the owning organization.
 * @param {string} projectID - The ID of the owning project.
 * @param {string} branchID - The ID of the branch to find elements from.
 * @param {Object} element - The element whose parent is being checked. The
 * .parent parameter should be the new, desired parent.
 *
 * @return {Promise} Resolved promise to verify element parent.
 *
 * @example
 * moveElementCheck('orgID', 'projID', 'branch', {Elem1})
 * .then(function() {
 *   // Continue with normal process
 * })
 * .catch(function(error) {
 *   M.log.error(error);
 * });
 */
async function moveElementCheck(organizationID, projectID, branchID, element) {
  // Create the name-spaced ID
  const elementID = utils.createID(organizationID, projectID, branchID, element.id);

  // Error Check: ensure elements parent is not self
  if (element.parent === elementID) {
    throw new M.OperationError('Elements parent cannot be self.', 'warn');
  }

  // Error Check: ensure the root elements are not being moved
  if (Element.getValidRootElements().includes(element.id)) {
    const parent = utils.parseID(element.parent).pop();
    if (element.id === 'model'
      || (element.id === '__mbee__' && parent !== 'model')
      || (element.id === 'holding_bin' && parent !== '__mbee__')
      || (element.id === 'undefined' && parent !== '__mbee__')) {
      throw new M.OperationError(
        `Cannot move the root element: ${element.id}.`, 'warn'
      );
    }
  }

  // Define nested helper function
  async function findElementParentRecursive(e) {
    const foundElement = await Element.findOne({ _id: e.parent }).lean();
    // If foundElement is null, reject with error
    if (!foundElement) {
      throw new M.NotFoundError('Parent element '
        + `[${utils.parseID(e.parent).pop()}] not found.`, 'warn');
    }

    // If element.parent is root, resolve... there is no conflict
    if (foundElement.parent === null
      || utils.parseID(foundElement.parent).pop() === 'model') {
      return '';
    }

    // If elementID is equal to foundElement.id, a circular reference would
    // exist, reject with an error
    if (elementID === foundElement.id) {
      throw new M.OperationError('A circular reference would exist in'
        + ' the model, element cannot be moved.', 'warn');
    }
    else {
      // Find the parents parent
      return findElementParentRecursive(foundElement);
    }
  }

  try {
    // Call the recursive find function
    await findElementParentRecursive(element);
  }
  catch (error) {
    throw errors.captureError(error);
  }
}

/**
 * @description A function which searches elements within a certain project
 * using mongo's built in text search. Returns any elements that match the text
 * search, in order of the best matches to the worst. Searches the _id, name,
 * documentation, parent, source and target fields.
 *
 * @param {User} requestingUser - The object containing the requesting user.
 * @param {string} organizationID - The ID of the owning organization.
 * @param {string} projectID - The ID of the owning project.
 * @param {string} branchID - The ID of the branch to find elements from.
 * @param {string} query - The text-based query to search the database for.
 * @param {Object} [options] - A parameter that provides supported options.
 * @param {string[]} [options.populate] - A list of fields to populate on return of
 * the found objects. By default, no fields are populated.
 * @param {boolean} [options.archived = false] - If true, find results will include
 * archived objects.
 * @param {string[]} [options.fields] - An array of fields to return. By default
 * includes the _id, id, and contains. To NOT include a field, provide a '-' in
 * front.
 * @param {number} [options.limit = 0] - A number that specifies the maximum
 * number of documents to be returned to the user. A limit of 0 is equivalent to
 * setting no limit.
 * @param {number} [options.skip = 0] - A non-negative number that specifies the
 * number of documents to skip returning. For example, if 10 documents are found
 * and skip is 5, the first 5 documents will NOT be returned.
 * @param {boolean} [options.lean = false] - A boolean value that if true
 * returns raw JSON instead of converting the data to objects.
 * @param {string} [options.sort] - Provide a particular field to sort the results by.
 * You may also add a negative sign in front of the field to indicate sorting in
 * reverse order.
 * @param {string} [options.parent] - Search for elements with a specific
 * parent.
 * @param {string} [options.source] - Search for elements with a specific
 * source.
 * @param {string} [options.target] - Search for elements with a specific
 * target.
 * @param {string} [options.type] - Search for elements with a specific type.
 * @param {string} [options.name] - Search for elements with a specific name.
 * @param {string} [options.createdBy] - Search for elements with a specific
 * createdBy value.
 * @param {string} [options.lastModifiedBy] - Search for elements with a
 * specific lastModifiedBy value.
 * @param {string} [options.archivedBy] - Search for elements with a specific
 * archivedBy value.
 * @param {string} [options.custom....] - Search for any key in custom data. Use
 * dot notation for the keys. Ex: custom.hello = 'world'
 *
 * @return {Promise} An array of found elements.
 *
 * @example
 * search({User}, 'orgID', 'projID', 'branch', 'find these elements')
 * .then(function(elements) {
 *   // Do something with the found elements
 * })
 * .catch(function(error) {
 *   M.log.error(error);
 * });
 */
async function search(requestingUser, organizationID, projectID, branchID, query, options) {
  // Ensure input parameters are correct type
  helper.checkParams(requestingUser, options, organizationID, projectID, branchID);

  // Sanitize input parameters and create function-wide variables
  const reqUser = JSON.parse(JSON.stringify(requestingUser));
  const orgID = sani.mongo(organizationID);
  const projID = sani.mongo(projectID);
  const branID = sani.mongo(branchID);
  const searchQuery = { branch: utils.createID(orgID, projID, branID), archived: false };
  let foundElements = [];

  // Validate and set the options
  const validatedOptions = utils.validateOptions(options, ['populate', 'archived',
    'fields', 'limit', 'skip', 'lean', 'sort'], Element);

  // Ensure options are valid
  if (options) {
    // Create array of valid search options
    const validSearchOptions = ['parent', 'source', 'target', 'type', 'name',
      'createdBy', 'lastModifiedBy', 'archivedBy'];

    // Loop through provided options
    Object.keys(options).forEach((o) => {
      // If the provided option is a valid search option
      if (validSearchOptions.includes(o) || o.startsWith('custom.')) {
        // Ensure the search option is a string
        if (typeof options[o] !== 'string') {
          throw new M.DataFormatError(`The option '${o}' is not a string.`, 'warn');
        }

        // If the search option is an element reference
        if (['parent', 'source', 'target'].includes(o)) {
          // Make value the concatenated ID
          options[o] = utils.createID(orgID, projID, branID, options[o]);
        }

        // Add the search option to the searchQuery
        searchQuery[o] = sani.mongo(options[o]);
      }
    });
  }


  // Find the organization and validate that it was found and not archived (unless specified)
  const organization = await helper.findAndValidate(Org, orgID, validatedOptions.archived);
  // Permissions check
  if (!reqUser.admin && (!organization.permissions[reqUser._id]
    || !organization.permissions[reqUser._id].includes('read'))) {
    throw new M.PermissionError('User does not have permission to'
      + ` read items on the org ${orgID}.`, 'warn');
  }

  // Find the project and validate that it was found and not archived (unless specificed)
  const project = await helper.findAndValidate(Project, utils.createID(orgID, projID),
    validatedOptions.archived);
  // Permissions check
  if (!reqUser.admin && (!project.permissions[reqUser._id]
    || !project.permissions[reqUser._id].includes('read'))) {
    throw new M.PermissionError('User does not have permission to'
      + ` read items on the project ${projID}.`, 'warn');
  }

  // Find the branch and validate that it was found and not archived (unless specificed)
  await helper.findAndValidate(Branch, utils.createID(orgID, projID, branID),
    validatedOptions.archived);

  searchQuery.$text = { $search: query };
  // If the archived field is true, remove it from the query
  if (validatedOptions.archived) {
    delete searchQuery.archived;
  }

<<<<<<< HEAD
      projections.score = {};
      projections.score.$meta = 'textScore';

=======
  // Add sorting by metadata
  // If no sorting option was specified ($natural is the default) then remove
  // $natural. $natural does not work with metadata sorting
  if (validatedOptions.sort.$natural) {
    validatedOptions.sort = { score: { $meta: 'textScore' } };
  }
  else {
    validatedOptions.sort.score = { $meta: 'textScore' };
  }

  let projections = {};

  // Check if filters are selected
  if (validatedOptions.fieldsString) {
    projections = helper.parseFieldsString(validatedOptions.fieldsString);
  }

  projections.score = {};
  projections.score.$meta = 'textScore';

  try {
    // If the lean option is supplied
    if (validatedOptions.lean) {
>>>>>>> d8d96d8b
      // Search for the elements
      foundElements = await Element.find(searchQuery, projections)
      .skip(validatedOptions.skip)
      .limit(validatedOptions.limit)
      .sort(validatedOptions.sort)
      .populate(validatedOptions.populateString)
<<<<<<< HEAD
      .lean(validatedOptions.lean);

      return resolve(foundElements);
=======
      .lean();
>>>>>>> d8d96d8b
    }
    else {
      // Search for the elements
      foundElements = await Element.find(searchQuery, projections)
      .skip(validatedOptions.skip)
      .limit(validatedOptions.limit)
      .sort(validatedOptions.sort)
      .populate(validatedOptions.populateString);
    }
    return foundElements;
  }
  catch (error) {
    throw new M.DatabaseError(error.message, 'warn');
  }
}

/**
 * @description A non-exposed helper function which finds the parent of given
 * element up to and including the root element
 *
 * @param {string} organizationID - The ID of the owning organization.
 * @param {string} projectID - The ID of the owning project.
 * @param {string} branchID - The ID of the branch to find elements from.
 * @param {string} elementID - The element whose parents are being found.
 *
 * @return {string} Array of found element ids
 *
 * @example
 * findElementRootPath('orgID', 'projID', 'branch', 'elem1')
 * .then(function(elementIDs) {
 *   // Do something with the found element IDs
 * })
 * .catch(function(error) {
 *   M.log.error(error);
 * });
 */
async function findElementRootPath(organizationID, projectID, branchID, elementID) {
  // Initialize return object
  let foundElements = [];

  // Define nested helper function
  async function findElementTreeHelper(searchID) {
    try {
      // Find the parent of the element
      const parent = await Element.findOne({ _id: searchID }, { _id: 1, parent: 1 }).lean();
      // Ensure the parent was found
      if (!parent) {
        throw new M.DataFormatError('Element or parent not found', 'warn');
      }
      // Get the parent id
      const parentID = parent._id;
      // If it's a circular reference, don't get lost in the sauce
      if (foundElements.includes(parentID)) {
        throw new M.DataFormatError('Circular element parent reference', 'warn');
      }
      else {
        // Add the parent to the list of elements
        foundElements = foundElements.concat(parentID);
      }
      // If the parent is root, exit the recursive function
      if (utils.parseID(parentID).pop() === 'model') {
        return '';
      }
      else {
        // Recursively Find the parent of the parent
        return await findElementTreeHelper(parent.parent);
      }
    }
    catch (error) {
      throw errors.captureError(error);
    }
  }

  await findElementTreeHelper(elementID);

  return foundElements;
}<|MERGE_RESOLUTION|>--- conflicted
+++ resolved
@@ -1855,7 +1855,6 @@
   const projID = sani.mongo(projectID);
   const branID = sani.mongo(branchID);
   const searchQuery = { branch: utils.createID(orgID, projID, branID), archived: false };
-  let foundElements = [];
 
   // Validate and set the options
   const validatedOptions = utils.validateOptions(options, ['populate', 'archived',
@@ -1918,11 +1917,6 @@
     delete searchQuery.archived;
   }
 
-<<<<<<< HEAD
-      projections.score = {};
-      projections.score.$meta = 'textScore';
-
-=======
   // Add sorting by metadata
   // If no sorting option was specified ($natural is the default) then remove
   // $natural. $natural does not work with metadata sorting
@@ -1944,32 +1938,13 @@
   projections.score.$meta = 'textScore';
 
   try {
-    // If the lean option is supplied
-    if (validatedOptions.lean) {
->>>>>>> d8d96d8b
-      // Search for the elements
-      foundElements = await Element.find(searchQuery, projections)
-      .skip(validatedOptions.skip)
-      .limit(validatedOptions.limit)
-      .sort(validatedOptions.sort)
-      .populate(validatedOptions.populateString)
-<<<<<<< HEAD
-      .lean(validatedOptions.lean);
-
-      return resolve(foundElements);
-=======
-      .lean();
->>>>>>> d8d96d8b
-    }
-    else {
-      // Search for the elements
-      foundElements = await Element.find(searchQuery, projections)
-      .skip(validatedOptions.skip)
-      .limit(validatedOptions.limit)
-      .sort(validatedOptions.sort)
-      .populate(validatedOptions.populateString);
-    }
-    return foundElements;
+    // Search for the elements
+    return await Element.find(searchQuery, projections)
+    .skip(validatedOptions.skip)
+    .limit(validatedOptions.limit)
+    .sort(validatedOptions.sort)
+    .populate(validatedOptions.populateString)
+    .lean(validatedOptions.lean);
   }
   catch (error) {
     throw new M.DatabaseError(error.message, 'warn');
