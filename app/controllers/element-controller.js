/**
 * Classification: UNCLASSIFIED
 *
 * @module controllers.element-controller
 *
 * @copyright Copyright (C) 2018, Lockheed Martin Corporation
 *
 * @license LMPI - Lockheed Martin Proprietary Information
 *
 * @owner Austin Bieber <austin.j.bieber@lmco.com>
 *
 * @author Austin Bieber <austin.j.bieber@lmco.com>
 * @author Phillip Lee <phillip.lee@lmco.com>
*  @author Leah De Laurell <leah.p.delaurell@lmco.com>
 *
 * @description This implements the behavior and logic for elements.
 * It also provides function for interacting with elements.
 */

// Expose element controller functions
// Note: The export is being done before the import to solve the issues of
// circular references between controllers.
module.exports = {
  find,
  create,
  update,
  createOrReplace,
  remove,
  search
};

// Disable eslint rule for logic in nested promises
/* eslint-disable no-loop-func */

// Node.js Modules
const assert = require('assert');
const fs = require('fs');
const path = require('path');

// MBEE Modules
const Element = M.require('models.element');
const Branch = M.require('models.branch');
const Project = M.require('models.project');
const Org = M.require('models.organization');
const EventEmitter = M.require('lib.events');
const sani = M.require('lib.sanitization');
const utils = M.require('lib.utils');
const validators = M.require('lib.validators');
const jmi = M.require('lib.jmi-conversions');

/**
 * @description This function finds one or many elements. Depending on the
 * parameters provided, this function will find a single element by ID, multiple
 * elements by ID, or all elements within a project. The user making the request
 * must be part of the specified project or be a system-wide admin.
 *
 * @param {User} requestingUser - The object containing the requesting user.
 * @param {string} organizationID - The ID of the owning organization.
 * @param {string} projectID - The ID of the owning project.
 * @param {string} branch - The ID of the branch to find.
 * @param {(string|string[])} [elements] - The elements to find. Can either be
 * an array of element ids, a single element id, or not provided, which defaults
 * to every element in a project being found.
 * @param {Object} [options] - A parameter that provides supported options.
 * @param {string[]} [options.populate] - A list of fields to populate on return
 * of the found objects. By default, no fields are populated.
 * @param {boolean} [options.archived = false] - If true, find results will include
 * archived objects.
 * @param {boolean} [options.subtree = false] - If true, all elements in the subtree of
 * the found elements will also be returned.
 * @param {string[]} [options.fields] - An array of fields to return. By default
 * includes the _id, id, and contains. To NOT include a field, provide a '-' in
 * front.
 * @param {number} [options.limit = 0] - A number that specifies the maximum
 * number of documents to be returned to the user. A limit of 0 is equivalent to
 * setting no limit.
 * @param {number} [options.skip = 0] - A non-negative number that specifies the
 * number of documents to skip returning. For example, if 10 documents are found
 * and skip is 5, the first 5 documents will NOT be returned.
 * @param {boolean} [options.lean = false] - A boolean value that if true
 * returns raw JSON instead of converting the data to objects.
 * @param {string} [options.parent] - Search for elements with a specific
 * parent.
 * @param {string} [options.source] - Search for elements with a specific
 * source.
 * @param {string} [options.target] - Search for elements with a specific
 * target.
 * @param {string} [options.type] - Search for elements with a specific type.
 * @param {string} [options.name] - Search for elements with a specific name.
 * @param {string} [options.createdBy] - Search for elements with a specific
 * createdBy value.
 * @param {string} [options.lastModifiedBy] - Search for elements with a
 * specific lastModifiedBy value.
 * @param {string} [options.archivedBy] - Search for elements with a specific
 * archivedBy value.
 * @param {string} [options.custom....] - Search for any key in custom data. Use
 * dot notation for the keys. Ex: custom.hello = 'world'
 *
 * @return {Promise} Array of found element objects
 *
 * @example
 * find({User}, 'orgID', 'projID', 'branchID', ['elem1', 'elem2'], { populate: 'parent' })
 * .then(function(elements) {
 *   // Do something with the found elements
 * })
 * .catch(function(error) {
 *   M.log.error(error);
 * });
 */
async function find(requestingUser, organizationID, projectID, branch, elements, options) {
  // Set options if no elements were provided, but options were
  if (typeof elements === 'object' && elements !== null && !Array.isArray(elements)) {
    // Note: assumes input param elements is input option param
    options = elements; // eslint-disable-line no-param-reassign
    elements = undefined; // eslint-disable-line no-param-reassign
  }

  // Ensure input parameters are correct type
  try {
    assert.ok(typeof requestingUser === 'object', 'Requesting user is not an object.');
    assert.ok(requestingUser !== null, 'Requesting user cannot be null.');
    // Ensure that requesting user has an _id field
    assert.ok(requestingUser._id, 'Requesting user is not populated.');
    assert.ok(typeof organizationID === 'string', 'Organization ID is not a string.');
    assert.ok(typeof projectID === 'string', 'Project ID is not a string.');
    assert.ok(typeof branch === 'string', 'Branch ID is not a string.');

    const elementsTypes = ['undefined', 'object', 'string'];
    const optionsTypes = ['undefined', 'object'];
    assert.ok(elementsTypes.includes(typeof elements), 'Elements parameter is an invalid type.');
    // If elements is an object, ensure it's an array of strings
    if (typeof elements === 'object') {
      assert.ok(Array.isArray(elements), 'Elements is an object, but not an array.');
      assert.ok(elements.every(e => typeof e === 'string'), 'Elements is not an array of'
        + ' strings.');
    }
    assert.ok(optionsTypes.includes(typeof options), 'Options parameter is an invalid type.');
  }
  catch (err) {
    throw new M.DataFormatError(err.message, 'warn');
  }

  // Sanitize input parameters
  const saniElements = (elements !== undefined)
    ? sani.mongo(JSON.parse(JSON.stringify(elements)))
    : undefined;
  const reqUser = JSON.parse(JSON.stringify(requestingUser));
  const orgID = sani.mongo(organizationID);
  const projID = sani.mongo(projectID);
  const branchID = sani.mongo(branch);
  let foundElements = [];
  const searchQuery = { branch: utils.createID(orgID, projID, branchID), archived: false };

  // Initialize validOptions
  const validOptions = utils.validateOptions(options, ['archived', 'populate',
    'subtree', 'fields', 'limit', 'skip', 'lean'], Element);

  // Ensure options are valid
  if (options) {
    // Create array of valid search options
    const validSearchOptions = ['parent', 'source', 'target', 'type', 'name',
      'createdBy', 'lastModifiedBy', 'archivedBy'];

    // Loop through provided options, look for validSearchOptions
    Object.keys(options).forEach((o) => {
      // If the provided option is a valid search option
      if (validSearchOptions.includes(o) || o.startsWith('custom.')) {
        // Ensure the search option is a string
        if (typeof options[o] !== 'string') {
          throw new M.DataFormatError(`The option '${o}' is not a string.`, 'warn');
        }

        // If the search option is an element reference
        if (['parent', 'source', 'target'].includes(o)) {
          // Make value the concatenated ID
          options[o] = utils.createID(orgID, projID, branchID, options[o]);
        }
        // Add the search option to the searchQuery
        searchQuery[o] = sani.mongo(options[o]);
      }
    });
  }

  // Find the organization
  const organization = await Org.findOne({ _id: orgID }).lean();

  // Check that the org was found
  if (!organization) {
    throw new M.NotFoundError(`Organization [${orgID}] not found.`, 'warn');
  }

  // Find the project
  const project = await Project.findOne({ _id: utils.createID(orgID, projID) }).lean();

  // Check that the project was found
  if (!project) {
    throw new M.NotFoundError(`Project [${projID}] not found in the `
    + `organization [${orgID}].`, 'warn');
  }

  // Verify the user has read permissions on the project
  if (!reqUser.admin && (!project.permissions[reqUser._id]
    || !project.permissions[reqUser._id].includes('read'))) {
    throw new M.PermissionError('User does not have permission to get'
        + ` elements on the project [${utils.parseID(project._id).pop()}].`, 'warn');
  }

<<<<<<< HEAD
      // Ensure the user has at least read access on the organization
      if (!reqUser.admin && (!organization.permissions[reqUser._id]
        || !organization.permissions[reqUser._id].includes('read'))) {
        throw new M.PermissionError('User does not have permission to get'
          + ` elements on the organization [${orgID}].`, 'warn');
      }

      // Ensure the organization is not archived
      if (organization.archived && !validOptions.archived) {
        throw new M.PermissionError(`The organization [${orgID}] is archived.`
          + ' It must first be unarchived before finding elements.', 'warn');
      }

      // Find the project
      return Project.findOne({ _id: utils.createID(orgID, projID) }).lean();
    })
    .then((project) => {
      // Check that the project was found
      if (!project) {
        throw new M.NotFoundError(`Project [${projID}] not found in the `
        + `organization [${orgID}].`, 'warn');
      }

      // Verify the user has read permissions on the project
      if (!reqUser.admin && (!project.permissions[reqUser._id]
        || !project.permissions[reqUser._id].includes('read'))) {
        throw new M.PermissionError('User does not have permission to get'
            + ` elements on the project [${projID}].`, 'warn');
      }

      // Ensure the organization is not archived
      if (project.archived && !validOptions.archived) {
        throw new M.PermissionError(`The project [${projID}] is archived.`
          + ' It must first be unarchived before finding elements.', 'warn');
      }
=======
  // Find the branch
  const foundBranch = await Branch.findOne({ _id: utils.createID(orgID, projID, branchID) }).lean();

  // Check that the project was found
  if (!foundBranch) {
    throw new M.NotFoundError(`Branch [${branchID}] not found in the `
      + `project [${projID}].`, 'warn');
  }
>>>>>>> 00718942

  let elementsToFind = [];

<<<<<<< HEAD
      // Ensure the branch is not archived
      if (foundBranch.archived && !validOptions.archived) {
        throw new M.PermissionError(`The branch [${branchID}] is archived.`
          + ' It must first be unarchived before finding elements.', 'warn');
      }

      let elementsToFind = [];
=======
  // Check the type of the elements parameter
  if (Array.isArray(saniElements)) {
    // An array of element ids, find all
    elementsToFind = saniElements.map(e => utils.createID(orgID, projID, branchID, e));
  }
  else if (typeof saniElements === 'string') {
    // A single element id
    elementsToFind = [utils.createID(orgID, projID, branchID, saniElements)];
  }
  else if (((typeof saniElements === 'object' && saniElements !== null)
    || saniElements === undefined)) {
    // Find all elements in the project
    elementsToFind = [];
  }
  else {
    // Invalid parameter, throw an error
    throw new M.DataFormatError('Invalid input for finding elements.', 'warn');
  }
>>>>>>> 00718942

  // If wanting to find subtree, find subtree ids
  if (validOptions.subtree) {
    elementsToFind = await findElementTree(orgID, projID, branchID, elementsToFind);
  }

  // If the archived field is true, remove it from the query
  if (validOptions.archived) {
    delete searchQuery.archived;
  }

  const promises = [];

  // If no IDs provided, find all elements in a project
  if (elementsToFind.length === 0) {
    // Get the number of elements in the branch
    const elementCount = await Element.countDocuments(searchQuery);

    // If options.limit is defined an is less that 50k or count is less than 50k, find normally
    if ((validOptions.limit > 0 && validOptions.limit < 50000) || elementCount < 50000) {
      // Find the elements
      foundElements = await findHelper(searchQuery, validOptions.fieldsString,
        validOptions.limit, validOptions.skip, validOptions.populateString,
        validOptions.lean);
    }
    else {
      // Define batchLimit, batchSkip and numLoops
      let batchLimit = 50000;
      let batchSkip = 0;
      let numLoops = 0;

      // Get number of loops = the smallest value divided by 50K
      if (validOptions.limit && validOptions.limit !== 0) {
        numLoops = (elementCount && validOptions.limit) / batchLimit;
      }
      else {
        numLoops = elementCount / batchLimit;
      }

      // Find elements in batches of 50K in smallest number loops possible
      for (let i = 0; i < numLoops; i++) {
        // Skip past already found elements
        batchSkip = i * 50000 + validOptions.skip;
        // Set limit if its a defined option and on last iteration
        if (validOptions.limit > 0 && ((elementCount && validOptions.limit) / batchLimit) - i < 1) {
          batchLimit = validOptions.limit - i * batchLimit;
        }

        // Add find operation to array of promises
        promises.push(findHelper(searchQuery, validOptions.fieldsString,
          batchLimit, batchSkip, validOptions.populateString, validOptions.lean)
        .then((elems) => {
          foundElements = foundElements.concat(elems);
        }));
      }
    }
  }
  else {
    // Find elements in batches
    for (let i = 0; i < elementsToFind.length / 50000; i++) {
      // Split elementIDs list into batches of 50000
      searchQuery._id = elementsToFind.slice(i * 50000, i * 50000 + 50000);

      // Add find operation to array of promises
      promises.push(findHelper(searchQuery, validOptions.fieldsString,
        validOptions.limit, validOptions.skip, validOptions.populateString,
        validOptions.lean)
      .then((elems) => {
        foundElements = foundElements.concat(elems);
      }));
    }
  }

  // Wait for promises to resolve before returning elements
  await Promise.all(promises);

  // Return the found elements
  return foundElements;
}

/**
 * @description Find helper function which simplifies the actual Element.find()
 * database call
 *
 * @param {Object} query - THe query to send to the database
 * @param {string} fields - Fields to include (or not include) in the found objects
 * @param {number} limit - The maximum number of elements to return.
 * @param {number} skip - The number of elements to skip.
 * @param {string} populate - A string containing a space delimited list of
 * fields to populate
 * @param {boolean} lean - If true, returns raw JSON rather than converting to
 * instances of the Element model.
 */
async function findHelper(query, fields, limit, skip, populate, lean) {
  if (lean) {
    return Element.find(query, fields, { limit: limit, skip: skip })
    .populate(populate)
    .lean();
  }
  else {
    return Element.find(query, fields, { limit: limit, skip: skip })
    .populate(populate);
  }
}

/**
 * @description This functions creates one or many elements. In addition to
 * creating the elements from the data supplied, this function also checks for
 * elements with duplicate IDs, ensures the user has write permissions on the
 * provided project, ensures existence of specified parents, sources and
 * targets, and then returns the elements which were created.
 *
 * @param {User} requestingUser - The object containing the requesting user.
 * @param {string} organizationID - The ID of the owning organization.
 * @param {string} projectID - The ID of the owning project.
 * @param {string} branch - The ID of the branch to add elements to.
 * @param {(Object|Object[])} elements - Either an array of objects containing
 * element data or a single object containing element data to create.
 * @param {string} elements.id - The ID of the element being created.
 * @param {string} [elements.name] - The name of the element.
 * @param {string} [elements.parent = 'model'] - The ID of the parent of the
 * element.
 * @param {string} [elements.source] - The ID of the source element. If
 * provided, the parameter target is required.
 * @param {Object} [elements.sourceNamespace] - The optional namespace of the
 * source element, if the element is not part of the project. Must include the
 * key/value pairs 'org', 'project' and 'branch'. The organization must be the
 * same as relationships org.
 * @param {string} [elements.target] - The ID of the target element. If
 * provided, the parameter source is required.
 * @param {Object} [elements.targetNamespace] - The optional namespace of the
 * target element, if the element is not part of the project. Must include the
 * key/value pairs 'org', 'project' and 'branch'. The organization must be the
 * same as relationships org.
 * @param {string} [elements.documentation] - Any additional text
 * documentation about an element.
 * @param {string} [elements.type] - An optional type string.
 * @param {Object} [elements.custom] - Any additional key/value pairs for an
 * object. Must be proper JSON form.
 * @param {Object} [options] - A parameter that provides supported options.
 * @param {string[]} [options.populate] - A list of fields to populate on return
 * of the found objects. By default, no fields are populated.
 * @param {string[]} [options.fields] - An array of fields to return. By default
 * includes the _id, id, and contains. To NOT include a field, provide a '-' in
 * front.
 * @param {boolean} [options.lean = false] - A boolean value that if true
 * returns raw JSON instead of converting the data to objects.
 *
 * @return {Promise} Array of created element objects
 *
 * @example
 * create({User}, 'orgID', 'projID', 'branch', [{Elem1}, {Elem2}, ...], { populate: ['parent'] })
 * .then(function(elements) {
 *   // Do something with the newly created elements
 * })
 * .catch(function(error) {
 *   M.log.error(error);
 * });
 */
function create(requestingUser, organizationID, projectID, branch, elements, options) {
  return new Promise((resolve, reject) => {
    M.log.debug('create(): Start of function');

    // Ensure input parameters are correct type
    try {
      assert.ok(typeof requestingUser === 'object', 'Requesting user is not an object.');
      assert.ok(requestingUser !== null, 'Requesting user cannot be null.');
      // Ensure that requesting user has an _id field
      assert.ok(requestingUser._id, 'Requesting user is not populated.');
      assert.ok(typeof organizationID === 'string', 'Organization ID is not a string.');
      assert.ok(typeof projectID === 'string', 'Project ID is not a string.');
      assert.ok(typeof branch === 'string', 'Branch ID is not a string.');
      assert.ok(typeof elements === 'object', 'Elements parameter is not an object.');
      assert.ok(elements !== null, 'Elements parameter cannot be null.');
      // If elements is an array, ensure each item inside is an object
      if (Array.isArray(elements)) {
        assert.ok(elements.every(e => typeof e === 'object'), 'Every item in elements is not an'
          + ' object.');
        assert.ok(elements.every(e => e !== null), 'One or more items in elements is null.');
      }
      const optionsTypes = ['undefined', 'object'];
      assert.ok(optionsTypes.includes(typeof options), 'Options parameter is an invalid type.');
    }
    catch (err) {
      throw new M.DataFormatError(err.message, 'warn');
    }
    // Sanitize input parameters and create function-wide variables
    const saniElements = sani.mongo(JSON.parse(JSON.stringify(elements)));
    const reqUser = JSON.parse(JSON.stringify(requestingUser));
    const orgID = sani.mongo(organizationID);
    const projID = sani.mongo(projectID);
    const branchID = sani.mongo(branch);
    let elementObjects = [];
    const remainingElements = [];
    let populatedElements = [];
    const projectRefs = [];

    // Initialize and ensure options are valid
    const validOptions = utils.validateOptions(options, ['populate', 'fields',
      'lean'], Element);

    // Define array to store element data
    let elementsToCreate = [];

    // Check the type of the elements parameter
    if (Array.isArray(saniElements)) {
      // elements is an array, create many elements
      elementsToCreate = saniElements;
    }
    else if (typeof saniElements === 'object') {
      // elements is an object, create a single element
      elementsToCreate = [saniElements];
    }
    else {
      // elements is not an object or array, throw an error
      throw new M.DataFormatError('Invalid input for creating elements.', 'warn');
    }

    // Create array of id's for lookup and array of valid keys
    const arrIDs = [];
    const validElemKeys = ['id', 'name', 'parent', 'source', 'target',
      'documentation', 'type', 'custom', 'sourceNamespace', 'targetNamespace',
      'archived'];

    M.log.debug('create(): Before element validation');

    // Check that each element has an id and set the parent if null
    try {
      let index = 1;
      elementsToCreate.forEach((elem) => {
        // Ensure keys are valid
        Object.keys(elem).forEach((k) => {
          assert.ok(validElemKeys.includes(k), `Invalid key [${k}].`);
        });

        // Ensure each element has an id and that it's a string
        assert.ok(elem.hasOwnProperty('id'), `Element #${index} does not have an id.`);
        assert.ok(typeof elem.id === 'string', `Element #${index}'s id is not a string.`);
        elem.id = utils.createID(orgID, projID, branchID, elem.id);
        arrIDs.push(elem.id);
        elem._id = elem.id;

        // Set the element parent if null
        if (!elem.hasOwnProperty('parent') || elem.parent === null || elem.parent === '') {
          elem.parent = 'model';
        }
        assert.ok(typeof elem.parent === 'string', `Element #${index}'s parent is not a string.`);
        elem.parent = utils.createID(orgID, projID, branchID, elem.parent);
        assert.ok(elem.parent !== elem._id, 'Elements parent cannot be self.');

        // If element has a source, ensure it has a target
        if (elem.hasOwnProperty('source')) {
          assert.ok(elem.hasOwnProperty('target'), `Element #${index} is missing a target id.`);
          assert.ok(typeof elem.target === 'string',
            `Element #${index}'s target is not a string.`);
          elem.source = utils.createID(orgID, projID, branchID, elem.source);
        }

        // If element has a target, ensure it has a source
        if (elem.hasOwnProperty('target')) {
          assert.ok(elem.hasOwnProperty('source'), `Element #${index} is missing a source id.`);
          assert.ok(typeof elem.source === 'string',
            `Element #${index}'s source is not a string.`);
          elem.target = utils.createID(orgID, projID, branchID, elem.target);
        }

        // If the element a sourceNamespace section, ensure it contains the proper fields
        if (elem.hasOwnProperty('sourceNamespace')) {
          assert.ok(elem.hasOwnProperty('source'), `Element #${index} is missing a source id.`);

          // Ensure the object contains an org, project and branch field
          assert.ok(elem.sourceNamespace.hasOwnProperty('org'), 'Element'
            + ` #${index}'s sourceNamespace is missing an org.`);
          assert.ok(elem.sourceNamespace.hasOwnProperty('project'), 'Element'
            + ` #${index}'s sourceNamespace is missing a project.`);
          assert.ok(elem.sourceNamespace.hasOwnProperty('branch'), 'Element'
            + ` #${index}'s sourceNamespace is missing a branch.`);

          // Ensure the sourceNamespace org is the same org or default org
          const validOrgs = [orgID, M.config.server.defaultOrganizationId];
          assert.ok(validOrgs.includes(elem.sourceNamespace.org), 'Element '
            + `#${index}'s source cannot reference elements outside its org `
            + `unless part of the ${M.config.server.defaultOrganizationName} org.`);

          // Add project id to projectRefs array. Later we verify these projects
          // exist and have a visibility of 'internal'.
          projectRefs.push(utils.createID(elem.sourceNamespace.org, elem.sourceNamespace.project));

          // Change element source to referenced project's id
          const tmpSource = utils.parseID(elem.source).pop();
          elem.source = utils.createID(elem.sourceNamespace.org,
            elem.sourceNamespace.project, elem.sourceNamespace.branch, tmpSource);
        }

        // If the element a targetNamespace section, ensure it contains the proper fields
        if (elem.hasOwnProperty('targetNamespace')) {
          assert.ok(elem.hasOwnProperty('target'), `Element #${index} is missing a target id.`);

          // Ensure the object contains an org, project and branch field
          assert.ok(elem.targetNamespace.hasOwnProperty('org'), 'Element'
            + ` #${index}'s targetNamespace is missing an org.`);
          assert.ok(elem.targetNamespace.hasOwnProperty('project'), 'Element'
            + ` #${index}'s targetNamespace is missing a project.`);
          assert.ok(elem.targetNamespace.hasOwnProperty('branch'), 'Element'
            + ` #${index}'s targetNamespace is missing a branch.`);

          // Ensure the targetNamespace org is the same org or default org
          const validOrgs = [orgID, M.config.server.defaultOrganizationId];
          assert.ok(validOrgs.includes(elem.targetNamespace.org), 'Element '
            + `#${index}'s target cannot reference elements outside its org `
            + `unless part of the ${M.config.server.defaultOrganizationName} org.`);

          // Add project id to projectRefs array. Later we verify these projects
          // exist and have a visibility of 'internal'.
          projectRefs.push(utils.createID(elem.targetNamespace.org, elem.targetNamespace.project));

          // Change element target to referenced project's id
          const tmpTarget = utils.parseID(elem.target).pop();
          elem.target = utils.createID(elem.targetNamespace.org,
            elem.targetNamespace.project, elem.targetNamespace.branch, tmpTarget);
        }

        index++;
      });
    }
    catch (err) {
      throw new M.DataFormatError(err.message, 'warn');
    }

    M.log.debug('create(): Before JMI2 conversion');

    // Attempt to convert elements to JMI type 2, to see if duplicate ids exist
    try {
      jmi.convertJMI(1, 2, elementsToCreate, '_id');
    }
    catch (err) {
      throw new M.DataFormatError('Cannot create multiple elements with the same ID.', 'warn');
    }

    // Find the organization
    Org.findOne({ _id: orgID }).lean()
    .then((organization) => {
      // Check that the org was found
      if (!organization) {
        throw new M.NotFoundError(`Organization [${orgID}] not found.`, 'warn');
      }

      // Find the project
      return Project.findOne({ _id: utils.createID(orgID, projID) }).lean();
    })
    .then((foundProject) => {
      // Check that the project was found
      if (!foundProject) {
        throw new M.NotFoundError(`Project [${projID}] not found in the `
          + `organization [${orgID}].`, 'warn');
      }

      // Verify user has write permissions on the project
      if (!reqUser.admin && (!foundProject.permissions[reqUser._id]
        || !foundProject.permissions[reqUser._id].includes('write'))) {
        throw new M.PermissionError('User does not have permission to create'
          + ' elements on the project '
          + `[${utils.parseID(foundProject._id).pop()}].`, 'warn');
      }

      // Find all referenced projects
      return Project.find({ _id: { $in: projectRefs } }).lean();
    })
    .then((referencedProjects) => {
      // Verify that each project has a visibility of 'internal'
      referencedProjects.forEach((proj) => {
        if (proj.visibility !== 'internal') {
          throw new M.PermissionError(`The project [${utils.parseID(proj._id).pop()}] `
          + `in the org [${utils.parseID(proj._id)[0]}] does not have a visibility `
          + ' of internal.', 'warn');
        }
      });

      // Find the branch
      return Branch.findOne({ _id: utils.createID(orgID, projID, branchID) }).lean();
    })
    .then((foundBranch) => {
      // Check that the branch was found
      if (!foundBranch) {
        throw new M.NotFoundError(`Branch [${branchID}] not found in the `
          + `project [${projID}].`, 'warn');
      }

      // Check the branch is not a tagged branch
      if (foundBranch.tag) {
        throw new M.OperationError(`[${branchID}] is a tag and does`
        + ' not allow elements to be created.', 'warn');
      }

      M.log.debug('create(): Before finding pre-existing elements');

      const promises = [];
      for (let i = 0; i < arrIDs.length / 50000; i++) {
        // Split arrIDs into batches of 50000
        const tmpQuery = { _id: { $in: arrIDs.slice(i * 50000, i * 50000 + 50000) } };
        // Attempt to find any elements with matching _id
        promises.push(Element.find(tmpQuery, '_id').lean()
        .then((foundElements) => {
          if (foundElements.length > 0) {
            // Get array of the foundElements's ids
            const foundElementIDs = foundElements.map(e => utils.parseID(e._id).pop());

            // There are one or more elements with conflicting IDs
            throw new M.OperationError('Elements with the following IDs already exist'
              + ` [${foundElementIDs.toString()}].`, 'warn');
          }
        }));
      }
      return Promise.all(promises);
    })
    .then(() => {
      // For each object of element data, create the element object
      elementObjects = elementsToCreate.map((elemObj) => {
        // Set the project, lastModifiedBy and createdBy
        elemObj.project = utils.createID(orgID, projID);
        elemObj.branch = utils.createID(orgID, projID, branchID);
        elemObj.lastModifiedBy = reqUser._id;
        elemObj.createdBy = reqUser._id;
        elemObj.updatedOn = Date.now();
        elemObj.archivedBy = (elemObj.archived) ? reqUser._id : null;

        // Add hidden fields
        elemObj.$parent = elemObj.parent;
        elemObj.$source = (elemObj.source) ? elemObj.source : null;
        elemObj.$target = (elemObj.target) ? elemObj.target : null;

        return elemObj;
      });

      // Convert elemObjects array to JMI type 2 for easier lookup
      const jmi2 = jmi.convertJMI(1, 2, elementObjects);

      // Define array of elements that need to be searched for in DB
      const elementsToFind = [];

      // Loop through each element and set its parent (and source and target)
      elementObjects.forEach((element) => {
        // If the element has a parent
        if (element.$parent) {
          // If the element's parent is also being created
          if (jmi2.hasOwnProperty(element.$parent)) {
            const parentObj = jmi2[element.$parent];
            element.parent = parentObj._id;
            element.$parent = null;
          }
          else {
            // Add elements parent to list of elements to search for in DB
            elementsToFind.push(element.$parent);
            remainingElements.push(element);
          }
        }

        // If the element has a source
        if (element.$source) {
          // If the element's source is also being created
          if (jmi2.hasOwnProperty(element.$source)) {
            element.source = element.$source;
            element.$source = null;
          }
          else {
            // Add elements source to list of elements to search for in DB
            elementsToFind.push(element.$source);
            remainingElements.push(element);
          }
        }

        // If the element has a target
        if (element.$target) {
          // If the element's target is also being created
          if (jmi2.hasOwnProperty(element.$target)) {
            element.target = element.$target;
            element.$target = null;
          }
          else {
            // Add elements target to list of elements to search for in DB
            elementsToFind.push(element.$target);
            remainingElements.push(element);
          }
        }
      });

      // Create query for finding elements
      const findExtraElementsQuery = { _id: { $in: elementsToFind } };

      M.log.debug('create(): Before finding extra elements');

      // Find extra elements, and only return _id for faster lookup
      return Element.find(findExtraElementsQuery, '_id').lean();
    })
    .then((extraElements) => {
      // Convert extraElements to JMI type 2 for easier lookup
      const extraElementsJMI2 = jmi.convertJMI(1, 2, extraElements);
      // Loop through each remaining element that does not have it's parent,
      // source, or target set yet
      remainingElements.forEach((element) => {
        // If the element has a parent
        if (element.$parent) {
          try {
            element.parent = extraElementsJMI2[element.$parent]._id;
            element.$parent = null;
          }
          catch (e) {
            // Parent not found in db, throw an error
            throw new M.NotFoundError(`Parent element ${element.parent} not found.`, 'warn');
          }
        }

        // If the element is a relationship and has a source
        if (element.$source) {
          try {
            element.source = extraElementsJMI2[element.$source]._id;
            element.$source = null;
          }
          catch (e) {
            // Source not found in db, throw an error
            throw new M.NotFoundError(`Source element ${element.source} not found.`, 'warn');
          }
        }

        // If the element is a relationship and has a target
        if (element.$target) {
          try {
            element.target = extraElementsJMI2[element.$target]._id;
            element.$target = null;
          }
          catch (e) {
            // Target not found in db, throw an error
            throw new M.NotFoundError(`Target element ${element.target} not found.`, 'warn');
          }
        }
      });

      M.log.debug('create(): Before insertMany()');

      return Element.insertMany(elementObjects, { rawResult: true });
    })
    .then((createdElements) => {
      M.log.debug('create(): After insertMany()');

      const promises = [];
      const createdIDs = createdElements.ops.map(e => e._id);
      // Find elements in batches
      for (let i = 0; i < createdIDs.length / 50000; i++) {
        // Split elementIDs list into batches of 50000
        const tmpQuery = { _id: { $in: createdIDs.slice(i * 50000, i * 50000 + 50000) } };

        // If the lean option is supplied
        if (validOptions.lean) {
          // Add find operation to promises array
          promises.push(Element.find(tmpQuery, validOptions.fieldsString)
          .populate(validOptions.populateString).lean()
          .then((_foundElements) => {
            populatedElements = populatedElements.concat(_foundElements);
          }));
        }
        else {
          // Add find operation to promises array
          promises.push(Element.find(tmpQuery, validOptions.fieldsString)
          .populate(validOptions.populateString)
          .then((_foundElements) => {
            populatedElements = populatedElements.concat(_foundElements);
          }));
        }
      }

      // Return when all elements have been found
      return Promise.all(promises);
    })
    .then(() => {
      M.log.debug('create(): Before elements-created event emitter');

      // Emit the event elements-created
      EventEmitter.emit('elements-created', populatedElements);

      return resolve(populatedElements);
    })
    .catch((error) => reject(error));
  });
}

/**
 * @description This function updates one or many elements. Multiple fields on
 * multiple elements can be updated as long as they are valid. If changing an
 * elements parent, only one element can be updated at a time. If updating the
 * custom data on an element, and key/value pairs that exist in the update
 * object don't exist in the current custom data, the key/value pair will be
 * added. If the key/value pairs do exist, the value will be changed. If an
 * element is archived, it must first be unarchived before any other updates
 * occur. The user must have write permissions on a project or be a system-wide
 * admin to update elements.
 *
 * @param {User} requestingUser - The object containing the requesting user.
 * @param {string} organizationID - The ID of the owning organization.
 * @param {string} projectID - The ID of the owning project.
 * @param {string} branch - The ID of the branch to update elements on.
 * @param {(Object|Object[])} elements - Either an array of objects containing
 * updates to elements, or a single object containing updates.
 * @param {string} elements.id - The ID of the element being updated. Field
 * cannot be updated but is required to find element.
 * @param {string} [elements.name] - The updated name of the element.
 * @param {string} [elements.parent] - The ID of the new elements parent. Cannot
 * update element parents in bulk.
 * @param {string} [elements.source] - The ID of the source element.
 * @param {Object} [elements.sourceNamespace] - The optional namespace of the
 * source element, if the element is not part of the project. Must include the
 * key/value pairs 'org', 'project' and 'branch'. The organization must be the
 * same as relationships org.
 * @param {string} [elements.target] - The ID of the target element.
 * @param {Object} [elements.targetNamespace] - The optional namespace of the
 * target element, if the element is not part of the project. Must include the
 * key/value pairs 'org', 'project' and 'branch'. The organization must be the
 * same as relationships org.
 * @param {string} [elements.documentation] - The updated documentation of the
 * element.
 * @param {string} [elements.type] - An optional type string.
 * @param {Object} [elements.custom] - The new custom data object. Please note,
 * updating the custom data object completely replaces the old custom data
 * object.
 * @param {boolean} [elements.archived = false] - The updated archived field. If true,
 * the element will not be able to be found until unarchived.
 * @param {Object} [options] - A parameter that provides supported options.
 * @param {string[]} [options.populate] - A list of fields to populate on return
 * of the found objects. By default, no fields are populated.
 * @param {string[]} [options.fields] - An array of fields to return. By default
 * includes the _id, id, and contains. To NOT include a field, provide a '-' in
 * front.
 * @param {boolean} [options.lean = false] - A boolean value that if true
 * returns raw JSON instead of converting the data to objects.
 *
 * @return {Promise} Array of updated element objects
 *
 * @example
 * update({User}, 'orgID', 'projID', 'branch', [{Elem1}, {Elem22}...], { populate: 'parent' })
 * .then(function(elements) {
 *   // Do something with the newly updated elements
 * })
 * .catch(function(error) {
 *   M.log.error(error);
 * });
 */
function update(requestingUser, organizationID, projectID, branch, elements, options) {
  return new Promise((resolve, reject) => {
    // Ensure input parameters are correct type
    try {
      assert.ok(typeof requestingUser === 'object', 'Requesting user is not an object.');
      assert.ok(requestingUser !== null, 'Requesting user cannot be null.');
      // Ensure that requesting user has an _id field
      assert.ok(requestingUser._id, 'Requesting user is not populated.');
      assert.ok(typeof organizationID === 'string', 'Organization ID is not a string.');
      assert.ok(typeof projectID === 'string', 'Project ID is not a string.');
      assert.ok(typeof branch === 'string', 'Branch ID is not a string.');
      assert.ok(typeof elements === 'object', 'Elements parameter is not an object.');
      assert.ok(elements !== null, 'Elements parameter cannot be null.');
      // If elements is an array, ensure each item inside is an object
      if (Array.isArray(elements)) {
        assert.ok(elements.every(e => typeof e === 'object'), 'Every item in elements is not an'
          + ' object.');
        assert.ok(elements.every(e => e !== null), 'One or more items in elements is null.');
      }
      const optionsTypes = ['undefined', 'object'];
      assert.ok(optionsTypes.includes(typeof options), 'Options parameter is an invalid type.');
    }
    catch (err) {
      throw new M.DataFormatError(err.message, 'warn');
    }

    // Sanitize input parameters and create function-wide variables
    const reqUser = JSON.parse(JSON.stringify(requestingUser));
    const orgID = sani.mongo(organizationID);
    const projID = sani.mongo(projectID);
    const branchID = sani.mongo(branch);
    const saniElements = sani.mongo(JSON.parse(JSON.stringify(elements)));
    let foundElements = [];
    let foundProject = {};
    let elementsToUpdate = [];
    let searchQuery = {};
    let sourceTargetQuery = {};
    const duplicateCheck = {};
    let foundUpdatedElements = [];
    const arrIDs = [];
    const sourceTargetIDs = [];
    const projRefs = [];

    // Initialize and ensure options are valid
    const validOptions = utils.validateOptions(options, ['populate', 'fields',
      'lean'], Element);

    // Find the organization
    Org.findOne({ _id: orgID }).lean()
    .then((organization) => {
      // Check that the org was found
      if (!organization) {
        throw new M.NotFoundError(`Organization [${orgID}] not found.`, 'warn');
      }

      // Find the project
      return Project.findOne({ _id: utils.createID(orgID, projID) }).lean();
    })
    .then((_foundProject) => {
      foundProject = _foundProject;
      // Check that the project was found
      if (!foundProject) {
        throw new M.NotFoundError(`Project [${projID}] not found in the `
          + `organization [${orgID}].`, 'warn');
      }

      // Verify user has write permissions on the project
      if (!reqUser.admin && (!foundProject.permissions[reqUser._id]
        || !foundProject.permissions[reqUser._id].includes('write'))) {
        throw new M.PermissionError('User does not have permission to update'
          + ` elements on the project [${utils.parseID(foundProject._id).pop()}].`, 'warn');
      }
      // Find the branch
      return Branch.findOne({ _id: utils.createID(orgID, projID, branchID) }).lean();
    })
    .then((foundBranch) => {
      // Check that the branch was found
      if (!foundBranch) {
        throw new M.NotFoundError(`Branch [${branchID}] not found in the `
          + `project [${projID}].`, 'warn');
      }

      // Check the branch is not a tagged branch
      if (foundBranch.tag) {
        throw new M.OperationError(`[${branchID}] is a tag and `
          + 'does not allow updates to elements.', 'warn');
      }

      // Check the type of the elements parameter
      if (Array.isArray(saniElements)) {
        // elements is an array, update many elements
        elementsToUpdate = saniElements;

        // Ensure element keys are valid to update in bulk
        const validBulkFields = Element.getValidBulkUpdateFields();
        validBulkFields.push('id');
        // For each element
        elementsToUpdate.forEach((e) => {
          // For each key
          Object.keys(e).forEach((key) => {
            // If it can't be updated in bulk,throw an error
            if (!validBulkFields.includes(key)) {
              throw new M.OperationError(`Cannot update the field ${key} in bulk.`, 'warn');
            }
          });
        });
      }
      else if (typeof saniElements === 'object') {
        // elements is an object, update a single element
        elementsToUpdate = [saniElements];
        // If updating parent, ensure it won't cause a circular reference
        if (saniElements.hasOwnProperty('parent')) {
          // Turn parent ID into a name-spaced ID
          saniElements.parent = utils.createID(orgID, projID, branchID, saniElements.parent);
          // Find if a circular reference exists
          return moveElementCheck(orgID, projID, branchID, saniElements);
        }
      }
      else {
        throw new M.DataFormatError('Invalid input for updating elements.', 'warn');
      }
    })
    .then(() => {
      // Create list of ids
      try {
        let index = 1;
        elementsToUpdate.forEach((elem) => {
          // Ensure each element has an id and that its a string
          assert.ok(elem.hasOwnProperty('id'), `Element #${index} does not have an id.`);
          assert.ok(typeof elem.id === 'string', `Element #${index}'s id is not a string.`);
          elem.id = utils.createID(orgID, projID, branchID, elem.id);
          // If a duplicate ID, throw an error
          if (duplicateCheck[elem.id]) {
            throw new M.DataFormatError('Multiple objects with the same ID '
              + `[${elem.id}] exist in the update.`, 'warn');
          }
          else {
            duplicateCheck[elem.id] = elem.id;
          }
          arrIDs.push(elem.id);
          elem._id = elem.id;

          // If updating source, add ID to sourceTargetIDs
          if (elem.source) {
            elem.source = utils.createID(orgID, projID, branchID, elem.source);
            sourceTargetIDs.push(elem.source);
          }

          // If the element a sourceNamespace section, ensure it contains the proper fields
          if (elem.hasOwnProperty('sourceNamespace')) {
            assert.ok(elem.hasOwnProperty('source'), `Element #${index} is missing a source id.`);

            // Ensure the object contains an org, project and branch field
            assert.ok(elem.sourceNamespace.hasOwnProperty('org'), 'Element'
              + ` #${index}'s sourceNamespace is missing an org.`);
            assert.ok(elem.sourceNamespace.hasOwnProperty('project'), 'Element'
              + ` #${index}'s sourceNamespace is missing a project.`);
            assert.ok(elem.sourceNamespace.hasOwnProperty('branch'), 'Element'
              + ` #${index}'s sourceNamespace is missing a branch.`);

            // Ensure the sourceNamespace org is the same org or default org
            const validOrgs = [orgID, M.config.server.defaultOrganizationId];
            assert.ok(validOrgs.includes(elem.sourceNamespace.org), 'Element '
              + `#${index}'s source cannot reference elements outside its org `
              + `unless part of the ${M.config.server.defaultOrganizationName} org.`);

            // Reset the elem source with new project
            const tmpSource = utils.parseID(elem.source).pop();
            elem.source = utils.createID(elem.sourceNamespace.org,
              elem.sourceNamespace.project, branchID, tmpSource);

            // Add project id to projectRefs array. Later we verify these projects
            // exist and have a visibility of 'internal'.
            projRefs.push(utils.createID(elem.sourceNamespace.org, elem.sourceNamespace.project));

            // Remove the last source which has the wrong project
            sourceTargetIDs.pop();
            sourceTargetIDs.push(elem.source);

            // Delete sourceNamespace, it does not get stored in the database
            delete elem.sourceNamespace;
          }

          // If updating target, add ID to sourceTargetIDs
          if (elem.target) {
            elem.target = utils.createID(orgID, projID, branchID, elem.target);
            sourceTargetIDs.push(elem.target);
          }

          // If the element a targetNamespace section, ensure it contains the proper fields
          if (elem.hasOwnProperty('targetNamespace')) {
            assert.ok(elem.hasOwnProperty('target'), `Element #${index} is missing a target id.`);

            // Ensure the object contains an org, project and branch field
            assert.ok(elem.targetNamespace.hasOwnProperty('org'), 'Element'
              + ` #${index}'s targetNamespace is missing an org.`);
            assert.ok(elem.targetNamespace.hasOwnProperty('project'), 'Element'
              + ` #${index}'s targetNamespace is missing a project.`);
            assert.ok(elem.targetNamespace.hasOwnProperty('branch'), 'Element'
              + ` #${index}'s targetNamespace is missing a branch.`);

            // Ensure the targetNamespace org is the same org or default org
            const validOrgs = [orgID, M.config.server.defaultOrganizationId];
            assert.ok(validOrgs.includes(elem.targetNamespace.org), 'Element '
              + `#${index}'s target cannot reference elements outside its org `
              + `unless part of the ${M.config.server.defaultOrganizationName} org.`);

            // Reset the elem target with new project
            const tmpTarget = utils.parseID(elem.target).pop();
            elem.target = utils.createID(elem.targetNamespace.org,
              elem.targetNamespace.project, branchID, tmpTarget);

            // Add project id to projectRefs array. Later we verify these projects
            // exist and have a visibility of 'internal'.
            projRefs.push(utils.createID(elem.targetNamespace.org, elem.targetNamespace.project));

            // Remove the last target which has the wrong project
            sourceTargetIDs.pop();
            sourceTargetIDs.push(elem.target);

            // Delete targetNamespace, it does not get stored in the database
            delete elem.targetNamespace;
          }

          index++;
        });
      }
      catch (err) {
        throw new M.DataFormatError(err.message, 'warn');
      }

      return Project.find({ _id: { $in: projRefs } }).lean();
    })
    .then((referencedProjects) => {
      // Verify each project reference has a visibility of 'internal'
      referencedProjects.forEach((proj) => {
        if (proj.visibility !== 'internal') {
          throw new M.PermissionError(`The project [${utils.parseID(proj._id).pop()}] `
            + `in the org [${utils.parseID(proj._id)[0]}] does not have a visibility `
            + ' of internal.', 'warn');
        }
      });

      const promises = [];
      searchQuery = { branch: utils.createID(orgID, projID, branchID) };
      sourceTargetQuery = { _id: { $in: sourceTargetIDs } };

      // Find elements in batches
      for (let i = 0; i < elementsToUpdate.length / 50000; i++) {
        // Split elementIDs list into batches of 50000
        searchQuery._id = elementsToUpdate.slice(i * 50000, i * 50000 + 50000);

        // Add find operation to promises array
        promises.push(Element.find(searchQuery).lean()
        .then((_foundElements) => {
          foundElements = foundElements.concat(_foundElements);
        }));
      }

      // Return when all elements have been found
      return Promise.all(promises);
    })
    .then(() => {
      // Verify the same number of elements are found as desired
      if (foundElements.length !== arrIDs.length) {
        const foundIDs = foundElements.map(e => e._id);
        const notFound = arrIDs.filter(e => !foundIDs.includes(e))
        .map(e => utils.parseID(e).pop());
        throw new M.NotFoundError(
          `The following elements were not found: [${notFound.toString()}].`, 'warn'
        );
      }

      return Element.find(sourceTargetQuery).lean();
    })
    .then((foundSourceTarget) => {
      // Convert elementsToUpdate to JMI type 2
      const jmiType2 = jmi.convertJMI(1, 2, elementsToUpdate);
      // Convert foundSourceTarget to JMI type 2
      const sourceTargetJMI2 = jmi.convertJMI(1, 2, foundSourceTarget);
      const bulkArray = [];
      // Get array of editable parameters
      const validFields = Element.getValidUpdateFields();

      // For each found element
      foundElements.forEach((element) => {
        const updateElement = jmiType2[element._id];
        // Remove id and _id field from update object
        delete updateElement.id;
        delete updateElement._id;

        // Error Check: if element is currently archived, it must first be unarchived
        if (element.archived && (updateElement.archived === undefined
          || JSON.parse(updateElement.archived) !== false)) {
          throw new M.OperationError(`Element [${utils.parseID(element._id).pop()}]`
              + ' is archived. Archived objects cannot be modified.', 'warn');
        }

        // For each key in the updated object
        Object.keys(updateElement).forEach((key) => {
          // Check if the field is valid to update
          if (!validFields.includes(key)) {
            throw new M.OperationError(`Element property [${key}] cannot `
                + 'be changed.', 'warn');
          }

          // Get validator for field if one exists
          if (validators.element.hasOwnProperty(key)) {
            // If validation fails, throw error
            if (!RegExp(validators.element[key]).test(updateElement[key])) {
              throw new M.DataFormatError(
                `Invalid ${key}: [${updateElement[key]}]`, 'warn'
              );
            }
          }

          // If updating the source or target
          if (key === 'source' || key === 'target') {
            // If the source/target is the element id, throw error
            if (updateElement[key] === element._id) {
              throw new M.OperationError(`Element's ${key} cannot be self`
                + ` [${utils.parseID(element._id).pop()}].`, 'warn');
            }
            // If source/target does not exist, throw error
            if (!sourceTargetJMI2[updateElement[key]] && updateElement[key] !== null) {
              throw new M.NotFoundError(`The ${key} element `
                + `[${utils.parseID(updateElement[key]).pop()}] was not found `
                + `in the project [${utils.parseID(updateElement[key])[1]}].`, 'warn');
            }

            // If no target exists and is not being updated, throw error
            if (key === 'source' && !(updateElement.target !== undefined || element.target)) {
              throw new M.DataFormatError(`Element [${utils.parseID(element._id).pop()}]`
                + ' target is required if source is provided.', 'warn');
            }

            // If no source exists and is not being updated, throw error
            if (key === 'target' && !(updateElement.source !== undefined || element.source)) {
              throw new M.DataFormatError(`Element [${utils.parseID(element._id).pop()}]`
                + ' source is required if target is provided.', 'warn');
            }
          }

          // Set archivedBy if archived field is being changed
          if (key === 'archived') {
            const elemID = utils.parseID(element._id).pop();
            // Error Check: ensure user cannot archive root elements
            if (Element.getValidRootElements().includes(elemID)) {
              throw new M.OperationError(
                `User cannot archive the root element: ${elemID}.`, 'warn'
              );
            }

            // If the element is being archived
            if (updateElement[key] && !element[key]) {
              updateElement.archivedBy = reqUser._id;
              updateElement.archivedOn = Date.now();
            }
            // If the element is being unarchived
            else if (!updateElement[key] && element[key]) {
              updateElement.archivedBy = null;
              updateElement.archivedOn = null;
            }
          }
        });

        // Update lastModifiedBy field and updatedOn
        updateElement.lastModifiedBy = reqUser._id;
        updateElement.updatedOn = Date.now();

        // Update the element
        bulkArray.push({
          updateOne: {
            filter: { _id: element._id },
            update: updateElement
          }
        });
      });

      // Update all elements through a bulk write to the database
      return Element.bulkWrite(bulkArray);
    })
    .then(() => {
      const promises2 = [];
      // Find elements in batches
      for (let i = 0; i < arrIDs.length / 50000; i++) {
        // Split arrIDs list into batches of 50000
        searchQuery._id = arrIDs.slice(i * 50000, i * 50000 + 50000);

        // If the lean option is supplied
        if (validOptions.lean) {
          // Add find operation to promises array
          promises2.push(Element.find(searchQuery, validOptions.fieldsString)
          .populate(validOptions.populateString).lean()
          .then((_foundElements) => {
            foundUpdatedElements = foundUpdatedElements.concat(_foundElements);
          }));
        }
        else {
          // Add find operation to promises array
          promises2.push(Element.find(searchQuery, validOptions.fieldsString)
          .populate(validOptions.populateString)
          .then((_foundElements) => {
            foundUpdatedElements = foundUpdatedElements.concat(_foundElements);
          }));
        }
      }

      // Return when all elements have been found
      return Promise.all(promises2);
    })
    .then(() => {
      // Emit the event elements-updated
      EventEmitter.emit('elements-updated', foundUpdatedElements);

      return resolve(foundUpdatedElements);
    })
    .catch((error) => reject(error));
  });
}

/**
 * @description This function creates or replaces one or many elements. If the
 * element already exists, it is replaced with the provided data. NOTE: This
 * function is reserved for system-wide admins ONLY.
 *
 * @param {User} requestingUser - The object containing the requesting user.
 * @param {string} organizationID - The ID of the owning organization.
 * @param {string} projectID - The ID of the owning project.
 * @param {string} branch - The ID of the branch to add elements to.
 * @param {(Object|Object[])} elements - Either an array of objects containing
 * element data or a single object containing element data to create/replace.
 * @param {string} elements.id - The ID of the element being created/replaced.
 * @param {string} [elements.name] - The name of the element.
 * @param {string} [elements.parent = 'model'] - The ID of the parent of the
 * element.
 * @param {string} [elements.source] - The ID of the source element. If
 * provided, the parameter target is required.
 * @param {Object} [elements.sourceNamespace] - The optional namespace of the
 * source element, if the element is not part of the project. Must include the
 * key/value pairs 'org', 'project' and 'branch'. The organization must be the
 * same as relationships org.
 * @param {string} [elements.target] - The ID of the target element. If
 * provided, the parameter source is required.
 * @param {Object} [elements.targetNamespace] - The optional namespace of the
 * target element, if the element is not part of the project. Must include the
 * key/value pairs 'org', 'project' and 'branch'. The organization must be the
 * same as relationships org.
 * @param {string} [elements.documentation] - Any additional text
 * documentation about an element.
 * @param {string} [elements.type] - An optional type string.
 * @param {Object} [elements.custom] - Any additional key/value pairs for an
 * object. Must be proper JSON form.
 * @param {Object} [options] - A parameter that provides supported options.
 * @param {string[]} [options.populate] - A list of fields to populate on return
 * of the found objects. By default, no fields are populated.
 * @param {string[]} [options.fields] - An array of fields to return. By default
 * includes the _id, id, and contains. To NOT include a field, provide a '-' in
 * front.
 * @param {boolean} [options.lean = false] - A boolean value that if true
 * returns raw JSON instead of converting the data to objects.
 *
 * @return {Promise} Array of created/replaced element objects
 *
 * @example
 * createOrReplace({User}, 'orgID', 'projID', 'branch', [{Elem1}, {Elem2}, ...])
 * .then(function(elements) {
 *   // Do something with the newly created/replaced elements
 * })
 * .catch(function(error) {
 *   M.log.error(error);
 * });
 */
function createOrReplace(requestingUser, organizationID, projectID, branch, elements, options) {
  return new Promise((resolve, reject) => {
    // Ensure input parameters are correct type
    try {
      assert.ok(typeof requestingUser === 'object', 'Requesting user is not an object.');
      assert.ok(requestingUser !== null, 'Requesting user cannot be null.');
      // Ensure that requesting user has an _id field
      assert.ok(requestingUser._id, 'Requesting user is not populated.');
      assert.ok(requestingUser.admin === true, 'User does not have permissions'
        + 'to replace elements.');
      assert.ok(typeof organizationID === 'string', 'Organization ID is not a string.');
      assert.ok(typeof projectID === 'string', 'Project ID is not a string.');
      assert.ok(typeof branch === 'string', 'Branch ID is not a string.');
      assert.ok(typeof elements === 'object', 'Elements parameter is not an object.');
      assert.ok(elements !== null, 'Elements parameter cannot be null.');
      // If elements is an array, ensure each item inside is an object
      if (Array.isArray(elements)) {
        assert.ok(elements.every(e => typeof e === 'object'), 'Every item in elements is not an'
          + ' object.');
        assert.ok(elements.every(e => e !== null), 'One or more items in elements is null.');
      }
      const optionsTypes = ['undefined', 'object'];
      assert.ok(optionsTypes.includes(typeof options), 'Options parameter is an invalid type.');
    }
    catch (err) {
      throw new M.DataFormatError(err.message, 'warn');
    }

    // Sanitize input parameters and create function-wide variables
    const orgID = sani.mongo(organizationID);
    const projID = sani.mongo(projectID);
    const branchID = sani.mongo(branch);
    const saniElements = sani.mongo(JSON.parse(JSON.stringify(elements)));
    const duplicateCheck = {};
    let foundElements = [];
    let elementsToLookup = [];
    let createdElements = [];
    let foundElementIDs = [];
    const ts = Date.now();

    // Find the organization
    Org.findOne({ _id: orgID }).lean()
    .then((organization) => {
      // Check that the org was found
      if (!organization) {
        throw new M.NotFoundError(`Organization [${orgID}] not found.`, 'warn');
      }

      // Find the project
      return Project.findOne({ _id: utils.createID(orgID, projID) }).lean();
    })
    .then((foundProject) => {
      // Check that the project was found
      if (!foundProject) {
        throw new M.NotFoundError(`Project [${projID}] not found in the `
          + `organization [${orgID}].`, 'warn');
      }
      // Find the branch
      return Branch.findOne({ _id: utils.createID(orgID, projID, branchID) }).lean();
    })
    .then((foundBranch) => {
      // Check that the branch was found
      if (!foundBranch) {
        throw new M.NotFoundError(`Branch [${branchID}] not found in the `
          + `project [${projID}].`, 'warn');
      }

      // Check the branch is not a tagged branch
      if (foundBranch.tag) {
        throw new M.OperationError(`[${branchID}] is a tag and `
          + 'does not allow updates to elements.', 'warn');
      }

      // Check the type of the elements parameter
      if (Array.isArray(saniElements)) {
        // elements is an array, create/replace many elements
        elementsToLookup = saniElements;
      }
      else if (typeof saniElements === 'object') {
        // elements is an object, create/replace a single element
        elementsToLookup = [saniElements];
      }
      else {
        throw new M.DataFormatError('Invalid input for creating/replacing'
          + ' elements.', 'warn');
      }

      // Create list of ids
      const arrIDs = [];
      try {
        let index = 1;
        elementsToLookup.forEach((elem) => {
          // Ensure each element has an id and that its a string
          assert.ok(elem.hasOwnProperty('id'), `Element #${index} does not have an id.`);
          assert.ok(typeof elem.id === 'string', `Element #${index}'s id is not a string.`);
          const tmpID = utils.createID(orgID, projID, branchID, elem.id);
          // If a duplicate ID, throw an error
          if (duplicateCheck[tmpID]) {
            throw new M.DataFormatError('Multiple objects with the same ID '
              + `[${elem.id}] exist in the update.`, 'warn');
          }
          else {
            duplicateCheck[tmpID] = tmpID;
          }
          arrIDs.push(tmpID);
          index++;
        });
      }
      catch (err) {
        throw new M.DataFormatError(err.message, 'warn');
      }

      const promises = [];
      const searchQuery = { branch: utils.createID(orgID, projID, branchID) };

      // Find elements in batches
      // TODO: Consider changing of loop increment by 50k instead of 1
      for (let i = 0; i < arrIDs.length / 50000; i++) {
        // Split arrIDs list into batches of 50000
        searchQuery._id = arrIDs.slice(i * 50000, i * 50000 + 50000);

        // Add find operation to promises array
        promises.push(Element.find(searchQuery).lean()
        .then((_foundElements) => {
          foundElements = foundElements.concat(_foundElements);
        }));
      }

      // Return when all elements have been found
      return Promise.all(promises);
    })
    .then(() => {
      foundElementIDs = foundElements.map(e => e._id);

      // Error Check: ensure user cannot replace root element
      foundElementIDs.forEach((id) => {
        if (Element.getValidRootElements().includes(utils.parseID(id).pop())) {
          throw new M.OperationError(
            `User cannot replace root element: ${utils.parseID(id).pop()}.`, 'warn'
          );
        }
      });

      // Create temporary element data
      // If data directory doesn't exist, create it
      if (!fs.existsSync(path.join(M.root, 'data'))) {
        fs.mkdirSync(path.join(M.root, 'data'));
      }

      // If org directory doesn't exist, create it
      if (!fs.existsSync(path.join(M.root, 'data', orgID))) {
        fs.mkdirSync(path.join(M.root, 'data', orgID));
      }

      // If project directory doesn't exist, create it
      if (!fs.existsSync(path.join(M.root, 'data', orgID, projID))) {
        fs.mkdirSync(path.join(M.root, 'data', orgID, projID));
      }

      // If branch directory doesn't exist, create it
      if (!fs.existsSync(path.join(M.root, 'data', orgID, projID, branchID))) {
        fs.mkdirSync(path.join(M.root, 'data', orgID, projID, branchID));
      }

      // Write contents to temporary file
      return new Promise(function(res, rej) {
        fs.writeFile(path.join(M.root, 'data', orgID, projID, branchID, `PUT-backup-elements-${ts}.json`),
          JSON.stringify(foundElements), function(err) {
            if (err) rej(err);
            else res();
          });
      });
    })
    // Delete elements from database
    .then(() => Element.deleteMany({ _id: foundElementIDs }).lean())
    .then(() => {
      // Emit the event elements-deleted
      EventEmitter.emit('elements-deleted', foundElements);

      // Create new elements
      return create(requestingUser, orgID, projID, branchID, elementsToLookup, options);
    })
    .then((_createdElements) => {
      createdElements = _createdElements;
      const filePath = path.join(M.root, 'data', orgID, projID, branchID, `PUT-backup-elements-${ts}.json`);
      // Delete the temporary file.
      if (fs.existsSync(filePath)) {
        return new Promise(function(res, rej) {
          fs.unlink(filePath, function(err) {
            if (err) rej(err);
            else res();
          });
        });
      }
    })
    .then(() => {
      // Read all of the files in the branch directory
      const existingBranchFiles = fs.readdirSync(path.join(M.root, 'data', orgID, projID, branchID));

      // If no files exist in the directory, delete it
      if (existingBranchFiles.length === 0) {
        fs.rmdirSync(path.join(M.root, 'data', orgID, projID, branchID));
      }

      // Read all of the files in the project directory
      const existingProjFiles = fs.readdirSync(path.join(M.root, 'data', orgID, projID));

      // If no files exist in the directory, delete it
      if (existingProjFiles.length === 0) {
        fs.rmdirSync(path.join(M.root, 'data', orgID, projID));
      }

      // Read all of the files in the org directory
      const existingOrgFiles = fs.readdirSync(path.join(M.root, 'data', orgID));

      // If no files exist in the directory, delete it
      if (existingOrgFiles.length === 0) {
        fs.rmdirSync(path.join(M.root, 'data', orgID));
      }

      return resolve(createdElements);
    })
    .catch((error) => reject(error));
  });
}

/**
 * @description This function removes one or many elements as well as the
 * subtree under those elements. Once the elements are deleted, the IDs of the
 * deleted elements are returned.
 *
 * @param {User} requestingUser - The object containing the requesting user.
 * @param {string} organizationID - The ID of the owning organization.
 * @param {string} projectID - The ID of the owning project.
 * @param {string} branch - The ID of the branch to remove elements from.
 * @param {(string|string[])} elements - The elements to remove. Can either be
 * an array of element ids or a single element id.
 * @param {Object} [options] - A parameter that provides supported options.
 * Currently there are no supported options.
 *
 * @return {Promise} Array of deleted element ids
 *
 * @example
 * remove({User}, 'orgID', 'projID', 'branch', ['elem1', 'elem2'])
 * .then(function(elements) {
 *   // Do something with the deleted elements
 * })
 * .catch(function(error) {
 *   M.log.error(error);
 * });
 */
function remove(requestingUser, organizationID, projectID, branch, elements, options) {
  return new Promise((resolve, reject) => {
    // Ensure input parameters are correct type
    try {
      assert.ok(typeof requestingUser === 'object', 'Requesting user is not an object.');
      assert.ok(requestingUser !== null, 'Requesting user cannot be null.');
      // Ensure that requesting user has an _id field
      assert.ok(requestingUser._id, 'Requesting user is not populated.');
      assert.ok(typeof organizationID === 'string', 'Organization ID is not a string.');
      assert.ok(typeof projectID === 'string', 'Project ID is not a string.');
      assert.ok(typeof branch === 'string', 'Branch ID is not a string.');

      const elementsTypes = ['object', 'string'];
      const optionsTypes = ['undefined', 'object'];
      assert.ok(elementsTypes.includes(typeof elements), 'Elements parameter is an invalid type.');
      // If elements is an object, ensure it's an array of strings
      if (typeof elements === 'object') {
        assert.ok(Array.isArray(elements), 'Elements is an object, but not an array.');
        assert.ok(elements.every(e => typeof e === 'string'), 'Elements is not an array of'
          + ' strings.');
      }
      assert.ok(optionsTypes.includes(typeof options), 'Options parameter is an invalid type.');
    }
    catch (err) {
      throw new M.DataFormatError(err.message, 'warn');
    }

    // Sanitize input parameters and create function-wide variables
    const reqUser = JSON.parse(JSON.stringify(requestingUser));
    const orgID = sani.mongo(organizationID);
    const projID = sani.mongo(projectID);
    const branchID = sani.mongo(branch);
    const saniElements = sani.mongo(JSON.parse(JSON.stringify(elements)));
    let elementsToFind = [];
    let foundIDs = [];
    let uniqueIDs = [];

    // Check the type of the elements parameter
    if (Array.isArray(saniElements) && saniElements.length !== 0) {
      // An array of element ids, remove all
      elementsToFind = saniElements.map(e => utils.createID(orgID, projID, branchID, e));
    }
    else if (typeof saniElements === 'string') {
      // A single element id, remove one
      elementsToFind = [utils.createID(orgID, projID, branchID, saniElements)];
    }
    else {
      // Invalid parameter, throw an error
      throw new M.DataFormatError('Invalid input for removing elements.', 'warn');
    }
    // Find the organization
    Org.findOne({ _id: orgID }).lean()
    .then((organization) => {
      // Check that the org was found
      if (!organization) {
        throw new M.NotFoundError(`Organization [${orgID}] not found.`, 'warn');
      }

      // Find the project
      return Project.findOne({ _id: utils.createID(orgID, projID) }).lean();
    })
    .then((foundProject) => {
      // Verify the project was found or exists
      if (foundProject === null) {
        throw new M.NotFoundError(`The project [${projID}] was not found.`, 'warn');
      }

      // Verify the requesting user has at least project write permissions
      if (!reqUser.admin && (!foundProject.permissions[reqUser._id]
        || !foundProject.permissions[reqUser._id].includes('write'))) {
        throw new M.PermissionError('User does not have permission to delete'
          + ` elements on the project [${projID}].`, 'warn');
      }

      // Find the elements to delete
      return Branch.findOne({ _id: utils.createID(orgID, projID, branchID) }).lean();
    })
    .then((foundBranch) => {
      // Verify the project was found or exists
      if (foundBranch === null) {
        throw new M.NotFoundError(`The branch [${branchID}] was not found.`, 'warn');
      }

      // Check the branch is not a tagged branch
      if (foundBranch.tag) {
        throw new M.OperationError(`[${branchID}] is a tag and`
          + ' does not allow elements to be deleted.', 'warn');
      }

      // Find the elements to delete
      return Element.find({ _id: { $in: elementsToFind } }).lean();
    })
    .then((foundElements) => {
      const foundElementIDs = foundElements.map(e => e._id);

      // Check if all elements were found
      const notFoundIDs = elementsToFind.filter(e => !foundElementIDs.includes(e));
      // Some elements not found, throw an error
      if (notFoundIDs.length > 0) {
        throw new M.NotFoundError('The following elements were not found: '
          + `[${notFoundIDs.map(e => utils.parseID(e)
          .pop())}].`, 'warn');
      }

      // Find all element IDs and their subtree IDs
      return findElementTree(orgID, projID, branchID, elementsToFind);
    })
    .then((_foundIDs) => {
      foundIDs = _foundIDs;
      const promises = [];
      // Error Check: ensure user cannot delete root elements
      foundIDs.forEach((id) => {
        const elemID = utils.parseID(id).pop();
        if (Element.getValidRootElements().includes(elemID)) {
          throw new M.OperationError(
            `User cannot delete root element: ${elemID}.`, 'warn'
          );
        }
      });

      // Split elements into batches of 50000 or less
      for (let i = 0; i < foundIDs.length / 50000; i++) {
        const batchIDs = foundIDs.slice(i * 50000, i * 50000 + 50000);
        // Delete batch
        promises.push(Element.deleteMany({ _id: { $in: batchIDs } }).lean());
      }
      // Return when all deletes have completed
      return Promise.all(promises);
    })
    .then(() => {
      const uniqueIDsObj = {};
      // Parse foundIDs and only return unique ones
      foundIDs.forEach((id) => {
        if (!uniqueIDsObj[id]) {
          uniqueIDsObj[id] = id;
        }
      });

      uniqueIDs = Object.keys(uniqueIDsObj);

      // TODO: Change the emitter to return elements rather than ids
      // Emit the event elements-deleted
      EventEmitter.emit('elements-deleted', uniqueIDs);

      // Create query to find all relationships which point to deleted elements
      const relQuery = {
        $or: [
          { source: { $in: uniqueIDs } },
          { target: { $in: uniqueIDs } }
        ]
      };

      // Find all relationships which are now broken
      return Element.find(relQuery).lean();
    })
    .then((relationships) => {
      const bulkArray = [];

      // For each relationship
      relationships.forEach((rel) => {
        // If the source no longer exists, set it to the undefined element
        if (uniqueIDs.includes(rel.source)) {
          // Reset source to the undefined element
          rel.source = utils.createID(rel.branch, 'undefined');
        }

        // If the target no longer exists, set it to the undefined element
        if (uniqueIDs.includes(rel.target)) {
          // Reset target to the undefined element
          rel.target = utils.createID(rel.branch, 'undefined');
        }

        bulkArray.push({
          updateOne: {
            filter: { _id: rel._id },
            update: rel
          }
        });
      });

      // If there are relationships to update, make a bulkWrite() call
      if (bulkArray.length > 0) {
        // Save relationship changes to database
        return Element.bulkWrite(bulkArray);
      }
    })
    // Return unique IDs of elements deleted
    .then(() => resolve(uniqueIDs))
    .catch((error) => reject(error));
  });
}

/**
 * @description A non-exposed helper function which finds the subtree of given
 * elements.
 *
 * @param {string} organizationID - The ID of the owning organization.
 * @param {string} projectID - The ID of the owning project.
 * @param {string} branch - The ID of the branch to find elements from.
 * @param {string[]} elementIDs - The elements whose subtrees are being found.
 *
 * @return {Promise} Array of found element ids
 *
 * @example
 * findElementTree('orgID', 'projID', 'branch', ['elem1', 'elem2',...])
 * .then(function(elementIDs) {
 *   // Do something with the found element IDs
 * })
 * .catch(function(error) {
 *   M.log.error(error);
 * });
 */
function findElementTree(organizationID, projectID, branch, elementIDs) {
  // Ensure elementIDs is an array
  if (!Array.isArray(elementIDs)) {
    throw new M.DataFormatError('ElementIDs array is not an array.', 'warn');
  }

  // Set the foundElements array to initial element IDs
  let foundElements = elementIDs;

  // If no elements provided, find all elements in project
  if (foundElements.length === 0) {
    foundElements = [utils.createID(organizationID, projectID, branch, 'model')];
  }

  // Define nested helper function
  function findElementTreeHelper(ids) {
    return new Promise((resolve, reject) => {
      // Find all elements whose parent is in the list of given ids
      Element.find({ parent: { $in: ids } }, '_id').lean()
      .then(elements => {
        // Get a list of element ids
        const foundIDs = elements.map(e => e._id);
        // Add these elements to the global list of found elements
        foundElements = foundElements.concat(foundIDs);

        // If no elements were found, exit the recursive function
        if (foundIDs.length === 0) {
          return '';
        }

        // Recursively find the sub-children of the found elements in batches of 50000 or less
        for (let i = 0; i < foundIDs.length / 50000; i++) {
          const tmpIDs = foundIDs.slice(i * 50000, i * 50000 + 50000);
          return findElementTreeHelper(tmpIDs);
        }
      })
      .then(() => resolve())
      .catch((error) => reject(error));
    });
  }

  return new Promise((resolve, reject) => {
    const promises = [];

    // If initial batch of ids is greater than 50000, split up in batches
    for (let i = 0; i < foundElements.length / 50000; i++) {
      const tmpIDs = foundElements.slice(i * 50000, i * 50000 + 50000);
      // Find elements subtree
      promises.push(findElementTreeHelper(tmpIDs));
    }

    Promise.all(promises)
    .then(() => resolve(foundElements))
    .catch((error) => reject(error));
  });
}

/**
 * @description A non-exposed helper function that throws an error if the new
 * elements parent is in the given elements subtree.
 *
 * @param {string} organizationID - The ID of the owning organization.
 * @param {string} projectID - The ID of the owning project.
 * @param {string} branch - The ID of the branch to find elements from.
 * @param {Object} element - The element whose parent is being checked. The
 * .parent parameter should be the new, desired parent.
 *
 * @return {Promise} Resolved promise to verify element parent.
 *
 * @example
 * moveElementCheck('orgID', 'projID', 'branch', {Elem1})
 * .then(function() {
 *   // Continue with normal process
 * })
 * .catch(function(error) {
 *   M.log.error(error);
 * });
 */
function moveElementCheck(organizationID, projectID, branch, element) {
  return new Promise((resolve, reject) => {
    // Create the name-spaced ID
    const elementID = utils.createID(organizationID, projectID, branch, element.id);

    // Error Check: ensure elements parent is not self
    if (element.parent === elementID) {
      throw new M.OperationError('Elements parent cannot be self.', 'warn');
    }

    // Error Check: ensure the root elements are not being moved
    if (Element.getValidRootElements().includes(element.id)) {
      const parent = utils.parseID(element.parent).pop();
      if (element.id === 'model'
        || (element.id === '__mbee__' && parent !== 'model')
        || (element.id === 'holding_bin' && parent !== '__mbee__')
        || (element.id === 'undefined' && parent !== '__mbee__')) {
        throw new M.OperationError(
          `Cannot move the root element: ${element.id}.`, 'warn'
        );
      }
    }

    // Define nested helper function
    function findElementParentRecursive(e) {
      return new Promise((res, rej) => {
        Element.findOne({ _id: e.parent }).lean()
        .then((foundElement) => {
          // If foundElement is null, reject with error
          if (!foundElement) {
            throw new M.NotFoundError('Parent element '
              + `[${utils.parseID(e.parent).pop()}] not found.`, 'warn');
          }

          // If element.parent is root, resolve... there is no conflict
          if (foundElement.parent === null
            || utils.parseID(foundElement.parent).pop() === 'model') {
            return '';
          }

          // If elementID is equal to foundElement.id, a circular reference would
          // exist, reject with an error
          if (elementID === foundElement.id) {
            throw new M.OperationError('A circular reference would exist in'
              + ' the model, element cannot be moved.', 'warn');
          }
          else {
            // Find the parents parent
            return findElementParentRecursive(foundElement);
          }
        })
        .then(() => resolve())
        .catch((error) => rej(error));
      });
    }

    // Call the recursive find function
    findElementParentRecursive(element)
    .then(() => resolve())
    .catch((error) => reject(error));
  });
}

/**
 * @description A function which searches elements within a certain project
 * using mongo's built in text search. Returns any elements that match the text
 * search, in order of the best matches to the worst. Searches the _id, name,
 * documentation, parent, source and target fields.
 *
 * @param {User} requestingUser - The object containing the requesting user.
 * @param {string} organizationID - The ID of the owning organization.
 * @param {string} projectID - The ID of the owning project.
 * @param {string} branch - The ID of the branch to find elements from.
 * @param {string} query - The text-based query to search the database for.
 * @param {Object} [options] - A parameter that provides supported options.
 * @param {string[]} [options.populate] - A list of fields to populate on return of
 * the found objects. By default, no fields are populated.
 * @param {boolean} [options.archived = false] - If true, find results will include
 * archived objects.
 * @param {number} [options.limit = 0] - A number that specifies the maximum
 * number of documents to be returned to the user. A limit of 0 is equivalent to
 * setting no limit.
 * @param {number} [options.skip = 0] - A non-negative number that specifies the
 * number of documents to skip returning. For example, if 10 documents are found
 * and skip is 5, the first 5 documents will NOT be returned.
 * @param {boolean} [options.lean = false] - A boolean value that if true
 * returns raw JSON instead of converting the data to objects.
 * @param {string} [options.parent] - Search for elements with a specific
 * parent.
 * @param {string} [options.source] - Search for elements with a specific
 * source.
 * @param {string} [options.target] - Search for elements with a specific
 * target.
 * @param {string} [options.type] - Search for elements with a specific type.
 * @param {string} [options.name] - Search for elements with a specific name.
 * @param {string} [options.createdBy] - Search for elements with a specific
 * createdBy value.
 * @param {string} [options.lastModifiedBy] - Search for elements with a
 * specific lastModifiedBy value.
 * @param {string} [options.archivedBy] - Search for elements with a specific
 * archivedBy value.
 * @param {string} [options.custom....] - Search for any key in custom data. Use
 * dot notation for the keys. Ex: custom.hello = 'world'
 *
 * @return {Promise} An array of found elements.
 *
 * @example
 * search({User}, 'orgID', 'projID', 'branch', 'find these elements')
 * .then(function(elements) {
 *   // Do something with the found elements
 * })
 * .catch(function(error) {
 *   M.log.error(error);
 * });
 */
function search(requestingUser, organizationID, projectID, branch, query, options) {
  return new Promise((resolve, reject) => {
    // Ensure input parameters are correct type
    try {
      assert.ok(typeof requestingUser === 'object', 'Requesting user is not an object.');
      assert.ok(requestingUser !== null, 'Requesting user cannot be null.');
      // Ensure that requesting user has an _id field
      assert.ok(requestingUser._id, 'Requesting user is not populated.');
      assert.ok(typeof organizationID === 'string', 'Organization ID is not a string.');
      assert.ok(typeof projectID === 'string', 'Project ID is not a string.');
      assert.ok(typeof branch === 'string', 'Branch ID is not a string.');
      assert.ok(typeof query === 'string', 'Query is not a string.');

      const optionsTypes = ['undefined', 'object'];
      assert.ok(optionsTypes.includes(typeof options), 'Options parameter is an invalid type.');
    }
    catch (err) {
      throw new M.DataFormatError(err.message, 'warn');
    }

    // Sanitize input parameters and create function-wide variables
    const reqUser = JSON.parse(JSON.stringify(requestingUser));
    const orgID = sani.mongo(organizationID);
    const projID = sani.mongo(projectID);
    const branchID = sani.mongo(branch);
    const searchQuery = { branch: utils.createID(orgID, projID, branchID), archived: false };

    // Initialize valid options
    let validOptions = {};

    // TODO: Look at the element key from the model
    // Validate and set the options
    validOptions = utils.validateOptions(options, ['populate', 'archived',
      'limit', 'skip', 'lean'], Element);

    // Ensure options are valid
    if (options) {
      // Create array of valid search options
      const validSearchOptions = ['parent', 'source', 'target', 'type', 'name',
        'createdBy', 'lastModifiedBy', 'archivedBy'];

      // Loop through provided options
      Object.keys(options).forEach((o) => {
        // If the provided option is a valid search option
        if (validSearchOptions.includes(o) || o.startsWith('custom.')) {
          // Ensure the search option is a string
          if (typeof options[o] !== 'string') {
            throw new M.DataFormatError(`The option '${o}' is not a string.`, 'warn');
          }

          // If the search option is an element reference
          if (['parent', 'source', 'target'].includes(o)) {
            // Make value the concatenated ID
            options[o] = utils.createID(orgID, projID, branchID, options[o]);
          }

          // Add the search option to the searchQuery
          searchQuery[o] = sani.mongo(options[o]);
        }
      });
    }

    // Find the organization
    Org.findOne({ _id: orgID }).lean()
    .then((organization) => {
      // Check that the org was found
      if (!organization) {
        throw new M.NotFoundError(`Organization [${orgID}] not found.`, 'warn');
      }

      // Find the project
      return Project.findOne({ _id: utils.createID(orgID, projID) }).lean();
    })
    .then((project) => {
      // Ensure the project was found
      if (project === null) {
        throw new M.NotFoundError(`The project [${projID}] on the org ${orgID} `
          + 'was not found.', 'warn');
      }

      // Verify the user has read permissions on the project
      if (!reqUser.admin && (!project.permissions[reqUser._id]
        || !project.permissions[reqUser._id].includes('read'))) {
        throw new M.PermissionError('User does not have permission to get'
          + ` elements on the project ${utils.parseID(project._id).pop()}.`, 'warn');
      }

      // Find the elements to delete
      return Branch.find({ _id: utils.createID(orgID, projID, branchID) }).lean();
    })
    .then((foundBranch) => {
      // Ensure the project was found
      if (foundBranch === null) {
        throw new M.NotFoundError(`The branch [${branchID}] on the project ${projID} `
          + 'was not found.', 'warn');
      }

      searchQuery.$text = { $search: query };
      // If the archived field is true, remove it from the query
      if (validOptions.archived) {
        delete searchQuery.archived;
      }

      // If the lean option is supplied
      if (validOptions.lean) {
        // Search for the elements
        return Element.find(searchQuery, { score: { $meta: 'textScore' } },
          { limit: validOptions.limit, skip: validOptions.skip })
        .sort({ score: { $meta: 'textScore' } })
        .populate(validOptions.populateString).lean();
      }
      else {
        // Search for the elements
        return Element.find(searchQuery, { score: { $meta: 'textScore' } },
          { limit: validOptions.limit, skip: validOptions.skip })
        .sort({ score: { $meta: 'textScore' } })
        .populate(validOptions.populateString);
      }
    })
    .then((foundElements) => resolve(foundElements))
    .catch((error) => reject(error));
  });
}<|MERGE_RESOLUTION|>--- conflicted
+++ resolved
@@ -189,6 +189,19 @@
     throw new M.NotFoundError(`Organization [${orgID}] not found.`, 'warn');
   }
 
+  // Ensure that the user has at least read permissions on the org
+  if (!reqUser.admin && (!organization.permissions[reqUser._id]
+    || !organization.permissions[reqUser._id].includes('read'))) {
+    throw new M.PermissionError('User does not have permission to get'
+      + ` elements on the organization [${orgID}].`, 'warn');
+  }
+
+  // Verify the org is not archived
+  if (organization.archived) {
+    throw new M.PermissionError(`The organization [${orgID}] is archived.`
+      + ' It must first be unarchived before finding elements.', 'warn');
+  }
+
   // Find the project
   const project = await Project.findOne({ _id: utils.createID(orgID, projID) }).lean();
 
@@ -205,43 +218,12 @@
         + ` elements on the project [${utils.parseID(project._id).pop()}].`, 'warn');
   }
 
-<<<<<<< HEAD
-      // Ensure the user has at least read access on the organization
-      if (!reqUser.admin && (!organization.permissions[reqUser._id]
-        || !organization.permissions[reqUser._id].includes('read'))) {
-        throw new M.PermissionError('User does not have permission to get'
-          + ` elements on the organization [${orgID}].`, 'warn');
-      }
-
-      // Ensure the organization is not archived
-      if (organization.archived && !validOptions.archived) {
-        throw new M.PermissionError(`The organization [${orgID}] is archived.`
-          + ' It must first be unarchived before finding elements.', 'warn');
-      }
-
-      // Find the project
-      return Project.findOne({ _id: utils.createID(orgID, projID) }).lean();
-    })
-    .then((project) => {
-      // Check that the project was found
-      if (!project) {
-        throw new M.NotFoundError(`Project [${projID}] not found in the `
-        + `organization [${orgID}].`, 'warn');
-      }
-
-      // Verify the user has read permissions on the project
-      if (!reqUser.admin && (!project.permissions[reqUser._id]
-        || !project.permissions[reqUser._id].includes('read'))) {
-        throw new M.PermissionError('User does not have permission to get'
-            + ` elements on the project [${projID}].`, 'warn');
-      }
-
-      // Ensure the organization is not archived
-      if (project.archived && !validOptions.archived) {
-        throw new M.PermissionError(`The project [${projID}] is archived.`
-          + ' It must first be unarchived before finding elements.', 'warn');
-      }
-=======
+  // Verify the project is not archived
+  if (project.archived) {
+    throw new M.PermissionError(`The project [${projID}] is archived.`
+      + ' It must first be unarchived before finding elements.', 'warn');
+  }
+
   // Find the branch
   const foundBranch = await Branch.findOne({ _id: utils.createID(orgID, projID, branchID) }).lean();
 
@@ -250,19 +232,15 @@
     throw new M.NotFoundError(`Branch [${branchID}] not found in the `
       + `project [${projID}].`, 'warn');
   }
->>>>>>> 00718942
+
+  // Verify the branch is not archived
+  if (foundBranch.archived) {
+    throw new M.PermissionError(`The branch [${branchID}] is archived.`
+      + ' It must first be unarchived before finding elements.', 'warn');
+  }
 
   let elementsToFind = [];
 
-<<<<<<< HEAD
-      // Ensure the branch is not archived
-      if (foundBranch.archived && !validOptions.archived) {
-        throw new M.PermissionError(`The branch [${branchID}] is archived.`
-          + ' It must first be unarchived before finding elements.', 'warn');
-      }
-
-      let elementsToFind = [];
-=======
   // Check the type of the elements parameter
   if (Array.isArray(saniElements)) {
     // An array of element ids, find all
@@ -281,7 +259,6 @@
     // Invalid parameter, throw an error
     throw new M.DataFormatError('Invalid input for finding elements.', 'warn');
   }
->>>>>>> 00718942
 
   // If wanting to find subtree, find subtree ids
   if (validOptions.subtree) {
@@ -629,6 +606,19 @@
         throw new M.NotFoundError(`Organization [${orgID}] not found.`, 'warn');
       }
 
+      // Verify the user has at least read access on the organization
+      if (!reqUser.admin && (!organization.permissions[reqUser._id]
+        || !organization.permissions[reqUser._id].includes('read'))) {
+        throw new M.PermissionError('User does not have permission to create'
+          + ` elements on the organization [${orgID}].`, 'warn');
+      }
+
+      // Verify the org is not archived
+      if (organization.archived) {
+        throw new M.PermissionError(`The organization [${orgID}] is archived.`
+          + ' It must first be unarchived before creating elements.', 'warn');
+      }
+
       // Find the project
       return Project.findOne({ _id: utils.createID(orgID, projID) }).lean();
     })
@@ -645,6 +635,12 @@
         throw new M.PermissionError('User does not have permission to create'
           + ' elements on the project '
           + `[${utils.parseID(foundProject._id).pop()}].`, 'warn');
+      }
+
+      // Verify the project is not archived
+      if (foundProject.archived) {
+        throw new M.PermissionError(`The project [${projID}] is archived.`
+          + ' It must first be unarchived before creating elements.', 'warn');
       }
 
       // Find all referenced projects
@@ -668,6 +664,12 @@
       if (!foundBranch) {
         throw new M.NotFoundError(`Branch [${branchID}] not found in the `
           + `project [${projID}].`, 'warn');
+      }
+
+      // Verify the branch is not archived
+      if (foundBranch.archived) {
+        throw new M.PermissionError(`The branch [${branchID}] is archived.`
+          + ' It must first be unarchived before creating elements.', 'warn');
       }
 
       // Check the branch is not a tagged branch
@@ -982,6 +984,19 @@
         throw new M.NotFoundError(`Organization [${orgID}] not found.`, 'warn');
       }
 
+      // Ensure that the user has at least read access on the organization
+      if (!reqUser.admin && (!organization.permissions[reqUser._id]
+        || !organization.permissions[reqUser._id].includes('read'))) {
+        throw new M.PermissionError('User does not have permission to update'
+          + ` elements on the organization [${orgID}].`, 'warn');
+      }
+
+      // Ensure the organization is not archived
+      if (organization.archived) {
+        throw new M.PermissionError(`The organization [${orgID}] is archived.`
+          + ' It must first be unarchived before updating elements.', 'warn');
+      }
+
       // Find the project
       return Project.findOne({ _id: utils.createID(orgID, projID) }).lean();
     })
@@ -997,7 +1012,13 @@
       if (!reqUser.admin && (!foundProject.permissions[reqUser._id]
         || !foundProject.permissions[reqUser._id].includes('write'))) {
         throw new M.PermissionError('User does not have permission to update'
-          + ` elements on the project [${utils.parseID(foundProject._id).pop()}].`, 'warn');
+          + ` elements on the project [${projID}].`, 'warn');
+      }
+
+      // Ensure the project is not archived
+      if (foundProject.archived) {
+        throw new M.PermissionError(`The project [${projID}] is archived.`
+          + ' It must first be unarchived before updating elements.', 'warn');
       }
       // Find the branch
       return Branch.findOne({ _id: utils.createID(orgID, projID, branchID) }).lean();
@@ -1007,6 +1028,12 @@
       if (!foundBranch) {
         throw new M.NotFoundError(`Branch [${branchID}] not found in the `
           + `project [${projID}].`, 'warn');
+      }
+
+      // Ensure the branch is not archived
+      if (foundBranch.archived) {
+        throw new M.PermissionError(`The branch [${branchID}] is archived.`
+          + ' It must first be unarchived before updating elements.', 'warn');
       }
 
       // Check the branch is not a tagged branch
@@ -1448,6 +1475,12 @@
         throw new M.NotFoundError(`Organization [${orgID}] not found.`, 'warn');
       }
 
+      // Ensure the org is not archived
+      if (organization.archived) {
+        throw new M.PermissionError(`The organization [${orgID}] is archived.`
+          + ' It must first be unarchived before replacing elements.', 'warn');
+      }
+
       // Find the project
       return Project.findOne({ _id: utils.createID(orgID, projID) }).lean();
     })
@@ -1457,6 +1490,13 @@
         throw new M.NotFoundError(`Project [${projID}] not found in the `
           + `organization [${orgID}].`, 'warn');
       }
+
+      // Ensure the project is not archived
+      if (foundProject.archived) {
+        throw new M.PermissionError(`The project [${projID}] is archived.`
+          + ' It must first be unarchived before replacing elements.', 'warn');
+      }
+
       // Find the branch
       return Branch.findOne({ _id: utils.createID(orgID, projID, branchID) }).lean();
     })
@@ -1465,6 +1505,12 @@
       if (!foundBranch) {
         throw new M.NotFoundError(`Branch [${branchID}] not found in the `
           + `project [${projID}].`, 'warn');
+      }
+
+      // Ensure the branch is not archived
+      if (foundBranch.archived) {
+        throw new M.PermissionError(`The branch [${branchID}] is archived.`
+          + ' It must first be unarchived before replacing elements.', 'warn');
       }
 
       // Check the branch is not a tagged branch
@@ -1707,6 +1753,13 @@
       // Check that the org was found
       if (!organization) {
         throw new M.NotFoundError(`Organization [${orgID}] not found.`, 'warn');
+      }
+
+      // Verify the requesting user has at least read permissions on the org
+      if (!reqUser.admin && (!organization.permissions[reqUser._id]
+        || !organization.permissions[reqUser._id].includes('read'))) {
+        throw new M.PermissionError('User does not have permission to delete'
+          + ` elements in the organization [${orgID}].`, 'warn');
       }
 
       // Find the project
@@ -2126,6 +2179,19 @@
         throw new M.NotFoundError(`Organization [${orgID}] not found.`, 'warn');
       }
 
+      // Verify the requesting user has at least read permissions
+      if (!reqUser.admin && (!organization.permissions[reqUser._id]
+        || !organization.permissions[reqUser._id].includes('write'))) {
+        throw new M.PermissionError('User does not have permission to search'
+          + ` elements in the organization [${orgID}].`, 'warn');
+      }
+
+      // Ensure the org is not archived
+      if (organization.archived && !validOptions.archived) {
+        throw new M.PermissionError(`The organization [${orgID}] is archived.`
+          + ' It must first be unarchived before searching elements.', 'warn');
+      }
+
       // Find the project
       return Project.findOne({ _id: utils.createID(orgID, projID) }).lean();
     })
@@ -2139,18 +2205,30 @@
       // Verify the user has read permissions on the project
       if (!reqUser.admin && (!project.permissions[reqUser._id]
         || !project.permissions[reqUser._id].includes('read'))) {
-        throw new M.PermissionError('User does not have permission to get'
-          + ` elements on the project ${utils.parseID(project._id).pop()}.`, 'warn');
+        throw new M.PermissionError('User does not have permission to search'
+          + ` elements on the project ${projID}.`, 'warn');
+      }
+
+      // Ensure the project is not archived
+      if (project.archived && !validOptions.archived) {
+        throw new M.PermissionError(`The project [${projID}] is archived.`
+          + ' It must first be unarchived before searching elements.', 'warn');
       }
 
       // Find the elements to delete
-      return Branch.find({ _id: utils.createID(orgID, projID, branchID) }).lean();
+      return Branch.findOne({ _id: utils.createID(orgID, projID, branchID) }).lean();
     })
     .then((foundBranch) => {
       // Ensure the project was found
       if (foundBranch === null) {
         throw new M.NotFoundError(`The branch [${branchID}] on the project ${projID} `
           + 'was not found.', 'warn');
+      }
+
+      // Ensure the branch is not archived
+      if (foundBranch.archived && !validOptions.archived) {
+        throw new M.PermissionError(`The branch [${branchID}] is archived.`
+          + ' It must first be unarchived before searching elements.', 'warn');
       }
 
       searchQuery.$text = { $search: query };
