/**
 * Classification: UNCLASSIFIED
 *
 * @module controllers.element-controller
 *
 * @copyright Copyright (C) 2018, Lockheed Martin Corporation
 *
 * @license LMPI
 *
 * LMPI WARNING: This file is Lockheed Martin Proprietary Information.
 * It is not approved for public release or redistribution.
 *
 * EXPORT CONTROL WARNING: This software may be subject to applicable export
 * control laws. Contact legal and export compliance prior to distribution.
 *
 * @author Austin J Bieber <austin.j.bieber@lmco.com>
 *
 * @description This implements the behavior and logic for elements.
 * It also provides function for interacting with elements.
 */

// Expose element controller functions
// Note: The export is being done before the import to solve the issues of
// circular references between controllers.
module.exports = {

  createElement,
  findElement,
  findElements,
  removeElement,
  removeElements,
  updateElement,
};
  /*
  // TODO: internal use, remove at end
  updateParent,
  findElementsQuery,
  createPackage,
  createRelationship,
  createBlock
*/


// Node Modules
const assert = require('assert');

// MBEE modules
const ProjController = M.require('controllers.project-controller');
const Element = M.require('models.element');
const utils = M.require('lib.utils');
const sani = M.require('lib.sanitization');
const validators = M.require('lib.validators');
const errors = M.require('lib.errors');

// We are disabling the eslint consistent-return rule for this file.
// The rule doesn't work well for many controller-related functions and
// throws the warning in cases where it doesn't apply. For this reason, the
// rule is disabled for this file. Be careful to avoid the issue.
/* eslint-disable consistent-return */

/**
 * @description This function returns all elements attached to the project.
 *
 * @example
 * findElements({Austin}, 'lockheed', 'mbee')
 * .then(function(element) {
 *   // do something with the element
 * })
 * .catch(function(error) {
 *   M.log.error(error);
 * });
 *
 * @param {User} reqUser - The user object of the requesting user.
 * @param {String} organizationID - The organization ID.
 * @param {String} projectID - The project ID.
 * @param {Boolean} softDeleted - A boolean value indicating whether to soft delete.
 *
<<<<<<< HEAD
 * @return {promise} resolve: element
 *                   reject: error
=======
 * @return {Promise} resolve - element
 *                   reject - error
 * // TODO: Remove project-controller:findProject() its not needed MBX-445
>>>>>>> 6b28fa9b
 */
function findElements(reqUser, organizationID, projectID, softDeleted = false) {
  return new Promise((resolve, reject) => {
    try {
      // Check input params are valid type
      assert.ok(typeof organizationID === 'string', 'Organization ID is not a string.');
      assert.ok(typeof projectID === 'string', 'Project ID is not a string.');
      assert.ok(typeof softDeleted === 'boolean', 'Soft deleted flag is not a boolean.');
    }
    catch (error) {
      return reject(new errors.CustomError(error.message, 400, 'error'));
    }

    // Sanitize input
    const orgID = sani.sanitize(organizationID);
    const projID = sani.sanitize(projectID);
    const projectUID = utils.createUID(orgID, projID);

    // Create the list of search parameters
    let searchParams = { uid: { $regex: `^${projectUID}` }, deleted: false };
    // User must be sys admin to view soft deleted fields
    if (softDeleted && reqUser.admin) {
      delete searchParams.deleted;
    }

    // Find the elements
    findElementsQuery(searchParams)
    .then((elements) => {
      // Ensure user is part of the project
      if (!elements[0].project.getPermissions(reqUser).read && !reqUser.admin) {
        return reject(new errors.CustomError('User does not have permissions.', 401));
      }

      return resolve(elements);
    })
    .catch((error) => reject(error));
  });
}

/**
 * @description This function removes all elements attached to a project.
 *
 * @example
 * removeElements({Austin}, 'lockheed', 'mbee', {soft: false})
 * .then(function(element) {
 *   // do something with the elements
 * })
 * .catch(function(error) {
 *   M.log.error(error);
 * });
 *
 *
 * @param {User} reqUser - The user object of the requesting user.
 * @param {Object} arrProjects - Array of projects whose elements will be deleted.
 * @param {Boolean} hardDelete - A boolean value indicating whether to hard delete.
 *
 * @return {Promise} resolve - query: { "acknowledged" : XXXX, "deletedCount" : X }
 *                   reject -  error
 */
function removeElements(reqUser, arrProjects, hardDelete = false) {
  return new Promise((resolve, reject) => {
    // Ensure parameters are correctly formatted
    try {
      // Check input parms are valid type
      assert.ok(Array.isArray(arrProjects) , 'Project Array is not an array.');
      assert.ok(typeof hardDelete === 'boolean', 'Hard deleted flag is not a boolean.');
    }
    catch (error) {
      return reject(new errors.CustomError(error.message, 400, 'error'));
    }

    // If hard deleting, ensure user is a site-wide admin
    if (hardDelete && !reqUser.admin) {
      return reject(new errors.CustomError(
        'User does not have permission to permanently delete a element.', 401
      ));
    }

    // Initialize the query object
    const deleteQuery = { $or: [] };

    // Loop through each project
    Object(arrProjects).forEach((project) => {
      // Check that user has write permission on project
      if (!project.getPermissions(reqUser).write && !reqUser.admin) {
        // User does not have write permissions on project, reject
        return reject(new errors.CustomError('User does not have permission to delete elements'
          + ` on the project ${project.name}`));
      }
      // Add project to deleteQuery
      deleteQuery.$or.push({ project: project._id });
    });

    // If there are no elements to delete
    if (deleteQuery.$or.length === 0) {
      return resolve();
    }

    // Hard delete elements
    if (hardDelete) {
      Element.Element.deleteMany(deleteQuery)
      .then((elements) => resolve(elements))
      .catch((error) => reject(error));
    }
    // Soft delete elements
    else {
      // Set deleted field to true
      Element.Element.updateMany(deleteQuery, { deleted: true })
      .then((elements) => resolve(elements))
      .catch((error) => reject(error));
    }
  });
}

/**
 * @description This function returns element if found.
 *
 * @example
 * findElement({Austin}, 'lockheed', 'mbee', 'elem1', false)
 * .then(function(element) {
 *   // do something with the element
 * })
 * .catch(function(error) {
 *   M.log.error(error);
 * });
 *
 *
 * @param {User} reqUser - The user object of the requesting user.
 * @param {String} organizationID - The organization ID.
 * @param {String} projectID - The project ID.
 * @param {String} elementID - The element ID.
 * @param {Boolean} softDeleted - A boolean value indicating whether to soft delete.
 *
 * @return {Promise} resolve - element
 *                   reject - error
 */
function findElement(reqUser, organizationID, projectID, elementID, softDeleted = false) {
  return new Promise((resolve, reject) => {
    try {
      // Check input parms are valid type
      assert.ok(typeof organizationID === 'string', 'Organization ID is not a string.');
      assert.ok(typeof projectID === 'string', 'Project ID is not a string.');
      assert.ok(typeof elementID === 'string', 'Element ID is not a string.');
      assert.ok(typeof softDeleted === 'boolean', 'Soft deleted flag is not a boolean.');
    }
    catch (error) {
      return reject(new errors.CustomError(error.message, 400, 'error'));
    }

    // Sanitize the parameters
    const orgID = sani.sanitize(organizationID);
    const projID = sani.sanitize(projectID);
    const elemID = sani.sanitize(elementID);
    const elemUID = utils.createUID(orgID, projID, elemID);

    // Search for an element that matches the uid or uuid
    let searchParams = { $and: [{ $or: [{ uid: elemUID },
      { uuid: elemID }] }, { deleted: false }] };
    // Check Soft Deleted and Admin user
    // Note: Only Admin can find soft deleted element
    if (softDeleted && reqUser.admin) {
      searchParams = { $or: [{ uid: elemUID }, { uuid: elemID }] };
    }

    // Find element
    findElementsQuery(searchParams)
    .then((elements) => {
      // Ensure more than one element was not returned.
      if (elements.length > 1) {
        return reject(new errors.CustomError('More than one element found.', 400));
      }

      if (!elements[0].project.getPermissions(reqUser).read && !reqUser.admin) {
        return reject(new errors.CustomError('User does not have permissions.', 401));
      }

      return resolve(elements[0]);
    })
    .catch((error) => reject(error));
  });
}

/**
 * @description This function takes a query and finds all matching elements.
 *
 * @example
 * findElementQuery({ uid: 'org:project:id' })
 * .then(function(element) {
 *   // do something with the element
 * })
 * .catch(function(error) {
 *   M.log.error(error);
 * });
 *
 *
 * @param {Object} elementQuery  The query to be used to find the element.
 *
 * @return {Promise} resolve - array of elements
 *                   reject - error
 */
function findElementsQuery(elementQuery) {
  return new Promise((resolve, reject) => {
    Element.Element.find(elementQuery)
    .populate('parent project source target contains')
    .then((arrElements) => {
      // No elements found
      if (arrElements.length === 0) {
        return reject(new errors.CustomError('No elements found.', 404));
      }
      // Return resulting element
      return resolve(arrElements);
    })
    .catch((error) => reject(error));
  });
}

/**
 * @description This function creates an element.
 *
 * @example
 * createElement({Austin}, {Element 1})
 * .then(function(element) {
 *   // do something with the element
 * })
 * .catch(function(error) {
 *   M.log.error(error);
 * });
 *
 * @param {User} reqUser  The user object of the requesting user.
 * @param {Object} element  The JSON object containing the element data
 *
 * @return {Promise} resolve - new Element
 *                   reject - error
 */
function createElement(reqUser, element) {
  return new Promise((resolve, reject) => {
    // Define variables first, set in the try/catch
    let elemName = null;
    let parentID = null;
    let custom = null;
    let documentation = null;
    let uuid = '';

    // Error checking, setting optional variables
    try {
      utils.assertExists(['id', 'project.id', 'project.org.id', 'type'], element);
      utils.assertType([element.id, element.project.id, element.project.org.id, element.type], 'string');
      if (typeof element.name === 'string') {
        elemName = sani.html(element.name);
      }
      if (typeof element.parent === 'string') {
        parentID = sani.html(element.parent);
      }
      if (typeof element.custom === 'object') {
        custom = sani.html(element.custom);
      }
      if (typeof element.documentation === 'string') {
        documentation = sani.html(element.documentation);
      }
      if (typeof element.uuid === 'string') {
        uuid = sani.html(element.uuid);
      }
    }
    catch (error) {
      return reject(error);
    }

    // Sanitize required fields
    const elemID = sani.html(element.id);
    const projID = sani.html(element.project.id);
    const orgID = sani.html(element.project.org.id);
    const elemUID = utils.createUID(orgID, projID, elemID);
    const elementType = utils.toTitleCase(sani.html(element.type));

    // Error check - make sure the project exists
    ProjController.findProject(reqUser, orgID, projID)
    .then((proj) => {
      // Check Permissions
      if (!proj.getPermissions(reqUser).write && !reqUser.admin) {
        return reject(new errors.CustomError('User does not have permission.', 401));
      }

      // Error check - check if the element already exists
      // Must nest promises since the catch uses proj, returned from findProject.
      findElementsQuery({ $or: [{ uid: elemUID }, { uuid: uuid }] })
      .then(() => reject(new errors.CustomError('Element already exists.', 400)))
      .catch((findError) => {
        // This is ok, we don't want the element to already exist.
        if (findError.description === 'No elements found.') {
          // Error Check - NOT included element type
          if (!Element.Element.getValidTypes().includes(elementType)) {
            return reject(new errors.CustomError('Invalid element type.', 400));
          }

          // Define element data
          const elemData = {
            orgID: orgID,
            elemID: elemID,
            elemName: elemName,
            project: proj,
            elemUID: elemUID,
            parentID: parentID,
            custom: custom,
            documentation: documentation,
            uuid: uuid
          };

          // Check element type
          if (elementType === 'Relationship') {
            createRelationship(reqUser, elemData, element)
            .then((newElement) => resolve(newElement))
            .catch((createRelationshipError) => reject(createRelationshipError));
          }
          else if (elementType === 'Package') {
            createPackage(reqUser, elemData)
            .then((newElement) => resolve(newElement))
            .catch((createRelationshipError) => reject(createRelationshipError));
          }
          else {
            createBlock(reqUser, elemData)
            .then((newElement) => resolve(newElement))
            .catch((createRelationshipError) => reject(createRelationshipError));
          }
        }
        else {
          // Some other error, return it.
          return reject(findError);
        }
      });
    })
    .catch((findProjectError) => reject(findProjectError));
  });
}

/**
 * @description Handles additional steps of creating a relationship element.
 *
 * @example
 * createRelationship({Austin}, 'lockheed', {MBEE}, 'e1', 'uid', 'E1', null, {})
 * .then(function(element) {
 *   // return element to create function
 * })
 * .catch(function(error) {
 *   M.log.error(error);
 * });
 *
 *
 * @param {User} reqUser - The user object of the requesting user.
 * @param {Object} elemData - The object containing the sanitized element data.
 * @param {Object} elemInfo - The JSON object containing the element data. Should contain
 *                            a source and target field.
 *
 * @return {Promise} resolve - new relationship element
 *                   reject -  error
 */
function createRelationship(reqUser, elemData, elemInfo) {
  return new Promise((resolve, reject) => {
    // Check for valid params
    try {
      utils.assertExists(['target', 'source'], elemInfo);
      assert.ok(typeof elemInfo.target === 'string', 'Element target is not a string.');
      assert.ok(typeof elemInfo.source === 'string', 'Element source is not a string');
    }
    catch (error) {
      return reject(error);
    }

    // Sanitize
    const targetElementId = sani.html(elemInfo.target);
    const sourceElementId = sani.html(elemInfo.source);

    // Initialize function variables
    let foundTarget = null;
    let newElement = null;

    // Find the target to make sure it exists
    findElement(reqUser, elemData.orgID, elemData.project.id, targetElementId)
    .then((targetElement) => {
      // Set foundTarget
      foundTarget = targetElement;
      // Find the source Element
      return findElement(reqUser, elemData.orgID, elemData.project.id, sourceElementId);
    })
    .then((foundSource) => {
      // Create a new relationship
      newElement = new Element.Relationship({
        id: elemData.elemID,
        name: elemData.elemName,
        project: elemData.project._id,
        uid: elemData.elemUID,
        target: foundTarget._id,
        source: foundSource._id,
        custom: elemData.custom,
        documentation: elemData.documentation,
        uuid: elemData.uuid
      });

      return updateParent(reqUser, elemData.orgID,
        elemData.project.id, elemData.parentID, newElement);
    })
    .then((parentElementID) => {
      newElement.parent = parentElementID;

      // Save the new element
      return newElement.save();
    })
    .then(() => resolve(newElement))
    .catch((error) => reject(error));
  });
}

/**
 * @description Handles additional steps of creating an element package.
 *  Note: CreateElement() already sanitizes input. This function is private.
 *
 * @example
 * createPackage({Austin}, 'lockheed', {MBEE}, 'e1', 'uid', 'E1', null)
 * .then(function(element) {
 *   // return element to create function
 * })
 * .catch(function(error) {
 *   M.log.error(error);
 * });
 *
 *
 * @param {User} reqUser - The user object of the requesting user.
 * @param {Object} elemData - The object containing the sanitized element data.
 *
 * @return {Promise} resolve - new package element
 *                   reject -  error
 */
function createPackage(reqUser, elemData) {
  return new Promise((resolve, reject) => {
    const newElement = new Element.Package({
      id: elemData.elemID,
      name: elemData.elemName,
      project: elemData.project._id,
      uid: elemData.elemUID,
      custom: elemData.custom,
      documentation: elemData.documentation,
      uuid: elemData.uuid
    });

    // Update parent element
    updateParent(reqUser, elemData.orgID,
      elemData.project.id, elemData.parentID, newElement)
    .then((parentElementID) => {
      newElement.parent = parentElementID;

      // Save the new element
      return newElement.save();
    })
    .then(() => resolve(newElement))
    .catch((error) => reject(error));
  });
}

/**
 * @description Handles additional steps of creating a element block.
 * Note: CreateElement() already sanitizes input. This function is private.
 *
 * @example
 * createBlock({Austin}, 'lockheed', {MBEE}, 'e1', 'uid', 'E1', null)
 * .then(function(element) {
 *   // return element to create function
 * })
 * .catch(function(error) {
 *   M.log.error(error);
 * });
 *
 *
 * @param {User} reqUser - The user object of the requesting user.
 * @param {Object} elemData - The object containing the sanitized element data.
 *
 * @return {Promise} resolve - new block element
 *                   reject -  error
 */
function createBlock(reqUser, elemData) {
  return new Promise((resolve, reject) => {
    const newElement = new Element.Block({
      id: elemData.elemID,
      name: elemData.elemName,
      project: elemData.project._id,
      uid: elemData.elemUID,
      custom: elemData.custom,
      documentation: elemData.documentation,
      uuid: elemData.uuid
    });

    updateParent(reqUser, elemData.orgID,
      elemData.project.id, elemData.parentID, newElement)
    .then((parentElementID) => {
      newElement.parent = parentElementID;

      // Save the new element
      return newElement.save();
    })
    .then(() => resolve(newElement))
    .catch((error) => reject(error));
  });
}

/**
 * @description This function updates an element.
 *
 * @example
 * updateElement('austin', 'lockheed', 'mbee', 'elem1', { name: 'New Name'} )
 * .then(function(org) {
 *   // do something with the updated element.
 * })
 * .catch(function(error) {
 *   M.log.error(error);
 * });
 *
 *
 * @param {User} reqUser - The object containing the requesting user.
 * @param {String} organizationID - The organization ID of the project.
 * @param {String} projectID - The project ID.
 * @param {String} elementID - The element ID.
 * @param {Object} elementData - Update data object OR element to be updated
 *
 * @return {Promise} resolve - new block element
 *                   reject -  error
 */
function updateElement(reqUser, organizationID, projectID, elementID, elementData) {
  return new Promise((resolve, reject) => {
    try {
      assert.ok(typeof organizationID === 'string', 'Organization ID is not a string.');
      assert.ok(typeof projectID === 'string', 'Project ID is not a string.');
      assert.ok(typeof elementID === 'string', 'Element ID is not a string.');
      assert.ok(typeof elementData === 'object', 'Element Data is not a object.');

    } // TODO: Code review stopped here 09/18/2018
    catch (error) {
      return reject(error);
    }

    // If mongoose model, convert to plain JSON
    if (elementData instanceof Element.Element) {
      // Disabling linter because the reasign is needed to convert the object to JSON
      elementData = elementData.toJSON(); // eslint-disable-line no-param-reassign
    }

    // Sanitize inputs
    const orgID = sani.html(organizationID);
    const projID = sani.html(projectID);
    const elemID = sani.html(elementID);

    // Get the element
    findElement(reqUser, orgID, projID, elemID)
    .then((element) => {
      // Check Permissions
      if (!element.project.getPermissions(reqUser).admin && !reqUser.admin) {
        return reject(new errors.CustomError('User does not have permissions.', 401));
      }

      // get list of keys the user is trying to update
      const elemUpdateFields = Object.keys(elementData);
      // Get list of parameters which can be updated from model
      const validUpdateFields = element.getValidUpdateFields();
      // Get a list of validators
      const elementValidators = validators.element;
      // Allocate update val and field before for loop
      let updateVal = '';
      let updateField = '';

      // Check if passed in object contains fields to be updated
      for (let i = 0; i < elemUpdateFields.length; i++) {
        updateField = elemUpdateFields[i];
        // Error Check - Check if updated field also exists in the original element.
        if (!element.toJSON().hasOwnProperty(updateField)) {
          return reject(new errors.CustomError(`Element does not contain field ${updateField}.`, 400));
        }
        // if parameter is of type object, stringify and compare
        if (utils.checkType([elementData[updateField]], 'object')) {
          if (JSON.stringify(element[updateField])
            === JSON.stringify(elementData[updateField])) {
            continue;
          }
        }
        // if parameter is the same don't bother updating it
        if (element[updateField] === elementData[updateField]) {
          continue;
        }
        // Error Check - Check if field can be updated
        if (!validUpdateFields.includes(updateField)) {
          return reject(new errors.CustomError(`Element property [${updateField}] cannot be changed.`, 403));
        }

        // Error Check - Check if updated field is of type string
        if (!utils.checkType([elementData[updateField]], 'string')
          && (Element.Element.schema.obj[updateField].type.schemaName !== 'Mixed')) {
          return reject(new errors.CustomError(`The Element [${updateField}] is not of type String.`, 400));
        }

        // Error Check - If the field has a validator, ensure the field is valid
        if (elementValidators[updateField]) {
          if (!RegExp(elementValidators[updateField]).test(elementData[updateField])) {
            return reject(new errors.CustomError(`The updated ${updateField} is not valid.`, 403));
          }
        }

        // Updates each individual tag that was provided.
        if (Element.Element.schema.obj[updateField].type.schemaName === 'Mixed') {
          // eslint-disable-next-line no-loop-func
          Object.keys(elementData[updateField]).forEach((key) => {
            element.custom[key] = sani.sanitize(elementData[updateField][key]);
          });

          // Special thing for mixed fields in Mongoose
          // http://mongoosejs.com/docs/schematypes.html#mixed
          element.markModified(updateField);
        }
        else {
          // sanitize field
          updateVal = sani.sanitize(elementData[updateField]);
          // Update field in element object
          element[updateField] = updateVal;
        }
      }
      // Save updated element
      element.save((saveElemErr) => {
        if (saveElemErr) {
          return reject(new errors.CustomError('Save failed.'));
        }

        // Return the updated element object
        return resolve(element);
      });
    })
    .catch((findElementError) => reject(findElementError));
  });
}

/**
 * @description This function updates the parent element.
 *
 * @example
 * updateParent('austin', 'lockheed', 'mbee', 'elem0', {Elem1})
 * .then(function(element) {
 *   // do something with the element
 * })
 * .catch(function(error) {
 *   M.log.error(error);
 * });
 *
 *
 * @param {User} reqUser  The user object of the requesting user.
 * @param {String} orgID  The organization ID.
 * @param {String} projID  The project ID.
 * @param {String} elemID  The element ID.
 * @param {Element} newElement  The new child element.
 *
 * @return {Promise} resolve - Updated element id
 *                   reject -  error
 */
function updateParent(reqUser, orgID, projID, elemID, newElement) {
  return new Promise((resolve, reject) => {
    // Handle case where there is no parent element provided
    if (elemID === null) {
      return resolve(null);
    }
    // Find the parent element
    findElement(reqUser, orgID, projID, elemID)
    .then((parentElement) => {
      // To be a parent element, element type must be a package
      if (parentElement.type !== 'Package') {
        return reject(new errors.CustomError('Parent element is not of type Package.', 400));
      }

      // Add _id to the array
      parentElement.contains.push(newElement._id);

      // Save the updated parentElement
      return parentElement.save();
    })
    .then((updatedElement) => resolve(updatedElement._id))
    .catch((error) => reject(error));
  });
}

/**
 * @description This function takes a user, orgID, projID, elementID
 * and JSON object of options and deletes an element.
 *
 * @example
 * removeElement({Austin}, 'lockheed', 'mbee', 'elem1', {soft: false} )
 * .then(function(element) {
 *   // do something with the element
 * })
 * .catch(function(error) {
 *   M.log.error(error);
 * });
 *
 *
 * @param {User} reqUser  The user object of the requesting user.
 * @param {String} organizationID  The organization ID.
 * @param {String} projectID  The project ID.
 * @param {String} elementID  The element ID.
 * @param {Object} hardDelete  Flag denoting whether to hard or soft delete.
 */
function removeElement(reqUser, organizationID, projectID, elementID, hardDelete) {
  return new Promise((resolve, reject) => {
    // Check parameters are valid
    try {
      utils.assertType([organizationID, projectID, elementID], 'string');
      utils.assertType([hardDelete], 'boolean');
    }
    catch (error) {
      return reject(error);
    }

    // If user tries to hard-delete and is not a system admin, reject
    if (hardDelete && !reqUser.admin) {
      return reject(new errors.CustomError('User does not have permission to hard delete an'
        + ' element.', 401));
    }

    // Find the element
    findElement(reqUser, organizationID, projectID, elementID, true)
    .then((element) => {
      // Verify user has permissions to delete element
      if (!element.project.getPermissions(reqUser).write && !reqUser.admin) {
        return reject(new errors.CustomError('User does not have permission.', 401));
      }

      // Hard delete
      if (hardDelete) {
        Element.Element.deleteOne({ uid: element.uid })
        .then(() => resolve(element))
        .catch((error) => reject(error));
      }
      else {
        Element.Element.updateOne({ uid: element.uid }, { deleted: true })
        .then(() => {
          // Set the returned element deleted field to true since updateOne()
          // returns a query not the updated element.
          element.deleted = true;
          return resolve(element);
        })
        .catch((error) => reject(error));
      }
    })
    .catch((error) => reject(error));
  });
}<|MERGE_RESOLUTION|>--- conflicted
+++ resolved
@@ -29,9 +29,9 @@
   findElements,
   removeElement,
   removeElements,
-  updateElement,
+  updateElement
 };
-  /*
+/*
   // TODO: internal use, remove at end
   updateParent,
   findElementsQuery,
@@ -75,14 +75,8 @@
  * @param {String} projectID - The project ID.
  * @param {Boolean} softDeleted - A boolean value indicating whether to soft delete.
  *
-<<<<<<< HEAD
- * @return {promise} resolve: element
- *                   reject: error
-=======
  * @return {Promise} resolve - element
  *                   reject - error
- * // TODO: Remove project-controller:findProject() its not needed MBX-445
->>>>>>> 6b28fa9b
  */
 function findElements(reqUser, organizationID, projectID, softDeleted = false) {
   return new Promise((resolve, reject) => {
@@ -102,7 +96,7 @@
     const projectUID = utils.createUID(orgID, projID);
 
     // Create the list of search parameters
-    let searchParams = { uid: { $regex: `^${projectUID}` }, deleted: false };
+    const searchParams = { uid: { $regex: `^${projectUID}` }, deleted: false };
     // User must be sys admin to view soft deleted fields
     if (softDeleted && reqUser.admin) {
       delete searchParams.deleted;
@@ -147,7 +141,7 @@
     // Ensure parameters are correctly formatted
     try {
       // Check input parms are valid type
-      assert.ok(Array.isArray(arrProjects) , 'Project Array is not an array.');
+      assert.ok(Array.isArray(arrProjects), 'Project Array is not an array.');
       assert.ok(typeof hardDelete === 'boolean', 'Hard deleted flag is not a boolean.');
     }
     catch (error) {
@@ -614,7 +608,6 @@
       assert.ok(typeof projectID === 'string', 'Project ID is not a string.');
       assert.ok(typeof elementID === 'string', 'Element ID is not a string.');
       assert.ok(typeof elementData === 'object', 'Element Data is not a object.');
-
     } // TODO: Code review stopped here 09/18/2018
     catch (error) {
       return reject(error);
