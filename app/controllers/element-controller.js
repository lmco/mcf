--- conflicted
+++ resolved
@@ -1750,13 +1750,9 @@
         return Element.bulkWrite(bulkArray);
       }
     })
-<<<<<<< HEAD
-    .catch((error) => reject(error));
-=======
     // Return unique IDs of elements deleted
     .then(() => resolve(uniqueIDs))
-    .catch((error) => reject(M.CustomError.parseCustomError(error)));
->>>>>>> 2037ef93
+    .catch((error) => reject(error));
   });
 }
 
