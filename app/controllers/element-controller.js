/**
 * Classification: UNCLASSIFIED
 *
 * @module controllers.element-controller
 *
 * @copyright Copyright (C) 2018, Lockheed Martin Corporation
 *
 * @license LMPI
 *
 * LMPI WARNING: This file is Lockheed Martin Proprietary Information.
 * It is not approved for public release or redistribution.
 *
 * EXPORT CONTROL WARNING: This software may be subject to applicable export
 * control laws. Contact legal and export compliance prior to distribution.
 *
 * @author Austin J Bieber <austin.j.bieber@lmco.com>
 *
 * @description This implements the behavior and logic for elements.
 * It also provides function for interacting with elements.
 */

// Expose element controller functions
// Note: The export is being done before the import to solve the issues of
// circular references between controllers.
module.exports = {

  createElement,
  findElement,
  findElements,
  removeElement,
  removeElements,
  updateElement
};
/*
// TODO: internal use, remove at end
updateParent,
findElementsQuery,
createPackage,
createRelationship,
createBlock
*/


// Node Modules
const assert = require('assert');

// MBEE modules
const ProjController = M.require('controllers.project-controller');
const Element = M.require('models.element');
const utils = M.require('lib.utils');
const sani = M.require('lib.sanitization');
const validators = M.require('lib.validators');
const errors = M.require('lib.errors');

// We are disabling the eslint consistent-return rule for this file.
// The rule doesn't work well for many controller-related functions and
// throws the warning in cases where it doesn't apply. For this reason, the
// rule is disabled for this file. Be careful to avoid the issue.
/* eslint-disable consistent-return */

/**
 * @description This function returns all elements attached to the project.
 *
 * @example
 * findElements({Austin}, 'lockheed', 'mbee')
 * .then(function(element) {
 *   // do something with the element
 * })
 * .catch(function(error) {
 *   M.log.error(error);
 * });
 *
 * @param {User} reqUser - The user object of the requesting user.
 * @param {String} organizationID - The organization ID.
 * @param {String} projectID - The project ID.
 * @param {Boolean} softDeleted - A boolean value indicating whether to soft delete.
 *
 * @return {Promise} resolve - element
 *                   reject - error
 * // TODO: Remove project-controller:findProject() its not needed MBX-445
 */
function findElements(reqUser, organizationID, projectID, softDeleted = false) {
  return new Promise((resolve, reject) => {
    try {
      // Check input parms are valid type
      assert.ok(typeof organizationID === 'string', 'Organization ID is not a string.');
      assert.ok(typeof projectID === 'string', 'Project ID is not a string.');
      assert.ok(typeof softDeleted === 'boolean', 'Soft deleted flag is not a boolean.');
    }
    catch (error) {
      return reject(new errors.CustomError(error.message, 400, 'error'));
    }

    // Sanitize input
    const orgID = sani.sanitize(organizationID);
    const projID = sani.sanitize(projectID);

    // Find the project
    ProjController.findProject(reqUser, orgID, projID, softDeleted)
    .then((project) => {
      // Ensure user is part of the project
      if (!project.getPermissions(reqUser).read && !reqUser.admin) {
        return reject(new errors.CustomError('User does not have permissions.', 401));
      }

      // Create the list of search parameters
      let searchParams = { project: project._id, deleted: softDeleted };
      if (softDeleted) {
        searchParams = { project: project._id };
      }

      return findElementsQuery(searchParams);
    })
    .then((elements) => resolve(elements))
    .catch((error) => reject(error));
  });
}

/**
 * @description This function removes all elements attached to a project.
 *
 * @example
 * removeElements({Austin}, 'lockheed', 'mbee', {soft: false})
 * .then(function(element) {
 *   // do something with the elements
 * })
 * .catch(function(error) {
 *   M.log.error(error);
 * });
 *
 *
 * @param {User} reqUser - The user object of the requesting user.
 * @param {Object} arrProjects - Array of projects whose elements will be deleted.
 * @param {Boolean} hardDelete - A boolean value indicating whether to hard delete.
 *
 * @return {Promise} resolve - query: { "acknowledged" : XXXX, "deletedCount" : X }
 *                   reject -  error
 */
function removeElements(reqUser, arrProjects, hardDelete = false) {
  return new Promise((resolve, reject) => {
    // Ensure parameters are correctly formatted
    try {
      // Check input params are valid type
      assert.ok(Array.isArray(arrProjects) , 'Project Array is not an array.');
      assert.ok(typeof hardDelete === 'boolean', 'Hard deleted flag is not a boolean.');
    }
    catch (error) {
      return reject(new errors.CustomError(error.message, 400, 'error'));
    }

    // If hard deleting, ensure user is a site-wide admin
    if (hardDelete && !reqUser.admin) {
      return reject(new errors.CustomError(
        'User does not have permission to permanently delete a element.', 401
      ));
    }

    // Initialize the query object
    const deleteQuery = { $or: [] };

    // Loop through each project
    Object(arrProjects).forEach((project) => {
      // Check that user has write permission on project
      if (!project.getPermissions(reqUser).write && !reqUser.admin) {
        // User does not have write permissions on project, reject
        return reject(new errors.CustomError('User does not have permission to delete elements'
          + ` on the project ${project.name}`));
      }
      // Add project to deleteQuery
      deleteQuery.$or.push({ project: project._id });
    });

    // If there are no elements to delete
    if (deleteQuery.$or.length === 0) {
      return resolve();
    }

    // Hard delete elements
    if (hardDelete) {
      Element.Element.deleteMany(deleteQuery)
      .then((elements) => resolve(elements))
      .catch((error) => reject(error));
    }
    // Soft delete elements
    else {
      // Set deleted field to true
      Element.Element.updateMany(deleteQuery, { deleted: true })
      .then((elements) => resolve(elements))
      .catch((error) => reject(error));
    }
  });
}

/**
 * @description This function returns element if found.
 *
 * @example
 * findElement({Austin}, 'lockheed', 'mbee', 'elem1', false)
 * .then(function(element) {
 *   // do something with the element
 * })
 * .catch(function(error) {
 *   M.log.error(error);
 * });
 *
 *
 * @param {User} reqUser - The user object of the requesting user.
 * @param {String} organizationID - The organization ID.
 * @param {String} projectID - The project ID.
 * @param {String} elementID - The element ID.
 * @param {Boolean} softDeleted - A boolean value indicating whether to soft delete.
 *
 * @return {Promise} resolve - element
 *                   reject - error
 */
function findElement(reqUser, organizationID, projectID, elementID, softDeleted = false) {
  return new Promise((resolve, reject) => {
    try {
      // Check input parms are valid type
      assert.ok(typeof organizationID === 'string', 'Organization ID is not a string.');
      assert.ok(typeof projectID === 'string', 'Project ID is not a string.');
      assert.ok(typeof elementID === 'string', 'Element ID is not a string.');
      assert.ok(typeof softDeleted === 'boolean', 'Soft deleted flag is not a boolean.');
    }
    catch (error) {
      return reject(new errors.CustomError(error.message, 400, 'error'));
    }

    // Sanitize the parameters
    const orgID = sani.sanitize(organizationID);
    const projID = sani.sanitize(projectID);
    const elemID = sani.sanitize(elementID);
    const elemUID = utils.createUID(orgID, projID, elemID);

    // Search for an element that matches the uid or uuid
    let searchParams = { $and: [{ $or: [{ uid: elemUID },
      { uuid: elemID }] }, { deleted: false }] };
    // Check Soft Deleted and Admin user
    // Note: Only Admin can find soft deleted element
    if (softDeleted && reqUser.admin) {
      searchParams = { $or: [{ uid: elemUID }, { uuid: elemID }] };
    }

    // Find element
    findElementsQuery(searchParams)
    .then((elements) => {
      // Ensure more than one element was not returned.
      if (elements.length > 1) {
        return reject(new errors.CustomError('More than one element found.', 400));
      }

      if (!elements[0].project.getPermissions(reqUser).read && !reqUser.admin) {
        return reject(new errors.CustomError('User does not have permissions.', 401));
      }

      return resolve(elements[0]);
    })
    .catch((error) => reject(error));
  });
}

/**
 * @description This function takes a query and finds all matching elements.
 *
 * @example
 * findElementQuery({ uid: 'org:project:id' })
 * .then(function(element) {
 *   // do something with the element
 * })
 * .catch(function(error) {
 *   M.log.error(error);
 * });
 *
 *
 * @param {Object} elementQuery  The query to be used to find the element.
 *
 * @return {Promise} resolve - array of elements
 *                   reject - error
 */
function findElementsQuery(elementQuery) {
  return new Promise((resolve, reject) => {
    Element.Element.find(elementQuery)
    .populate('parent project source target contains')
    .then((arrElements) => {
      // No elements found
      if (arrElements.length === 0) {
        return reject(new errors.CustomError('No elements found.', 404));
      }
      // Return resulting element
      return resolve(arrElements);
    })
    .catch((error) => reject(error));
  });
}

/**
 * @description This function creates an element.
 *
 * @example
 * createElement({Austin}, {Element 1})
 * .then(function(element) {
 *   // do something with the element
 * })
 * .catch(function(error) {
 *   M.log.error(error);
 * });
 *
 * @param {User} reqUser  The user object of the requesting user.
 * @param {Object} element  The JSON object containing the element data
 *
 * @return {Promise} resolve - new Element
 *                   reject - error
 */
function createElement(reqUser, element) {
  return new Promise((resolve, reject) => {
    // Define variables first, set in the try/catch
    let elemName = null;
    let parentID = null;
    let custom = null;
    let documentation = null;
    let uuid = '';

    // Error checking, setting optional variables
    try {
      utils.assertExists(['id', 'project.id', 'project.org.id', 'type'], element);
      utils.assertType([element.id, element.project.id, element.project.org.id, element.type], 'string');
      if (typeof element.name === 'string') {
        elemName = sani.html(element.name);
      }
      if (typeof element.parent === 'string') {
        parentID = sani.html(element.parent);
      }
      if (typeof element.custom === 'object') {
        custom = sani.html(element.custom);
      }
      if (typeof element.documentation === 'string') {
        documentation = sani.html(element.documentation);
      }
      if (typeof element.uuid === 'string') {
        uuid = sani.html(element.uuid);
      }
    }
    catch (error) {
      return reject(error);
    }

    // Sanitize required fields
    const elemID = sani.html(element.id);
    const projID = sani.html(element.project.id);
    const orgID = sani.html(element.project.org.id);
    const elemUID = utils.createUID(orgID, projID, elemID);
    const elementType = utils.toTitleCase(sani.html(element.type));

    // Error check - make sure the project exists
    ProjController.findProject(reqUser, orgID, projID)
    .then((proj) => {
      // Check Permissions
      if (!proj.getPermissions(reqUser).write && !reqUser.admin) {
        return reject(new errors.CustomError('User does not have permission.', 401));
      }

      // Error check - check if the element already exists
      // Must nest promises since the catch uses proj, returned from findProject.
      findElementsQuery({ $or: [{ uid: elemUID }, { uuid: uuid }] })
      .then(() => reject(new errors.CustomError('Element already exists.', 400)))
      .catch((findError) => {
        // This is ok, we don't want the element to already exist.
        if (findError.description === 'No elements found.') {
          // Error Check - NOT included element type
          if (!Element.Element.getValidTypes().includes(elementType)) {
            return reject(new errors.CustomError('Invalid element type.', 400));
          }

          // Define element data
          const elemData = {
            orgID: orgID,
            elemID: elemID,
            elemName: elemName,
            project: proj,
            elemUID: elemUID,
            parentID: parentID,
            custom: custom,
            documentation: documentation,
            uuid: uuid
          };

          // Check element type
          if (elementType === 'Relationship') {
            createRelationship(reqUser, elemData, element)
            .then((newElement) => resolve(newElement))
            .catch((createRelationshipError) => reject(createRelationshipError));
          }
          else if (elementType === 'Package') {
            createPackage(reqUser, elemData)
            .then((newElement) => resolve(newElement))
            .catch((createRelationshipError) => reject(createRelationshipError));
          }
          else {
            createBlock(reqUser, elemData)
            .then((newElement) => resolve(newElement))
            .catch((createRelationshipError) => reject(createRelationshipError));
          }
        }
        else {
          // Some other error, return it.
          return reject(findError);
        }
      });
    })
    .catch((findProjectError) => reject(findProjectError));
  });
}

/**
 * @description Handles additional steps of creating a relationship element.
 *
 * @example
 * createRelationship({Austin}, 'lockheed', {MBEE}, 'e1', 'uid', 'E1', null, {})
 * .then(function(element) {
 *   // return element to create function
 * })
 * .catch(function(error) {
 *   M.log.error(error);
 * });
 *
 *
 * @param {User} reqUser - The user object of the requesting user.
 * @param {Object} elemData - The object containing the sanitized element data.
 * @param {Object} elemInfo - The JSON object containing the element data. Should contain
 *                            a source and target field.
 *
 * @return {Promise} resolve - new relationship element
 *                   reject -  error
 */
function createRelationship(reqUser, elemData, elemInfo) {
  return new Promise((resolve, reject) => {
    // Check for valid params
    try {
      utils.assertExists(['target', 'source'], elemInfo);
      assert.ok(typeof elemInfo.target === 'string', 'Element target is not a string.');
      assert.ok(typeof elemInfo.source === 'string', 'Element source is not a string');
    }
    catch (error) {
      return reject(error);
    }

    // Sanitize
    const targetElementId = sani.html(elemInfo.target);
    const sourceElementId = sani.html(elemInfo.source);

    // Initialize function variables
    let foundTarget = null;
    let newElement = null;

    // Find the target to make sure it exists
    findElement(reqUser, elemData.orgID, elemData.project.id, targetElementId)
    .then((targetElement) => {
      // Set foundTarget
      foundTarget = targetElement;
      // Find the source Element
      return findElement(reqUser, elemData.orgID, elemData.project.id, sourceElementId);
    })
    .then((foundSource) => {
      // Create a new relationship
      newElement = new Element.Relationship({
        id: elemData.elemID,
        name: elemData.elemName,
        project: elemData.project._id,
        uid: elemData.elemUID,
        target: foundTarget._id,
        source: foundSource._id,
        custom: elemData.custom,
        documentation: elemData.documentation,
        uuid: elemData.uuid
      });

      return updateParent(reqUser, elemData.orgID,
        elemData.project.id, elemData.parentID, newElement);
    })
    .then((parentElementID) => {
      newElement.parent = parentElementID;

      // Save the new element
      return newElement.save();
    })
    .then(() => resolve(newElement))
    .catch((error) => reject(error));
  });
}

/**
 * @description Handles additional steps of creating an element package.
 *  Note: CreateElement() already sanitizes input. This function is private.
 *
 * @example
 * createPackage({Austin}, 'lockheed', {MBEE}, 'e1', 'uid', 'E1', null)
 * .then(function(element) {
 *   // return element to create function
 * })
 * .catch(function(error) {
 *   M.log.error(error);
 * });
 *
 *
 * @param {User} reqUser - The user object of the requesting user.
 * @param {Object} elemData - The object containing the sanitized element data.
 *
 * @return {Promise} resolve - new package element
 *                   reject -  error
 */
function createPackage(reqUser, elemData) {
  return new Promise((resolve, reject) => {
    const newElement = new Element.Package({
      id: elemData.elemID,
      name: elemData.elemName,
      project: elemData.project._id,
      uid: elemData.elemUID,
      custom: elemData.custom,
      documentation: elemData.documentation,
      uuid: elemData.uuid
    });

    // Update parent element
    updateParent(reqUser, elemData.orgID,
      elemData.project.id, elemData.parentID, newElement)
    .then((parentElementID) => {
      newElement.parent = parentElementID;

      // Save the new element
      return newElement.save();
    })
    .then(() => resolve(newElement))
    .catch((error) => reject(error));
  });
}

/**
 * @description Handles additional steps of creating a element block.
 * Note: CreateElement() already sanitizes input. This function is private.
 *
 * @example
 * createBlock({Austin}, 'lockheed', {MBEE}, 'e1', 'uid', 'E1', null)
 * .then(function(element) {
 *   // return element to create function
 * })
 * .catch(function(error) {
 *   M.log.error(error);
 * });
 *
 *
 * @param {User} reqUser - The user object of the requesting user.
 * @param {Object} elemData - The object containing the sanitized element data.
 *
 * @return {Promise} resolve - new block element
 *                   reject -  error
 */
function createBlock(reqUser, elemData) {
  return new Promise((resolve, reject) => {
    const newElement = new Element.Block({
      id: elemData.elemID,
      name: elemData.elemName,
      project: elemData.project._id,
      uid: elemData.elemUID,
      custom: elemData.custom,
      documentation: elemData.documentation,
      uuid: elemData.uuid
    });

    updateParent(reqUser, elemData.orgID,
      elemData.project.id, elemData.parentID, newElement)
    .then((parentElementID) => {
      newElement.parent = parentElementID;

      // Save the new element
      return newElement.save();
    })
    .then(() => resolve(newElement))
    .catch((error) => reject(error));
  });
}

/**
 * @description This function updates an element.
 *
 * @example
 * updateElement('austin', 'lockheed', 'mbee', 'elem1', { name: 'New Name'} )
 * .then(function(org) {
 *   // do something with the updated element.
 * })
 * .catch(function(error) {
 *   M.log.error(error);
 * });
 *
 *
 * @param {User} reqUser - The object containing the requesting user.
 * @param {String} organizationID - The organization ID of the project.
 * @param {String} projectID - The project ID.
 * @param {String} elementID - The element ID.
 * @param {Object} elementUpdate - Update data object OR element to be updated
 *
 * @return {Promise} resolve - new block element
 *                   reject -  error
 */
function updateElement(reqUser, organizationID, projectID, elementID, elementUpdate) {
  return new Promise((resolve, reject) => {
    // Check valid param type
    try {
      assert.ok(typeof organizationID === 'string', 'Organization ID is not a string.');
      assert.ok(typeof projectID === 'string', 'Project ID is not a string.');
      assert.ok(typeof elementID === 'string', 'Element ID is not a string.');
<<<<<<< HEAD
      assert.ok(typeof elementUpdate === 'object', 'Element Data is not a object.');

    }
=======
      assert.ok(typeof elementData === 'object', 'Element Data is not a object.');
    }
    // TODO: Code review stopped here 09/18/2018
>>>>>>> 4c266585
    catch (error) {
      return reject(error);
    }

    // Check if elementUpdate is instance of Element model
    if (elementUpdate instanceof Element.Element) {
      // Disabling linter because the reassign is needed to convert the object to JSON
      // elementUpdate is instance of Element model, convert to JSON
      elementUpdate = elementUpdate.toJSON(); // eslint-disable-line no-param-reassign
    }

    // Get the element
    // Note: organizationID, projectID, and elementID are sanitized in findElement()
    findElement(reqUser, organizationID, projectID, elementID)
    .then((element) => {
      // Check reqUser does NOT admin permissions or NOT global admin
      if (!element.project.getPermissions(reqUser).admin && !reqUser.admin) {
        // reqUser does NOT have admin permissions or NOT global admin, reject error
        return reject(new errors.CustomError('User does not have permissions.', 401));
      }

      // get list of keys the user is trying to update
      const elemUpdateFields = Object.keys(elementUpdate);
      // Get list of parameters which can be updated from model
      const validUpdateFields = element.getValidUpdateFields();
      // Get a list of validators
      const elementValidators = validators.element;
      // Allocate update val and field before for loop
      let updateVal = '';
      let updateField = '';

      // Check if passed in object contains fields to be updated
      for (let i = 0; i < elemUpdateFields.length; i++) {
        updateField = elemUpdateFields[i];
        // Error Check - Check if updated field also exists in the original element.
        if (!element.toJSON().hasOwnProperty(updateField)) {
          // Original project does NOT contain updatedField, reject error
          return reject(new errors.CustomError(`Element does not contain field ${updateField}.`, 400));
        }
        // if parameter is of type object, stringify and compare
        if (utils.checkType([elementUpdate[updateField]], 'object')) {
          if (utils.deepEqual(element[updateField], elementUpdate[updateField])) {
            continue;
          }
        }
        // if parameter is the same don't bother updating it
        if (element[updateField] === elementUpdate[updateField]) {
          continue;
        }
        // Error Check - Check if field can be updated
        if (!validUpdateFields.includes(updateField)) {
          return reject(new errors.CustomError(`Element property [${updateField}] cannot be changed.`, 403));
        }

        // Error Check - Check if updated field is of type string
        if (!utils.checkType([elementUpdate[updateField]], 'string')
          && (Element.Element.schema.obj[updateField].type.schemaName !== 'Mixed')) {
          return reject(new errors.CustomError(`The Element [${updateField}] is not of type String.`, 400));
        }

        // Error Check - If the field has a validator, ensure the field is valid
        if (elementValidators[updateField]) {
          if (!RegExp(elementValidators[updateField]).test(elementUpdate[updateField])) {
            return reject(new errors.CustomError(`The updated ${updateField} is not valid.`, 403));
          }
        }

        // Updates each individual tag that was provided.
        if (Element.Element.schema.obj[updateField].type.schemaName === 'Mixed') {
          // eslint-disable-next-line no-loop-func
          Object.keys(elementUpdate[updateField]).forEach((key) => {
            element.custom[key] = sani.sanitize(elementUpdate[updateField][key]);
          });

          // Mark mixed fields as updated, required for mixed fields to update in mongoose
          // http://mongoosejs.com/docs/schematypes.html#mixed
          element.markModified(updateField);
        }
        else {
          // Sanitize the updated value
          element[updateField] = sani.sanitize(elementUpdate[updateField]);
        }
      }
      // Save updated element
      return element.save();
    })
    .then((updatedElement) => resolve(updatedElement))
    .catch((error) => {
      // If the error is not a custom error
      if (error instanceof errors.CustomError) {
        return reject(error);
      }
      return reject(new errors.CustomError(error.message));
    });
  });
}

/**
 * @description This function updates the parent element.
 *
 * @param {User} reqUser - The user object of the requesting user.
 * @param {String} orgID - The organization ID.
 * @param {String} projID - The project ID.
 * @param {String} elemID - The element ID.
 * @param {Element} newElement - The new child element.
 *
 * @return {Promise} resolve - Updated element id
 *                   reject -  error
 *
 * @example
 * updateParent('austin', 'lockheed', 'mbee', 'elem0', {Elem1})
 * .then(function(element) {
 *   // do something with the element
 * })
 * .catch(function(error) {
 *   M.log.error(error);
 * });
 */
function updateParent(reqUser, orgID, projID, elemID, newElement) {
  return new Promise((resolve, reject) => {
    // Handle case where there is no parent element provided
    if (elemID === null) {
      return resolve(null);
    }
    // Find the parent element
    findElement(reqUser, orgID, projID, elemID)
    .then((parentElement) => {
      // Check if parent element type is package
      if (parentElement.type !== 'Package') {
        // Parent Element type is not package, throw error
        return reject(new errors.CustomError('Parent element is not of type Package.', 400));
      }

      // Add _id to Parent Element Array
      parentElement.contains.push(newElement._id);

      // Save the updated parentElement
      return parentElement.save();
    })
    .then((updatedElement) => resolve(updatedElement._id))
    .catch((error) => reject(error));
  });
}

/**
 * @description This function deletes an element.
 *
 * @param {User} reqUser  The user object of the requesting user.
 * @param {String} organizationID  The organization ID.
 * @param {String} projectID  The project ID.
 * @param {String} elementID  The element ID.
 * @param {Object} hardDelete  Flag denoting whether to hard or soft delete.
 *
 * @return {Promise} resolve - deleted element
 *                   reject -  error
 *
 * @example
 * removeElement({Austin}, 'lockheed', 'mbee', 'elem1', {soft: false} )
 * .then(function(element) {
 *   // do something with the element
 * })
 * .catch(function(error) {
 *   M.log.error(error);
 * });
 */
function removeElement(reqUser, organizationID, projectID, elementID, hardDelete) {
  return new Promise((resolve, reject) => {
    // Check valid param type
    try {
      assert.ok(typeof organizationID === 'string', 'Organization ID is not a string.');
      assert.ok(typeof projectID === 'string', 'Project ID is not a string.');
      assert.ok(typeof elementID === 'string', 'Element ID is not a string.');
      assert.ok(typeof hardDelete === 'boolean', 'Hard delete flag is not a boolean.');
    }
    catch (error) {
      return reject(new errors.CustomError(error.message, 400, 'error'));
    }

    // Check if hardDelete is true and user is NOT admin
    if (hardDelete && !reqUser.admin) {
      // HardDelete is false and user is NOT admin
      return reject(new errors.CustomError('User does not have permission to hard delete an'
        + ' element.', 401));
    }

    // Find the element
    findElement(reqUser, organizationID, projectID, elementID, true)
    .then((element) => {
      // Verify user has permissions to delete element
      if (!element.project.getPermissions(reqUser).write && !reqUser.admin) {
        // User does NOT have permissions
        return reject(new errors.CustomError('User does not have permission.', 401));
      }

      // Check if hard delete is true
      if (hardDelete) {
        // Delete Element
        Element.Element.deleteOne({ uid: element.uid })
        .then(() => resolve(element))
        .catch((error) => reject(error));
      }
      else {
        // Hard delete is false, update element deleted field
        element.deleted = true;
        element.save()
        .then(() => resolve(element))
        .catch((error) => reject(error));
      }
    })
    .catch((error) => reject(error));
  });
}<|MERGE_RESOLUTION|>--- conflicted
+++ resolved
@@ -608,15 +608,8 @@
       assert.ok(typeof organizationID === 'string', 'Organization ID is not a string.');
       assert.ok(typeof projectID === 'string', 'Project ID is not a string.');
       assert.ok(typeof elementID === 'string', 'Element ID is not a string.');
-<<<<<<< HEAD
       assert.ok(typeof elementUpdate === 'object', 'Element Data is not a object.');
-
-    }
-=======
-      assert.ok(typeof elementData === 'object', 'Element Data is not a object.');
-    }
-    // TODO: Code review stopped here 09/18/2018
->>>>>>> 4c266585
+    }
     catch (error) {
       return reject(error);
     }
