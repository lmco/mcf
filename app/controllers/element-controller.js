--- conflicted
+++ resolved
@@ -32,21 +32,12 @@
   updateElement
 };
 /*
-<<<<<<< HEAD
-  // TODO: internal use, remove at end
-  updateParent,
-  findElementsQuery,
-  createPackage,
-  createRelationship,
-  createBlock
-=======
 // TODO: internal use, remove at end
 updateParent,
 findElementsQuery,
 createPackage,
 createRelationship,
 createBlock
->>>>>>> 042f85a7
 */
 
 
@@ -149,15 +140,9 @@
   return new Promise((resolve, reject) => {
     // Ensure parameters are correctly formatted
     try {
-<<<<<<< HEAD
-      // Check input parms are valid type
-      assert.ok(Array.isArray(arrProjects), 'Project Array is not an array.');
-      assert.ok(typeof hardDeleted === 'boolean', 'Hard deleted flag is not a boolean.');
-=======
       // Check input params are valid type
       assert.ok(Array.isArray(arrProjects), 'Project Array is not an array.');
       assert.ok(typeof hardDelete === 'boolean', 'Hard deleted flag is not a boolean.');
->>>>>>> 042f85a7
     }
     catch (error) {
       return reject(new errors.CustomError(error.message, 400, 'error'));
@@ -641,13 +626,8 @@
       assert.ok(typeof organizationID === 'string', 'Organization ID is not a string.');
       assert.ok(typeof projectID === 'string', 'Project ID is not a string.');
       assert.ok(typeof elementID === 'string', 'Element ID is not a string.');
-<<<<<<< HEAD
-      assert.ok(typeof elementData === 'object', 'Element Data is not a object.');
-    } // TODO: Code review stopped here 09/18/2018
-=======
       assert.ok(typeof elementUpdate === 'object', 'Element Data is not a object.');
     }
->>>>>>> 042f85a7
     catch (error) {
       return reject(error);
     }
