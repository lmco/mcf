/*****************************************************************************
 * Classification: UNCLASSIFIED                                              *
 *                                                                           *
 * Copyright (C) 2018, Lockheed Martin Corporation                           *
 *                                                                           *
 * LMPI WARNING: This file is Lockheed Martin Proprietary Information.       *
 * It is not approved for public release or redistribution.                  *
 *                                                                           *
 * EXPORT CONTROL WARNING: This software may be subject to applicable export *
 * control laws. Contact legal and export compliance prior to distribution.  *
 *****************************************************************************/
/**
 * @module  controllers.element_controller
 *
 * @author Austin J Bieber <austin.j.bieber@lmco.com>
 *
 * @description This implements the behavior and logic for elements.
 * It also provides function for interacting with elements.
 */

// Load MBEE modules
const ProjController = M.require('controllers.project-controller');
const Element = M.require('models.element');
const utils = M.require('lib.utils');
const sani = M.require('lib.sanitization');
const validators = M.require('lib.validators');
const errors = M.require('lib.errors');


/**
 * @class  APIController
 *
 * @author  Austin Bieber <austin.j.bieber@lmco.com>
 *
 * @classdesc The ElementController class defines static methods for handling
 * element-related API routes.
 */
class ElementController {

  /**
   * @description This function takes a user, orgID, projID and optional type
   * and returns all elements attached to the project.
   *
   * @example
   * ElementController.findElements({Austin}, 'lockheed', 'mbee')
   * .then(function(element) {
   *   // do something with the element
   * })
   * .catch(function(error) {
   *   M.log.error(error);
   * });
   *
   *
   * @param {User} reqUser   The user object of the requesting user.
   * @param {String} organizationID   The organization ID.
   * @param {String} projectID   The project ID.
   * @param {Boolean} softDeleted   The optional flag to denote searching for deleted elements
   */
  static findElements(reqUser, organizationID, projectID, softDeleted = false) {
    return new Promise((resolve, reject) => { // eslint-disable-line consistent-return
      try {
        utils.assertType([organizationID, projectID], 'string');
        utils.assertType([softDeleted], 'boolean');
      }
      catch (error) {
        return resolve(error);
      }

      const orgID = sani.sanitize(organizationID);
      const projID = sani.sanitize(projectID);

      // Find the project
      ProjController.findProject(reqUser, orgID, projID, softDeleted)
      .then((project) => { // eslint-disable-line consistent-return
        // Ensure user is part of the project
        if (!utils.checkAccess(reqUser, project, 'read')) {
          return reject(new errors.CustomError('User does not have permissions.', 401));
        }

        // Create the list of search parameters
        let searchParams = { project: project._id, deleted: softDeleted };
        if (softDeleted) {
          searchParams = { project: project._id };
        }

        return ElementController.findElementsQuery(searchParams);
      })
      .then((elements) => resolve(elements))
      .catch((error) => reject(error));
    });
  }

  /**
   * @description This function takes a user, orgID, projID and a
   * list of options all removes all elements  attatched to a project.
   *
   * @example
   * ElementController.removeElements({Austin}, 'lockheed', 'mbee', {soft: false})
   * .then(function(element) {
   *   // do something with the elements
   * })
   * .catch(function(error) {
   *   M.log.error(error);
   * });
   *
   *
   * @param {User} reqUser  The user object of the requesting user.
   * @param {String} organizationID  The organization ID.
   * @param {String} projectID  The project ID.
   * @param {Object} options  Delete options.
   */
  static removeElements(reqUser, organizationID, projectID, options) {
    return new Promise((resolve, reject) => { // eslint-disable-line consistent-return
      try {
        utils.assertType([organizationID, projectID], 'string');
        utils.assertType([options], 'object');
      }
      catch (error) {
        return reject(error);
      }

      // Set the soft delete flag
      let softDelete = true;
      if (utils.checkExists(['soft'], options)) {
        if (options.soft === false && reqUser.admin) {
          softDelete = false;
        }
        else if (options.soft === false && !reqUser.admin) {
          return reject(new errors.CustomError('User does not have permission to permanently delete a project.', 401));
        }
        else if (options.soft !== false && options.soft !== true) {
          return reject(new errors.CustomError('Invalid argument for the soft delete field.', 400));
        }
      }

      // Sanitize the parameters
      const orgID = sani.sanitize(organizationID);
      const projID = sani.sanitize(projectID);
      let _projID = null;

      // Ensure the project still exists
      // TODO: Contemplate removing findProject. If removed, changed how hard-delete works.
      ProjController.findProject(reqUser, orgID, projID, true)
      .then((project) => {
        _projID = project._id;
        return ElementController.findElements(reqUser, orgID, projID, true);
      })
      .then((elements) => { // eslint-disable-line consistent-return
        // Ensure user has permission to delete all elements
        Object.keys(elements).forEach((element) => { // eslint-disable-line consistent-return
          if (!utils.checkAccess(reqUser, elements[element].project, 'admin')) {
            return reject(new errors.CustomError(
              `User does not have permission to delete element ${elements[element].id}.`, 401
            ));
          }
        });

        if (softDelete) {
          for (let i = 0; i < elements.length; i++) {
            // Update the elements deleted fields
            elements[i].deleted = true;
            elements[i].save((saveErr) => { // eslint-disable-line consistent-return
              if (saveErr) {
                // If error occurs, return it
                return reject(new errors.CustomError('Save failed.'));
              }
            });
          }

          // Return the updated elements
          return resolve(elements);
        }

        // Hard delete the elements
        Element.Element.deleteMany({ project: _projID }, (deleteError, elementsDeleted) => {
          if (deleteError) {
            return reject(new errors.CustomError('Delete failed.'));
          }

          return resolve(elementsDeleted);
        });
      })
      .catch((findProjectError) => reject(findProjectError));
    });
  }

  /**
   * @description This function takes a user, orgID, projID, elementID
   * and optional boolean flag and returns the element if it's found.
   *
   * @example
   * ElementController.findElement({Austin}, 'lockheed', 'mbee', 'elem1', false)
   * .then(function(element) {
   *   // do something with the element
   * })
   * .catch(function(error) {
   *   M.log.error(error);
   * });
   *
   *
   * @param {User} reqUser  The user object of the requesting user.
   * @param {String} organizationID  The organization ID.
   * @param {String} projectID  The project ID.
   * @param {String} elementID  The element ID.
   * @param {Boolean} softDeleted  An optional flag that allows users to search for
   *                   soft deleted projects as well.
   */
  static findElement(reqUser, organizationID, projectID, elementID, softDeleted = false) {
    return new Promise((resolve, reject) => { // eslint-disable-line consistent-return
      try {
        utils.assertType([organizationID, projectID, elementID], 'string');
        utils.assertType([softDeleted], 'boolean');
      }
      catch (error) {
        return reject(error);
      }

      // Sanitize the parameters
      const orgID = sani.sanitize(organizationID);
      const projID = sani.sanitize(projectID);
      const elemID = sani.sanitize(elementID);
      const elemUID = utils.createUID(orgID, projID, elemID);

      // Search for an element that matches the uid or uuid
      let searchParams = { $and: [{ $or: [{ uid: elemUID },
        { uuid: elemID }] }, { deleted: false }] };
      if (softDeleted && reqUser.admin) {
        searchParams = { $or: [{ uid: elemUID }, { uuid: elemID }] };
      }

      ElementController.findElementsQuery(searchParams)
      .then((elements) => {
        // Ensure more than one element was not returned.
        if (elements.length > 1) {
          return reject(new errors.CustomError('More than one element found.', 400));
        }

        if (!utils.checkAccess(reqUser, elements[0].project, 'read')) {
          return reject(new errors.CustomError('User does not have permissions.', 401));
        }

        return resolve(elements[0]);
      })
      .catch((error) => reject(error));
    });
  }

  /**
   * @description This function takes a query and finds all matching elements.
   *
   * @example
   * ElementController.findElementQuery({ uid: 'org:project:id' })
   * .then(function(element) {
   *   // do something with the element
   * })
   * .catch(function(error) {
   *   M.log.error(error);
   * });
   *
   *
   * @param {Object} elementQuery  The query to be used to find the element.
   */
  static findElementsQuery(elementQuery) {
    return new Promise((resolve, reject) => {
      Element.Element.find(elementQuery)
      .populate('parent project source target contains')
      .exec((findElementError, elements) => {
        if (findElementError) {
          return reject(new errors.CustomError('Find failed.'));
        }

        // No elements found
        if (elements.length === 0) {
          return reject(new errors.CustomError('No elements found.', 404));
        }

        // Return resulting element
        return resolve(elements);
      });
    });
  }


  /**
   * @description This function takes a user and element data, and creates a project.
   *
   * @example
   * ElementController.createElement({Austin}, {Element 1})
   * .then(function(element) {
   *   // do something with the element
   * })
   * .catch(function(error) {
   *   M.log.error(error);
   * });
   *
   *
   * @param {User} reqUser  The user object of the requesting user.
   * @param {Object} element  The JSON object containing the element data
   */
  static createElement(reqUser, element) {
    return new Promise((resolve, reject) => { // eslint-disable-line consistent-return
      // Define variables first, set in the try/catch
      let elemName = null;
      let parentID = null;
      let custom = null;
      let documentation = null;
      let uuid = '';

      // Error checking, setting optional variables
      try {
        utils.assertExists(['id', 'project.id', 'project.org.id', 'type'], element);
        utils.assertType([element.id, element.project.id, element.project.org.id, element.type], 'string');
        if (utils.checkExists(['name'], element)) {
          utils.assertType([element.name], 'string');
          elemName = sani.html(element.name);
          if (!RegExp(validators.element.name).test(elemName)) {
            return reject(new errors.CustomError('Element Name is not valid.', 400));
          }
        }
        if (utils.checkExists(['parent'], element)) {
          utils.assertType([element.parent], 'string');
          parentID = sani.html(element.parent);
        }
        if (utils.checkExists(['custom'], element)) {
          utils.assertType([element.custom], 'object');
          custom = sani.html(element.custom);
        }
        if (utils.checkExists(['documentation'], element)) {
          utils.assertType([element.documentation], 'string');
          documentation = sani.html(element.documentation);
        }
        if (utils.checkExists(['uuid'], element)) {
          utils.assertType([element.uuid], 'string');
          uuid = sani.html(element.uuid);
          if (!RegExp(validators.element.uuid).test(uuid)) {
            return reject(new errors.CustomError('UUID is not valid.', 400));
          }
        }
      }
      catch (error) {
        return reject(error);
      }

      const elemID = sani.html(element.id);
      const projID = sani.html(element.project.id);
      const orgID = sani.html(element.project.org.id);
      const elemUID = utils.createUID(orgID, projID, elemID);
      const elementType = sani.html(element.type);

      // Error check - make sure element ID and element name are valid
      if (!RegExp(validators.element.id).test(elemID)) {
        return reject(new errors.CustomError('Element ID is not valid.', 400));
      }

      // Error check - make sure the project exists
      ProjController.findProject(reqUser, orgID, projID)
      .then((proj) => { // eslint-disable-line consistent-return
        // Check Permissions
        if (!utils.checkAccess(reqUser, proj, 'write')) {
          return reject(new errors.CustomError('User does not have permission.', 401));
        }

        // Error check - check if the element already exists
        // Must nest promises since the catch uses proj, returned from findProject.
<<<<<<< HEAD
        // TODO: Cut this down to one query (MBX-352)
        ElementController.findElement(reqUser, orgID, projID, elemID)
        .then(() => reject(new errors.CustomError('An element with a matching ID already exists.', 403)))
        .catch(() => { // eslint-disable-line consistent-return
          // Check if element with same uuid exists
          ElementController.findElement(reqUser, orgID, projID, uuid)
          .then(() => reject(new errors.CustomError('An element with a matching UUID already exists.', 403)))
          .catch((findError) => { // eslint-disable-line consistent-return
            // This is ok, we dont want the element to already exist.
            if (findError.description === 'No elements found.') {
              // Get the element type
              let type = null;
              Object.keys(Element).forEach((k) => {
                if ((elementType === Element[k].modelName) && (elementType !== 'Element')) {
                  type = k;
                }
              });

              const elemData = {
                orgID: orgID,
                elemID: elemID,
                elemName: elemName,
                project: proj,
                elemUID: elemUID,
                parentID: parentID,
                custom: custom,
                documentation: documentation,
                uuid: uuid
              };

              // If the given type is not a type we specified
              if (type === null) {
                return reject(new errors.CustomError('Invalid element type.', 400));
              }
              if (type === 'Relationship') {
                ElementController.createRelationship(reqUser, elemData, element)
                .then((newElement) => resolve(newElement))
                .catch((createRelationshipError) => reject(createRelationshipError));
              }
              else if (type === 'Package') {
                ElementController.createPackage(reqUser, elemData)
                .then((newElement) => resolve(newElement))
                .catch((createRelationshipError) => reject(createRelationshipError));
              }
              else {
                ElementController.createBlock(reqUser, elemData)
                .then((newElement) => resolve(newElement))
                .catch((createRelationshipError) => reject(createRelationshipError));
=======
        ElementController.findElementsQuery({ $or: [{ uid: elemUID }, { uuid: uuid }] })
        .then(() => reject(new errors.CustomError('Element already exists.', 400)))
        .catch((findError) => { // eslint-disable-line consistent-return
          // This is ok, we dont want the element to already exist.
          if (findError.description === 'No elements found.') {
            // Get the element type
            let type = null;
            Object.keys(Element).forEach((k) => {
              if ((elementType === Element[k].modelName) && (elementType !== 'Element')) {
                type = k;
>>>>>>> 7196890e
              }
            });

            const elemData = {
              orgID: orgID,
              elemID: elemID,
              elemName: elemName,
              project: proj,
              elemUID: elemUID,
              parentID: parentID,
              custom: custom,
              documentation: documentation,
              uuid: uuid
            };

            // If the given type is not a type we specified
            if (type === null) {
              return reject(new errors.CustomError('Invalid element type.', 400));
            }
            if (type === 'Relationship') {
              ElementController.createRelationship(reqUser, elemData, element)
              .then((newElement) => resolve(newElement))
              .catch((createRelationshipError) => reject(createRelationshipError));
            }
            else if (type === 'Package') {
              ElementController.createPackage(reqUser, elemData)
              .then((newElement) => resolve(newElement))
              .catch((createRelationshipError) => reject(createRelationshipError));
            }
            else {
              ElementController.createBlock(reqUser, elemData)
              .then((newElement) => resolve(newElement))
              .catch((createRelationshipError) => reject(createRelationshipError));
            }
          }
          else {
            // Some other error, return it.
            return reject(findError);
          }
        });
      })
      .catch((findProjectError) => reject(findProjectError));
    });
  }

  /**
   * @description Handles additional step of creating a relationship
   *
   * @example
   * ElementController.createRelationship({Austin}, 'lockheed', {MBEE}, 'e1', 'uid', 'E1', null, {})
   * .then(function(element) {
   *   // return element to create function
   * })
   * .catch(function(error) {
   *   M.log.error(error);
   * });
   *
   *
   * @param {User} reqUser  The user object of the requesting user.
   * @param {Object} elemData  The object containing the sanitized element data.
   * @param {Object} elemInfo  The JSON object containing the element data. Should contain
   *                  a source and target field.
   */
  static createRelationship(reqUser, elemData, elemInfo) {
    return new Promise((resolve, reject) => { // eslint-disable-line consistent-return
      try {
        utils.assertExists(['target', 'source'], elemInfo);
        utils.assertType([elemInfo.target, elemInfo.source], 'string');
      }
      catch (error) {
        return reject(error);
      }

      // Sanitize
      const target = sani.html(elemInfo.target);
      const source = sani.html(elemInfo.source);

      // Find the target to make sure it exists
      ElementController.findElement(reqUser, elemData.orgID, elemData.project.id, target)
      .then((targetElement) => {
        // Find the source Element
        ElementController.findElement(reqUser, elemData.orgID, elemData.project.id, source)
        .then((sourceElement) => {
          const newElement = new Element.Relationship({
            id: elemData.elemID,
            name: elemData.elemName,
            project: elemData.project._id,
            uid: elemData.elemUID,
            target: targetElement._id,
            source: sourceElement._id,
            custom: elemData.custom,
            documentation: elemData.documentation,
            uuid: elemData.uuid
          });

          ElementController.updateParent(reqUser, elemData.orgID,
            elemData.project.id, elemData.parentID, newElement)
          .then((parentElementID) => {
            newElement.parent = parentElementID;

            // Save the new element
            newElement.save((saveErr, elemUpdate) => {
              if (saveErr) {
                return reject(new errors.CustomError('Save failed.'));
              }

              // Return the element if succesful
              return resolve(elemUpdate);
            });
          })
          .catch((updateParentError) => reject(updateParentError));
        })
        .catch((findSourceError) => reject(findSourceError));
      })
      .catch((findTargetError) => reject(findTargetError));
    });
  }

  /**
   * @description Handles additional step of creating a package.
   *
   * @example
   * ElementController.createPackage({Austin}, 'lockheed', {MBEE}, 'e1', 'uid', 'E1', null)
   * .then(function(element) {
   *   // return element to create function
   * })
   * .catch(function(error) {
   *   M.log.error(error);
   * });
   *
   *
   * @param {User} reqUser  The user object of the requesting user.
   * @param {Object} elemData  The object containing the sanitized element data.
   */
  static createPackage(reqUser, elemData) {
    return new Promise((resolve, reject) => {
      const newElement = new Element.Package({
        id: elemData.elemID,
        name: elemData.elemName,
        project: elemData.project._id,
        uid: elemData.elemUID,
        custom: elemData.custom,
        documentation: elemData.documentation,
        uuid: elemData.uuid
      });

      ElementController.updateParent(reqUser, elemData.orgID,
        elemData.project.id, elemData.parentID, newElement)
      .then((parentElementID) => {
        newElement.parent = parentElementID;

        // Save the new element
        newElement.save((saveErr, elemUpdate) => {
          if (saveErr) {
            return reject(new errors.CustomError('Save failed.'));
          }

          // Return the element if succesful
          return resolve(elemUpdate);
        });
      })
      .catch((updateParentError) => reject(updateParentError));
    });
  }

  /**
   * @description Handles additional step of creating a block.
   *
   * @example
   * ElementController.createBlock({Austin}, 'lockheed', {MBEE}, 'e1', 'uid', 'E1', null)
   * .then(function(element) {
   *   // return element to create function
   * })
   * .catch(function(error) {
   *   M.log.error(error);
   * });
   *
   *
   * @param {User} reqUser  The user object of the requesting user.
   * @param {Object} elemData  The object containing the sanitized element data.
   */
  static createBlock(reqUser, elemData) {
    return new Promise((resolve, reject) => {
      const newElement = new Element.Block({
        id: elemData.elemID,
        name: elemData.elemName,
        project: elemData.project._id,
        uid: elemData.elemUID,
        custom: elemData.custom,
        documentation: elemData.documentation,
        uuid: elemData.uuid
      });

      ElementController.updateParent(reqUser, elemData.orgID,
        elemData.project.id, elemData.parentID, newElement)
      .then((parentElementID) => {
        newElement.parent = parentElementID;

        // Save the new element
        newElement.save((saveErr, elemUpdate) => {
          if (saveErr) {
            return reject(new errors.CustomError('Save failed.'));
          }

          // Return the element if succesful
          return resolve(elemUpdate);
        });
      })
      .catch((updateParentError) => reject(updateParentError));
    });
  }

  /**
   * @description The function updates an element.
   *
   * @example
   * ElementController.updateElement('austin', 'lockheed', 'mbee', 'elem1', { name: 'New Name'} )
   * .then(function(org) {
   *   // do something with the updated element.
   * })
   * .catch(function(error) {
   *   M.log.error(error);
   * });
   *
   *
   * @param {User} reqUser  The object containing the requesting user.
   * @param {String} organizationID  The organization ID of the project.
   * @param {String} projectID  The project ID.
   * @param {String} elementID  The element ID.
   * @param {Object} elementUpdated  The object of the updated element.
   */
  static updateElement(reqUser, organizationID, projectID, elementID, elementUpdated) {
    return new Promise((resolve, reject) => { // eslint-disable-line consistent-return
      try {
        utils.assertType([organizationID, projectID, elementID], 'string');
        utils.assertType([elementUpdated], 'object');
      }
      catch (error) {
        return reject(error);
      }

      // If mongoose model, convert to plain JSON
      if (elementUpdated instanceof Element.Element) {
        // Disabling linter because the reasign is needed to convert the object to JSON
        elementUpdated = elementUpdated.toJSON(); // eslint-disable-line no-param-reassign
      }

      // Sanitize inputs
      const orgID = sani.html(organizationID);
      const projID = sani.html(projectID);
      const elemID = sani.html(elementID);

      // Get the element
      ElementController.findElement(reqUser, orgID, projID, elemID)
      .then((element) => { // eslint-disable-line consistent-return
        // Check Permissions
        if (!utils.checkAccess(reqUser, element.project, 'admin')) {
          return reject(new errors.CustomError('User does not have permissions.', 401));
        }

        // get list of keys the user is trying to update
        const elemUpdateFields = Object.keys(elementUpdated);
        // Get list of parameters which can be updated from model
        const validUpdateFields = element.getValidUpdateFields();
        // Allocate update val and field before for loop
        let updateVal = '';
        let updateField = '';

        // Check if passed in object contains fields to be updated
        for (let i = 0; i < elemUpdateFields.length; i++) {
          updateField = elemUpdateFields[i];
          // Error Check - Check if updated field also exists in the original element.
          if (!element.toJSON().hasOwnProperty(updateField)) {
            return reject(new errors.CustomError(`Element does not contain field ${updateField}.`, 400));
          }
          // if parameter is of type object, stringify and compare
          if (utils.checkType([elementUpdated[updateField]], 'object')) {
            if (JSON.stringify(element[updateField])
              === JSON.stringify(elementUpdated[updateField])) {
              continue;
            }
          }
          // if parameter is the same don't bother updating it
          if (element[updateField] === elementUpdated[updateField]) {
            continue;
          }
          // Error Check - Check if field can be updated
          if (!validUpdateFields.includes(updateField)) {
            return reject(new errors.CustomError(`Element property [${updateField}] cannot be changed.`, 403));
          }

          // Error Check - Check if updated field is of type string
          if (!utils.checkType([elementUpdated[updateField]], 'string')
            && (Element.Element.schema.obj[updateField].type.schemaName !== 'Mixed')) {
            return reject(new errors.CustomError(`The Element [${updateField}] is not of type String.`, 400));
          }

          // Updates each individual tag that was provided.
          if (Element.Element.schema.obj[updateField].type.schemaName === 'Mixed') {
            // eslint-disable-next-line no-loop-func
            Object.keys(elementUpdated[updateField]).forEach((key) => {
              element.custom[key] = sani.sanitize(elementUpdated[updateField][key]);
            });

            // Special thing for mixed fields in Mongoose
            // http://mongoosejs.com/docs/schematypes.html#mixed
            element.markModified(updateField);
          }
          else {
            // sanitize field
            updateVal = sani.sanitize(elementUpdated[updateField]);
            // Update field in element object
            element[updateField] = updateVal;
          }
        }
        // Save updated element
        element.save((saveElemErr) => {
          if (saveElemErr) {
            return reject(new errors.CustomError('Save failed.'));
          }

          // Return the updated element object
          return resolve(element);
        });
      })
      .catch((findElementError) => reject(findElementError));
    });
  }

  /**
   * @description This function updates the parent element.
   *
   * @example
   * ElementController.updateParent('austin', 'lockheed', 'mbee', 'elem0', {Elem1})
   * .then(function(element) {
   *   // do something with the element
   * })
   * .catch(function(error) {
   *   M.log.error(error);
   * });
   *
   *
   * @param {User} reqUser  The user object of the requesting user.
   * @param {String} orgID  The organization ID.
   * @param {String} projID  The project ID.
   * @param {String} elemID  The element ID.
   * @param {Element} newElement  The new child element.
   */
  static updateParent(reqUser, orgID, projID, elemID, newElement) {
    return new Promise((resolve, reject) => { // eslint-disable-line consistent-return
      // Handle case where there is no parent element provided
      if (elemID === null) {
        return resolve(null);
      }
      // Find the parent element
      ElementController.findElement(reqUser, orgID, projID, elemID)
      .then((parentElement) => { // eslint-disable-line consistent-return
        // To be a parent element, element type must be a package
        if (parentElement.type !== 'Package') {
          return reject(new errors.CustomError('Parent element is not of type Package.', 400));
        }

        // Add _id to the array
        parentElement.contains.push(newElement._id);

        // Save the updated parentElement
        parentElement.save((saveElemErr) => {
          if (saveElemErr) {
            return reject(new errors.CustomError('Save failed.'));
          }

          // Return the updated element object _id
          return resolve(parentElement._id);
        });
      })
      .catch((findParentError) => reject(findParentError));
    });
  }

  /**
   * @description This function takes a user, orgID, projID, elementID
   * and JSON object of options and deletes an element.
   *
   * @example
   * ElementController.removeElement({Austin}, 'lockheed', 'mbee', 'elem1', {soft: false} )
   * .then(function(element) {
   *   // do something with the element
   * })
   * .catch(function(error) {
   *   M.log.error(error);
   * });
   *
   *
   * @param {User} reqUser  The user object of the requesting user.
   * @param {String} organizationID  The organization ID.
   * @param {String} projectID  The project ID.
   * @param {String} elementID  The element ID.
   * @param {Object} options  An object with delete options.
   */
  static removeElement(reqUser, organizationID, projectID, elementID, options) {
    return new Promise((resolve, reject) => { // eslint-disable-line consistent-return
      try {
        utils.assertType([organizationID, projectID, elementID], 'string');
        utils.assertType([options], 'object');
      }
      catch (error) {
        return reject(error);
      }

      // Set the soft delete flag
      let softDelete = true;
      if (utils.checkExists(['soft'], options)) {
        if (options.soft === false && reqUser.admin) {
          softDelete = false;
        }
        // TODO: change to custom error
        else if (options.soft === false && !reqUser.admin) {
          return reject(new errors.CustomError('User does not have permission to hard delete an'
            + ' element.', 401));
        }
        else if (options.soft !== false && options.soft !== true) {
          return reject(new errors.CustomError('Invalid argument for the soft delete field.', 400));
        }
      }
      // Sanitize inputs
      const orgID = sani.html(organizationID);
      const projID = sani.html(projectID);
      const elemID = sani.html(elementID);

      // Find the element, even if it has already been soft deleted
      ElementController.findElement(reqUser, orgID, projID, elemID, true)
      .then((element) => { // eslint-disable-line consistent-return
        // Check Permissions
        if (!utils.checkAccess(reqUser, element.project, 'admin')) {
          return reject(new errors.CustomError('User does not have permission.', 401));
        }

        if (softDelete) {
          if (!element.deleted) {
            element.deleted = true;
            element.save((saveErr) => {
              if (saveErr) {
                // If error occurs, return it
                return reject(new errors.CustomError('Save failed.'));
              }

              // Return updated element
              return resolve(element);
            });
          }
          else {
            return reject(new errors.CustomError('Element not found.', 404));
          }
        }
        else {
          // Remove the Element
          Element.Element.findByIdAndRemove(element._id, (removeElemErr, elementRemoved) => {
            if (removeElemErr) {
              return reject(new errors.CustomError('Delete failed.'));
            }

            return resolve(elementRemoved);
          });
        }
      })
      .catch((findElemError) => reject(findElemError));
    });
  }

}

// Expose `ElementController`
module.exports = ElementController;<|MERGE_RESOLUTION|>--- conflicted
+++ resolved
@@ -362,56 +362,6 @@
 
         // Error check - check if the element already exists
         // Must nest promises since the catch uses proj, returned from findProject.
-<<<<<<< HEAD
-        // TODO: Cut this down to one query (MBX-352)
-        ElementController.findElement(reqUser, orgID, projID, elemID)
-        .then(() => reject(new errors.CustomError('An element with a matching ID already exists.', 403)))
-        .catch(() => { // eslint-disable-line consistent-return
-          // Check if element with same uuid exists
-          ElementController.findElement(reqUser, orgID, projID, uuid)
-          .then(() => reject(new errors.CustomError('An element with a matching UUID already exists.', 403)))
-          .catch((findError) => { // eslint-disable-line consistent-return
-            // This is ok, we dont want the element to already exist.
-            if (findError.description === 'No elements found.') {
-              // Get the element type
-              let type = null;
-              Object.keys(Element).forEach((k) => {
-                if ((elementType === Element[k].modelName) && (elementType !== 'Element')) {
-                  type = k;
-                }
-              });
-
-              const elemData = {
-                orgID: orgID,
-                elemID: elemID,
-                elemName: elemName,
-                project: proj,
-                elemUID: elemUID,
-                parentID: parentID,
-                custom: custom,
-                documentation: documentation,
-                uuid: uuid
-              };
-
-              // If the given type is not a type we specified
-              if (type === null) {
-                return reject(new errors.CustomError('Invalid element type.', 400));
-              }
-              if (type === 'Relationship') {
-                ElementController.createRelationship(reqUser, elemData, element)
-                .then((newElement) => resolve(newElement))
-                .catch((createRelationshipError) => reject(createRelationshipError));
-              }
-              else if (type === 'Package') {
-                ElementController.createPackage(reqUser, elemData)
-                .then((newElement) => resolve(newElement))
-                .catch((createRelationshipError) => reject(createRelationshipError));
-              }
-              else {
-                ElementController.createBlock(reqUser, elemData)
-                .then((newElement) => resolve(newElement))
-                .catch((createRelationshipError) => reject(createRelationshipError));
-=======
         ElementController.findElementsQuery({ $or: [{ uid: elemUID }, { uuid: uuid }] })
         .then(() => reject(new errors.CustomError('Element already exists.', 400)))
         .catch((findError) => { // eslint-disable-line consistent-return
@@ -422,7 +372,6 @@
             Object.keys(Element).forEach((k) => {
               if ((elementType === Element[k].modelName) && (elementType !== 'Element')) {
                 type = k;
->>>>>>> 7196890e
               }
             });
 
