--- conflicted
+++ resolved
@@ -146,12 +146,7 @@
   const validatedOptions = utils.validateOptions(options, ['archived', 'populate',
     'subtree', 'fields', 'limit', 'skip', 'lean', 'sort'], Element);
 
-<<<<<<< HEAD
-
-  // Ensure options are valid
-=======
   // Ensure search options are valid
->>>>>>> 64272999
   if (options) {
     // Create array of valid search options
     const validSearchOptions = ['parent', 'source', 'target', 'type', 'name',
