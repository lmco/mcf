/**
 * Classification: UNCLASSIFIED
 *
 * @module controllers.element-controller
 *
 * @copyright Copyright (C) 2018, Lockheed Martin Corporation
 *
 * @license LMPI
 *
 * LMPI WARNING: This file is Lockheed Martin Proprietary Information.
 * It is not approved for public release or redistribution.
 *
 * EXPORT CONTROL WARNING: This software may be subject to applicable export
 * control laws. Contact legal and export compliance prior to distribution.
 *
 * @author Austin J Bieber <austin.j.bieber@lmco.com>
 *
 * @description This implements the behavior and logic for elements.
 * It also provides function for interacting with elements.
 */

// Expose element controller functions
// Note: The export is being done before the import to solve the issues of
// circular references between controllers.
module.exports = {
  createElement,
  createElements,
  findElement,
  findElements,
  removeElement,
  removeElements,
  updateElement,
  updateElements
};

// Node.js Modules
const assert = require('assert');

// MBEE Modules
const ProjController = M.require('controllers.project-controller');
const Element = M.require('models.element');
const sani = M.require('lib.sanitization');
const utils = M.require('lib.utils');

// eslint consistent-return rule is disabled for this file. The rule may not fit
// controller-related functions as returns are inconsistent.
/* eslint-disable consistent-return */

/**
 * @description This function returns all elements attached to the project.
 *
 * @param {User} reqUser - The user object of the requesting user.
 * @param {String} organizationID - The organization ID.
 * @param {String} projectID - The project ID.
 * @param {Boolean} softDeleted - A boolean value indicating whether to soft delete.
 *
 * @return {Promise} resolve - element
 *                   reject - error
 @example
 * findElements({User}, 'orgID', 'projectID', false)
 * .then(function(element) {
 *   // Do something with the found element
 * })
 * .catch(function(error) {
 *   M.log.error(error);
 * });
 */
function findElements(reqUser, organizationID, projectID, softDeleted = false) {
  return new Promise((resolve, reject) => {
    // Error Check: ensure input parameters are valid
    try {
      assert.ok(typeof organizationID === 'string', 'Organization ID is not a string.');
      assert.ok(typeof projectID === 'string', 'Project ID is not a string.');
      assert.ok(typeof softDeleted === 'boolean', 'Soft deleted flag is not a boolean.');
    }
    catch (error) {
      return reject(new M.CustomError(error.message, 400, 'warn'));
    }

    // Sanitize query input
    const orgID = sani.sanitize(organizationID);
    const projID = sani.sanitize(projectID);
    const projectUID = utils.createUID(orgID, projID);

    const searchParams = { uid: { $regex: `^${projectUID}` }, deleted: false };

    // Error Check: Ensure user has permissions to find deleted elements
    if (softDeleted && !reqUser.admin) {
      return reject(new M.CustomError('User does not have permissions.', 403, 'warn'));
    }
    // Check softDeleted flag true
    if (softDeleted) {
      // softDeleted flag true and User Admin true, remove deleted: false
      delete searchParams.deleted;
    }


    // Find elements
    findElementsQuery(searchParams)
    .then((elements) => {
      // Filter results to only the elements on which user has read access
      const res = elements.filter(e => e.project.getPermissions(reqUser).read || reqUser.admin);

      // Return resulting elements
      return resolve(res);
    })
    .catch((error) => reject(error));
  });
}

/**
<<<<<<< HEAD
 * @description This function creates multiple elements.
 *
 * @param {User} reqUser - The user object of the requesting user.
 * @param {String} organizationID - The ID of the organization housing the project.
 * @param {String} projectID - The ID of the project to add elements to.
 * @param {Object} arrElements - The object containing element data to create.
 *
 * @return {Promise} resolve - created elements
 *                   reject -  error
 *
 * @example
 * createElements({User}, 'orgID', 'projID', [{Elem1}, {Elem2}, ...])
 * .then(function(elements) {
 *   // Do something with the created elements
=======
 * @description This function updates found elements from a given query.
 *
 * @param {User} reqUser - The user object of the requesting user.
 * @param {Object} query -The query used to find/update elements.
 * @param {Object} updateInfo - An object containing updated elements data
 *
 * @return {Promise} resolve - array of updated elements
 *                   reject -  error
 *
 * @example
 * updateElements({User}, { project: 'projectid' }, { name: 'New Element Name' })
 * .then(function(elements) {
 *   // Do something with the updated elements
>>>>>>> 2dfbaa00
 * })
 * .catch(function(error) {
 *   M.log.error(error);
 * });
 */
<<<<<<< HEAD
function createElements(reqUser, organizationID, projectID, arrElements) {
  return new Promise((resolve, reject) => {
    // Error Check: ensure input parameters are valid
    try {
      assert.ok(typeof organizationID === 'string', 'Organization ID is not a string.');
      assert.ok(typeof projectID === 'string', 'Project ID is not a string.');
      assert.ok(typeof arrElements === 'object', 'Project array is not an object.');
      let index = 1;
      // Loop through each element, checking for valid ids and types
      Object(arrElements).forEach((element) => {
        assert.ok(element.hasOwnProperty('id'), `Element #${index} is missing an id.`);
        assert.ok(typeof element.id === 'string', `Element #${index}'s id is not a string.`);
        assert.ok(element.hasOwnProperty('type'), `Element #${index} is missing a type.`);
        assert.ok(Element.Element.getValidTypes().includes(element.type),
          `Element #${index} has an invalid type of ${element.type}.`);
        // If element is a relationship, ensure source/target exist
        if (utils.toTitleCase(element.type) === 'Relationship') {
          assert.ok(element.hasOwnProperty('target'), `Element #${index} is missing a target id.`);
          assert.ok(typeof element.target === 'string',
            `Element #${index}'s target is not a string.`);
          assert.ok(element.hasOwnProperty('source'), `Element #${index} is missing a source id.`);
          assert.ok(typeof element.source === 'string',
            `Element #${index}'s source is not a string.`);
        }
        index++;
=======
function updateElements(reqUser, query, updateInfo) {
  return new Promise((resolve, reject) => {
    // Define flag for updating 'Mixed' fields and foundElements array
    let containsMixed = false;
    let foundElements = [];

    // Error Check: ensure input parameters are valid
    try {
      assert.ok(typeof query === 'object', 'Update query is not an object.');
      assert.ok(typeof updateInfo === 'object', 'Update info is not an object.');
      // Loop through each desired update
      Object.keys(updateInfo).forEach((key) => {
        // Error Check: ensure user can update each field
        assert.ok(Element.Element.schema.methods.getValidUpdateFields().includes(key),
          `Element property [${key}] cannot be changed.`);

        // Error Check: ensure parameter is not unique
        assert.ok(!Element.Element.schema.obj[key].unique,
          `Cannot use batch update on the unique field [${key}].`);

        // If the field is a mixed field, set the flag
        if (Element.Element.schema.obj[key].type.schemaName === 'Mixed') {
          containsMixed = true;
        }
>>>>>>> 2dfbaa00
      });
    }
    catch (error) {
      return reject(new M.CustomError(error.message, 400, 'warn'));
    }
<<<<<<< HEAD

    // Sanitize organizationID and projectID
    const orgID = sani.sanitize(organizationID);
    const projID = sani.sanitize(projectID);

    // Initialize UID list, UUID list, created boolean and createdElements array
    const arrUID = [];
    const arrUUID = [];
    let created = false;
    let createdElements = [];

    // Define arrays of different element types
    const packageArray = [];
    const relationshipArray = [];
    const blockArray = [];

    // Loop through each element
    arrElements.forEach((element) => {
      // Generate UIDs for every element
      const uid = utils.createUID(orgID, projID, element.id);
      arrUID.push(uid);
      element.uid = uid;

      // If element has uuid, add it to list
      if (element.uuid !== undefined) {
        arrUUID.push(element.uuid);
      }

      // If element doesn't have parent, add it
      if (element.parent === undefined) {
        element.parent = null;
      }
    });

    // Generate find query
    const findQuery = { $or: [{ uid: { $in: arrUID } }, { uuid: { $in: arrUUID } }] };

    // Find any existing elements that match the query
    findElementsQuery(findQuery)
    .then((elements) => {
      // Error Check: ensure no elements already exist
      if (elements.length > 0) {
        // Get the ids of the elements that already exist
        const existingIDs = elements.map(e => e.id);
        const existingUUIDs = elements.filter(e => arrUUID.includes(e.uuid));

        // If an element with matching uuid exists
        if (existingUUIDs.length > 0) {
          return reject(new M.CustomError(`Elements(s) with the following uuid(s) ' +
          'already exists: [${existingUUIDs.toString()}].`, 403, 'warn'));
        }

        // Elements with matching ids exist
        return reject(new M.CustomError(`Elements(s) with the following id(s) ' +
          'already exists: [${existingIDs.toString()}].`, 403, 'warn'));
      }

      // Find the project
      return ProjController.findProject(reqUser, orgID, projID);
    })
    .then((proj) => {
      // Error Check: ensure user has write permissions on project
      if (!proj.getPermissions(reqUser).write && !reqUser.admin) {
        return reject(new M.CustomError('User does not have permissions.', 403, 'warn'));
      }

      // Set the project for each element and convert to element objects
      arrElements.forEach((element) => {
        // Create element data object
        const elemData = {
          id: element.id,
          name: element.name,
          project: proj._id,
          uid: element.uid,
          uuid: element.uuid,
          documentation: element.documentation,
          custom: element.custom
        };

        // Add element to correct type array
        if (utils.toTitleCase(element.type) === 'Package') {
          // Create package object
          const pack = new Element.Package(sani.sanitize(elemData));

          // Set hidden parent field used by middleware
          pack.$parent = element.parent;

          // Add package to packageArray
          packageArray.push(pack);
        }
        else if (utils.toTitleCase(element.type) === 'Relationship') {
          // Create relationship object
          const rel = new Element.Relationship(sani.sanitize(elemData));

          // Set hidden source, target, and parent fields used by middleware
          rel.$source = element.source;
          rel.$target = element.target;
          rel.$parent = element.parent;

          // Add relationship to relationshipArray
          relationshipArray.push(rel);
        }
        else {
          // Create block object
          const block = new Element.Block(sani.sanitize(elemData));

          // Set hidden parent field used by middleware
          block.$parent = element.parent;

          // Add block to blockArray
          blockArray.push(block);
        }
      });

      // Create array of package ids
      const packIDs = packageArray.map(p => p.id);
      // For each package
      packageArray.forEach((pack) => {
        // If the packages parent is also being created, set its _id
        if (packIDs.includes(pack.$parent)) {
          pack.parent = packageArray.filter(p => p.id === pack.$parent)[0]._id;
          pack.$parent = null;
        }
      });

      // Create array of relationship ids
      const relIDs = relationshipArray.map(r => r.id);
      // For each relationship
      relationshipArray.forEach((rel) => {
        // If the relationships target is also being created, set its _id
        if (relIDs.includes(rel.$target)) {
          rel.target = relationshipArray.filter(r => r.id === rel.$target)[0]._id;
        }

        // If the relationships source is also being created, set its _id
        if (relIDs.includes(rel.$source)) {
          rel.source = relationshipArray.filter(r => r.id === rel.$source)[0]._id;
        }
      });


      // Set created boolean to true
      created = true;

      // Create packages first
      return Element.Element.create(packageArray);
    })
    .then((createdPackages) => {
      // Add createdPackages to createdElements array
      createdElements = createdPackages;

      // Create blocks second
      return Element.Element.create(blockArray);
    })
    .then((createdBlocks) => {
      // Add createdBlocks to createdElements array
      createdElements = createdElements.concat(createdBlocks);

      // Create relationships third
      return Element.Element.create(relationshipArray);
    })
    .then((createdRelationships) => {
      // Add createdRelationships to createdElements array
      createdElements = createdElements.concat(createdRelationships);

      // Return all of the created elements
      return resolve(createdElements);
    })
    .catch((error) => {
      // If error is a CustomError, reject it
      if (error instanceof M.CustomError && !created) {
        return reject(error);
      }

      // If it's not a CustomError, the create failed so delete all successfully
      // created elements and reject the error.
      return Element.Element.deleteMany({ uid: { $in: arrUID } })
      .then(() => reject(new M.CustomError(error.message, 500, 'warn')))
      .catch((error2) => reject(new M.CustomError(error2.message, 500, 'warn')));
    });
  });
}

/**
 * @description This function removes multiple elements.
=======
    // Find the elements to update
    findElementsQuery(query)
    .then((elements) => {
      // Set foundElements array
      foundElements = elements;

      // Loop through each found elements
      elements.forEach((element) => {
        // Error Check: ensure user has permission to update element
        if (!element.project.getPermissions(reqUser).write && !reqUser.admin) {
          return reject(new M.CustomError('User does not have permissions.', 403, 'warn'));
        }
      });

      // If updating a mixed field, update each element individually
      if (containsMixed) {
        M.log.info('Updating elements.... this could take a while.');
        // Create array of promises
        const promises = [];
        // Loop through each element
        elements.forEach((element) => {
          // Loop through each update
          Object.keys(updateInfo).forEach((key) => {
            // If a 'Mixed' field
            if (Element.Element.schema.obj[key].type.schemaName === 'Mixed') {
              // Merge changes into original 'Mixed' field
              utils.updateAndCombineObjects(element[key], sani.sanitize(updateInfo[key]));
              // Mark that the 'Mixed' field has been modified
              element.markModified(key);
            }
            else {
              // Update the value in the element
              element[key] = sani.sanitize(updateInfo[key]);
            }
          });

          // Add element.save() to promise array
          promises.push(element.save());
        });

        // Once all promises complete, return
        return Promise.all(promises);
      }

      // No mixed field update, update all together
      return Element.Element.updateMany(query, updateInfo);
    })
    .then((retQuery) => {
      // Check if some of the elements in updateMany failed
      if (!containsMixed && retQuery.n !== foundElements.length) {
        // The number updated does not match the number attempted, log it
        M.log.error('Some of the following elements failed to update: '
          + `[${foundElements.map(e => e.uid)}].`);
      }

      // Find the updated elements to return them
      return findElementsQuery(query);
    })
    // Return the updated elements
    .then((updatedElements) => resolve(updatedElements))
    .catch((error) => M.CustomError.parseCustomError(error));
  });
}

/**
 * @description This function removes multiple elements
>>>>>>> 2dfbaa00
 *
 * @param {User} reqUser - The user object of the requesting user.
 * @param {Object} query - The query used to find/delete elements
 * @param {Boolean} hardDelete - A boolean value indicating whether to hard delete.
 *
 * @return {Promise} resolve - deleted elements
 *                   reject -  error
 *
 * @example
 * removeElements({User}, { proj: 'projID' }, 'false')
 * .then(function(elements) {
 *   // Do something with the deleted elements
 * })
 * .catch(function(error) {
 *   M.log.error(error);
 * });
 */
function removeElements(reqUser, query, hardDelete = false) {
  return new Promise((resolve, reject) => {
    // Error Check: ensure input parameters are valid
    try {
      assert.ok(typeof query === 'object', 'Remove query is not an object.');
      assert.ok(typeof hardDelete === 'boolean', 'Hard deleted flag is not a boolean.');
    }
    catch (error) {
      return reject(new M.CustomError(error.message, 400, 'error', 'warn'));
    }

    // If hard deleting, ensure user is a site-wide admin
    if (hardDelete && !reqUser.admin) {
      return reject(new M.CustomError(
        'User does not have permission to permanently delete a element.', 403, 'warn'
      ));
    }

    // Define found elements array
    let foundElements = [];
    // Find the elements to delete
    findElementsQuery(query)
    .then((elements) => {
      // Set foundElements
      foundElements = elements;

      // Loop through each found element
      Object(elements).forEach((element) => {
        // Error Check: ensure user is global admin or project writer
        if (!element.project.getPermissions(reqUser).write && !reqUser.admin) {
          return reject(new M.CustomError('User does not have permissions to '
              + `delete elements in the project [${element.project.name}].`, 403, 'warn'));
        }
      });

      // If hard delete, delete elements, otherwise update elements
      return (hardDelete)
        ? Element.Element.deleteMany(query)
        : Element.Element.updateMany(query, { deleted: true });
    })
    // Return the deleted elements
    .then(() => resolve(foundElements))
    // Return reject with custom error
    .catch((error) => reject(M.CustomError.parseCustomError(error)));
  });
}

/**
 * @description This function returns element if found.
 *
 * @param {User} reqUser - The user object of the requesting user.
 * @param {String} organizationID - The organization ID.
 * @param {String} projectID - The project ID.
 * @param {String} elementID - The element ID.
 * @param {Boolean} softDeleted - A boolean value indicating whether to soft delete.
 *
 * @return {Promise} resolve - element
 *                   reject - error
 *
 * @example
 * findElement({User}, 'orgID', 'projectID', 'elementID', false)
 * .then(function(element) {
 *   // Do something with the found element
 * })
 * .catch(function(error) {
 *   M.log.error(error);
 * });
 */
function findElement(reqUser, organizationID, projectID, elementID, softDeleted = false) {
  return new Promise((resolve, reject) => {
    // Error Check: ensure input parameters are valid
    try {
      assert.ok(typeof organizationID === 'string', 'Organization ID is not a string.');
      assert.ok(typeof projectID === 'string', 'Project ID is not a string.');
      assert.ok(typeof elementID === 'string', 'Element ID is not a string.');
      assert.ok(typeof softDeleted === 'boolean', 'Soft deleted flag is not a boolean.');
    }
    catch (error) {
      return reject(new M.CustomError(error.message, 400, 'warn'));
    }

    // Sanitize query inputs
    const orgID = sani.sanitize(organizationID);
    const projID = sani.sanitize(projectID);
    const elemID = sani.sanitize(elementID);
    const elemUID = utils.createUID(orgID, projID, elemID);

    // Search for an element that matches the uid or uuid
    let searchParams = { $and: [{ $or: [{ uid: elemUID },
      { uuid: elemID }] }, { deleted: false }] };

    // Error Check: Ensure user has permissions to find deleted elements
    if (softDeleted && !reqUser.admin) {
      return reject(new M.CustomError('User does not have permissions.', 403, 'warn'));
    }
    // Check softDeleted flag true
    if (softDeleted) {
      // softDeleted flag true and User Admin true, remove deleted: false
      searchParams = { $or: [{ uid: elemUID }, { uuid: elemID }] };
    }

    // Find elements
    findElementsQuery(searchParams)
    .then((elements) => {
      // Error Check: ensure at least one element was found
      if (elements.length === 0) {
        // No elements found, reject error
        return reject(new M.CustomError('Element not found.', 404, 'warn'));
      }

      // Error Check: ensure no more than one element was found
      if (elements.length > 1) {
        return reject(new M.CustomError('More than one element found.', 400, 'warn'));
      }

      // Error Check: ensure reqUser has either read permissions or is global admin
      if (!elements[0].project.getPermissions(reqUser).read && !reqUser.admin) {
        return reject(new M.CustomError('User does not have permissions.', 403, 'warn'));
      }

      // All checks passed, resolve element
      return resolve(elements[0]);
    })
    .catch((error) => reject(error));
  });
}

/**
 * @description This function takes a query and finds all matching elements.
 *
 * @param {Object} elementQuery  The query to be used to find the element.
 *
 * @return {Promise} resolve - array of elements
 *                   reject - error
 *
 * @example
 * findElementQuery({ uid: 'org:project:id' })
 * .then(function(elements) {
 *   // Do something with the found elements
 * })
 * .catch(function(error) {
 *   M.log.error(error);
 * });
 */
function findElementsQuery(elementQuery) {
  return new Promise((resolve, reject) => {
    // Find elements
    Element.Element.find(elementQuery)
    .populate('parent project source target contains')
    .then((arrElements) => resolve(arrElements))
    .catch((error) => {
      // If error is a CustomError, reject it
      if (error instanceof M.CustomError) {
        return reject(error);
      }
      // If it's not a CustomError, create one and reject
      return reject(new M.CustomError(error.message, 500, 'warn'));
    });
  });
}

/**
 * @description This function creates an element.
 *
 * @param {User} reqUser  The user object of the requesting user.
 * @param {Object} element  The JSON object containing the element data
 *
 * @return {Promise} resolve - new Element
 *                   reject - error
 *
 * @example
 * createElement({User}, { id: 'elementID', project: { id: 'projID', org: {id: 'orgID' }}})
 * .then(function(element) {
 *   // Do something with the newly created element
 * })
 * .catch(function(error) {
 *   M.log.error(error);
 * });
 */
function createElement(reqUser, element) {
  return new Promise((resolve, reject) => {
    // Initialize optional fields with a default
    let elemName = null;
    let parentID = null;
    let custom = null;
    let documentation = null;
    let uuid = '';

    // Error Check: ensure input parameters are valid
    try {
      assert.ok(element.hasOwnProperty('id'), 'ID not provided in request body.');
      assert.ok(element.hasOwnProperty('type'), 'Element type not provided in request body.');
      assert.ok(element.hasOwnProperty('projectUID'), 'Project UID not provided in request body.');
      assert.ok(typeof element.id === 'string', 'ID in request body is not a string.');
      assert.ok(typeof element.type === 'string', 'Element type in request body is not a string.');

      if (typeof element.name === 'string') {
        elemName = sani.sanitize(element.name);
      }
      if (typeof element.parent === 'string') {
        parentID = sani.sanitize(element.parent);
      }
      if (typeof element.custom === 'object') {
        custom = sani.sanitize(element.custom);
      }
      if (typeof element.documentation === 'string') {
        documentation = sani.sanitize(element.documentation);
      }
      if (typeof element.uuid === 'string') {
        uuid = sani.sanitize(element.uuid);
      }
    }
    catch (error) {
      return reject(new M.CustomError(error.message, 400, 'warn'));
    }

    // Sanitize query inputs
    const elemID = sani.sanitize(element.id);
    const splitProjectUID = utils.parseUID(sani.sanitize(element.projectUID));
    const elemUID = utils.createUID(splitProjectUID[0], splitProjectUID[1], elemID);
    const elementType = utils.toTitleCase(sani.sanitize(element.type));

    // Initialize foundProject
    let foundProj = null;

    // Error Check: make sure the project exists
    ProjController.findProject(reqUser, splitProjectUID[0], splitProjectUID[1])
    .then((proj) => {
      // Error check: make sure user has write permission on project
      if (!proj.getPermissions(reqUser).write && !reqUser.admin) {
        return reject(new M.CustomError('User does not have permission.', 403, 'warn'));
      }

      // Set foundProject to the found project
      foundProj = proj;

      // Error check - check if the element already exists
      // Must nest promises since the catch uses proj, returned from findProject.
      return findElementsQuery({ $or: [{ uid: elemUID }, { uuid: uuid }] });
    })
    .then((elements) => {
      // Error Check: ensure no elements were found
      if (elements.length > 0) {
        return reject(new M.CustomError('Element already exists.', 400, 'warn'));
      }

      // Error Check - NOT included element type
      if (!Element.Element.getValidTypes().includes(elementType)) {
        return reject(new M.CustomError('Invalid element type.', 400, 'warn'));
      }

      // Create the new element object
      const elemObject = new Element[elementType]({
        id: elemID,
        name: elemName,
        project: foundProj,
        uid: elemUID,
        custom: custom,
        documentation: documentation,
        uuid: uuid
      });

      // Set the hidden parent field, used by middleware
      elemObject.$parent = parentID;

      // If relationship, set hidden source and target, used by middleware
      if (elementType === 'Relationship') {
        elemObject.$target = element.target;
        elemObject.$source = element.source;
      }

      // Save the element
      return elemObject.save();
    })
    .then((newElement) => resolve(newElement))

    // Return reject with custom error
    .catch((error) => reject(M.CustomError.parseCustomError(error)));
  });
}

/**
 * @description This function updates an element.
 *
 * @param {User} reqUser - The object containing the requesting user.
 * @param {String} organizationID - The organization ID of the project.
 * @param {String} projectID - The project ID.
 * @param {String} elementID - The element ID.
 * @param {Object} elementUpdated - Update data object OR element to be updated
 *
 * @return {Promise} resolve - new block element
 *                   reject -  error
 *
 * @example
 * updateElement({User}, 'orgID', 'projectID', 'elementID', { name: 'Updated Element' })
 * .then(function(org) {
 *   // do something with the updated element.
 * })
 * .catch(function(error) {
 *   M.log.error(error);
 * });
 *
 */
function updateElement(reqUser, organizationID, projectID, elementID, elementUpdated) {
  return new Promise((resolve, reject) => {
    // Error Check: ensure input parameters are valid
    try {
      assert.ok(typeof organizationID === 'string', 'Organization ID is not a string.');
      assert.ok(typeof projectID === 'string', 'Project ID is not a string.');
      assert.ok(typeof elementID === 'string', 'Element ID is not a string.');
      assert.ok(typeof elementUpdated === 'object', 'Element Data is not a object.');
    }
    catch (error) {
      return reject(new M.CustomError(error.message, 400, 'warn'));
    }

    // Check if elementUpdated is instance of Element model
    if (elementUpdated instanceof Element.Element) {
      // Disabling linter because the reassign is needed to convert the object to JSON
      // elementUpdated is instance of Element model, convert to JSON
      elementUpdated = elementUpdated.toJSON(); // eslint-disable-line no-param-reassign
    }

    // Find element
    // Note: organizationID, projectID, and elementID are sanitized in findElement()
    findElement(reqUser, organizationID, projectID, elementID)
    .then((element) => {
      // Error Check: ensure reqUser is a project admin or global admin
      if (!element.project.getPermissions(reqUser).admin && !reqUser.admin) {
        // reqUser does NOT have admin permissions or NOT global admin, reject error
        return reject(new M.CustomError('User does not have permissions.', 403, 'warn'));
      }

      // Get list of keys the user is trying to update
      const elemUpdateFields = Object.keys(elementUpdated);
      // Get list of parameters which can be updated from model
      const validUpdateFields = element.getValidUpdateFields();

      // Allocate update val and field before for loop
      let updateField = '';

      // Loop through elemUpdateFields
      for (let i = 0; i < elemUpdateFields.length; i++) {
        updateField = elemUpdateFields[i];

        // Error Check: check if updated field also exists in the original element.
        if (!element.toJSON().hasOwnProperty(updateField)) {
          // Original project does NOT contain updatedField, reject error
          return reject(new M.CustomError(`Element does not contain field ${updateField}.`, 400, 'warn'));
        }

        // Check if updated field is equal to the original field
        if (utils.deepEqual(element.toJSON()[updateField], elementUpdated[updateField])) {
          // Updated value matches existing value, continue to next loop iteration
          continue;
        }

        // Error Check: Check if field can be updated
        if (!validUpdateFields.includes(updateField)) {
          // field cannot be updated, reject error
          return reject(new M.CustomError(
            `Element property [${updateField}] cannot be changed.`, 403, 'warn'
          ));
        }

        // Check if updateField type is 'Mixed'
        if (Element.Element.schema.obj[updateField].type.schemaName === 'Mixed') {
          // Only objects should be passed into mixed data
          if (typeof elementUpdated[updateField] !== 'object') {
            return reject(new M.CustomError(`${updateField} must be an object`, 400, 'warn'));
          }

          // Update each value in the object
          // eslint-disable-next-line no-loop-func
          Object.keys(elementUpdated[updateField]).forEach((key) => {
            element.custom[key] = sani.sanitize(elementUpdated[updateField][key]);
          });

          // Mark mixed fields as updated, required for mixed fields to update in mongoose
          // http://mongoosejs.com/docs/schematypes.html#mixed
          element.markModified(updateField);
        }
        else {
          // Schema type is not mixed
          // Sanitize field and update field in element object
          element[updateField] = sani.sanitize(elementUpdated[updateField]);
        }
      }

      // Save updated element
      return element.save();
    })
    .then((updatedElement) => resolve(updatedElement))
    // Return reject with custom error
    .catch((error) => reject(M.CustomError.parseCustomError(error)));
  });
}

/**
==== BASE ====
 * @description This function deletes an element.
 *
 * @param {User} reqUser  The user object of the requesting user.
 * @param {String} organizationID  The organization ID.
 * @param {String} projectID  The project ID.
 * @param {String} elementID  The element ID.
 * @param {Object} hardDelete  Flag denoting whether to hard or soft delete.
 *
 * @return {Promise} resolve - deleted element
 *                   reject -  error
 *
 * @example
 * removeElement({User}, 'orgID', 'projectID', 'elementID', false)
 * .then(function(element) {
 *   // Do something with the newly deleted element
 * })
 * .catch(function(error) {
 *   M.log.error(error);
 * });
 */
function removeElement(reqUser, organizationID, projectID, elementID, hardDelete = false) {
  return new Promise((resolve, reject) => {
    // Error Check: ensure input parameters are valid
    try {
      assert.ok(typeof organizationID === 'string', 'Organization ID is not a string.');
      assert.ok(typeof projectID === 'string', 'Project ID is not a string.');
      assert.ok(typeof elementID === 'string', 'Element ID is not a string.');
      assert.ok(typeof hardDelete === 'boolean', 'Hard delete flag is not a boolean.');
    }
    catch (error) {
      return reject(new M.CustomError(error.message, 400, 'warn'));
    }

    // Error Check: if hard deleting, ensure user is global admin
    if (hardDelete && !reqUser.admin) {
      return reject(new M.CustomError('User does not have permission to hard delete an'
        + ' element.', 403, 'warn'));
    }

    // Find the element
    findElement(reqUser, organizationID, projectID, elementID, true)
    .then((element) => {
      // Error Check: ensure user has permissions to delete project
      if (!element.project.getPermissions(reqUser).write && !reqUser.admin) {
        return reject(new M.CustomError('User does not have permission.', 403, 'warn'));
      }

      // Hard delete
      if (hardDelete) {
        Element.Element.deleteOne({ uid: element.uid })
        .then(() => resolve(element))
        .catch((error) => reject(error));
      }
      // Soft delete
      else {
        element.deleted = true;
        element.save()
        .then(() => resolve(element))
        // Return reject with custom error
        .catch((error) => reject(M.CustomError.parseCustomError(error)));
      }
    })
    .catch((error) => reject(error));
  });
}<|MERGE_RESOLUTION|>--- conflicted
+++ resolved
@@ -109,7 +109,6 @@
 }
 
 /**
-<<<<<<< HEAD
  * @description This function creates multiple elements.
  *
  * @param {User} reqUser - The user object of the requesting user.
@@ -124,27 +123,11 @@
  * createElements({User}, 'orgID', 'projID', [{Elem1}, {Elem2}, ...])
  * .then(function(elements) {
  *   // Do something with the created elements
-=======
- * @description This function updates found elements from a given query.
- *
- * @param {User} reqUser - The user object of the requesting user.
- * @param {Object} query -The query used to find/update elements.
- * @param {Object} updateInfo - An object containing updated elements data
- *
- * @return {Promise} resolve - array of updated elements
- *                   reject -  error
- *
- * @example
- * updateElements({User}, { project: 'projectid' }, { name: 'New Element Name' })
- * .then(function(elements) {
- *   // Do something with the updated elements
->>>>>>> 2dfbaa00
  * })
  * .catch(function(error) {
  *   M.log.error(error);
  * });
  */
-<<<<<<< HEAD
 function createElements(reqUser, organizationID, projectID, arrElements) {
   return new Promise((resolve, reject) => {
     // Error Check: ensure input parameters are valid
@@ -170,38 +153,11 @@
             `Element #${index}'s source is not a string.`);
         }
         index++;
-=======
-function updateElements(reqUser, query, updateInfo) {
-  return new Promise((resolve, reject) => {
-    // Define flag for updating 'Mixed' fields and foundElements array
-    let containsMixed = false;
-    let foundElements = [];
-
-    // Error Check: ensure input parameters are valid
-    try {
-      assert.ok(typeof query === 'object', 'Update query is not an object.');
-      assert.ok(typeof updateInfo === 'object', 'Update info is not an object.');
-      // Loop through each desired update
-      Object.keys(updateInfo).forEach((key) => {
-        // Error Check: ensure user can update each field
-        assert.ok(Element.Element.schema.methods.getValidUpdateFields().includes(key),
-          `Element property [${key}] cannot be changed.`);
-
-        // Error Check: ensure parameter is not unique
-        assert.ok(!Element.Element.schema.obj[key].unique,
-          `Cannot use batch update on the unique field [${key}].`);
-
-        // If the field is a mixed field, set the flag
-        if (Element.Element.schema.obj[key].type.schemaName === 'Mixed') {
-          containsMixed = true;
-        }
->>>>>>> 2dfbaa00
       });
     }
     catch (error) {
       return reject(new M.CustomError(error.message, 400, 'warn'));
     }
-<<<<<<< HEAD
 
     // Sanitize organizationID and projectID
     const orgID = sani.sanitize(organizationID);
@@ -251,12 +207,12 @@
         // If an element with matching uuid exists
         if (existingUUIDs.length > 0) {
           return reject(new M.CustomError(`Elements(s) with the following uuid(s) ' +
-          'already exists: [${existingUUIDs.toString()}].`, 403, 'warn'));
+      'already exists: [${existingUUIDs.toString()}].`, 403, 'warn'));
         }
 
         // Elements with matching ids exist
         return reject(new M.CustomError(`Elements(s) with the following id(s) ' +
-          'already exists: [${existingIDs.toString()}].`, 403, 'warn'));
+      'already exists: [${existingIDs.toString()}].`, 403, 'warn'));
       }
 
       // Find the project
@@ -386,8 +342,54 @@
 }
 
 /**
- * @description This function removes multiple elements.
-=======
+ * @description This function updates found elements from a given query.
+ *
+ * @param {User} reqUser - The user object of the requesting user.
+ * @param {Object} query -The query used to find/update elements.
+ * @param {Object} updateInfo - An object containing updated elements data
+ *
+ * @return {Promise} resolve - array of updated elements
+ *                   reject -  error
+ *
+ * @example
+ * updateElements({User}, { project: 'projectid' }, { name: 'New Element Name' })
+ * .then(function(elements) {
+ *   // Do something with the updated elements
+ * })
+ * .catch(function(error) {
+ *   M.log.error(error);
+ * });
+ */
+function updateElements(reqUser, query, updateInfo) {
+  return new Promise((resolve, reject) => {
+    // Define flag for updating 'Mixed' fields and foundElements array
+    let containsMixed = false;
+    let foundElements = [];
+
+    // Error Check: ensure input parameters are valid
+    try {
+      assert.ok(typeof query === 'object', 'Update query is not an object.');
+      assert.ok(typeof updateInfo === 'object', 'Update info is not an object.');
+      // Loop through each desired update
+      Object.keys(updateInfo).forEach((key) => {
+        // Error Check: ensure user can update each field
+        assert.ok(Element.Element.schema.methods.getValidUpdateFields().includes(key),
+          `Element property [${key}] cannot be changed.`);
+
+        // Error Check: ensure parameter is not unique
+        assert.ok(!Element.Element.schema.obj[key].unique,
+          `Cannot use batch update on the unique field [${key}].`);
+
+        // If the field is a mixed field, set the flag
+        if (Element.Element.schema.obj[key].type.schemaName === 'Mixed') {
+          containsMixed = true;
+        }
+      });
+    }
+    catch (error) {
+      return reject(new M.CustomError(error.message, 400, 'warn'));
+    }
+
     // Find the elements to update
     findElementsQuery(query)
     .then((elements) => {
@@ -453,8 +455,7 @@
 }
 
 /**
- * @description This function removes multiple elements
->>>>>>> 2dfbaa00
+ * @description This function removes multiple elements.
  *
  * @param {User} reqUser - The user object of the requesting user.
  * @param {Object} query - The query used to find/delete elements
