--- conflicted
+++ resolved
@@ -81,11 +81,6 @@
  * createdBy value.
  * @param {string} [options.lastModifiedBy] - Search for orgs with a specific
  * lastModifiedBy value.
-<<<<<<< HEAD
-=======
- * @param {string} [options.archived] - Search only for archived orgs.  If false,
- * only returns unarchived orgs.  Overrides the includeArchived option.
->>>>>>> 290c13cb
  * @param {string} [options.archivedBy] - Search for orgs with a specific
  * archivedBy value.
  * @param {string} [options.custom....] - Search for any key in custom data. Use
@@ -123,39 +118,20 @@
   const searchQuery = { archived: false };
 
   // Initialize and ensure options are valid
-<<<<<<< HEAD
   const validOptions = utils.validateOptions(options, ['populate', 'archived',
     'fields', 'limit', 'skip', 'lean', 'sort'], Organization);
-=======
-  const validatedOptions = utils.validateOptions(options, ['populate',
-    'includeArchived', 'fields', 'limit', 'skip', 'lean', 'sort'], Organization);
->>>>>>> 290c13cb
 
   // Ensure options are valid
   if (options) {
     // Create array of valid search options
-<<<<<<< HEAD
     const validSearchOptions = ['name', 'createdBy', 'lastModifiedBy', 'archivedBy'];
-=======
-    const validSearchOptions = ['name', 'createdBy', 'lastModifiedBy', 'archived',
-      'archivedBy'];
->>>>>>> 290c13cb
 
     // Loop through provided options, look for validSearchOptions
     Object.keys(options).forEach((o) => {
       // If the provided option is a valid search option
       if (validSearchOptions.includes(o) || o.startsWith('custom.')) {
-<<<<<<< HEAD
         // Ensure the search option is a string
         if (typeof options[o] !== 'string') {
-=======
-        // Ensure the archived search option is a boolean
-        if (o === 'archived' && typeof options[o] !== 'boolean') {
-          throw new M.DataFormatError(`The option '${o}' is not a boolean.`, 'warn');
-        }
-        // Ensure the search option is a string
-        else if (typeof options[o] !== 'string' && o !== 'archived') {
->>>>>>> 290c13cb
           throw new M.DataFormatError(`The option '${o}' is not a string.`, 'warn');
         }
         // Add the search option to the searchQuery
@@ -168,21 +144,10 @@
   if (!reqUser.admin) {
     searchQuery[`permissions.${reqUser._id}`] = 'read';
   }
-<<<<<<< HEAD
   // If the archived field is true, remove it from the query
   if (validOptions.archived) {
     delete searchQuery.archived;
   }
-=======
-  // If the includeArchived field is true, remove archived from the query; return everything
-  if (validatedOptions.includeArchived) {
-    delete searchQuery.archived;
-  }
-  // If the archived field is true, query only for archived elements
-  if (validatedOptions.archived) {
-    searchQuery.archived = true;
-  }
->>>>>>> 290c13cb
 
   // Check the type of the orgs parameter
   if (Array.isArray(orgs) && orgs.every(o => typeof o === 'string')) {
@@ -198,7 +163,6 @@
     throw new M.DataFormatError('Invalid input for finding organizations.', 'warn');
   }
 
-<<<<<<< HEAD
   let foundOrgs;
   try {
     // If the lean option is supplied
@@ -217,14 +181,6 @@
       .populate(validOptions.populateString);
       return foundOrgs;
     }
-=======
-  try {
-    // Find the orgs
-    return await Organization.find(searchQuery, validatedOptions.fieldsString,
-      { limit: validatedOptions.limit, skip: validatedOptions.skip })
-    .sort(validatedOptions.sort)
-    .populate(validatedOptions.populateString).lean(validatedOptions.lean);
->>>>>>> 290c13cb
   }
   catch (error) {
     throw new M.DatabaseError(error.message, 'warn');
@@ -284,11 +240,7 @@
   const saniOrgs = sani.mongo(JSON.parse(JSON.stringify(orgs)));
 
   // Initialize and ensure options are valid
-<<<<<<< HEAD
   const validOptions = utils.validateOptions(options, ['populate', 'fields',
-=======
-  const validatedOptions = utils.validateOptions(options, ['populate', 'fields',
->>>>>>> 290c13cb
     'lean'], Organization);
 
   // Define array to store org data
@@ -407,7 +359,6 @@
   // Emit the event orgs-created
   EventEmitter.emit('orgs-created', orgObjects);
 
-<<<<<<< HEAD
   let foundUpdatedOrgs;
   try {
     // If the lean option is supplied
@@ -421,12 +372,6 @@
         validOptions.fieldsString).populate(validOptions.populateString);
       return foundUpdatedOrgs;
     }
-=======
-  try {
-    return await Organization.find({ _id: { $in: arrIDs } },
-      validatedOptions.fieldsString).populate(validatedOptions.populateString)
-    .lean(validatedOptions.lean);
->>>>>>> 290c13cb
   }
   catch (error) {
     throw new M.DatabaseError(error.message, 'warn');
@@ -495,11 +440,7 @@
   let updatingPermissions = false;
 
   // Initialize and ensure options are valid
-<<<<<<< HEAD
   const validOptions = utils.validateOptions(options, ['populate', 'fields',
-=======
-  const validatedOptions = utils.validateOptions(options, ['populate', 'fields',
->>>>>>> 290c13cb
     'lean'], Organization);
 
   // Check the type of the orgs parameter
@@ -697,7 +638,6 @@
                 );
             }
           });
-<<<<<<< HEAD
 
           // Copy permissions from org to update object
           updateOrg.permissions = org.permissions;
@@ -729,45 +669,11 @@
         update: updateOrg
       }
     });
-=======
-
-          // Copy permissions from org to update object
-          updateOrg.permissions = org.permissions;
-        }
-      }
-      // Set archivedBy if archived field is being changed
-      else if (key === 'archived') {
-        // If the org is being archived
-        if (updateOrg[key] && !org[key]) {
-          updateOrg.archivedBy = reqUser._id;
-          updateOrg.archivedOn = Date.now();
-        }
-        // If the org is being unarchived
-        else if (!updateOrg[key] && org[key]) {
-          updateOrg.archivedBy = null;
-          updateOrg.archivedOn = null;
-        }
-      }
-    });
-
-    // Update lastModifiedBy field and updatedOn
-    updateOrg.lastModifiedBy = reqUser._id;
-    updateOrg.updatedOn = Date.now();
-
-    // Update the org
-    bulkArray.push({
-      updateOne: {
-        filter: { _id: org._id },
-        update: updateOrg
-      }
-    });
->>>>>>> 290c13cb
   });
 
   // Update all orgs through a bulk write to the database
   await Organization.bulkWrite(bulkArray);
 
-<<<<<<< HEAD
   let foundUpdatedOrgs;
   try {
     // If the lean option is supplied
@@ -779,26 +685,15 @@
       foundUpdatedOrgs = await Organization.find(searchQuery, validOptions.fieldsString)
       .populate(validOptions.populateString);
     }
-=======
-  try {
-    const foundUpdatedOrgs = await Organization.find(searchQuery, validatedOptions.fieldsString)
-    .populate(validatedOptions.populateString).lean(validatedOptions.lean);
-    // Emit the event orgs-updated
-    EventEmitter.emit('orgs-updated', foundUpdatedOrgs);
-    return foundUpdatedOrgs;
->>>>>>> 290c13cb
   }
   catch (error) {
     throw new M.DatabaseError(error.message, 'warn');
   }
-<<<<<<< HEAD
 
   // Emit the event orgs-updated
   EventEmitter.emit('orgs-updated', foundUpdatedOrgs);
 
   return foundUpdatedOrgs;
-=======
->>>>>>> 290c13cb
 }
 
 /**
@@ -950,7 +845,6 @@
       // Reinsert original data
       try {
         await Organization.insertMany(foundOrgs);
-<<<<<<< HEAD
         await new Promise(async (resInner) => {
           // Remove the backup file
           await fs.unlink(path.join(M.root, 'data',
@@ -965,17 +859,6 @@
       catch (err) {
         // Pass the new error that occurred while trying to restore orgs
         res(err);
-=======
-        fs.unlinkSync(path.join(M.root, 'data',
-          `PUT-backup-orgs-${ts}.json`));
-
-        // Restoration succeeded; pass the original error
-        res(error);
-      }
-      catch (restoreErr) {
-        // Pass the new error that occurred while trying to restore orgs
-        res(restoreErr);
->>>>>>> 290c13cb
       }
     });
     // Throw whichever error was passed
@@ -986,21 +869,12 @@
   const filePath = path.join(M.root, 'data',
     `PUT-backup-orgs-${ts}.json`);
   if (fs.existsSync(filePath)) {
-<<<<<<< HEAD
     await new Promise((res, rej) => {
       fs.unlink(filePath, function(err) {
         if (err) rej(err);
         else res();
       });
     });
-=======
-    try {
-      fs.unlinkSync(filePath);
-    }
-    catch (err) {
-      throw errors.captureError(err);
-    }
->>>>>>> 290c13cb
   }
 
   return createdOrgs;
