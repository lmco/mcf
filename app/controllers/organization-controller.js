--- conflicted
+++ resolved
@@ -212,40 +212,11 @@
     const orgName = sani.html(newOrgData.name);
 
     // Check if org already exists
-<<<<<<< HEAD
     findOrgsQuery({ id: orgID})
     .then((foundOrg) => {
       // If org already exists, reject
       if (foundOrg.length > 0) {
         return reject(new errors.CustomError('An organization with the same ID already exists.', 403));
-=======
-    findOrg(reqUser, orgID)
-    // Org already exists
-    .then(() => reject(new errors.CustomError('An organization with the same ID already exists.', 403)))
-    .catch((findOrgError) => {
-      // Org not found is what we want, so proceed when this error
-      // occurs since we aim to create a new org.
-      if (findOrgError.description === 'Org not found.') {
-        // Create the new org
-        const newOrg = new Organization({
-          id: orgID,
-          name: orgName,
-          permissions: {
-            admin: [reqUser._id],
-            write: [reqUser._id],
-            read: [reqUser._id]
-          },
-          custom: custom,
-          visibility: visibility
-        });
-          // Save new org
-        newOrg.save((saveOrgErr) => {
-          if (saveOrgErr) {
-            return reject(new errors.CustomError('Save failed.'));
-          }
-          return resolve(newOrg);
-        });
->>>>>>> b00e1361
       }
 
       // Create the new org
