--- conflicted
+++ resolved
@@ -958,14 +958,8 @@
 
     // Delete any branches in the found projects
     await Branch.deleteMany({ project: { $in: projectIDs } });
-
     // Delete any projects in the org
-<<<<<<< HEAD
     await Project.deleteMany({ org: { $in: searchedIDs } });
-=======
-    await Project.deleteMany({ org: { $in: saniOrgs } });
-
->>>>>>> 1c45cbe6
     // Delete the orgs
     const retQuery = await Organization.deleteMany(searchQuery);
     // Emit the event orgs-deleted
