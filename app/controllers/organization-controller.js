--- conflicted
+++ resolved
@@ -173,30 +173,11 @@
   }
 
   try {
-<<<<<<< HEAD
-    // If the lean option is supplied
-    if (validatedOptions.lean) {
-      // Find the orgs
-      foundOrgs = await Organization.find(searchQuery, validatedOptions.fieldsString,
-        { limit: validatedOptions.limit, skip: validatedOptions.skip })
-      .sort(validatedOptions.sort)
-      .populate(validatedOptions.populateString).lean();
-      return foundOrgs;
-    }
-    else {
-      foundOrgs = await Organization.find(searchQuery, validatedOptions.fieldsString,
-        { limit: validatedOptions.limit, skip: validatedOptions.skip })
-      .sort(validatedOptions.sort)
-      .populate(validatedOptions.populateString);
-      return foundOrgs;
-    }
-=======
     // Find the orgs
-    return await Organization.find(searchQuery, validOptions.fieldsString,
-      { limit: validOptions.limit, skip: validOptions.skip })
-    .sort(validOptions.sort)
-    .populate(validOptions.populateString).lean(validOptions.lean);
->>>>>>> 60800bc6
+    return await Organization.find(searchQuery, validatedOptions.fieldsString,
+      { limit: validatedOptions.limit, skip: validatedOptions.skip })
+    .sort(validatedOptions.sort)
+    .populate(validatedOptions.populateString).lean(validatedOptions.lean);
   }
   catch (error) {
     throw new M.DatabaseError(error.message, 'warn');
@@ -376,23 +357,9 @@
   EventEmitter.emit('orgs-created', orgObjects);
 
   try {
-<<<<<<< HEAD
-    // If the lean option is supplied
-    if (validatedOptions.lean) {
-      foundUpdatedOrgs = await Organization.find({ _id: { $in: arrIDs } },
-        validatedOptions.fieldsString).populate(validatedOptions.populateString).lean();
-      return foundUpdatedOrgs;
-    }
-    else {
-      foundUpdatedOrgs = await Organization.find({ _id: { $in: arrIDs } },
-        validatedOptions.fieldsString).populate(validatedOptions.populateString);
-      return foundUpdatedOrgs;
-    }
-=======
     return await Organization.find({ _id: { $in: arrIDs } },
-      validOptions.fieldsString).populate(validOptions.populateString)
-    .lean(validOptions.lean);
->>>>>>> 60800bc6
+      validatedOptions.fieldsString).populate(validatedOptions.populateString)
+    .lean(validatedOptions.lean);
   }
   catch (error) {
     throw new M.DatabaseError(error.message, 'warn');
@@ -696,23 +663,11 @@
   await Organization.bulkWrite(bulkArray);
 
   try {
-<<<<<<< HEAD
-    // If the lean option is supplied
-    if (validatedOptions.lean) {
-      foundUpdatedOrgs = await Organization.find(searchQuery, validatedOptions.fieldsString)
-      .populate(validatedOptions.populateString).lean();
-    }
-    else {
-      foundUpdatedOrgs = await Organization.find(searchQuery, validatedOptions.fieldsString)
-      .populate(validatedOptions.populateString);
-    }
-=======
-    const foundUpdatedOrgs = await Organization.find(searchQuery, validOptions.fieldsString)
-    .populate(validOptions.populateString).lean(validOptions.lean);
+    const foundUpdatedOrgs = await Organization.find(searchQuery, validatedOptions.fieldsString)
+    .populate(validatedOptions.populateString).lean(validatedOptions.lean);
     // Emit the event orgs-updated
     EventEmitter.emit('orgs-updated', foundUpdatedOrgs);
     return foundUpdatedOrgs;
->>>>>>> 60800bc6
   }
   catch (error) {
     throw new M.DatabaseError(error.message, 'warn');
