--- conflicted
+++ resolved
@@ -157,11 +157,7 @@
         // Get the ID's of the conflicting orgs
         const foundIDs = foundOrgs.map(o => o.id);
         throw new M.CustomError('Org(s) with the following ID(s) already'
-<<<<<<< HEAD
-          + ` exists: [${foundIDs.toString()}.`, 403, 'warn');
-=======
           + ` exists: [${foundIDs.toString()}].`, 403, 'warn');
->>>>>>> c13698b8
       }
 
       // Convert each object in arrOrgs into an Org object and set permissions
