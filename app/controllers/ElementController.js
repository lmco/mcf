--- conflicted
+++ resolved
@@ -249,12 +249,6 @@
 
       ElementController.findElementsQuery(searchParams)
       .then((elements) => {
-<<<<<<< HEAD
-        // Ensure only one element is returned
-        if (elements.length === 0) {
-          return reject(new errors.CustomError('Element not found.', 404));
-        }
-
         // Ensure more than one element was not returned.
         if (elements.length > 1) {
           return reject(new errors.CustomError('More than one element found.', 400));
@@ -262,15 +256,6 @@
 
         const element = elements[0];
 
-=======
-        // Ensure more than one element was not returned.
-        if (elements.length > 1) {
-          return reject(new errors.CustomError('More than one element found.', 400));
-        }
-
-        const element = elements[0];
-
->>>>>>> 6f37964d
         const members = element.project.permissions.read.map(u => u._id.toString());
         if (!members.includes(reqUser._id.toString()) && !reqUser.admin) {
           return reject(new errors.CustomError('User does not have permissions.', 401));
@@ -299,11 +284,7 @@
    */
   static findElementsQuery(elementQuery) {
     return new Promise((resolve, reject) => {
-<<<<<<< HEAD
-      // TODO: Figure out case where elementType = null and sani changes to ''
-=======
-
->>>>>>> 6f37964d
+
       const query = M.lib.sani.sanitize(elementQuery);
 
       Element.Element.find(query)
@@ -313,14 +294,11 @@
           return reject(new errors.CustomError('Find failed.'));
         }
 
-<<<<<<< HEAD
-=======
         // No elements found
         if (elements.length === 0) {
           return reject(new errors.CustomError('No elements found.', 404));
         }
 
->>>>>>> 6f37964d
         // Return resulting element
         return resolve(elements);
       });
