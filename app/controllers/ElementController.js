/*****************************************************************************
 * Classification: UNCLASSIFIED                                              *
 *                                                                           *
 * Copyright (C) 2018, Lockheed Martin Corporation                           *
 *                                                                           *
 * LMPI WARNING: This file is Lockheed Martin Proprietary Information.       *
 * It is not approved for public release or redistribution.                  *
 *                                                                           *
 * EXPORT CONTROL WARNING: This software may be subject to applicable export *
 * control laws. Contact legal and export compliance prior to distribution.  *
 *****************************************************************************/
/**
 * @module  controllers.element_controller
 *
 * @author Austin J Bieber <austin.j.bieber@lmco.com>
 *
 * @description  This implements the behavior and logic for elements.
 * It also provides function for interacting with elements.
 */

const path = require('path');
const M = require(path.join(__dirname, '..', '..', 'mbee.js'));
const ProjController = M.require('controllers.ProjectController');
// Element refers to the Element.js file, not the Element model
const Element = M.require('models.Element');
const errors = M.require('lib/errors');
const utils = M.require('lib/utils');


/**
 * @class  APIController
 *
 * @author  Austin Bieber <austin.j.bieber@lmco.com>
 *
 * @classdesc The ElementController class defines static methods for handling
 * element-related API routes.
 */
class ElementController {

  /**
   * @description  This function takes a user, orgID, projID and optional type
   * and returns all elements attached to the project.
   *
   * @example
   * ElementController.findElements({Austin}, 'lockheed', 'mbee')
   * .then(function(element) {
   *   // do something with the element
   * })
   * .catch(function(error) {
   *   M.log.error(error);
   * });
   *
   *
   * @param  {User} reqUser   The user object of the requesting user.
   * @param  {String} organizationID   The organization ID.
   * @param  {String} projectID   The project ID.
   * @param  {String} elemType   An optional string denoting the type of element.
   */
  static findElements(reqUser, organizationID, projectID, elemType = '') {
    return new Promise((resolve, reject) => { // eslint-disable-line consistent-return
      try {
        utils.assertType([organizationID, projectID], 'string');
      }
      catch (error) {
        return resolve(error);
      }

      const orgID = M.lib.sani.sanitize(organizationID);
      const projID = M.lib.sani.sanitize(projectID);
      let type = elemType;

      // Ensure that the provided type is a valid one
      if (elemType !== '') {
        type = M.lib.sani.sanitize(elemType);

        // Checks to see if the type provided is either a model
        // or discriminator from Element.js. Do not confuse
        // this Element as the Element model; it's just the exported file
        // containing the Element model along with Relationship, Block, etc.
        let typeExists = Object.keys(Element).includes(type);

        // Ensure type is not 'Element'
        if (type === 'Element') {
          typeExists = false;
        }

        if (!typeExists) {
          return reject(new errors.CustomError('Invalid element type.', 400));
        }
      }

      // Find the project
      ProjController.findProject(reqUser, orgID, projID, true)
      .then((project) => { // eslint-disable-line consistent-return
        // Ensure user is part of the project
        const members = project.permissions.read.map(u => u._id.toString());
        if (!members.includes(reqUser._id.toString()) && !reqUser.admin) {
          return reject(new errors.CustomError('User does not have permissions.', 401));
        }

        // Create the list of search parameters
        const searchParams = { project: project._id };
        if (type !== '') {
          searchParams.type = type;
        }

        return ElementController.findElementsQuery(searchParams);
      })
      .then((elements) => resolve(elements))
      .catch((error) => reject(error));
    });
  }

  /**
   * @description  This function takes a user, orgID, projID and a
   * list of options all removes all elements  attatched to a project.
   *
   * @example
   * ElementController.removeElements({Austin}, 'lockheed', 'mbee', {soft: false})
   * .then(function(element) {
   *   // do something with the elements
   * })
   * .catch(function(error) {
   *   M.log.error(error);
   * });
   *
   *
   * @param  {User} reqUser  The user object of the requesting user.
   * @param  {String} organizationID  The organization ID.
   * @param  {String} projectID  The project ID.
   * @param  {Object} options  Delete options.
   */
  static removeElements(reqUser, organizationID, projectID, options) {
    return new Promise((resolve, reject) => { // eslint-disable-line consistent-return
      try {
        utils.assertType([organizationID, projectID], 'string');
        utils.assertType([options], 'object');
      }
      catch (error) {
        return reject(error);
      }

      // Set the soft delete flag
      let softDelete = true;
      if (utils.checkExists(['soft'], options)) {
        if (options.soft === false && reqUser.admin) {
          softDelete = false;
        }
        else if (options.soft === false && !reqUser.admin) {
          return reject(new errors.CustomError('User does not have permission to permanently delete a project.', 401));
        }
        else if (options.soft !== false && options.soft !== true) {
          return reject(new errors.CustomError('Invalid argument for the soft delete field.', 400));
        }
      }

      // Sanitize the parameters
      const orgID = M.lib.sani.sanitize(organizationID);
      const projID = M.lib.sani.sanitize(projectID);
      let _projID = null;

      // Ensure the project still exists
      ProjController.findProject(reqUser, orgID, projID, true)
      .then((project) => {
        _projID = project._id;
        return ElementController.findElements(reqUser, orgID, projID);
      })
      .then((elements) => { // eslint-disable-line consistent-return
        // Ensure user has permission to delete all elements
        Object.keys(elements).forEach((element) => { // eslint-disable-line consistent-return
          const admins = elements[element].project.permissions.admin.map(u => u._id.toString());
          if (!admins.includes(reqUser._id.toString()) && !reqUser.admin) {
            return reject(new errors.CustomError(
              `User does not have permission to delete element ${elements[element].id}.`, 401
            ));
          }
        });

        if (softDelete) {
          for (let i = 0; i < elements.length; i++) {
            // Update the elements deleted fields
            elements[i].deleted = true;
            elements[i].save((saveErr) => { // eslint-disable-line consistent-return
              if (saveErr) {
                // If error occurs, return it
                return reject(new errors.CustomError('Save failed.'));
              }
            });
          }

          // Return the updated elements
          return resolve(elements);
        }

        // Hard delete the elements
        Element.Element.deleteMany({ project: _projID }, (deleteError, elementsDeleted) => {
          if (deleteError) {
            return reject(new errors.CustomError('Delete failed.'));
          }

          return resolve(elementsDeleted);
        });
      })
      .catch((findProjectError) => reject(findProjectError));
    });
  }

  /**
   * @description  This function takes a user, orgID, projID, elementID
   * and optional boolean flag and returns the element if it's found.
   *
   * @example
   * ElementController.findElement({Austin}, 'lockheed', 'mbee', 'elem1', false)
   * .then(function(element) {
   *   // do something with the element
   * })
   * .catch(function(error) {
   *   M.log.error(error);
   * });
   *
   *
   * @param  {User} reqUser  The user object of the requesting user.
   * @param  {String} organizationID  The organization ID.
   * @param  {String} projectID  The project ID.
   * @param  {String} elementID  The element ID.
   * @param  {Boolean} softDeleted  An optional flag that allows users to search for
   *                   soft deleted projects as well.
   */
  static findElement(reqUser, organizationID, projectID, elementID, softDeleted = false) {
    return new Promise((resolve, reject) => { // eslint-disable-line consistent-return
      try {
        utils.assertType([organizationID, projectID, elementID], 'string');
        utils.assertType([softDeleted], 'boolean');
      }
      catch (error) {
        return reject(error);
      }

      // Sanitize the parameters
      const orgID = M.lib.sani.sanitize(organizationID);
      const projID = M.lib.sani.sanitize(projectID);
      const elemID = M.lib.sani.sanitize(elementID);
      const elemUID = utils.createUID(orgID, projID, elemID);

      let searchParams = { uid: elemUID, deleted: false };
      if (softDeleted && reqUser.admin) {
        searchParams = { uid: elemUID };
      }

      ElementController.findElementsQuery(searchParams)
      .then((elements) => {
        // Ensure more than one element was not returned.
        if (elements.length > 1) {
          return reject(new errors.CustomError('More than one element found.', 400));
        }

        const element = elements[0];

        const members = element.project.permissions.read.map(u => u._id.toString());
        if (!members.includes(reqUser._id.toString()) && !reqUser.admin) {
          return reject(new errors.CustomError('User does not have permissions.', 401));
        }

        return resolve(element);
      })
<<<<<<< HEAD
      .catch((error) => { // eslint-disable-line consistent-return
        // Check and see if the id passed was a uuid
        if (error.description === 'No elements found.') {
          // Set up the query
          searchParams = { uuid: elemID, deleted: false };
          if (softDeleted && reqUser.admin) {
            searchParams = { uuid: elemID };
          }

          // Search for the element by uuid
          ElementController.findElementsQuery(searchParams)
          .then((elements2) => {
            // Ensure more than one element was not returned.
            if (elements2.length > 1) {
              return reject(new errors.CustomError('More than one element found.', 400));
            }

            const element2 = elements2[0];

            const members = element2.project.permissions.read.map(u => u._id.toString());
            if (!members.includes(reqUser._id.toString()) && !reqUser.admin) {
              return reject(new errors.CustomError('User does not have permissions.', 401));
            }

            return resolve(element2);
          })
          .catch((error2) => reject(error2));
        }
        else {
          return reject(error);
        }
      });
    });
  }

  /**
   * @description  This function takes a query and finds the element.
=======
      .catch((error) => reject(error));
    });
  }

  /**
   * @description  This function takes a query and finds all matching elements.
>>>>>>> 82ad25b4
   *
   * @example
   * ElementController.findElementQuery({ uid: 'org:project:id' })
   * .then(function(element) {
   *   // do something with the element
   * })
   * .catch(function(error) {
   *   M.log.error(error);
   * });
   *
   *
   * @param  {Object} elementQuery  The query to be used to find the element.
   */
  static findElementsQuery(elementQuery) {
    return new Promise((resolve, reject) => {
      const query = M.lib.sani.sanitize(elementQuery);

      Element.Element.find(query)
      .populate('parent project source target contains')
      .exec((findElementError, elements) => {
        if (findElementError) {
          return reject(new errors.CustomError('Find failed.'));
        }

        // No elements found
        if (elements.length === 0) {
          return reject(new errors.CustomError('No elements found.', 404));
        }

        // Return resulting element
        return resolve(elements);
      });
    });
  }


  /**
   * @description  This function takes a user and element data, and creates a project.
   *
   * @example
   * ElementController.createElement({Austin}, {Element 1})
   * .then(function(element) {
   *   // do something with the element
   * })
   * .catch(function(error) {
   *   M.log.error(error);
   * });
   *
   *
   * @param  {User} reqUser  The user object of the requesting user.
   * @param  {Object} element  The JSON object containing the element data
   */
  static createElement(reqUser, element) {
    return new Promise((resolve, reject) => { // eslint-disable-line consistent-return
      // Define variables first, set in the try/catch
      let elemName = null;
      let parentID = null;
      let custom = null;
      let documentation = null;
      let uuid = '';

      // Error checking, setting optional variables
      try {
        utils.assertExists(['id', 'project.id', 'project.org.id', 'type'], element);
        utils.assertType([element.id, element.project.id, element.project.org.id, element.type], 'string');
        if (utils.checkExists(['name'], element)) {
          utils.assertType([element.name], 'string');
          elemName = M.lib.sani.html(element.name);
          if (!RegExp(M.lib.validators.element.name).test(elemName)) {
            return reject(new errors.CustomError('Element Name is not valid.', 400));
          }
        }
        if (utils.checkExists(['parent'], element)) {
          utils.assertType([element.parent], 'string');
          parentID = M.lib.sani.html(element.parent);
        }
        if (utils.checkExists(['custom'], element)) {
          utils.assertType([element.custom], 'object');
          custom = M.lib.sani.html(element.custom);
        }
        if (utils.checkExists(['documentation'], element)) {
          utils.assertType([element.documentation], 'string');
          documentation = M.lib.sani.html(element.documentation);
        }
        if (utils.checkExists(['uuid'], element)) {
          utils.assertType([element.uuid], 'string');
          uuid = M.lib.sani.html(element.uuid);
          if (!RegExp(M.lib.validators.element.uuid).test(uuid)) {
            return reject(new errors.CustomError('UUID is not valid.', 400));
          }
        }
      }
      catch (error) {
        return reject(error);
      }

      const elemID = M.lib.sani.html(element.id);
      const projID = M.lib.sani.html(element.project.id);
      const orgID = M.lib.sani.html(element.project.org.id);
      const elemUID = utils.createUID(orgID, projID, elemID);
      const elementType = M.lib.sani.html(element.type);

      // Error check - make sure element ID and element name are valid
      if (!RegExp(M.lib.validators.element.id).test(elemID)) {
        return reject(new errors.CustomError('Element ID is not valid.', 400));
      }

      // Error check - make sure the project exists
      ProjController.findProject(reqUser, orgID, projID)
      .then((proj) => { // eslint-disable-line consistent-return
        // Check Permissions
        const writers = proj.permissions.write.map(u => u._id.toString());

        if (!writers.includes(reqUser._id.toString()) && !reqUser.admin) {
          return reject(new errors.CustomError('User does not have permission.', 401));
        }

        // Error check - check if the element already exists
        // Must nest promises since the catch uses proj, returned from findProject.
        ElementController.findElement(reqUser, orgID, projID, elemID)
        .then(() => reject(new errors.CustomError('Element already exists.', 400)))
<<<<<<< HEAD
        .catch(() => { // eslint-disable-line consistent-return
          // Check if element with same uuid exists
          ElementController.findElement(reqUser, orgID, projID, uuid)
          .then(() => reject(new errors.CustomError('Element with uuid already exists.', 400)))
          .catch((findError) => { // eslint-disable-line consistent-return
            // This is ok, we dont want the element to already exist.
            if (findError.description === 'No elements found.') {
              // Get the element type
              let type = null;
              Object.keys(Element).forEach((k) => {
                if ((elementType === Element[k].modelName) && (elementType !== 'Element')) {
                  type = k;
                }
              });

              const elemData = {
                orgID: orgID,
                elemID: elemID,
                elemName: elemName,
                project: proj,
                elemUID: elemUID,
                parentID: parentID,
                custom: custom,
                documentation: documentation,
                uuid: uuid
              };

              // If the given type is not a type we specified
              if (type === null) {
                return reject(new errors.CustomError('Invalid element type.', 400));
              }
              if (type === 'Relationship') {
                ElementController.createRelationship(reqUser, elemData, element)
                .then((newElement) => resolve(newElement))
                .catch((createRelationshipError) => reject(createRelationshipError));
              }
              else if (type === 'Package') {
                ElementController.createPackage(reqUser, elemData)
                .then((newElement) => resolve(newElement))
                .catch((createRelationshipError) => reject(createRelationshipError));
              }
              else {
                ElementController.createBlock(reqUser, elemData)
                .then((newElement) => resolve(newElement))
                .catch((createRelationshipError) => reject(createRelationshipError));
              }
            }
            else {
              // Some other error, return it.
              return reject(findError);
            }
          });
=======
        .catch((findError) => { // eslint-disable-line consistent-return
          // This is ok, we dont want the element to already exist.
          if (findError.description === 'No elements found.') {
            // Get the element type
            let type = null;
            Object.keys(Element).forEach((k) => {
              if ((elementType === Element[k].modelName) && (elementType !== 'Element')) {
                type = k;
              }
            });

            const elemData = {
              orgID: orgID,
              elemID: elemID,
              elemName: elemName,
              project: proj,
              elemUID: elemUID,
              parentID: parentID,
              custom: custom,
              documentation: documentation
            };

            // If the given type is not a type we specified
            if (type === null) {
              return reject(new errors.CustomError('Invalid element type.', 400));
            }
            if (type === 'Relationship') {
              ElementController.createRelationship(reqUser, elemData, element)
              .then((newElement) => resolve(newElement))
              .catch((createRelationshipError) => reject(createRelationshipError));
            }
            else if (type === 'Package') {
              ElementController.createPackage(reqUser, elemData)
              .then((newElement) => resolve(newElement))
              .catch((createRelationshipError) => reject(createRelationshipError));
            }
            else {
              ElementController.createBlock(reqUser, elemData)
              .then((newElement) => resolve(newElement))
              .catch((createRelationshipError) => reject(createRelationshipError));
            }
          }
          else {
            // Some other error, return it.
            return reject(findError);
          }
>>>>>>> 82ad25b4
        });
      })
      .catch((findProjectError) => reject(findProjectError));
    });
  }

  /**
   * @description  Handles additional step of creating a relationship
   *
   * @example
   * ElementController.createRelationship({Austin}, 'lockheed', {MBEE}, 'e1', 'uid', 'E1', null, {})
   * .then(function(element) {
   *   // return element to create function
   * })
   * .catch(function(error) {
   *   M.log.error(error);
   * });
   *
   *
   * @param  {User} reqUser  The user object of the requesting user.
   * @param  {Object} elemData  The object containing the sanitized element data.
   * @param  {Object} elemInfo  The JSON object containing the element data. Should contain
   *                  a source and target field.
   */
  static createRelationship(reqUser, elemData, elemInfo) {
    return new Promise((resolve, reject) => { // eslint-disable-line consistent-return
      try {
        utils.assertExists(['target', 'source'], elemInfo);
        utils.assertType([elemInfo.target, elemInfo.source], 'string');
      }
      catch (error) {
        return reject(error);
      }

      // Sanitize
      const target = M.lib.sani.html(elemInfo.target);
      const source = M.lib.sani.html(elemInfo.source);

      // Target and source should not be the same element
      if (target === source) {
        return reject(new errors.CustomError('Target and source cannot be the same element', 400));
      }

      // Find the target to make sure it exists
      ElementController.findElement(reqUser, elemData.orgID, elemData.project.id, target)
      .then((targetElement) => {
        // Find the source Element
        ElementController.findElement(reqUser, elemData.orgID, elemData.project.id, source)
        .then((sourceElement) => {
          const newElement = new Element.Relationship({
            id: elemData.elemID,
            name: elemData.elemName,
            project: elemData.project._id,
            uid: elemData.elemUID,
            target: targetElement._id,
            source: sourceElement._id,
            custom: elemData.custom,
            documentation: elemData.documentation,
            uuid: elemData.uuid
          });

          ElementController.updateParent(reqUser, elemData.orgID,
            elemData.project.id, elemData.parentID, newElement)
          .then((parentElementID) => {
            newElement.parent = parentElementID;

            // Save the new element
            newElement.save((saveErr, elemUpdate) => {
              if (saveErr) {
                return reject(new errors.CustomError('Save Failed'));
              }

              // Return the element if succesful
              return resolve(elemUpdate);
            });
          })
          .catch((updateParentError) => reject(updateParentError));
        })
        .catch((findSourceError) => reject(findSourceError));
      })
      .catch((findTargetError) => reject(findTargetError));
    });
  }

  /**
   * @description  Handles additional step of creating a package.
   *
   * @example
   * ElementController.createPackage({Austin}, 'lockheed', {MBEE}, 'e1', 'uid', 'E1', null)
   * .then(function(element) {
   *   // return element to create function
   * })
   * .catch(function(error) {
   *   M.log.error(error);
   * });
   *
   *
   * @param  {User} reqUser  The user object of the requesting user.
   * @param  {Object} elemData  The object containing the sanitized element data.
   */
  static createPackage(reqUser, elemData) {
    return new Promise((resolve, reject) => {
      const newElement = new Element.Package({
        id: elemData.elemID,
        name: elemData.elemName,
        project: elemData.project._id,
        uid: elemData.elemUID,
        custom: elemData.custom,
        documentation: elemData.documentation,
        uuid: elemData.uuid
      });

      ElementController.updateParent(reqUser, elemData.orgID,
        elemData.project.id, elemData.parentID, newElement)
      .then((parentElementID) => {
        newElement.parent = parentElementID;

        // Save the new element
        newElement.save((saveErr, elemUpdate) => {
          if (saveErr) {
            return reject(new errors.CustomError('Save Failed'));
          }

          // Return the element if succesful
          return resolve(elemUpdate);
        });
      })
      .catch((updateParentError) => reject(updateParentError));
    });
  }

  /**
   * @description  Handles additional step of creating a block.
   *
   * @example
   * ElementController.createBlock({Austin}, 'lockheed', {MBEE}, 'e1', 'uid', 'E1', null)
   * .then(function(element) {
   *   // return element to create function
   * })
   * .catch(function(error) {
   *   M.log.error(error);
   * });
   *
   *
   * @param  {User} reqUser  The user object of the requesting user.
   * @param  {Object} elemData  The object containing the sanitized element data.
   */
  static createBlock(reqUser, elemData) {
    return new Promise((resolve, reject) => {
      const newElement = new Element.Block({
        id: elemData.elemID,
        name: elemData.elemName,
        project: elemData.project._id,
        uid: elemData.elemUID,
        custom: elemData.custom,
        documentation: elemData.documentation,
        uuid: elemData.uuid
      });

      ElementController.updateParent(reqUser, elemData.orgID,
        elemData.project.id, elemData.parentID, newElement)
      .then((parentElementID) => {
        newElement.parent = parentElementID;

        // Save the new element
        newElement.save((saveErr, elemUpdate) => {
          if (saveErr) {
            return reject(new errors.CustomError('Save Failed'));
          }

          // Return the element if succesful
          return resolve(elemUpdate);
        });
      })
      .catch((updateParentError) => reject(updateParentError));
    });
  }

  /**
   * @description  The function updates an element.
   *
   * @example
   * ElementController.updateElement('austin', 'lockheed', 'mbee', 'elem1', { name: 'New Name'} )
   * .then(function(org) {
   *   // do something with the updated element.
   * })
   * .catch(function(error) {
   *   M.log.error(error);
   * });
   *
   *
   * @param  {User} reqUser  The object containing the requesting user.
   * @param  {String} organizationID  The organization ID of the project.
   * @param  {String} projectID  The project ID.
   * @param  {String} elementID  The element ID.
   * @param  {Object} elementUpdated  The object of the updated element.
   */
  static updateElement(reqUser, organizationID, projectID, elementID, elementUpdated) {
    return new Promise((resolve, reject) => { // eslint-disable-line consistent-return
      try {
        utils.assertType([organizationID, projectID, elementID], 'string');
        utils.assertType([elementUpdated], 'object');
      }
      catch (error) {
        return reject(error);
      }

      // If mongoose model, convert to plain JSON
      if (elementUpdated instanceof Element.Element) {
        // Disabling linter because the reasign is needed to convert the object to JSON
        elementUpdated = elementUpdated.toJSON(); // eslint-disable-line no-param-reassign
      }

      // Sanitize inputs
      const orgID = M.lib.sani.html(organizationID);
      const projID = M.lib.sani.html(projectID);
      const elemID = M.lib.sani.html(elementID);

      // Get the element
      ElementController.findElement(reqUser, orgID, projID, elemID)
      .then((element) => { // eslint-disable-line consistent-return
        // Check Permissions
        const admins = element.project.permissions.admin.map(u => u._id.toString());
        if (!admins.includes(reqUser._id.toString()) && !reqUser.admin) {
          return reject(new errors.CustomError('User does not have permissions.', 401));
        }

        // get list of keys the user is trying to update
        const elemUpdateFields = Object.keys(elementUpdated);
        // Get list of parameters which can be updated from model
        const validUpdateFields = element.getValidUpdateFields();
        // Allocate update val and field before for loop
        let updateVal = '';
        let updateField = '';

        // Check if passed in object contains fields to be updated
        for (let i = 0; i < elemUpdateFields.length; i++) {
          updateField = elemUpdateFields[i];
          // Error Check - Check if updated field also exists in the original element.
          if (!element.toJSON().hasOwnProperty(updateField)) {
            return reject(new errors.CustomError(`Element does not contain field ${updateField}`, 400));
          }
          // if parameter is of type object, stringify and compare
          if (utils.checkType([elementUpdated[updateField]], 'object')) {
            if (JSON.stringify(element[updateField])
              === JSON.stringify(elementUpdated[updateField])) {
              continue;
            }
          }
          // if parameter is the same don't bother updating it
          if (element[updateField] === elementUpdated[updateField]) {
            continue;
          }
          // Error Check - Check if field can be updated
          if (!validUpdateFields.includes(updateField)) {
            return reject(new errors.CustomError(`Users cannot update [${updateField}] of Elements.`, 400));
          }

          // Error Check - Check if updated field is of type string
          if (!utils.checkType([elementUpdated[updateField]], 'string')
            && (Element.Element.schema.obj[updateField].type.schemaName !== 'Mixed')) {
            return reject(new errors.CustomError(`The Element [${updateField}] is not of type String`, 400));
          }

          // Updates each individual tag that was provided.
          if (Element.Element.schema.obj[updateField].type.schemaName === 'Mixed') {
            // eslint-disable-next-line no-loop-func
            Object.keys(elementUpdated[updateField]).forEach((key) => {
              element.custom[key] = M.lib.sani.sanitize(elementUpdated[updateField][key]);
            });

            // Special thing for mixed fields in Mongoose
            // http://mongoosejs.com/docs/schematypes.html#mixed
            element.markModified(updateField);
          }
          else {
            // sanitize field
            updateVal = M.lib.sani.sanitize(elementUpdated[updateField]);
            // Update field in element object
            element[updateField] = updateVal;
          }
        }
        // Save updated element
        element.save((saveElemErr) => {
          if (saveElemErr) {
            return reject(new errors.CustomError('Save failed.'));
          }

          // Return the updated element object
          return resolve(element);
        });
      })
      .catch((findElementError) => reject(findElementError));
    });
  }

  /**
   * @description  This function updates the parent element.
   *
   * @example
   * ElementController.updateParent('austin', 'lockheed', 'mbee', 'elem0', {Elem1})
   * .then(function(element) {
   *   // do something with the element
   * })
   * .catch(function(error) {
   *   M.log.error(error);
   * });
   *
   *
   * @param  {User} reqUser  The user object of the requesting user.
   * @param  {String} orgID  The organization ID.
   * @param  {String} projID  The project ID.
   * @param  {String} elemID  The element ID.
   * @param  {Element} newElement  The new child element.
   */
  static updateParent(reqUser, orgID, projID, elemID, newElement) {
    return new Promise((resolve, reject) => { // eslint-disable-line consistent-return
      // Handle case where there is no parent element provided
      if (elemID === null) {
        return resolve(null);
      }
      // Find the parent element
      ElementController.findElement(reqUser, orgID, projID, elemID)
      .then((parentElement) => { // eslint-disable-line consistent-return
        // To be a parent element, element type must be a package
        if (parentElement.type !== 'Package') {
          return reject(new errors.CustomError('Parent element is not of type Package.', 400));
        }

        // Add _id to the array
        parentElement.contains.push(newElement._id);

        // Save the updated parentElement
        parentElement.save((saveElemErr) => {
          if (saveElemErr) {
            return reject(new errors.CustomError('Save failed.'));
          }

          // Return the updated element object _id
          return resolve(parentElement._id);
        });
      })
      .catch((findParentError) => reject(findParentError));
    });
  }

  /**
   * @description  This function takes a user, orgID, projID, elementID
   * and JSON object of options and deletes an element.
   *
   * @example
   * ElementController.removeElement({Austin}, 'lockheed', 'mbee', 'elem1', {soft: false} )
   * .then(function(element) {
   *   // do something with the element
   * })
   * .catch(function(error) {
   *   M.log.error(error);
   * });
   *
   *
   * @param  {User} reqUser  The user object of the requesting user.
   * @param  {String} organizationID  The organization ID.
   * @param  {String} projectID  The project ID.
   * @param  {String} elementID  The element ID.
   * @param  {Object} options  An object with delete options.
   */
  static removeElement(reqUser, organizationID, projectID, elementID, options) {
    return new Promise((resolve, reject) => { // eslint-disable-line consistent-return
      try {
        utils.assertType([organizationID, projectID, elementID], 'string');
        utils.assertType([options], 'object');
      }
      catch (error) {
        return reject(error);
      }

      // Set the soft delete flag
      let softDelete = true;
      if (utils.checkExists(['soft'], options)) {
        if (options.soft === false && reqUser.admin) {
          softDelete = false;
        }
        else if (options.soft === false && !reqUser.admin) {
          return reject(new Error(JSON.stringify({ status: 401, message: 'Unauthorized', description: 'User does not have permission to permanently delete a project.' })));
        }
        else if (options.soft !== false && options.soft !== true) {
          return reject(new Error(JSON.stringify({ status: 400, message: 'Bad Request', description: 'Invalid argument for the soft delete field.' })));
        }
      }
      // Sanitize inputs
      const orgID = M.lib.sani.html(organizationID);
      const projID = M.lib.sani.html(projectID);
      const elemID = M.lib.sani.html(elementID);

      // Find the element, even if it has already been soft deleted
      ElementController.findElement(reqUser, orgID, projID, elemID, true)
      .then((element) => { // eslint-disable-line consistent-return
        // Check Permissions
        const admins = element.project.permissions.admin.map(u => u._id.toString());
        if (!admins.includes(reqUser._id.toString()) && !reqUser.admin) {
          return reject(new errors.CustomError('User does not have permission.', 401));
        }

        if (softDelete) {
          if (!element.deleted) {
            element.deleted = true;
            element.save((saveErr) => {
              if (saveErr) {
                // If error occurs, return it
                return reject(new errors.CustomError('Save failed.'));
              }

              // Return updated element
              return resolve(element);
            });
          }
          else {
            return reject(new errors.CustomError('Element no longer exists.', 404));
          }
        }
        else {
          // Remove the Element
          Element.Element.findByIdAndRemove(element._id, (removeElemErr, elementRemoved) => {
            if (removeElemErr) {
              return reject(new errors.CustomError('Delete failed.'));
            }

            return resolve(elementRemoved);
          });
        }
      })
      .catch((findElemError) => reject(findElemError));
    });
  }

}

// Expose `ElementController`
module.exports = ElementController;<|MERGE_RESOLUTION|>--- conflicted
+++ resolved
@@ -263,7 +263,6 @@
 
         return resolve(element);
       })
-<<<<<<< HEAD
       .catch((error) => { // eslint-disable-line consistent-return
         // Check and see if the id passed was a uuid
         if (error.description === 'No elements found.') {
@@ -300,15 +299,7 @@
   }
 
   /**
-   * @description  This function takes a query and finds the element.
-=======
-      .catch((error) => reject(error));
-    });
-  }
-
-  /**
    * @description  This function takes a query and finds all matching elements.
->>>>>>> 82ad25b4
    *
    * @example
    * ElementController.findElementQuery({ uid: 'org:project:id' })
@@ -430,7 +421,6 @@
         // Must nest promises since the catch uses proj, returned from findProject.
         ElementController.findElement(reqUser, orgID, projID, elemID)
         .then(() => reject(new errors.CustomError('Element already exists.', 400)))
-<<<<<<< HEAD
         .catch(() => { // eslint-disable-line consistent-return
           // Check if element with same uuid exists
           ElementController.findElement(reqUser, orgID, projID, uuid)
@@ -483,54 +473,6 @@
               return reject(findError);
             }
           });
-=======
-        .catch((findError) => { // eslint-disable-line consistent-return
-          // This is ok, we dont want the element to already exist.
-          if (findError.description === 'No elements found.') {
-            // Get the element type
-            let type = null;
-            Object.keys(Element).forEach((k) => {
-              if ((elementType === Element[k].modelName) && (elementType !== 'Element')) {
-                type = k;
-              }
-            });
-
-            const elemData = {
-              orgID: orgID,
-              elemID: elemID,
-              elemName: elemName,
-              project: proj,
-              elemUID: elemUID,
-              parentID: parentID,
-              custom: custom,
-              documentation: documentation
-            };
-
-            // If the given type is not a type we specified
-            if (type === null) {
-              return reject(new errors.CustomError('Invalid element type.', 400));
-            }
-            if (type === 'Relationship') {
-              ElementController.createRelationship(reqUser, elemData, element)
-              .then((newElement) => resolve(newElement))
-              .catch((createRelationshipError) => reject(createRelationshipError));
-            }
-            else if (type === 'Package') {
-              ElementController.createPackage(reqUser, elemData)
-              .then((newElement) => resolve(newElement))
-              .catch((createRelationshipError) => reject(createRelationshipError));
-            }
-            else {
-              ElementController.createBlock(reqUser, elemData)
-              .then((newElement) => resolve(newElement))
-              .catch((createRelationshipError) => reject(createRelationshipError));
-            }
-          }
-          else {
-            // Some other error, return it.
-            return reject(findError);
-          }
->>>>>>> 82ad25b4
         });
       })
       .catch((findProjectError) => reject(findProjectError));
