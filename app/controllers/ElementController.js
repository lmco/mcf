--- conflicted
+++ resolved
@@ -52,13 +52,9 @@
    * @param  {String} An optional string denoting the type of element.
    */
   // TODO: Add query based on type
-<<<<<<< HEAD
+
   static findElements(reqUser, organizationID, projectID, elemType = '') {
-    return new Promise((resolve, reject) => {
-=======
-  static findElements(reqUser, organizationID, projectID) {
     return new Promise((resolve, reject) => { // eslint-disable-line consistent-return
->>>>>>> dcbeecbf
       // Ensure all incoming IDs are strings
       if (typeof organizationID !== 'string') {
         return reject(new Error(JSON.stringify({ status: 400, message: 'Bad Request', description: 'Organization ID is not a string.' })));
