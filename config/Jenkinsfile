--- conflicted
+++ resolved
@@ -108,18 +108,8 @@
      */
     post {
         always {
-<<<<<<< HEAD
-            // Things to always do post-build
-            sh 'echo "Build and Deploy Complete"'
-
-            // Gets the logs and prints them to the console
-            //sh 'NODE_ENV=production node mbee docker --get-logs'
-            // Removes any test containers
-            sh 'NODE_ENV=production node mbee docker --clean'
-=======
             // Always ensure staged container is removed
             sh 'MBEE_ENV=stage node mbee docker --clean'
->>>>>>> e321e7ac
         }
 
        /**
