###############################################################################
# Classification: UNCLASSIFIED                                                #
#                                                                             #
# Copyright (C) 2018, Lockheed Martin Corporation                             #
#                                                                             #
# LMPI WARNING: This file is Lockheed Martin Proprietary Information.         #
# It is not approved for public release or redistribution.                    #
#                                                                             #
# EXPORT CONTROL WARNING: This software may be subject to applicable export   #
# control laws. Contact legal and export compliance prior to distribution.    #
###############################################################################
#
# Dockerfile
#
# Josh Kaplan <joshua.d.kaplan@lmco.com>
#
# This Dockerfile defines the Docker build for MBEE.
#
###############################################################################
FROM node:6.14.1-alpine
MAINTAINER Josh Kaplan <joshua.d.kaplan@lmco.com>
WORKDIR /lm/mbee

<<<<<<< HEAD
RUN mkdir -p app \
    && mkdir -p certs \
    && mkdir -p config \
    && mkdir -p plugins \
    && mkdir -p public \
    && mkdir -p scripts

COPY ./app app
COPY ./certs certs
COPY ./plugins plugins
COPY ./build build
COPY ./scripts scripts
COPY ./package.json package.json
COPY ./mbee.js mbee.js
COPY ./README.md README.md

=======
>>>>>>> e321e7ac
# Set proxy environment variables
ENV HTTP_PROXY="http://proxy-lmi.global.lmco.com:80" \
    HTTPS_PROXY="http://proxy-lmi.global.lmco.com:80" \
    http_proxy="http://proxy-lmi.global.lmco.com:80" \
    https_proxy="http://proxy-lmi.global.lmco.com:80" \
    NO_PROXY=127.0.0.1,localhost,*.lmco.com \
    NODE_TLS_REJECT_UNAUTHORIZED=0

# Install dependencies
<<<<<<< HEAD
RUN apk upgrade && \
    apk update && \
    apk add git && \
    apk add openssh-client && \
    chmod 400 certs/* && \
    mkdir logs
# Configuring yarn
RUN yarn config set "http-proxy"  "http://proxy-lmi.global.lmco.com" && \
    yarn config set "https-proxy" "http://proxy-lmi.global.lmco.com" && \
    yarn config set "cafile" "./certs/LockheedMartinRootCertificationAuthority.pem" && \
    yarn config set "strict-ssl" "false"

# installing dependencies
RUN yarn install
=======
RUN apk upgrade \
    && apk update \
    && apk add git \
    && apk add openssh-client

# Install certs
RUN mkdir -p certs
COPY ./certs certs
RUN chmod 400 certs/*

# Install Yarn Modules
RUN yarn config set proxy http://proxy-lmi.global.lmco.com:80 \
    && yarn config set cafile "certs/LockheedMartinRootCertificationAuthority.pem" \
    && yarn config set strict-ssl false \
    && yarn config set http-proxy "http://proxy-lmi.global.lmco.com" \
    && yarn config set https-proxy "http://proxy-lmi.global.lmco.com"

# Install modules using yarn from the package.json
COPY ./package.json package.json
RUN yarn install --production

# Create Project Directory Structure
RUN mkdir logs \
    && mkdir -p config \
    && mkdir -p scripts \
    && mkdir -p plugins \
    && mkdir -p build \
    && mkdir -p public \
    && mkdir -p app

# Copy Project
COPY ./config/*.cfg config/
COPY ./config/*.json config/
COPY ./scripts scripts
COPY ./mbee.js mbee.js
COPY ./plugins plugins
COPY ./build build
COPY ./app  app
COPY ./README.md README.md
>>>>>>> e321e7ac

#Install the configuration and run the server
CMD ["node", "mbee.js", "start"]<|MERGE_RESOLUTION|>--- conflicted
+++ resolved
@@ -21,25 +21,6 @@
 MAINTAINER Josh Kaplan <joshua.d.kaplan@lmco.com>
 WORKDIR /lm/mbee
 
-<<<<<<< HEAD
-RUN mkdir -p app \
-    && mkdir -p certs \
-    && mkdir -p config \
-    && mkdir -p plugins \
-    && mkdir -p public \
-    && mkdir -p scripts
-
-COPY ./app app
-COPY ./certs certs
-COPY ./plugins plugins
-COPY ./build build
-COPY ./scripts scripts
-COPY ./package.json package.json
-COPY ./mbee.js mbee.js
-COPY ./README.md README.md
-
-=======
->>>>>>> e321e7ac
 # Set proxy environment variables
 ENV HTTP_PROXY="http://proxy-lmi.global.lmco.com:80" \
     HTTPS_PROXY="http://proxy-lmi.global.lmco.com:80" \
@@ -49,22 +30,6 @@
     NODE_TLS_REJECT_UNAUTHORIZED=0
 
 # Install dependencies
-<<<<<<< HEAD
-RUN apk upgrade && \
-    apk update && \
-    apk add git && \
-    apk add openssh-client && \
-    chmod 400 certs/* && \
-    mkdir logs
-# Configuring yarn
-RUN yarn config set "http-proxy"  "http://proxy-lmi.global.lmco.com" && \
-    yarn config set "https-proxy" "http://proxy-lmi.global.lmco.com" && \
-    yarn config set "cafile" "./certs/LockheedMartinRootCertificationAuthority.pem" && \
-    yarn config set "strict-ssl" "false"
-
-# installing dependencies
-RUN yarn install
-=======
 RUN apk upgrade \
     && apk update \
     && apk add git \
@@ -96,15 +61,12 @@
     && mkdir -p app
 
 # Copy Project
-COPY ./config/*.cfg config/
-COPY ./config/*.json config/
 COPY ./scripts scripts
 COPY ./mbee.js mbee.js
 COPY ./plugins plugins
 COPY ./build build
 COPY ./app  app
 COPY ./README.md README.md
->>>>>>> e321e7ac
 
 #Install the configuration and run the server
 CMD ["node", "mbee.js", "start"]