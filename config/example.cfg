{
  // ************************* Authorization Parameters ************************
  //
  // The following parameters are used in order to configure the authorization
  // and security of the MBEE application.
  "auth": {

    // REQUIRED
    // The authentication strategy used for authentication. This must be a valid
    // javascript file and must be located in the app/auth/ directory. The strategy
    // is required to implement the handleBasicAuth, handleTokenAuth, and doLogin.
    // functions.
    "strategy": "local-ldap-strategy",

    // REQUIRED if using an ldap-based strategy
    // For strategies that require authentication via LDAP-AD.
    "ldap": {

      // REQUIRED
      // The URL which is hosting the lDAP service.
      "url": "ldap://your-ldap-server.com",

      // REQUIRED
      // The port which the LDAP server is listening on.
      "port": "389",

      // OPTIONAL
      // The file location of any Certificate files which are required to authenticate
      // with the LDAP server. Single and multiple files should be listed as an array.
      "ca": [
        "path/to/your/cert1.pem"
      ],

      // REQUIRED
      // The user credentials required for authentication.
      "bind_dn": "your-bind-dn",

      // REQUIRED
      // The password credentials required for authentication.
      "bind_dn_pass": "your-bind-password",

      // REQUIRED
      // The base of the LDAP directory.
      "base": "your-ldap-base",

      // REQUIRED
      // The filter used for the LDAP query.
      // NOTE: Any characters which require a back slash as an escape character
      // must be prefaced with two backslashes.
      "filter": "your-ldap-filter",

      // REQUIRED
      // The attribute for username, first name, last name, and email within the LDAP server.
      "attributes": {
        "username": "accountUsername",
        "firstName": "givenFirstName",
        "preferredName": "preferredFirstName",
        "lastName": "lastName",
        "email": "emailAddress"
      }
    },


    // ************************* Token & Session Parameters ************************
    //
    // REQUIRED
    // The following parameters are used in order to configure the use of tokens.
    // "expires" is the time length for expiration of a token and "units" is the
    // unit of time for "expires" (valid options are MILLISECONDS, SECONDS,
    // MINUTES, HOURS, DAYS).
    "token": {
      "expires": 10,
      "units": "MINUTES"
    },
    // REQUIRED
    // The following parameters are used in order to configure the use of sessions.
    // "expires" is the time length for expiration of a session and "units" is the
    // unit of time for "expires" (valid options are MILLISECONDS, SECONDS,
    // MINUTES, HOURS, DAYS).
    "session": {
      "expires": 30,
      "units": "MINUTES"
    }
  },

  // ************************* Database Parameters *************************
  //
  // REQUIRED
  // The following parameters are used in order to configure the database used by MBEE.
  // MBEE currently only supports MongoDB as it's database.
  "db": {
    // REQUIRED
    // The database strategy being used. mongoose-mongodb-strategy is the
    // preferred strategy.
    "strategy": "mongoose-mongodb-strategy",

    // REQUIRED
    // The URL used to connect you your database instance.
    "url": "your-db-url.com",

    // REQUIRED
    // The port which your database is listening on.
    "port": "27017",

    // REQUIRED
    // The name of the database.
    "name": "your-db-name",

    // REQUIRED if using authentication
    // The username and password used to authenticate against your database.
    // These may be left as empty strings or removed if no authentication is required.
    "username": "your-db-user",
    "password": "your-db-pass",

    // OPTIONAL, defaults to false if not provided
    // A boolean indicating whether or not ssl is used for the database authentication.
    "ssl": true,

    // REQUIRED if ssl is true
    // The location of the ssl certificate if ssl is set to true.
    "ca": "your/ssl/cert.pem"
  },


  // ************************* Docker Parameters *************************
  //
  // REQUIRED if using MBEE docker build script
  // The following parameters are used in order to configure the docker build used by MBEE.
  // These setting will only be used for the 'node mbee docker' commands.
  "docker": {
    // The name of the image the container will be deployed with.
    "image": {
      "name": "your-image-name"
    },
    // The name of the container that docker will build.
    "container": {
      "name": "your-container-name"
    },
    // The port information if the database will be running in the docker
    // container.
    "db": {
      // A boolean to indicate if the database will be running in the docker
      // container.
      "enabled": true,
      // The port which gets mapped to the external db port, and is exposed by the container.
      "port": 1234
    },
    // The port information which the container will listen on for incoming http requests.
    "http": {
      // A boolean to indicate if server will listen for http requests.
      "enabled": true,
      // The port which will listen for http requests if they are enabled.
      "port": 6233
    },
    // The port information which the container will listen on for incoming https requests.
    "https": {
      // A boolean to indicate if server will listen for https requests.
      "enabled": true,
      // The port which will listen for https requests if they are enabled.
      "port": 6234
    },
    // The location of the docker files used to build the configuration file.
    // Relative to MBEE root directory.
    "Dockerfile": "./config/Dockerfile"
  },

  // ************************* Log Parameters *************************
  //
  // REQUIRED
  // The following parameters are used in order to configure the log output used by
  // the running instance of MBEE.
  "log": {
    // The level of log info which will be displayed on the console and written to the log file.
    // Options: critical, error, warn, info, verbose, debug
    "level": "error",
    // The file location relative to the MBEE root directory which will contain the
    // above log level data.
    "file": "mbee.log",
    // The file location relative to the main MBEE root directory which will
    // contain error level log data.
    "error_file": "mbee-error.log",
    // The file location relative to the main MBEE root directory which will
    // contain debug level log data.
    "debug_file": "mbee-debug.log",
    // A boolean which indicates whether or not to color the output of the log
    // data to both the console and the log files.
    "colorize": true
  },

  // ************************* Server Parameters *************************
  //
  // REQUIRED
  // The following parameters are used in order to configure the server which MBEE
  // is hosted on.
  "server": {
    // REQUIRED
    // Default admin user credentials
    "defaultAdminUsername": "admin",
    "defaultAdminPassword": "Admin12345!",
    // REQUIRED
    // Default shared organization
    "defaultOrganizationId" : "default",
    "defaultOrganizationName" : "Default",

    // REQUIRED
    // The http information which directory relates to node.
    // NOTE: If hosting directly from node, this is the port which MBEE will
    // listen to. If application is instead being hosted as a docker container,
    // this port will be routed to the port for the docker container which
    // is configured above.
    "http": {
      // REQUIRED
      // Boolean indicating if http will be enabled for the application.
      "enabled": true,
      // REQUIRED if enabled is true
      // The port to listen for http requests on.
      "port": 6233,
      // OPTIONAL, defaults to false
      // An option to redirect all HTTP requests to HTTPS
      "redirectToHTTPS": true
    },

    // REQUIRED
    // The https information which directory relates to node.
    // NOTE: If hosting directly from node, this is the port which MBEE will
    // listen to. If application is instead being hosted as a docker container,
    // this port will be routed to the port for the docker container which
    // is configured above.
    "https": {
      // REQUIRED
      // Boolean indicating if http will be enabled for the application.
      "enabled": true,
      // REQUIRED if enabled is true
      // The port to listen for https requests on.
      "port": 6234,
      // REQUIRED if enabled is true
      // If https is enabled, the name of the ssl cert which will be used for
      // hosting the secure connection.
      "sslCert": "path/to/your/ssl/cert.crt",
      "sslKey": "path/to/your/ssl/key.key"
    },

    // OPTIONAL
    // The timeout of any requests to the Node.js server in milliseconds. By default,
    // Node.js timeouts are 120,000 milliseconds, but this may not be substantial for request
    // sending or receiving large amounts of data.
    "requestTimeout": 120000,

    // OPTIONAL
    // The amount of data the node can accept in a request to the server.
    // For large requests, a large size may be necessary. If a PayloadTooLargeError
    // is ever received, it means the request was too large and the size may
    // need to be increased.
    "requestSize": "50mb",

    // REQUIRED
    // The API routes can be enabled or disabled based on the desired configuration.
    "api": {
      // REQUIRED
      // A boolean to indicate whether or not API routes are enabled.
      "enabled": true,
      // REQUIRED if enabled is true
      // If enabled, the API will return JSON with the following indent size in spaces.
      "json": {
        "indent": 4
      },
      // REQUIRED if enabled is true
      // A boolean to indicate whether or not specific User API routes are enabled.
      "userAPI": {
        "get": true,
        "post": true,
        "put": true,
        "patch": true,
        "patchPassword": true,
        "delete": true
      }
    },

    // REQUIRED
    // The following parameters are used to import any plugins that are used in
    // your MBEE application. IMPORTANT: Plugins run natively in the application
    // and have direct access to the core MBEE framework. As a result, plugins
    // have the same security permissions as the MBEE application itself. This
    // design allows for efficient performance among many data heavy processing
    // plugins. However it poses a security risk for any plugin which has not
    // been properly vetted. The server admin MUST make sure the plugin they are
    // using does not pose any security risk the the MBEE application before
    // importing them.
    "plugins": {
      // REQUIRED
      // A boolean to indicate whether or not plugins are enabled.
      "enabled": false,
      // REQUIRED
      // Each plugin to be imported and mounted into the MBEE application is
      // listed here as an object.
      // Parameters: name, source, deployKey, version, title
      "plugins": {
        "plugin-example-name": {
            // REQUIRED
            "title": "Friendly Plugin Name",
            // REQUIRED
            "source": "https://github.com/path-to-your-plugin.git",
            // OPTIONAL
            "deployKey": "path/to/your/key.key",
            // OPTIONAL
            "version": 1.0
        },
        "plugin-example-2": {
            "name": "plugin-example-2",
            "source": "etc",
            "title": "etc"
        }
      }
    },

    // REQUIRED
    // The UI routes can be enabled or disabled based on the desired configuration.
    "ui": {
      // REQUIRED
      // A boolean to indicate whether or not the UI is enabled.
      "enabled": true,
      // Defining if the UI is in production or development mode.
      "mode": "production",
      // The UI can display a login modal warning statement. The following parameters
      // are used to set up the modal message.
      // REQUIRED if enabled is true
      "loginModal": {
        // A boolean to indicate whether or not the modal message is enabled.
        "on": false,
        // The message for the login modal.
        "message": "Your warning modal message here."
      },
      // The UI can display a banner statement. The following parameters are
      // used to set up the banner.
      // REQUIRED if enabled is true
      "banner": {
        // A boolean to indicate whether or not the banner is enabled.
        "on": false,
        // The message for the banner.
        "message": "Your Banner",
        // The color of the banner in Hex or RGB.
        "color": "#FFF",
        // The background of the banner in Hex or RGB.
        "background": "rgb(0, 52, 120)",
        // A boolean to indicate whether the banner is bold or not.
        "bold": true,
        // The CSS definition of the border to be added to the banner.
        "border": "1px solid #656565"
      }
    },
    // REQUIRED
    // The server secret used for encrypting and decrypting server sessions and
    // tokens. NOTE: If 'RANDOM', the secret will be auto-generated.
    "secret": "RANDOM"
  },

  // ************************* Test Parameters *************************
  //
  // REQUIRED
  // The following parameters are used in order to configure the MBEE application during
  // testing. This applies only to the application when 'node mbee test' is run.
  "test": {
    // The certificate used in the API tests, relative to root MBEE directory.
    "ca": "path/to/your/cert.pem",
    // The URL used for API tests. NOTE: The server must be running.
    "url": "http://localhost:6223"
  },
  // OPTIONAL
  // Custom regex validators can be specified to overwrite default validation
  // behaviors. Empty, missing, or otherwise falsy values are ignored.
  "validators": {
    "id": "([a-z0-9]{8}(-[a-z0-9]{4}){3}-[a-z0-9]{12})",
    "id_length": "",
    "org_id": "",
    "org_id_length": "",
    "project_id": "",
    "project_id_length": "",
    "branch_id": "",
    "branch_id_length": "",
    "element_id": "",
    "element_id_length": "",
    "user_username": "",
    "user_email": "",
    "user_fname": "",
    "user_lname": "",
    "user_provider": ["local", "ldap"],
<<<<<<< HEAD
    "url_next": ""
=======
    "url_next": "",
>>>>>>> cde1adf0
  }
}<|MERGE_RESOLUTION|>--- conflicted
+++ resolved
@@ -384,10 +384,6 @@
     "user_fname": "",
     "user_lname": "",
     "user_provider": ["local", "ldap"],
-<<<<<<< HEAD
     "url_next": ""
-=======
-    "url_next": "",
->>>>>>> cde1adf0
   }
 }