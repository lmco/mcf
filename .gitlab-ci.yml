variables:
  HTTP_PROXY: http://proxy3.lmco.com:80
  HTTPS_PROXY: http://proxy3.lmco.com:80
  http_proxy: http://proxy3.lmco.com:80
  https_proxy: http://proxy3.lmco.com:80
  NO_PROXY: 127.0.0.1,localhost
  GIT_SSL_NO_VERIFY: "true"
  GIT_STRATEGY: clone
  MBEE_ENV: pipeline
  DTR_URL: dtr.mbx.us.lmco.com
  DTR_ORG: mbee
  DTR_REPO: mcf
  DTR_TAG: “latest”

stages:
  - Build
  - Test
  - Docker

Build MCF:
  stage: Build
  tags:
    - docker
  image: registry.gitlab.us.lmco.com:443/mbx/mbee/mcf/gitlab-docker-build-image:latest
  before_script:
    - export HTTP_PROXY=$HTTP_PROXY
    - export HTTPS_PROXY=$HTTPS_PROXY
    - export NO_PROXY=$NO_PROXY
    - yarn config set strict-ssl false
    - yarn config set proxy $HTTP_PROXY
    - yarn config set https-proxy $HTTPS_PROXY
    - yarn config set no_proxy $NO_PROXY
  script:
    - NOPREINSTALL=1 yarn install
    - node mbee lint

Test MCF:
  stage: Test
  artifacts:
    paths:
    - node_modules
    - yarn.lock
    - build
    - plugins
    - coverage
    expire_in: 2h
  tags:
    - docker
  image: registry.gitlab.us.lmco.com:443/mbx/mbee/mcf/gitlab-docker-build-image:latest
  services:
    - name: registry.gitlab.us.lmco.com:443/mbx/mbee/mcf/mongo:4.0.4
      alias: mongodb
  before_script:
    - export MBEE_ENV=$MBEE_ENV
    - export HTTP_PROXY=$HTTP_PROXY
    - export HTTPS_PROXY=$HTTPS_PROXY
    - export NO_PROXY=$NO_PROXY
    - yarn config set strict-ssl false
    - yarn config set proxy $HTTP_PROXY
    - yarn config set https-proxy $HTTPS_PROXY
    - yarn config set no_proxy $NO_PROXY
    - NOPREINSTALL=1 yarn install
    - node mbee migrate -y
  script:
    - nohup node mbee start &
    - sleep 20
    - yarn testall

Test Plugins:
  stage: Test
  tags:
    - docker
  image: registry.gitlab.us.lmco.com:443/mbx/mbee/mcf/gitlab-docker-build-image:latest
  services:
    - name: registry.gitlab.us.lmco.com:443/mbx/mbee/mcf/mongo:4.0.4
      alias: mongodb
  before_script:
    - export MBEE_ENV=$MBEE_ENV
    - export HTTP_PROXY=$HTTP_PROXY
    - export HTTPS_PROXY=$HTTPS_PROXY
    - export NO_PROXY=$NO_PROXY
    - yarn config set strict-ssl false
    - yarn config set proxy $HTTP_PROXY
    - yarn config set https-proxy $HTTPS_PROXY
    - yarn config set no_proxy $NO_PROXY
    - NOPREINSTALL=1 yarn install
    - node mbee migrate -y
  script:
    - node mbee test --plugins

Docker Build MCF:
  stage: Docker
  tags:
    - shell
  # only:
  #   - develop
  #   - /^release\/.*$/
  #   - /^prc\/.*$/
  dependencies:
    - Test MCF
  script:
<<<<<<< HEAD
    - chmod +x ./scripts/pipeline/pull-cert.sh
    - ./scripts/pipeline/pull-cert.sh $CI_PROJECT_DIR $LMCertAuthority
    - chmod +x ./scripts/pipeline/search-replace-config.sh
    - ./scripts/pipeline/search-replace-config.sh $CI_PROJECT_DIR $DEFAULT_ADMIN_USERNAME $DEFAULT_ADMIN_PASSWORD $LDAP_URL $LDAP_BIND_DN $LDAP_BIND_DN_PASS $DB_URL $DB_USERNAME $DB_PASSWORD
    - docker build -t mcf-docker-test -f ./config/mcf.Dockerfile .
    - docker tag mcf-docker-test registry.gitlab.us.lmco.com:443/mbx/mbee/mcf/mcf-docker-test
    - docker login -u $CI_REGISTRY_USER -p $CI_JOB_TOKEN registry.gitlab.us.lmco.com:443
    - docker push registry.gitlab.us.lmco.com:443/mbx/mbee/mcf/mcf-docker-test:latest
    # - docker login https://dtr.mbx.us.lmco.com -u e315459 -p $DTR_ACCESS_TOKEN
    # - docker tag mcf-docker dtr.mbx.us.lmco.com/mbee/mcf
    # - docker push dtr.mbx.us.lmco.com/mbee/mcf:latest

Deploy MCF Dev:
  stage: Deploy
  tags:
    - docker
  image: registry.gitlab.us.lmco.com:443/mbx/mbee/mcf/mcf-kubectl:latest
  only:
    - develop
  dependencies: 
    - Docker Build MCF
  script:
    - export VERSION=`cat version.txt`
    - chmod +x ./scripts/deployment/deploy-dev.sh
    - cat ./kubernetes/mongo/mongo-dev-pv.yaml
    - ./scripts/deployment/deploy-dev.sh $CI_PROJECT_DIR $VERSION $DOCKER_PASSWORD

Deploy MCF Test:
  stage: Deploy
  tags:
    - docker
  image: registry.gitlab.us.lmco.com:443/mbx/mbee/mcf/mcf-kubectl:latest
  only:
    - /^release\/.*$/
  dependencies:
    - Docker Build MCF
  script:
    - export VERSION=`cat version.txt`
    - chmod +x ./scripts/deployment/deploy-test.sh
    - ./scripts/deployment/deploy-test.sh $CI_PROJECT_DIR $VERSION $DOCKER_PASSWORD
  
Deploy MCF Prod:
  stage: Deploy
  tags:
    - docker
  image: registry.gitlab.us.lmco.com:443/mbx/mbee/mcf/mcf-kubectl:latest
  only:
    - /^prc\/.*$/
    - master
  dependencies: 
    - Docker Build MCF
  script:
    - export VERSION=`cat version.txt`
    - chmod +x ./scripts/deployment/deploy-prod.sh
    - cat ./kubernetes/mongo/mongo-prod-pv.yaml
    - ./scripts/deployment/deploy-prod.sh $CI_PROJECT_DIR $VERSION $DOCKER_PASSWORD
=======
    - export DTR_URI=$DTR_URL/$DTR_ORG/$DTR_REPO
    - docker build -t mcf-docker .
    - docker tag mcf-docker registry.gitlab.us.lmco.com:443/mbx/mbee/mcf/mcf-docker
    - docker login -u $CI_REGISTRY_USER -p $CI_JOB_TOKEN registry.gitlab.us.lmco.com:443
    - docker push registry.gitlab.us.lmco.com:443/mbx/mbee/mcf/mcf-docker:latest
    - docker tag mcf-docker $DTR_URI:$DTR_TAG
    - docker login $DTR_URL -u "$DTR_USER" -p $DTR_API_KEY
    - docker push $DTR_URI:$DTR_TAG
>>>>>>> f8a1e83a
<|MERGE_RESOLUTION|>--- conflicted
+++ resolved
@@ -92,71 +92,13 @@
   stage: Docker
   tags:
     - shell
-  # only:
-  #   - develop
-  #   - /^release\/.*$/
-  #   - /^prc\/.*$/
+  only:
+    - develop
+    - /^release\/.*$/
+    - /^prc\/.*$/
   dependencies:
     - Test MCF
   script:
-<<<<<<< HEAD
-    - chmod +x ./scripts/pipeline/pull-cert.sh
-    - ./scripts/pipeline/pull-cert.sh $CI_PROJECT_DIR $LMCertAuthority
-    - chmod +x ./scripts/pipeline/search-replace-config.sh
-    - ./scripts/pipeline/search-replace-config.sh $CI_PROJECT_DIR $DEFAULT_ADMIN_USERNAME $DEFAULT_ADMIN_PASSWORD $LDAP_URL $LDAP_BIND_DN $LDAP_BIND_DN_PASS $DB_URL $DB_USERNAME $DB_PASSWORD
-    - docker build -t mcf-docker-test -f ./config/mcf.Dockerfile .
-    - docker tag mcf-docker-test registry.gitlab.us.lmco.com:443/mbx/mbee/mcf/mcf-docker-test
-    - docker login -u $CI_REGISTRY_USER -p $CI_JOB_TOKEN registry.gitlab.us.lmco.com:443
-    - docker push registry.gitlab.us.lmco.com:443/mbx/mbee/mcf/mcf-docker-test:latest
-    # - docker login https://dtr.mbx.us.lmco.com -u e315459 -p $DTR_ACCESS_TOKEN
-    # - docker tag mcf-docker dtr.mbx.us.lmco.com/mbee/mcf
-    # - docker push dtr.mbx.us.lmco.com/mbee/mcf:latest
-
-Deploy MCF Dev:
-  stage: Deploy
-  tags:
-    - docker
-  image: registry.gitlab.us.lmco.com:443/mbx/mbee/mcf/mcf-kubectl:latest
-  only:
-    - develop
-  dependencies: 
-    - Docker Build MCF
-  script:
-    - export VERSION=`cat version.txt`
-    - chmod +x ./scripts/deployment/deploy-dev.sh
-    - cat ./kubernetes/mongo/mongo-dev-pv.yaml
-    - ./scripts/deployment/deploy-dev.sh $CI_PROJECT_DIR $VERSION $DOCKER_PASSWORD
-
-Deploy MCF Test:
-  stage: Deploy
-  tags:
-    - docker
-  image: registry.gitlab.us.lmco.com:443/mbx/mbee/mcf/mcf-kubectl:latest
-  only:
-    - /^release\/.*$/
-  dependencies:
-    - Docker Build MCF
-  script:
-    - export VERSION=`cat version.txt`
-    - chmod +x ./scripts/deployment/deploy-test.sh
-    - ./scripts/deployment/deploy-test.sh $CI_PROJECT_DIR $VERSION $DOCKER_PASSWORD
-  
-Deploy MCF Prod:
-  stage: Deploy
-  tags:
-    - docker
-  image: registry.gitlab.us.lmco.com:443/mbx/mbee/mcf/mcf-kubectl:latest
-  only:
-    - /^prc\/.*$/
-    - master
-  dependencies: 
-    - Docker Build MCF
-  script:
-    - export VERSION=`cat version.txt`
-    - chmod +x ./scripts/deployment/deploy-prod.sh
-    - cat ./kubernetes/mongo/mongo-prod-pv.yaml
-    - ./scripts/deployment/deploy-prod.sh $CI_PROJECT_DIR $VERSION $DOCKER_PASSWORD
-=======
     - export DTR_URI=$DTR_URL/$DTR_ORG/$DTR_REPO
     - docker build -t mcf-docker .
     - docker tag mcf-docker registry.gitlab.us.lmco.com:443/mbx/mbee/mcf/mcf-docker
@@ -164,5 +106,4 @@
     - docker push registry.gitlab.us.lmco.com:443/mbx/mbee/mcf/mcf-docker:latest
     - docker tag mcf-docker $DTR_URI:$DTR_TAG
     - docker login $DTR_URL -u "$DTR_USER" -p $DTR_API_KEY
-    - docker push $DTR_URI:$DTR_TAG
->>>>>>> f8a1e83a
+    - docker push $DTR_URI:$DTR_TAG