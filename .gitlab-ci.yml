variables:
<<<<<<< HEAD
  HTTP_PROXY: http://proxy-lmi.global.lmco.com:80
  HTTPS_PROXY: http://proxy-lmi.global.lmco.com:80
  http_proxy: http://proxy-lmi.global.lmco.com:80
  https_proxy: http://proxy-lmi.global.lmco.com:80
  NO_PROXY: 127.0.0.1,localhost
=======
>>>>>>> 0e81b580
  GIT_SSL_NO_VERIFY: "true"
  GIT_STRATEGY: clone
  MBEE_ENV: pipeline
  DTR_URL: dtr.mbx.us.lmco.com
  DTR_ORG: mbee
  DTR_REPO: mcf
  DTR_TAG: latest

stages:
  - Test
  - Docker

<<<<<<< HEAD
Build MCF:
  stage: Build
  tags:
    - docker
  image: registry.gitlab.us.lmco.com:443/mbx/mbee/mcf/gitlab-docker-build-image:latest
  before_script:
    - export HTTP_PROXY=http://proxy-lmi.global.lmco.com:80
    - export HTTPS_PROXY=http://proxy-lmi.global.lmco.com:80
    - export NO_PROXY=$NO_PROXY
    - yarn config set strict-ssl false
    - yarn config set proxy http://proxy-lmi.global.lmco.com:80
    - yarn config set https-proxy http://proxy-lmi.global.lmco.com:80
    - yarn config set no_proxy $NO_PROXY
  script:
    - NOPREINSTALL=1 yarn install
    - node mbee lint

=======
>>>>>>> 0e81b580
Test MCF:
  stage: Test
  artifacts:
    paths:
    - node_modules
    - yarn.lock
    - build
    - plugins
    - coverage
    expire_in: 2h
  tags:
    - docker
  image: registry.gitlab.us.lmco.com:443/mbx/mbee/mcf/gitlab-docker-build-image2:latest
  services:
    - name: registry.gitlab.us.lmco.com:443/mbx/mbee/mcf/mongo:4.0.4
      alias: mongodb
    - name: registry.gitlab.us.lmco.com:443/mbx/mbee/mcf/redis:6.0.9
      alias: redis
  before_script:
    - export MBEE_ENV=$MBEE_ENV
    - export HTTP_PROXY=http://proxy-lmi.global.lmco.com:80
    - export HTTPS_PROXY=http://proxy-lmi.global.lmco.com:80
    - export NO_PROXY=$NO_PROXY
    - yarn config set strict-ssl false
    - yarn config set proxy http://proxy-lmi.global.lmco.com:80
    - yarn config set https-proxy http://proxy-lmi.global.lmco.com:80
    - yarn config set no_proxy $NO_PROXY
    - NOPREINSTALL=1 yarn install
    - chmod +x ./scripts/install-plugin-modules.sh
    - ./scripts/install-plugin-modules.sh
    - node mbee lint
    - node mbee migrate -y
  script:
    - nohup node mbee start &
    - sleep 20
    - yarn testall

Test Plugins:
  stage: Test
  tags:
    - docker
  image: registry.gitlab.us.lmco.com:443/mbx/mbee/mcf/gitlab-docker-build-image2:latest
  services:
    - name: registry.gitlab.us.lmco.com:443/mbx/mbee/mcf/mongo:4.0.4
      alias: mongodb
    - name: registry.gitlab.us.lmco.com:443/mbx/mbee/mcf/redis:6.0.9
      alias: redis
  before_script:
    - export MBEE_ENV=$MBEE_ENV
    - export HTTP_PROXY=http://proxy-lmi.global.lmco.com:80
    - export HTTPS_PROXY=http://proxy-lmi.global.lmco.com:80
    - export NO_PROXY=$NO_PROXY
    - yarn config set strict-ssl false
    - yarn config set proxy http://proxy-lmi.global.lmco.com:80
    - yarn config set https-proxy http://proxy-lmi.global.lmco.com:80
    - yarn config set no_proxy $NO_PROXY
    - NOPREINSTALL=1 yarn install
    - node mbee migrate -y
  script:
    - node mbee test --plugins

Docker Build MCF:
  stage: Docker
  tags:
    - shell
  only:
    - develop
    - /^release\/.*$/
    - /^prc\/.*$/
  dependencies:
    - Test MCF
  script:
    - export DTR_URI=$DTR_URL/$DTR_ORG/$DTR_REPO
    - docker build -t mcf-docker .
    - docker tag mcf-docker registry.gitlab.us.lmco.com:443/mbx/mbee/mcf/mcf-docker
    - docker login -u $CI_REGISTRY_USER -p $CI_JOB_TOKEN registry.gitlab.us.lmco.com:443
    - docker push registry.gitlab.us.lmco.com:443/mbx/mbee/mcf/mcf-docker:latest
    - docker tag mcf-docker $DTR_URI:$DTR_TAG
    - docker login $DTR_URL -u "$DTR_USER" -p $DTR_API_KEY
    - docker push $DTR_URI:$DTR_TAG<|MERGE_RESOLUTION|>--- conflicted
+++ resolved
@@ -1,12 +1,4 @@
 variables:
-<<<<<<< HEAD
-  HTTP_PROXY: http://proxy-lmi.global.lmco.com:80
-  HTTPS_PROXY: http://proxy-lmi.global.lmco.com:80
-  http_proxy: http://proxy-lmi.global.lmco.com:80
-  https_proxy: http://proxy-lmi.global.lmco.com:80
-  NO_PROXY: 127.0.0.1,localhost
-=======
->>>>>>> 0e81b580
   GIT_SSL_NO_VERIFY: "true"
   GIT_STRATEGY: clone
   MBEE_ENV: pipeline
@@ -19,26 +11,6 @@
   - Test
   - Docker
 
-<<<<<<< HEAD
-Build MCF:
-  stage: Build
-  tags:
-    - docker
-  image: registry.gitlab.us.lmco.com:443/mbx/mbee/mcf/gitlab-docker-build-image:latest
-  before_script:
-    - export HTTP_PROXY=http://proxy-lmi.global.lmco.com:80
-    - export HTTPS_PROXY=http://proxy-lmi.global.lmco.com:80
-    - export NO_PROXY=$NO_PROXY
-    - yarn config set strict-ssl false
-    - yarn config set proxy http://proxy-lmi.global.lmco.com:80
-    - yarn config set https-proxy http://proxy-lmi.global.lmco.com:80
-    - yarn config set no_proxy $NO_PROXY
-  script:
-    - NOPREINSTALL=1 yarn install
-    - node mbee lint
-
-=======
->>>>>>> 0e81b580
 Test MCF:
   stage: Test
   artifacts:
