#!/usr/bin/env node
/**
 * Classification: UNCLASSIFIED
 *
 * @module scripts.build
 *
 * @copyright Copyright (C) 2018, Lockheed Martin Corporation
 *
 * @license LMPI - Lockheed Martin Proprietary Information
 *
 * @owner Josh Kaplan <joshua.d.kaplan@lmco.com>
 *
 * @author Josh Kaplan <joshua.d.kaplan@lmco.com>
 *
 * @description Creates the necessary static assets used by the MBEE UI.
 */

// Error Check - Check if file was run directly or global M object is undefined
if (module.parent == null || typeof M === 'undefined') {
  // File was run directly, print error message and exit process
  // eslint-disable-next-line no-console
  console.log('\nError: please use mbee to run this script by using the '
    + 'following command. \n\nnode mbee build\n');
  process.exit(-1);
}

// Node modules
const { execSync } = require('child_process');
const path = require('path');
const fs = require('fs');

// NPM modules
const gulp = require('gulp');
const concat = require('gulp-concat');
const minify = require('gulp-minify');
const sass = require('gulp-sass');
const markdown = require('gulp-markdown');
const webpack = require('webpack');
const validators = M.require('lib.validators');

/**
 * @description Builds the MBEE static assets by:
 * - Copying dependencies to their final location,
 * - Compiling Sass into CSS
 * - Building Javascript libraries into client-side code
 * - Building JSDoc documentation.
 *
 * Accepts the following command-line parameters:
 * --copy-deps
 * --sass
 * --react
 * --jsdoc
 * --fm
 * --all
 *
 * If NO arguments given, defaults to `--all`
 */
function build(_args) {
  M.log.info('Building MBEE ...');

  // Assign parameters to args. If no parameters, default to '--all'
  const args = (_args === undefined || _args.length === 0) ? ['--all'] : _args;
  // Copy static dependencies to build directory
  if (args.includes('--all') || args.includes('--copy-deps')) {
    M.log.info('  + Copying dependencies ...');

    // Copy images
    gulp.src('./app/ui/img/**/*')
    .pipe(gulp.dest('build/public/img'));

    // Copy Swagger CSS
    gulp.src('./node_modules/swagger-ui-express/static/*.css')
    .pipe(gulp.dest('build/public/css'));

    // Copy Swagger JS
    gulp.src('./node_modules/swagger-ui-express/static/*.js')
    .pipe(gulp.dest('build/public/js'));

    // Copy Bootstrap JS
    gulp.src('./node_modules/bootstrap/dist/js/bootstrap.min.js')
    .pipe(gulp.dest('build/public/js'));
    gulp.src('./node_modules/bootstrap/dist/js/bootstrap.min.js.map')
    .pipe(gulp.dest('build/public/js'));

    // Copy Jquery JS
    gulp.src('./node_modules/jquery/dist/jquery.min.js')
    .pipe(gulp.dest('build/public/js'));

    // Copy Jquery UI JS
    gulp.src([
      './node_modules/jquery-ui/ui/effect.js',
      './node_modules/jquery-ui/ui/effects/*.js',
      './node_modules/jquery-ui/ui/widget.js',
      './node_modules/jquery-ui/ui/widgets/*.js'
    ])
    .pipe(concat('jquery-ui.js'))
    .pipe(minify({ noSource: true }))
    .pipe(gulp.dest('build/public/js'));

    // Copy Popper JS
    gulp.src('./node_modules/popper.js/dist//umd/popper.min.js')
    .pipe(gulp.dest('build/public/js'));
    gulp.src('./node_modules/popper.js/dist//umd/popper.min.js.map')
    .pipe(gulp.dest('build/public/js'));

    // Copy Font-Awesome dependencies
    gulp.src('./node_modules/@fortawesome/fontawesome-free/webfonts/**/*')
    .pipe(gulp.dest('build/public/webfonts'));

    // Copy MBEE JS
    gulp.src('./app/ui/js/**/*.js')
    .pipe(concat('mbee.js'))
    .pipe(gulp.dest('build/public/js'));
  }

  // Initialize validators for UI validation
  const validator = {
    id: validators.org.id,
    org: {
      name: validators.org.name
    },
    project: {
      name: validators.project.name
    },
    user: {
      fname: validators.user.fname,
      lname: validators.user.lname,
      username: validators.user.username
    }
  };

  // Initialize the build directory
  if (!fs.existsSync('build')) {
    fs.mkdirSync('build');
  }

  // Initialize validator directory
  const validatorsDir = path.join(M.root, 'build', 'json');
  if (!fs.existsSync(validatorsDir)) {
    // Make validators directory
    fs.mkdirSync(validatorsDir);
  }

  // Import validator object into validators file
  fs.writeFileSync(path.join(validatorsDir, 'validators.json'), JSON.stringify(validator), 'utf8');

<<<<<<< HEAD
  // Transpile React components
  if (args.includes('--all') || args.includes('--react')) {
    M.log.info('  + Building react ...');
    webpack({
      mode: 'production',
      entry: {
        navbar: path.join(M.root, 'app', 'ui', 'react-components', 'general-components', 'nav.jsx'),
        'home-page': path.join(M.root, 'app', 'ui', 'react-components', 'home-page', 'home-page.jsx'),
        organizations: path.join(M.root, 'app', 'ui', 'react-components', 'organizations', 'organizations.jsx'),
        projects: path.join(M.root, 'app', 'ui', 'react-components', 'projects', 'projects.jsx'),
        user: path.join(M.root, 'app', 'ui', 'react-components', 'user', 'user.jsx')
      },
      output: {
        path: path.join(M.root, 'build', 'public', 'react-js'),
        filename: '[name].js'
      },
      module: {
        rules: [
          {
            test: /\.jsx?$/,
            loader: 'babel-loader',
            exclude: /node_modules/,
            options: {
              presets: ['babel-preset-env', 'babel-preset-react']
            }
          }
        ]
      }
    }, (err, stats) => {
      if (err || stats.hasErrors()) {
        // eslint-disable-next-line no-console
        console.log(stats.compilation.errors);
      }
    });
  }


=======
>>>>>>> e1b2ab38
  // Compile Sass into CSS
  if (args.includes('--all') || args.includes('--sass')) {
    M.log.info('  + Compiling sass ...');
    gulp.src('./app/ui/sass/**/*.scss')
    .pipe(sass({ outputStyle: 'compressed' })
    .on('error', sass.logError))
    .pipe(gulp.dest('build/public/css'));
  }

  // Build JSDoc
  if (args.includes('--all') || args.includes('--jsdoc')) {
    M.log.info('  + Building jsdoc ...');
    // Create JSDoc build command
    const jsdoc = `${process.argv[0]} node_modules/jsdoc/jsdoc.js`;
    const cmd = `${jsdoc} -c ./config/jsdoc.json`;

    // Execute JSDoc build command
    execSync(cmd);
  }

  // Build Flight Manual
  if (args.includes('--all') || args.includes('--fm')) {
    M.log.info('  + Building flight manual ...');
    gulp.src('./doc/**/*.md')
    .pipe(markdown())
    .pipe(gulp.dest('build/fm'));
  }

  // Returning a promise to make synchronous
  return new Promise((resolve, reject) => {
    // Transpile React components
    if (args.includes('--all') || args.includes('--react')) {
      M.log.info('  + Transpiling react ...');
      webpack({
        mode: 'development',
        entry: {
          navbar: path.join(M.root, 'app', 'ui', 'react-components', 'general-components', 'nav.jsx'),
          'home-page': path.join(M.root, 'app', 'ui', 'react-components', 'home-page', 'home-page.jsx'),
          organizations: path.join(M.root, 'app', 'ui', 'react-components', 'organizations', 'organizations.jsx'),
          projects: path.join(M.root, 'app', 'ui', 'react-components', 'projects', 'projects.jsx'),
          user: path.join(M.root, 'app', 'ui', 'react-components', 'user', 'user.jsx')
        },
        output: {
          path: path.join(M.root, 'build', 'public', 'react-js'),
          filename: '[name].js'
        },
        devServer: {
          historyApiFallback: true
        },
        module: {
          rules: [
            {
              test: /\.jsx?$/,
              loader: 'babel-loader',
              exclude: /node_modules/,
              options: {
                presets: ['babel-preset-env', 'babel-preset-react']
              }
            }
          ]
        }
      }, (err, stats) => {
        if (err || stats.hasErrors()) {
          // eslint-disable-next-line no-console
          console.log(stats.compilation.errors);
          return reject();
        }
        return resolve();
      });
    }
    else {
      return resolve();
    }
  })
  .then(() => {
    M.log.info('Build Complete.');
  })
  .catch(() => {
    M.log.warn('React build FAILED');
    M.log.info('Build Complete.');
  });
}

module.exports = build;<|MERGE_RESOLUTION|>--- conflicted
+++ resolved
@@ -60,6 +60,7 @@
 
   // Assign parameters to args. If no parameters, default to '--all'
   const args = (_args === undefined || _args.length === 0) ? ['--all'] : _args;
+
   // Copy static dependencies to build directory
   if (args.includes('--all') || args.includes('--copy-deps')) {
     M.log.info('  + Copying dependencies ...');
@@ -144,46 +145,6 @@
   // Import validator object into validators file
   fs.writeFileSync(path.join(validatorsDir, 'validators.json'), JSON.stringify(validator), 'utf8');
 
-<<<<<<< HEAD
-  // Transpile React components
-  if (args.includes('--all') || args.includes('--react')) {
-    M.log.info('  + Building react ...');
-    webpack({
-      mode: 'production',
-      entry: {
-        navbar: path.join(M.root, 'app', 'ui', 'react-components', 'general-components', 'nav.jsx'),
-        'home-page': path.join(M.root, 'app', 'ui', 'react-components', 'home-page', 'home-page.jsx'),
-        organizations: path.join(M.root, 'app', 'ui', 'react-components', 'organizations', 'organizations.jsx'),
-        projects: path.join(M.root, 'app', 'ui', 'react-components', 'projects', 'projects.jsx'),
-        user: path.join(M.root, 'app', 'ui', 'react-components', 'user', 'user.jsx')
-      },
-      output: {
-        path: path.join(M.root, 'build', 'public', 'react-js'),
-        filename: '[name].js'
-      },
-      module: {
-        rules: [
-          {
-            test: /\.jsx?$/,
-            loader: 'babel-loader',
-            exclude: /node_modules/,
-            options: {
-              presets: ['babel-preset-env', 'babel-preset-react']
-            }
-          }
-        ]
-      }
-    }, (err, stats) => {
-      if (err || stats.hasErrors()) {
-        // eslint-disable-next-line no-console
-        console.log(stats.compilation.errors);
-      }
-    });
-  }
-
-
-=======
->>>>>>> e1b2ab38
   // Compile Sass into CSS
   if (args.includes('--all') || args.includes('--sass')) {
     M.log.info('  + Compiling sass ...');
