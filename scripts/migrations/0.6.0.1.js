/**
 * @classification UNCLASSIFIED
 *
 * @module script.migrations.0.6.0.1
 *
 * @copyright Copyright (C) 2018, Lockheed Martin Corporation
 *
 * @license MIT
 *
 * @owner Austin Bieber
 *
 * @author Austin Bieber
 *
 * @description Migration script for version 0.6.0.1.
 */

// Node modules
const fs = require('fs');
const path = require('path');

// NPM modules
const mongoose = require('mongoose');

// MBEE modules
const migrate = M.require('lib.migrate');
const Element = M.require('models.element');
const Organization = M.require('models.organization');
const Project = M.require('models.project');
const User = M.require('models.user');
const jmi = M.require('lib.jmi-conversions');

// Due to the use of MongoDB ObjectIDs, this file cannot be adjusted for other
// databases, thus it must be rewritten or commented out
// if (M.config.db.strategy !== 'mongoose-mongodb-strategy') {
//   M.log.critical('The 0.6.0.1 migration is MongoDB specific. Please rewrite'
//     + ' this file or comment out helper functions if running for first time'
//     + ' and version is greater that 0.6.0.');
//   process.exit(1);
// }

/**
 * @description Handles the database migration from 0.6.0.1 to 0.6.0. This drop in
 * versions is currently not supported.
 *
 * @returns {Promise} Returns an empty promise upon completion.
 */
module.exports.down = function() {
  return migrate.shiftVersion('0.6.0');
};

/**
 * @description Handles the database migration from version 0.6.0 to 0.6.0.1. The
 * changes being made are the following: change _id from ObjectIDs to
 * strings, removal of the id, uuid, contains, type, deleted, deletedBy and
 * deletedOn fields, addition of archived, archivedBy and archivedOn fields,
 * change org and project permissions from arrays to objects with username keys,
 * removal of org name uniqueness, and addition of source/target to base element.
 *
 * NOTE: There are some limitations with this migration. If the database is too
 * large, node may run out of memory while processing the new objects. It is
 * recommended that you do not proceed if you have more than 100,000 objects in
 * a collection. Additionally, all users will be required to reset their
 * passwords due to change in salt when password is hashed. If for some reason a
 * migration fails, any data removed from the database will be added to the
 * ./data directory.
 *
 * @returns {Promise} Returns an empty promise upon completion.
 */
module.exports.up = async function() {
  try {
    // If data directory doesn't exist, create it
    if (!fs.existsSync(path.join(M.root, 'data'))) {
      fs.mkdirSync(path.join(M.root, 'data'));
    }

    // Find all orgs
    const orgs = await Organization.find({});
    const jmiOrgs = jmi.convertJMI(1, 2, orgs);

    // Write contents to temporary file
    fs.writeFileSync(path.join(M.root, 'data', 'orgs.json'), JSON.stringify(orgs));

    // Find all projects
    const projects = await Project.find({});
    const jmiProjects = jmi.convertJMI(1, 2, projects);

    // Write contents to temporary file
    fs.writeFileSync(path.join(M.root, 'data', 'projects.json'), JSON.stringify(projects));

    // Find all elements
    const elements = await Element.find({});
    const jmiElements = jmi.convertJMI(1, 2, elements);

    // Write contents to temporary file
    fs.writeFileSync(path.join(M.root, 'data', 'elements.json'), JSON.stringify(elements));

    // Find all users
<<<<<<< HEAD
    .then(() => User.find({}))
    .then((foundUsers) => {
      users = foundUsers;
      jmiUsers = jmi.convertJMI(1, 2, users);

      // Write contents to temporary file
      return new Promise(function(res, rej) {
        fs.writeFile(path.join(M.root, 'data', 'users.json'),
          JSON.stringify(users), function(err) {
            if (err) rej(err);
            else res();
          });
      });
    })
    // // Find all currently existing collections
    // .then(() => sixToSevenOrgHelper(orgs, jmiUsers))
    // .then(() => sixToSevenProjectHelper(projects, jmiUsers, jmiOrgs))
    // .then(() => sixToSevenElementHelper(elements, jmiUsers, jmiProjects, jmiElements))
    // .then(() => sixToSevenUserHelper(users, jmiUsers))
    // Get all documents from the server data
    .then(() => ServerData.find({}))
    .then((serverData) => {
      // Restrict collection to one document
      if (serverData.length > 1) {
        throw new Error('Cannot have more than one server data document.');
      }
      // If no server data currently exists, create the document
      if (serverData.length === 0) {
        return ServerData.insertMany([{ _id: 'server_data', version: '0.6.0.1' }]);
      }
=======
    const users = await User.find({});
    const jmiUsers = jmi.convertJMI(1, 2, users);
>>>>>>> 95e48e05

    // Write contents to temporary file
    fs.writeFileSync(path.join(M.root, 'data', 'users.json'), JSON.stringify(users));

    // Find all currently existing collections
    await sixToSevenOrgHelper(orgs, jmiUsers);
    await sixToSevenProjectHelper(projects, jmiUsers, jmiOrgs);
    await sixToSevenElementHelper(elements, jmiUsers, jmiProjects, jmiElements);
    await sixToSevenUserHelper(users, jmiUsers);
  }
  catch (error) {
    throw new M.DatabaseError(error.message, 'warn');
  }
  return migrate.shiftVersion('0.6.0.1');
};


/**
 * @description Helper function for 0.6.0 to 0.6.0.1 migration. Handles all
 * updates to the organization collection.
 *
 * @param {Array} orgs - The organizations being updated.
 * @param {object} jmi2Users - The found users in JMI Type 2 format.
 *
 * @returns {Promise} Returns an empty promise upon completion.
 */
function sixToSevenOrgHelper(orgs, jmi2Users) {
  return new Promise((resolve, reject) => {
    const orgsToInsert = [];

    // For each org
    orgs.forEach((org) => {
      // If the _id is an ObjectId, run the migration
      if (mongoose.Types.ObjectId.isValid(org._id)) {
        // Change the org _id to a string, rather than ObjectID
        org._id = org.id;
        // Set archive fields
        org.archived = org.deleted || false;
        org.archivedOn = org.deletedOn;
        org.archivedBy = org.deletedBy;
        // deleted, deletedOn and deletedBy fields have been removed
        delete org.deleted;
        delete org.deletedOn;
        delete org.deletedBy;

        // Change the permissions from ObjectIDs to strings
        org.permissions.read = org.permissions.read.map((u) => jmi2Users[u].username) || [];
        org.permissions.write = org.permissions.write.map((u) => jmi2Users[u].username) || [];
        org.permissions.admin = org.permissions.admin.map((u) => jmi2Users[u].username) || [];

        const newPermissions = {};
        // Convert permissions from arrays to objects with usernames as the keys,
        // permissions as the values
        org.permissions.read.forEach((user) => {
          if (org.permissions.admin.includes(user)) {
            newPermissions[user] = ['read', 'write', 'admin'];
          }
          else if (org.permissions.write.includes(user)) {
            newPermissions[user] = ['read', 'write'];
          }
          else {
            newPermissions[user] = ['read'];
          }
        });

        org.permissions = newPermissions;

        // Change createBy, archivedBy and lastModifiedBy from ObjectIDs to strings
        if (org.createdBy) {
          org.createdBy = jmi2Users[org.createdBy].username;
        }
        if (org.archivedBy) {
          org.archivedBy = jmi2Users[org.archivedBy].username;
        }
        if (org.lastModifiedBy) {
          org.lastModifiedBy = jmi2Users[org.lastModifiedBy].username;
        }

        // updatedOn is now set when org is created by default
        if (!org.updatedOn) {
          org.updatedOn = org.createdOn;
        }
      }
      // Add the org to be inserted later
      orgsToInsert.push(org);
    });

    // Remove the id field from all objects
    orgsToInsert.forEach((org) => delete org.id);

    // Delete all currently existing orgs
    Organization.deleteMany({})
    // Find all indexes in the organizations collections
    .then(() => Organization.getIndexes())
    .then((indexes) => {
      const promises = [];
      // Loop through the found indexes
      indexes.forEach((index) => {
        // If unique ID index exists, delete from orgs collection
        if (index.name === 'id_1') {
          promises.push(Organization.deleteIndex('id_1'));
        }
        // If unique name index exists, delete from orgs collection
        else if (index.name === 'name_1') {
          promises.push(Organization.deleteIndex('name_1'));
        }
      });

      // Return when all organization indexes have been dropped
      return Promise.all(promises);
    })
    // Insert updated orgs
    .then(() => {
      // If there are orgs to add, add them
      if (orgsToInsert.length > 0) {
        return Organization.insertMany(orgsToInsert);
      }
    })
    .then(() => {
      if (fs.existsSync(path.join(M.root, 'data', 'orgs.json'))) {
        return new Promise(function(res, rej) {
          fs.unlink(path.join(M.root, 'data', 'orgs.json'), function(err) {
            if (err) rej(err);
            else res();
          });
        });
      }
    })
    .then(() => resolve())
    .catch((error) => reject(error));
  });
}

/**
 * @description Helper function for 0.6.0 to 0.6.0.1 migration. Handles all
 * updates to the project collection.
 *
 * @param {Array} projects - The projects being updated.
 * @param {object} jmi2Users - The found users in JMI Type 2 format.
 * @param {object} jmi2Orgs - The found orgs in JMI Type 2 format.
 *
 * @returns {Promise} Returns an empty promise upon completion.
 */
function sixToSevenProjectHelper(projects, jmi2Users, jmi2Orgs) {
  return new Promise((resolve, reject) => {
    const projectsToInsert = [];

    // For each project
    projects.forEach((project) => {
      // If the _id is an ObjectId, run the migration
      if (mongoose.Types.ObjectId.isValid(project._id)) {
        // Change the project _id to a string, rather than ObjectID
        project._id = project.id;
        // Set archive fields
        project.archived = project.deleted || false;
        project.archivedOn = project.deletedOn;
        project.archivedBy = project.deletedBy;
        // deleted, deletedOn and deletedBy fields have been removed
        delete project.deleted;
        delete project.deletedOn;
        delete project.deletedBy;

        // Change the permissions from ObjectIDs to strings
        project.permissions.read = project.permissions.read
        .map((u) => jmi2Users[u].username) || [];
        project.permissions.write = project.permissions.write
        .map((u) => jmi2Users[u].username) || [];
        project.permissions.admin = project.permissions.admin
        .map((u) => jmi2Users[u].username) || [];

        const newPermissions = {};
        // Convert permissions from arrays to objects with username as the keys,
        // permissions as the values
        project.permissions.read.forEach((user) => {
          if (project.permissions.admin.includes(user)) {
            newPermissions[user] = ['read', 'write', 'admin'];
          }
          else if (project.permissions.write.includes(user)) {
            newPermissions[user] = ['read', 'write'];
          }
          else {
            newPermissions[user] = ['read'];
          }
        });

        project.permissions = newPermissions;

        // Change createBy, archivedBy and lastModifiedBy from ObjectIDs to strings
        if (project.createdBy) {
          project.createdBy = jmi2Users[project.createdBy].username;
        }
        if (project.archivedBy) {
          project.archivedBy = jmi2Users[project.archivedBy].username;
        }
        if (project.lastModifiedBy) {
          project.lastModifiedBy = jmi2Users[project.lastModifiedBy].username;
        }

        // updatedOn is now set when project is created by default
        if (!project.updatedOn) {
          project.updatedOn = project.createdOn;
        }

        // Change the org reference from ObjectID to string
        project.org = jmi2Orgs[project.org]._id;
      }

      // Add the project to be inserted later
      projectsToInsert.push(project);
    });

    // Remove the id field from all objects
    projectsToInsert.forEach((project) => delete project.id);

    // Delete all projects
    Project.deleteMany({})
    // Find all indexes in the projects collections
    .then(() => Project.getIndexes())
    .then((indexes) => {
      const indexNames = indexes.map(i => i.name);
      // If unique ID index exists, delete from projects collection
      if (indexNames.includes('id_1')) {
        return Project.deleteIndex('id_1');
      }
    })
    // Insert updated projects
    .then(() => {
      // If there are projects to add, add them
      if (projectsToInsert.length > 0) {
        Project.insertMany(projectsToInsert);
      }
    })
    .then(() => {
      if (fs.existsSync(path.join(M.root, 'data', 'projects.json'))) {
        return new Promise(function(res, rej) {
          fs.unlink(path.join(M.root, 'data', 'projects.json'), function(err) {
            if (err) rej(err);
            else res();
          });
        });
      }
    })
    .then(() => resolve())
    .catch((error) => reject(error));
  });
}

/**
 * @description Helper function for 0.6.0 to 0.6.0.1 migration. Handles all
 * updates to the element collection.
 *
 * @param {Array} elements - The elements being updated.
 * @param {object} jmi2Users - The found users in JMI Type 2 format.
 * @param {object} jmi2Projects - The found projects in JMI Type 2 format.
 * @param {object} jmi2Elements - The found elements in JMI Type 2 format.
 *
 * @returns {Promise} Returns an empty promise upon completion.
 */
function sixToSevenElementHelper(elements, jmi2Users, jmi2Projects, jmi2Elements) {
  return new Promise((resolve, reject) => {
    const elementsToInsert = [];

    // For each element
    elements.forEach((element) => {
      // If the _id is an ObjectId, run the migration
      if (mongoose.Types.ObjectId.isValid(element._id)) {
        // Change the element _id to a string, rather than ObjectID
        element._id = element.id;
        // Set archive fields
        element.archived = element.deleted || false;
        element.archivedOn = element.deletedOn;
        element.archivedBy = element.deletedBy;
        // contains, type, uuid, deleted, deletedOn and deletedBy fields have been removed
        delete element.contains;
        delete element.type;
        delete element.uuid;
        delete element.deleted;
        delete element.deletedOn;
        delete element.deletedBy;

        // Change createBy, archivedBy and lastModifiedBy from ObjectIDs to strings
        if (element.createdBy) {
          element.createdBy = jmi2Users[element.createdBy].username;
        }
        if (element.archivedBy) {
          element.archivedBy = jmi2Users[element.archivedBy].username;
        }
        if (element.lastModifiedBy) {
          element.lastModifiedBy = jmi2Users[element.lastModifiedBy].username;
        }

        // updatedOn is now set when element is created by default
        if (!element.updatedOn) {
          element.updatedOn = element.createdOn;
        }

        // Change the project reference from ObjectID to string
        element.project = jmi2Projects[element.project]._id;

        // Change parent, source and target from ObjectID to string
        if (element.parent) {
          element.parent = jmi2Elements[element.parent].id;
        }
        if (element.source) {
          element.source = jmi2Elements[element.source].id;
        }
        else {
          // Every element now has a source, set default to null
          element.source = null;
        }
        if (element.target) {
          element.target = jmi2Elements[element.target].id;
        }
        else {
          // Every element now has a target, set default to null
          element.target = null;
        }
      }

      // Add the element to be inserted later
      elementsToInsert.push(element);
    });

    // Remove the id field from all objects
    elementsToInsert.forEach((element) => delete element.id);

    // Delete all elements in the database
    Element.deleteMany({})
    // Find all indexes in the elements collections
    .then(() => Element.getIndexes())
    .then((indexes) => {
      const promises = [];
      // Loop through the found indexes
      indexes.forEach((index) => {
        // If unique UUID index exists, delete from elements collection
        if (index.name === 'uuid_1') {
          promises.push(Element.deleteIndex('uuid_1'));
        }
        // If unique ID index exists, delete from elements collection
        else if (index.name === 'id_1') {
          promises.push(Element.deleteIndex('id_1'));
        }
      });

      // Return when all element indexes have been dropped
      return Promise.all(promises);
    })
    // Insert updated elements
    .then(() => {
      // If there are elements to add, add them
      if (elementsToInsert.length > 0) {
        Element.insertMany(elementsToInsert);
      }
    })
    .then(() => {
      if (fs.existsSync(path.join(M.root, 'data', 'elements.json'))) {
        return new Promise(function(res, rej) {
          fs.unlink(path.join(M.root, 'data', 'elements.json'), function(err) {
            if (err) rej(err);
            else res();
          });
        });
      }
    })
    .then(() => resolve())
    .catch((error) => reject(error));
  });
}

/**
 * @description Helper function for 0.6.0 to 0.6.0.1 migration. Handles all
 * updates to the user collection.
 *
 * @param {Array} users - The users being updated.
 * @param {object} jmi2Users - The found users in JMI Type 2 format.
 *
 * @returns {Promise} Returns an empty promise upon completion.
 */
function sixToSevenUserHelper(users, jmi2Users) {
  return new Promise((resolve, reject) => {
    const usersToInsert = [];

    // For each user
    users.forEach((user) => {
      // If the _id is an ObjectId, run the migration
      if (mongoose.Types.ObjectId.isValid(user._id)) {
        // Change the user _id to a string, rather than ObjectID
        user._id = user.username;
        user.archived = user.deleted || false;
        user.archivedOn = user.deletedOn;
        user.archivedBy = user.deletedBy;
        // deleted, deletedOn and deletedBy fields have been removed
        delete user.deleted;
        delete user.deletedOn;
        delete user.deletedBy;

        // Change createBy, archivedBy and lastModifiedBy from ObjectIDs to strings
        if (user.createdBy) {
          user.createdBy = jmi2Users[user.createdBy].username;
        }
        if (user.archivedBy) {
          user.archivedBy = jmi2Users[user.archivedBy].username;
        }
        if (user.lastModifiedBy) {
          user.lastModifiedBy = jmi2Users[user.lastModifiedBy].username;
        }

        // updatedOn is now set when user is created by default
        if (!user.updatedOn) {
          user.updatedOn = user.createdOn;
        }
      }

      // Add the user to be inserted later
      usersToInsert.push(user);
    });

    // Delete all users in the database
    User.deleteMany({})
    // Insert updated users
    .then(() => {
      // If there are users to add, add them
      if (usersToInsert.length > 0) {
        User.insertMany(usersToInsert);
      }
    })
    .then(() => {
      if (fs.existsSync(path.join(M.root, 'data', 'users.json'))) {
        return new Promise(function(res, rej) {
          fs.unlink(path.join(M.root, 'data', 'users.json'), function(err) {
            if (err) rej(err);
            else res();
          });
        });
      }
    })
    .then(() => resolve())
    .catch((error) => reject(error));
  });
}<|MERGE_RESOLUTION|>--- conflicted
+++ resolved
@@ -95,50 +95,17 @@
     fs.writeFileSync(path.join(M.root, 'data', 'elements.json'), JSON.stringify(elements));
 
     // Find all users
-<<<<<<< HEAD
-    .then(() => User.find({}))
-    .then((foundUsers) => {
-      users = foundUsers;
-      jmiUsers = jmi.convertJMI(1, 2, users);
-
-      // Write contents to temporary file
-      return new Promise(function(res, rej) {
-        fs.writeFile(path.join(M.root, 'data', 'users.json'),
-          JSON.stringify(users), function(err) {
-            if (err) rej(err);
-            else res();
-          });
-      });
-    })
-    // // Find all currently existing collections
-    // .then(() => sixToSevenOrgHelper(orgs, jmiUsers))
-    // .then(() => sixToSevenProjectHelper(projects, jmiUsers, jmiOrgs))
-    // .then(() => sixToSevenElementHelper(elements, jmiUsers, jmiProjects, jmiElements))
-    // .then(() => sixToSevenUserHelper(users, jmiUsers))
-    // Get all documents from the server data
-    .then(() => ServerData.find({}))
-    .then((serverData) => {
-      // Restrict collection to one document
-      if (serverData.length > 1) {
-        throw new Error('Cannot have more than one server data document.');
-      }
-      // If no server data currently exists, create the document
-      if (serverData.length === 0) {
-        return ServerData.insertMany([{ _id: 'server_data', version: '0.6.0.1' }]);
-      }
-=======
     const users = await User.find({});
     const jmiUsers = jmi.convertJMI(1, 2, users);
->>>>>>> 95e48e05
 
     // Write contents to temporary file
     fs.writeFileSync(path.join(M.root, 'data', 'users.json'), JSON.stringify(users));
 
-    // Find all currently existing collections
-    await sixToSevenOrgHelper(orgs, jmiUsers);
-    await sixToSevenProjectHelper(projects, jmiUsers, jmiOrgs);
-    await sixToSevenElementHelper(elements, jmiUsers, jmiProjects, jmiElements);
-    await sixToSevenUserHelper(users, jmiUsers);
+    // // Find all currently existing collections
+    // await sixToSevenOrgHelper(orgs, jmiUsers);
+    // await sixToSevenProjectHelper(projects, jmiUsers, jmiOrgs);
+    // await sixToSevenElementHelper(elements, jmiUsers, jmiProjects, jmiElements);
+    // await sixToSevenUserHelper(users, jmiUsers);
   }
   catch (error) {
     throw new M.DatabaseError(error.message, 'warn');
