FROM registry.access.redhat.com/ubi7/ubi
WORKDIR /opt/mbee

ENV HTTP_PROXY="http://proxy-lmi.global.lmco.com:80" \
    HTTPS_PROXY="http://proxy-lmi.global.lmco.com:80" \
    http_proxy="http://proxy-lmi.global.lmco.com:80" \
    https_proxy="http://proxy-lmi.global.lmco.com:80" \
    NO_PROXY=127.0.0.1,localhost \
    MBEE_ENV=dev \
    # NODE_ENV=production \
    CAFILE_DST="./certs/LockheedMartinCertificateAuthority.pem"

# Copy Project
COPY . ./

# Create log and artifact project directories
RUN mkdir logs \
    && mkdir -p data/artifacts \
    && mkdir -p all_plugins

COPY ./plugins all_plugins

# Update proxy and install auxiliary packages
RUN echo proxy=$http_proxy >> /etc/yum.conf \
    && echo sslverify=false >> /etc/yum.conf

# Install wget and git
RUN yum install -y wget git

# Install NodeJS 12
RUN wget https://nodejs.org/dist/v12.18.4/node-v12.18.4-linux-x64.tar.gz --no-check-certificate \
    && tar --strip-components 1 -xzvf node-v* -C /usr/local

# Set npm proxy settings and perform global yarn install
RUN npm set cafile $CAFILE_DST \
    && npm config set http_proxy $http_proxy \
    && npm config set https_proxy $https_proxy \
    && npm install -g yarn

# Install Prince
RUN curl -O --insecure --proxy $HTTP_PROXY https://www.princexml.com/download/prince-13.5-1.centos7.x86_64.rpm
RUN yum install -y ./prince-13.5-1.centos7.x86_64.rpm
RUN rm prince-13.5-1.centos7.x86_64.rpm

# Create mbee user and run mcf under that context
RUN groupadd -r mbee -g 1000 \
     && useradd -u 1000 -r -g mbee -m -d /opt/mbee -s /sbin/nologin -c "MBEE user" mbee \
     && chmod 755 /opt/mbee \
     && chown -R mbee:mbee /opt/mbee

USER mbee

# Set yarn proxy settings
RUN yarn config set cafile $CAFILE_DST \
    && yarn config set http_proxy $http_proxy \
    && yarn config set https_proxy $https_proxy

<<<<<<< HEAD
# RUN NOPOSTINSTALL=1 NOPREINSTALL=1 yarn install --production
RUN yarn install

ENV HTTP_PROXY="" \
    HTTPS_PROXY="" \
    http_proxy="" \
    https_proxy=""
=======
RUN chmod +x ./scripts/install-plugin-modules.sh
RUN ./scripts/install-plugin-modules.sh

RUN NOPOSTINSTALL=1 NOPREINSTALL=1 yarn install --production
>>>>>>> 0e81b580

EXPOSE 9080 9443

# Run server
ENTRYPOINT ["/bin/bash", "-c"]
CMD ["node mbee start"]<|MERGE_RESOLUTION|>--- conflicted
+++ resolved
@@ -7,7 +7,7 @@
     https_proxy="http://proxy-lmi.global.lmco.com:80" \
     NO_PROXY=127.0.0.1,localhost \
     MBEE_ENV=dev \
-    # NODE_ENV=production \
+    NODE_ENV=production \
     CAFILE_DST="./certs/LockheedMartinCertificateAuthority.pem"
 
 # Copy Project
@@ -55,20 +55,10 @@
     && yarn config set http_proxy $http_proxy \
     && yarn config set https_proxy $https_proxy
 
-<<<<<<< HEAD
-# RUN NOPOSTINSTALL=1 NOPREINSTALL=1 yarn install --production
-RUN yarn install
-
-ENV HTTP_PROXY="" \
-    HTTPS_PROXY="" \
-    http_proxy="" \
-    https_proxy=""
-=======
 RUN chmod +x ./scripts/install-plugin-modules.sh
 RUN ./scripts/install-plugin-modules.sh
 
 RUN NOPOSTINSTALL=1 NOPREINSTALL=1 yarn install --production
->>>>>>> 0e81b580
 
 EXPOSE 9080 9443
 
